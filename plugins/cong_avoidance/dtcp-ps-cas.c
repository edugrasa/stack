--- conflicted
+++ resolved
@@ -245,12 +245,8 @@
         ps->initial_rate                = NULL;
         ps->receiving_flow_control      = NULL; /* default */
         ps->update_credit               = NULL;
-<<<<<<< HEAD
-        ps->rcvr_ack                    = cas_rcvr_ack,
-=======
         ps->reconcile_flow_conflict     = NULL;
         ps->rcvr_ack                    = NULL; /* default */
->>>>>>> 91a2ba02
         ps->rcvr_flow_control           = cas_rcvr_flow_control;
         ps->rate_reduction              = NULL; /* default */
         ps->rcvr_control_ack            = NULL;
