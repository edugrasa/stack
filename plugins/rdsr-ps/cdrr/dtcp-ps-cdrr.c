--- conflicted
+++ resolved
@@ -36,11 +36,6 @@
 #include "dtcp-ps.h"
 #include "dtcp-conf-utils.h"
 #include "pdu.h"
-<<<<<<< HEAD
-#include "policies.h"
-#include "efcp-str.h"
-=======
->>>>>>> bfaa430b
 
 /* This identifies the link maximum capacity at 10msec, 1Gb/s
  */
