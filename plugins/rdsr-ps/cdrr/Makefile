#
# Written by Francesco Salvestrini <f.salvestrini@nextworks.it>
#
<<<<<<< HEAD
# Author: Kewin Rausch <kewin.rausch@create-net.org>
#
ifndef KREL
KREL=`uname -r`
endif

ifndef KDIR
KDIR=/lib/modules/$(KREL)/build
endif

ifndef IRATI_KSDIR
IRATI_KSDIR=${PWD}/../../kernel
endif

ccflags-y = -Wtype-limits -I${src}/../../../kernel -I${src}/../../../include

obj-m	+= cdrr.o
cdrr-y	:= dtcp-ps-cdrr.o

all:
	$(MAKE) -C $(KDIR) KBUILD_EXTRA_SYMBOLS=${IRATI_KSDIR}/Module.symvers M=$$PWD modules
=======

ifndef KREL
KREL=`uname -r`
endif

ifndef KDIR
KDIR=/lib/modules/$(KREL)/build
endif

ifndef IRATI_KSDIR
IRATI_KSDIR=${PWD}/../../../kernel
endif

ccflags-y = -Wtype-limits -I${src}/../../../kernel -I${src}/../../../include

obj-m := dtcp-ps-cdrr.o
qta-mux-plugin-y := cddr.o

all:
	$(MAKE) -C $(KDIR) KBUILD_EXTRA_SYMBOLS=${IRATI_KSDIR}/Module.symvers M=$$PWD
>>>>>>> bfaa430b

clean:
	rm -r -f *.o *.ko *.mod.c *.mod.o Module.symvers .*.cmd .tmp_versions modules.order

install:
	$(MAKE) -C $(KDIR) M=$$PWD modules_install
	cp cddr.manifest /lib/modules/$(KREL)/extra/
	depmod -a

uninstall:
	@echo "This target has not been implemented yet"
<<<<<<< HEAD
	@exit 1
=======
	@exit 1
>>>>>>> bfaa430b
<|MERGE_RESOLUTION|>--- conflicted
+++ resolved
@@ -1,29 +1,8 @@
 #
 # Written by Francesco Salvestrini <f.salvestrini@nextworks.it>
 #
-<<<<<<< HEAD
 # Author: Kewin Rausch <kewin.rausch@create-net.org>
 #
-ifndef KREL
-KREL=`uname -r`
-endif
-
-ifndef KDIR
-KDIR=/lib/modules/$(KREL)/build
-endif
-
-ifndef IRATI_KSDIR
-IRATI_KSDIR=${PWD}/../../kernel
-endif
-
-ccflags-y = -Wtype-limits -I${src}/../../../kernel -I${src}/../../../include
-
-obj-m	+= cdrr.o
-cdrr-y	:= dtcp-ps-cdrr.o
-
-all:
-	$(MAKE) -C $(KDIR) KBUILD_EXTRA_SYMBOLS=${IRATI_KSDIR}/Module.symvers M=$$PWD modules
-=======
 
 ifndef KREL
 KREL=`uname -r`
@@ -44,7 +23,6 @@
 
 all:
 	$(MAKE) -C $(KDIR) KBUILD_EXTRA_SYMBOLS=${IRATI_KSDIR}/Module.symvers M=$$PWD
->>>>>>> bfaa430b
 
 clean:
 	rm -r -f *.o *.ko *.mod.c *.mod.o Module.symvers .*.cmd .tmp_versions modules.order
@@ -56,8 +34,4 @@
 
 uninstall:
 	@echo "This target has not been implemented yet"
-<<<<<<< HEAD
-	@exit 1
-=======
-	@exit 1
->>>>>>> bfaa430b
+	@exit 1