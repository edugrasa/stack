--- conflicted
+++ resolved
@@ -1,13 +1,7 @@
 VERSION = 3
-<<<<<<< HEAD
-PATCHLEVEL = 9
-SUBLEVEL = 2
-EXTRAVERSION = 
-=======
 PATCHLEVEL = 10
 SUBLEVEL = 0
 EXTRAVERSION =
->>>>>>> 5fdafc15
 NAME = Unicycling Gorilla
 
 # *DOCUMENTATION*
