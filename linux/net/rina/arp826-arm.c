--- conflicted
+++ resolved
@@ -221,11 +221,7 @@
                        const struct gpa *  spa,
                        const struct gha *  sha,
                        const struct gpa *  tpa,
-<<<<<<< HEAD
-		       struct net_device * dev,
-=======
                        struct net_device * dev,
->>>>>>> 4f2c25a4
                        arp826_notify_t     notify,
                        void *              opaque)
 {
