--- conflicted
+++ resolved
@@ -209,11 +209,7 @@
                  jiffies_to_msecs(jiffies));
         for (s = 0; s < BLOCKS_COUNT; s++)
                 LOG_INFO(MEM_STATS_BANNER "%d %d",
-<<<<<<< HEAD
                          s, atomic_read(&mem_stats[s]));
-=======
-                                s, atomic_read(&mem_stats[s]));
->>>>>>> 05d1854f
         LOG_INFO(MEM_STATS_BANNER "END");
 }
 
