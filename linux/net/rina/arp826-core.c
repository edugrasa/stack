--- conflicted
+++ resolved
@@ -69,14 +69,8 @@
         tbls_destroy(ptype);
 }
 
-<<<<<<< HEAD
-#define CONFIG_ARP826_REGRESSION_TESTS
-
-static int regression_tests(void)
-=======
 #ifdef CONFIG_ARP826_REGRESSION_TESTS
 static int regression_tests_gpa(void)
->>>>>>> 1353b5fe
 {
         struct gpa * a;
         struct gpa * b;
@@ -144,10 +138,7 @@
 
         return 0;
 }
-<<<<<<< HEAD
-=======
 #endif
->>>>>>> 1353b5fe
 
 static int __init mod_init(void)
 {
@@ -162,20 +153,12 @@
         }
 
 #ifdef CONFIG_ARP826_REGRESSION_TESTS
-<<<<<<< HEAD
-        if (regression_tests()) {
-                LOG_ERR("Regression tests do not pass, bailing out");
-                return -1;
-        }
-#endif
-=======
         if (regression_tests_gpa()) {
                 LOG_ERR("GPA regression tests do not pass, bailing out");
                 return -1;
         }
 #endif
 
->>>>>>> 1353b5fe
         if (protocol_add(ETH_P_RINA, 6)) {
                 tbls_fini();
                 arm_fini();
