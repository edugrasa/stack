--- conflicted
+++ resolved
@@ -44,65 +44,36 @@
 int             rinarp_remove_reply_handler(struct arp_reply_ops *ops);
 
 #if 0
-<<<<<<< HEAD
-struct arp_reply_ops {
-	__be16              ar_pro; 
-	unsigned char *     src_netw_addr;
-	unsigned char *     dest_netw_addr;
-	void                (*handle)(struct sk_buff *skb);
-};
+struct naddr_handle;
+struct naddr_filter;
 
-struct netaddr_handle;
+typedef char * naddr_t;
 
-struct netaddr_handle * rinarp_netaddr_register(__be16              ar_pro, 
-=======
+struct naddr_handle * rinarp_naddr_register(__be16              proto, 
+                                            __be16              proto_length,
+                                            struct net_device * device,
+                                            naddr_t *           address);
+int                   rinarp_naddr_unregister(struct naddr_handle * h);
 
+typedef void (* arp_handler_t)(struct sk_buff * skb);
 
-/*
- * Generic use:
- *   Create a netaddr_handle by registering a network address
- *   Get a filter by calling netaddr_filter_set
- *   This filter can be used to lookup ARP entries and send ARP requests
+struct naddr_filter * naddr_filter_create(struct naddr_handle * handle);
+int                   naddr_filter_set(struct naddr_filter * filter,
+                                       arp_handler_t         request,
+                                       arp_handler_t         reply);
+int                   naddr_filter_destroy(struct naddr_filter * filter);
+arp_handler_t         naddr_filter_req_handler_get(struct naddr_handle * h);
+arp_handler_t         naddr_filter_rep_handler_get(struct naddr_handle * h);
+           
+/* 
+ * Checks for a network address in the ARP cache. Returns the network address
+ * if present NULL if not present
  */
+unsigned char *         rinarp_get_naddr(struct naddr_filter * filter, 
+                                           unsigned char *     address);
 
-struct netaddr_handle;
-struct netaddr_filter;
-
-struct netaddr_handle * rinarp_netaddr_register(__be16              ar_pro, 
-						__be16              ar_pro_len,
->>>>>>> 43b28bf7
-                                                struct net_device * dev, 
-                                                unsigned char *     netw_addr);
-int                     rinarp_netaddr_unregister(struct netaddr_handle * h);
-
-<<<<<<< HEAD
-unsigned char *         rinarp_lookup_netaddr(__be16 ar_pro, 
-                                              struct net_device *dev, 
-                                              unsigned char *netw_addr);
-int             rinarp_send_request(struct arp_reply_ops *ops);
-int             rinarp_remove_reply_handler(struct arp_reply_ops *ops);
-=======
-struct netaddr_filter * netaddr_filter_set(
-	struct netaddr_handle * net_handle,
-	void (*arp_req_handle)(struct sk_buff *skb),
-	void (*arp_rep_handle)(struct sk_buff *skb));
-
-void (*netaddr_filter_get_req(struct netaddr_handle * net_handle))
-(struct sk_buff *skb);
-void (*netaddr_filter_get_rep(struct netaddr_handle * net_handle))
-(struct sk_buff *skb);
-
-/* 
- *  Checks for a network address in the ARP cache 
- *  Returns the network address if present
- *  NULL if not present
- */
-unsigned char * rinarp_get_netaddr(struct netaddr_filter * filter, 
-				   unsigned char         * netw_addr);
-
-int rinarp_send_request(struct netaddr_filter * filter, 
-			unsigned char         * netw_addr);
->>>>>>> 43b28bf7
+int                     rinarp_send_request(struct naddr_filter * filter, 
+                                            unsigned char * address);
 #endif
 
 #endif