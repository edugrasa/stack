/*
 * DTCP (Data Transfer Control Protocol)
 *
 *    Francesco Salvestrini <f.salvestrini@nextworks.it>
 *    Miquel Tarzan         <miquel.tarzan@i2cat.net>
 *    Leonardo Bergesio     <leonardo.bergesio@i2cat.net>
 *
 * This program is free software; you can redistribute it and/or modify
 * it under the terms of the GNU General Public License as published by
 * the Free Software Foundation; either version 2 of the License, or
 * (at your option) any later version.
 *
 * This program is distributed in the hope that it will be useful,
 * but WITHOUT ANY WARRANTY; without even the implied warranty of
 * MERCHANTABILITY or FITNESS FOR A PARTICULAR PURPOSE.  See the
 * GNU General Public License for more details.
 *
 * You should have received a copy of the GNU General Public License
 * along with this program; if not, write to the Free Software
 * Foundation, Inc., 675 Mass Ave, Cambridge, MA 02139, USA.
 */

#define RINA_PREFIX "dtcp"

#include "logs.h"
#include "utils.h"
#include "debug.h"
#include "dtcp.h"
#include "rmt.h"
#include "connection.h"
#include "dtp.h"
#include "dt-utils.h"
#include "dtcp-utils.h"

/* This is the DT-SV part maintained by DTCP */
struct dtcp_sv {
        /* SV lock */
        spinlock_t   lock;

        /* TimeOuts */
        /*
         * When flow control is rate based this timeout may be
         * used to pace number of PDUs sent in TimeUnit
         */
        uint_t       pdus_per_time_unit;

        /* Sequencing */

        /*
         * Outbound: NextSndCtlSeq contains the Sequence Number to
         * be assigned to a control PDU
         */
        seq_num_t    next_snd_ctl_seq;

        /*
         * Inbound: LastRcvCtlSeq - Sequence number of the next
         * expected // Transfer(? seems an error in the spec’s
         * doc should be Control) PDU received on this connection
         */
        seq_num_t    last_rcv_ctl_seq;

        /*
         * Retransmission: There’s no retransmission queue,
         * when a lost PDU is detected a new one is generated
         */

        /* Outbound */
        seq_num_t    last_snd_data_ack;

        /*
         * Seq number of the lowest seq number expected to be
         * Acked. Seq number of the first PDU on the
         * RetransmissionQ. My LWE thus.
         */
        seq_num_t    snd_lft_win;

        /*
         * Maximum number of retransmissions of PDUs without a
         * positive ack before declaring an error
         */
        uint_t       data_retransmit_max;

        /* Inbound */
        seq_num_t    last_rcv_data_ack;

        /* Time (ms) over which the rate is computed */
        uint_t       time_unit;

        /* Flow Control State */

        /* Outbound */
        uint_t       sndr_credit;

        /* snd_rt_wind_edge = LastSendDataAck + PDU(credit) */
        seq_num_t    snd_rt_wind_edge;

        /* PDUs per TimeUnit */
        uint_t       sndr_rate;

        /* PDUs already sent in this time unit */
        uint_t       pdus_sent_in_time_unit;

        /* Inbound */

        /*
         * PDUs receiver believes sender may send before extending
         * credit or stopping the flow on the connection
         */
        uint_t       rcvr_credit;

        /* Value of credit in this flow */
        seq_num_t    rcvr_rt_wind_edge;

        /*
         * Current rate receiver has told sender it may send PDUs
         * at.
         */
        uint_t       rcvr_rate;

        /*
         * PDUs received in this time unit. When it equals
         * rcvr_rate, receiver is allowed to discard any PDUs
         * received until a new time unit begins
         */
        uint_t       pdus_rcvd_in_time_unit;

        /*
         * Control of duplicated control PDUs
         * */
        uint_t       acks;
        uint_t       flow_ctl;
};

struct dtcp_policies {
        int (* flow_init)(struct dtcp * instance);
        int (* sv_update)(struct dtcp * instance, seq_num_t seq);
        int (* lost_control_pdu)(struct dtcp * instance);
        int (* rtt_estimator)(struct dtcp * instance);
        int (* retransmission_timer_expiry)(struct dtcp * instance);
        int (* received_retransmission)(struct dtcp * instance);
        int (* rcvr_ack)(struct dtcp * instance, seq_num_t seq);
        int (* sender_ack)(struct dtcp * instance, seq_num_t seq);
        int (* sending_ack)(struct dtcp * instance, seq_num_t seq);
        int (* receiving_ack_list)(struct dtcp * instance);
        int (* initial_rate)(struct dtcp * instance);
        int (* receiving_flow_control)(struct dtcp * instance, seq_num_t seq);
        int (* update_credit)(struct dtcp * instance);
        int (* flow_control_overrun)(struct dtcp * instance, struct pdu * pdu);
        int (* reconcile_flow_conflict)(struct dtcp * instance);
        int (* rcvr_flow_control)(struct dtcp * instance, seq_num_t seq);
        int (* rate_reduction)(struct dtcp * instance);
        int (* rcvr_control_ack)(struct dtcp * instance);
        int (* no_rate_slow_down)(struct dtcp * instance);
        int (* no_override_default_peak)(struct dtcp * instance);
        int (* receiver_inactivity_timer)(struct dtcp * instance);
        int (* sender_inactivity_timer)(struct dtcp * instance);
};

struct dtcp {
        struct dt *            parent;

        /*
         * NOTE: The DTCP State Vector can be discarded during long periods of
         *       no traffic
         */
        struct dtcp_sv *       sv; /* The state-vector */
        struct dtcp_policies * policies;
        struct connection *    conn;
        struct rmt *           rmt;

        /* FIXME: Add QUEUE(flow_control_queue, pdu) */
        /* FIXME: Add QUEUE(closed_window_queue, pdu) */
        /* FIXME: Add QUEUE(rx_control_queue, ...) */
};

struct dtcp_config * dtcp_config_get(struct dtcp * dtcp)
{
        if (!dtcp)
                return NULL;
        if (!dtcp->conn)
                return NULL;
        if (!dtcp->conn->policies_params)
                return NULL;
        return dtcp->conn->policies_params->dtcp_cfg;
}
EXPORT_SYMBOL(dtcp_config_get);

static int pdu_send(struct dtcp * dtcp, struct pdu * pdu)
{
        ASSERT(dtcp);
        ASSERT(pdu);

        if (rmt_send(dtcp->rmt,
                     dtcp->conn->destination_address,
                     dtcp->conn->qos_id,
                     pdu))
                return -1;

        return 0;
}

static int last_rcv_ctrl_seq_set(struct dtcp * dtcp,
                                 seq_num_t     last_rcv_ctrl_seq)
{
        ASSERT(dtcp);
        ASSERT(dtcp->sv);

        spin_lock(&dtcp->sv->lock);
        dtcp->sv->last_rcv_ctl_seq = last_rcv_ctrl_seq;
        spin_unlock(&dtcp->sv->lock);

        return 0;
}

static seq_num_t last_rcv_ctrl_seq(struct dtcp * dtcp)
{
        seq_num_t tmp;

        ASSERT(dtcp);
        ASSERT(dtcp->sv);

        spin_lock(&dtcp->sv->lock);
        tmp = dtcp->sv->last_rcv_ctl_seq;
        spin_unlock(&dtcp->sv->lock);

        return tmp;
}

static void flow_ctrl_inc(struct dtcp * dtcp)
{
        ASSERT(dtcp);
        ASSERT(dtcp->sv);

        spin_lock(&dtcp->sv->lock);
        dtcp->sv->flow_ctl++;
        spin_unlock(&dtcp->sv->lock);
}

static void acks_inc(struct dtcp * dtcp)
{
        ASSERT(dtcp);
        ASSERT(dtcp->sv);

        spin_lock(&dtcp->sv->lock);
        dtcp->sv->acks++;
        spin_unlock(&dtcp->sv->lock);
}

static int snd_rt_wind_edge_set(struct dtcp * dtcp, seq_num_t new_rt_win)
{
        ASSERT(dtcp);
        ASSERT(dtcp->sv);

        spin_lock(&dtcp->sv->lock);
        dtcp->sv->snd_rt_wind_edge = new_rt_win;
        spin_unlock(&dtcp->sv->lock);

        return 0;
}

static seq_num_t snd_rt_wind_edge(struct dtcp * dtcp)
{
        seq_num_t tmp;

        ASSERT(dtcp);
        ASSERT(dtcp->sv);

        spin_lock(&dtcp->sv->lock);
        tmp = dtcp->sv->snd_rt_wind_edge;
        spin_unlock(&dtcp->sv->lock);

        return tmp;
}

static seq_num_t snd_lft_win(struct dtcp * dtcp)
{
        seq_num_t tmp;

        ASSERT(dtcp);
        ASSERT(dtcp->sv);

        spin_lock(&dtcp->sv->lock);
        tmp = dtcp->sv->snd_lft_win;
        spin_unlock(&dtcp->sv->lock);

        return tmp;
}

static void snd_lft_win_set(struct dtcp * dtcp, seq_num_t seq_num)
{
        ASSERT(dtcp);
        ASSERT(dtcp->sv);

        spin_lock(&dtcp->sv->lock);
        dtcp->sv->snd_lft_win = seq_num;
        spin_unlock(&dtcp->sv->lock);
}

static seq_num_t rcvr_rt_wind_edge(struct dtcp * dtcp)
{
        seq_num_t tmp;

        ASSERT(dtcp);
        ASSERT(dtcp->sv);

        spin_lock(&dtcp->sv->lock);
        tmp = dtcp->sv->rcvr_rt_wind_edge;
        spin_unlock(&dtcp->sv->lock);

        return tmp;
}

static seq_num_t next_snd_ctl_seq(struct dtcp * dtcp)
{
        seq_num_t tmp;

        ASSERT(dtcp);
        ASSERT(dtcp->sv);

        spin_lock(&dtcp->sv->lock);
        tmp = ++dtcp->sv->next_snd_ctl_seq;
        spin_unlock(&dtcp->sv->lock);

        return tmp;
}

static seq_num_t last_snd_data_ack(struct dtcp * dtcp)
{
        seq_num_t tmp;

        ASSERT(dtcp);
        ASSERT(dtcp->sv);

        spin_lock(&dtcp->sv->lock);
        tmp = dtcp->sv->last_snd_data_ack;
        spin_unlock(&dtcp->sv->lock);

        return tmp;
}

static void last_snd_data_ack_set(struct dtcp * dtcp, seq_num_t seq_num)
{
        ASSERT(dtcp);
        ASSERT(dtcp->sv);

        spin_lock(&dtcp->sv->lock);
        dtcp->sv->last_snd_data_ack = seq_num;
        spin_unlock(&dtcp->sv->lock);
}

static int push_pdus_rmt(struct dtcp * dtcp)
{
        struct cwq *  q;

        ASSERT(dtcp);

        q = dt_cwq(dtcp->parent);
        if (!q) {
                LOG_ERR("No Closed Window Queue");
                return -1;
        }

        cwq_deliver(q,
                    dtcp->parent,
                    dtcp->rmt,
                    dtcp->conn->destination_address,
                    dtcp->conn->qos_id);

        return 0;
}

static struct pdu * pdu_ctrl_create_ni(struct dtcp * dtcp, pdu_type_t type)
{
        struct pdu *    pdu;
        struct pci *    pci;
        struct buffer * buffer;
        seq_num_t       seq;

        buffer = buffer_create_ni(1);
        if (!buffer)
                return NULL;

        pdu = pdu_create_ni();
        if (!pdu) {
                buffer_destroy(buffer);
                return NULL;
        }

        pci = pci_create_ni();
        if (!pci) {
                pdu_destroy(pdu);
                return NULL;
        }

        seq = next_snd_ctl_seq(dtcp);
        if (pci_format(pci,
                       dtcp->conn->source_cep_id,
                       dtcp->conn->destination_cep_id,
                       dtcp->conn->source_address,
                       dtcp->conn->destination_address,
                       seq,
                       dtcp->conn->qos_id,
                       type)) {
                pdu_destroy(pdu);
                pci_destroy(pci);
                return NULL;
        }

        if (pdu_pci_set(pdu, pci)) {
                pdu_destroy(pdu);
                pci_destroy(pci);
                return NULL;
        }

        if (pdu_buffer_set(pdu, buffer)) {
                pdu_destroy(pdu);
                return NULL;
        }

        return pdu;
}

/* This is 0x8803 PDU type */
static struct pdu * pdu_ctrl_ack_create(struct dtcp * dtcp,
                                        seq_num_t     last_ctrl_seq_rcvd,
                                        seq_num_t     snd_left_wind_edge,
                                        seq_num_t     snd_rt_wind_edge)
{
        struct pdu * pdu;
        struct pci * pci;

        pdu = pdu_ctrl_create_ni(dtcp, PDU_TYPE_ACK_AND_FC);
        if (!pdu)
                return NULL;

        pci = pdu_pci_get_rw(pdu);
        if (!pci)
                return NULL;

        if (pci_control_last_seq_num_rcvd_set(pci, last_ctrl_seq_rcvd)) {
                pdu_destroy(pdu);
                return NULL;
        }

        return pdu;
}

<<<<<<< HEAD
/* This is 880C */
static struct pdu * pdu_ctrl_ack_flow(struct dtcp * dtcp,
                                      seq_num_t     ctrl_seq,
                                      seq_num_t     ack_nack_seq,
                                      seq_num_t     new_rt_wind_edge,
                                      seq_num_t     left_wind_edge)
{
        struct pdu * pdu;
        struct pci * pci;
        seq_num_t    my_lf_win_edge;
        seq_num_t    my_rt_win_edge;

        pdu = pdu_ctrl_create_ni(dtcp, PDU_TYPE_ACK_AND_FC);
        if (!pdu)
                return NULL;

        pci = pdu_pci_get_rw(pdu);
        if (!pci) {
                pdu_destroy(pdu);
                return NULL;
        }

        if (pci_control_ack_seq_num_set(pci, ack_nack_seq)) {
                pdu_destroy(pdu);
                return NULL;
        }

        if (pci_control_last_seq_num_rcvd_set(pci, ctrl_seq)) {
                pdu_destroy(pdu);
                return NULL;
        }

        if (pci_control_new_left_wind_edge_set(pci, left_wind_edge)) {
                pdu_destroy(pdu);
                return NULL;
        }

        if (pci_control_new_rt_wind_edge_set(pci, new_rt_wind_edge)) {
                pdu_destroy(pdu);
                return NULL;
        }

        my_lf_win_edge = dt_sv_rcv_lft_win(dtcp->parent);
        if (pci_control_my_left_wind_edge_set(pci,my_lf_win_edge)) {
                pdu_destroy(pdu);
                return NULL;
        }

        my_rt_win_edge = rcvr_rt_wind_edge(dtcp);
        if (pci_control_my_rt_wind_edge_set(pci, my_rt_win_edge)) {
                pdu_destroy(pdu);
                return NULL;
        }

        return pdu;
}

=======
>>>>>>> 1a1d0957
static int default_sender_ack(struct dtcp * dtcp, seq_num_t seq_num)
{
        if (!dtcp) {
                LOG_ERR("No instance passed, cannot run policy");
                return -1;
        }

        if (dtcp_rtx_ctrl(dtcp_config_get(dtcp))) {
                struct rtxq * q;

                q = dt_rtxq(dtcp->parent);
                if (!q) {
                        LOG_ERR("Couldn't find the Retransmission queue");
                        return -1;
                }
                rtxq_ack(q, seq_num, dt_sv_tr(dtcp->parent));
                snd_lft_win_set(dtcp, seq_num);
        }

        return 0;
}

/* not a policy according to specs */
static int rcv_nack_ctl(struct dtcp * dtcp, seq_num_t seq_num)
{
        struct rtxq * q;

        if (dtcp_rtx_ctrl(dtcp_config_get(dtcp))) {
                q = dt_rtxq(dtcp->parent);
                if (!q) {
                        LOG_ERR("Couldn't find the Retransmission queue");
                        return -1;
                }
                rtxq_nack(q, seq_num, dt_sv_tr(dtcp->parent));
        }
        return 0;
}

static int rcv_flow_ctl(struct dtcp * dtcp,
                        struct pci *  pci,
                        struct pdu *  pdu)
{
        struct cwq * q;

        ASSERT(dtcp);
        ASSERT(pci);
        ASSERT(pdu);

        snd_rt_wind_edge_set(dtcp, pci_control_new_rt_wind_edge(pci));
        pdu_destroy(pdu);
        push_pdus_rmt(dtcp);

        q = dt_cwq(dtcp->parent);
        if (!q) {
                LOG_ERR("No Closed Window Queue");
                return -1;
        }
        if (cwq_is_empty(q) &&
            (dt_sv_last_seq_num_sent(dtcp->parent) < snd_rt_wind_edge(dtcp))) {
                dt_sv_window_closed_set(dtcp->parent, false);
        }

        return 0;
}

static int rcv_ack_and_flow_ctl(struct dtcp * dtcp,
                                struct pci *  pci,
                                struct pdu *  pdu)
{
        struct cwq * q;
        ASSERT(dtcp);
        ASSERT(pci);
        ASSERT(pdu);

        LOG_DBG("Updating Window Edges");
        snd_rt_wind_edge_set(dtcp, pci_control_new_rt_wind_edge(pci));
        snd_lft_win_set(dtcp, pci_control_new_left_wind_edge(pci));
        LOG_DBG("Right Window Edge: %d", snd_rt_wind_edge(dtcp));
        LOG_DBG("Left Window Edge: %d", snd_lft_win(dtcp));
        pdu_destroy(pdu);

        push_pdus_rmt(dtcp);
        q = dt_cwq(dtcp->parent);
        if (!q) {
                LOG_ERR("No Closed Window Queue");
                return -1;
        }
        if (cwq_is_empty(q) &&
            (dt_sv_last_seq_num_sent(dtcp->parent) < snd_rt_wind_edge(dtcp))) {
                dt_sv_window_closed_set(dtcp->parent, false);
        }

        /* FIXME: Verify values for the receiver side */

        return 0;
}

int dtcp_common_rcv_control(struct dtcp * dtcp, struct pdu * pdu)
{
        struct pci * pci;
        pdu_type_t   type;
        seq_num_t    seq_num;
        seq_num_t    seq;
        seq_num_t    last_ctrl;

        if (!pdu_is_ok(pdu)) {
                LOG_ERR("PDU is not ok");
                pdu_destroy(pdu);
                return -1;
        }

        if (!dtcp) {
                LOG_ERR("DTCP instance bogus");
                pdu_destroy(pdu);
                return -1;
        }

        pci = pdu_pci_get_rw(pdu);
        if (!pci_is_ok(pci)) {
                LOG_ERR("PCI couldn't be retrieved");
                pdu_destroy(pdu);
                return -1;
        }

        type = pci_type(pci);

        if (!pdu_type_is_control(type)) {
                LOG_ERR("CommonRCVControl policy received a non-control PDU");
                pdu_destroy(pdu);
                return -1;
        }

        seq_num = pci_sequence_number_get(pci);
        last_ctrl = last_rcv_ctrl_seq(dtcp);

        if (seq_num > (last_ctrl + 1))
                return dtcp->policies->lost_control_pdu(dtcp);

        if (seq_num <= last_ctrl) {
                switch (type) {
                case PDU_TYPE_FC:
                        flow_ctrl_inc(dtcp);
                        break;
                case PDU_TYPE_ACK:
                        acks_inc(dtcp);
                        break;
                case PDU_TYPE_ACK_AND_FC:
                        acks_inc(dtcp);
                        flow_ctrl_inc(dtcp);
                        break;
                default:
                        break;
                }

                pdu_destroy(pdu);
                return 0;

        }

        /* We are in seq_num == last_ctrl + 1 */

        last_rcv_ctrl_seq_set(dtcp, seq_num);
        last_ctrl = last_rcv_ctrl_seq(dtcp);

        /*
         * FIXME: Missing step described in the specs: retrieve the time
         *        of this Ack and calculate the RTT with RTTEstimator policy
         */

        switch (type) {
        case PDU_TYPE_ACK:
                seq = pci_control_ack_seq_num(pdu_pci_get_ro(pdu));

                return dtcp->policies->sender_ack(dtcp,
                                                  seq);
        case PDU_TYPE_NACK:
                seq = pci_control_ack_seq_num(pdu_pci_get_ro(pdu));

                return rcv_nack_ctl(dtcp,
                                    seq);
        case PDU_TYPE_FC:
                return rcv_flow_ctl(dtcp, pci, pdu);
        case PDU_TYPE_ACK_AND_FC:
                return rcv_ack_and_flow_ctl(dtcp, pci, pdu);
        default:
                return -1;
        }
}

static int default_lost_control_pdu(struct dtcp * dtcp)
{
        if (!dtcp) {
                LOG_ERR("No instance passed, cannot run policy");
                return -1;
        }

#if 0
        struct pdu * pdu_ctrl;
        seq_num_t last_rcv_ctrl, snd_lft, snd_rt;

        last_rcv_ctrl = last_rcv_ctrl_seq(dtcp);
        snd_lft       = snd_lft_win(dtcp);
        snd_rt        = snd_rt_wind_edge(dtcp);
        pdu_ctrl      = pdu_ctrl_ack_create(dtcp,
                                            last_rcv_ctrl,
                                            snd_lft,
                                            snd_rt);
        if (!pdu_ctrl) {
                LOG_ERR("Failed Lost Control PDU policy");
                return -1;
        }

        if (pdu_send(dtcp, pdu_ctrl))
                return -1;
#endif

        LOG_DBG("Default lost control pdu policy");

        return 0;

}

static int default_sending_ack(struct dtcp * dtcp, seq_num_t seq)
{
        struct pdu * pdu_ctrl;
        seq_num_t    last_rcv_ctrl, snd_lft, snd_rt;

        if (!dtcp) {
                LOG_ERR("No instance passed, cannot run policy");
                return -1;
        }

        last_rcv_ctrl = last_rcv_ctrl_seq(dtcp);
        snd_lft       = snd_lft_win(dtcp);
        snd_rt        = snd_rt_wind_edge(dtcp);
        pdu_ctrl      = pdu_ctrl_ack_create(dtcp,
                                            last_rcv_ctrl,
                                            snd_lft,
                                            snd_rt);
        if (!pdu_ctrl)
                return -1;

        if (pdu_send(dtcp, pdu_ctrl))
                return -1;

        return 0;
}

static pdu_type_t pdu_ctrl_type_get(struct dtcp * dtcp, seq_num_t seq)
{
        struct dtcp_config * dtcp_cfg;
        seq_num_t    LWE;
        timeout_t    a;

        ASSERT(dtcp);
        ASSERT(dtcp->parent);

        dtcp_cfg = dtcp_config_get(dtcp);
        ASSERT(dtcp_cfg);

        a = dt_sv_a(dtcp->parent);

        LWE = dt_sv_rcv_lft_win(dtcp->parent);
        if (last_snd_data_ack(dtcp) < LWE) {
                last_snd_data_ack_set(dtcp, LWE);
                if (!a) {
                        if (seq > LWE) {
                                LOG_DBG("This is a NACK, "
                                        "LWE couldn't be updated");
                                if (dtcp_flow_ctrl(dtcp_cfg)) {
                                        return PDU_TYPE_NACK_AND_FC;
                                }
                                return PDU_TYPE_NACK;
                        }
                        LOG_DBG("This is an ACK");
                        if (dtcp_flow_ctrl(dtcp_cfg)) {
                                return PDU_TYPE_ACK_AND_FC;
                        }
                        return PDU_TYPE_ACK;
                }
                if (seq > LWE) {
                        /* FIXME: This should be a SEL ACK */
                        LOG_DBG("This is a NACK, "
                                "LWE couldn't be updated");
                        if (dtcp_flow_ctrl(dtcp_cfg)) {
                                return PDU_TYPE_NACK_AND_FC;
                        }
                        return PDU_TYPE_NACK;
                }
                LOG_DBG("This is an ACK");
                if (dtcp_flow_ctrl(dtcp_cfg)) {
                        return PDU_TYPE_ACK_AND_FC;
                }
                return PDU_TYPE_ACK;
        }

        return 0;
}

static int default_rcvr_ack(struct dtcp * dtcp, seq_num_t seq)
{
        struct pdu * pdu;
        struct pci * pci;
        struct dtcp_config * dtcp_cfg;
        seq_num_t    LWE;
        seq_num_t    snd_lft;
        seq_num_t    snd_rt;
        pdu_type_t   type;

        if (!dtcp) {
                LOG_ERR("No instance passed, cannot run policy");
                return -1;
        }

        dtcp_cfg = dtcp_config_get(dtcp);
        if (!dtcp_cfg)
                return -1;

        LWE  = dt_sv_rcv_lft_win(dtcp->parent);
        type = pdu_ctrl_type_get(dtcp, seq);
        if (!type)
                return 0;

        pdu  = pdu_ctrl_create_ni(dtcp, type);
        if (!pdu)
                return -1;

        pci = pdu_pci_get_rw(pdu);
        if (!pci) {
                pdu_destroy(pdu);
                return -1;
        }

        if (dtcp_flow_ctrl(dtcp_cfg)) {
                if (dtcp_window_based_fctrl(dtcp_cfg)) {
                        snd_lft = snd_lft_win(dtcp);
                        snd_rt  = snd_rt_wind_edge(dtcp);
                        pci_control_new_left_wind_edge_set(pci, LWE);
                        pci_control_new_rt_wind_edge_set(pci,
                                                 rcvr_rt_wind_edge(dtcp));
                        pci_control_left_wind_edge_set(pci, snd_lft);
                        pci_control_rt_wind_edge_set(pci, snd_rt);
                }

                if (dtcp_rate_based_fctrl(dtcp_cfg)) {
                        LOG_MISSING;
                }
        }

        switch (pci_type(pci)) {
        case PDU_TYPE_ACK_AND_FC:
        case PDU_TYPE_ACK:
                if (pci_control_ack_seq_num_set(pci, LWE)) {
                        pdu_destroy(pdu);
                        return -1;
                }
                if (pdu_send(dtcp, pdu))
                        return -1;

                return 0;
        case PDU_TYPE_NACK_AND_FC:
        case PDU_TYPE_NACK:
                if (pci_control_ack_seq_num_set(pci, LWE + 1)) {
                        pdu_destroy(pdu);
                        return -1;
                }
                if (pdu_send(dtcp, pdu))
                        return -1;

                return 0;
        default:
                LOG_ERR("A PDU type not considered here has been produced");
                break;
        }

        return -1;
}

static int default_receiving_flow_control(struct dtcp * dtcp, seq_num_t seq)
{
        struct pdu * pdu;
        struct pci * pci;
        seq_num_t    snd_lft, snd_rt, LWE;

        if (!dtcp) {
                LOG_ERR("No instance passed, cannot run policy");
                return -1;
        }
        pdu = pdu_ctrl_create_ni(dtcp, PDU_TYPE_FC);
        if (!pdu)
                return -1;

        pci = pdu_pci_get_rw(pdu);
        if (!pci) {
                pdu_destroy(pdu);
                return -1;
        }

        snd_lft = snd_lft_win(dtcp);
        snd_rt  = snd_rt_wind_edge(dtcp);
        LWE     = dt_sv_rcv_lft_win(dtcp->parent);

        pci_control_new_left_wind_edge_set(pci, LWE);
        pci_control_new_rt_wind_edge_set(pci, rcvr_rt_wind_edge(dtcp));
        pci_control_left_wind_edge_set(pci, snd_lft);
        pci_control_rt_wind_edge_set(pci, snd_rt);

        if (pdu_send(dtcp, pdu))
                return -1;

        return 0;
}

static void update_rt_wind_edge(struct dtcp * dtcp)
{
        seq_num_t seq;

        ASSERT(dtcp);
        ASSERT(dtcp->sv);

        seq = dt_sv_rcv_lft_win(dtcp->parent);
        spin_lock(&dtcp->sv->lock);
        seq += dtcp->sv->rcvr_credit;
        dtcp->sv->rcvr_rt_wind_edge = seq;
        spin_unlock(&dtcp->sv->lock);
}

static int default_rcvr_flow_control(struct dtcp * dtcp, seq_num_t seq)
{
        seq_num_t    LWE;

        if (!dtcp) {
                LOG_ERR("No instance passed, cannot run policy");
                return -1;
        }

        LWE = dt_sv_rcv_lft_win(dtcp->parent);
        if (last_snd_data_ack(dtcp) < LWE)
                update_rt_wind_edge(dtcp);

        return 0;
}

static int default_rate_reduction(struct dtcp * instance)
{
        if (!instance) {
                LOG_ERR("No instance passed, cannot run policy");
                return -1;
        }

        LOG_MISSING;

        return 0;
}

static int default_flow_control_overrun(struct dtcp * instance,
                                        struct pdu * pdu)
{
        pdu_destroy(pdu);

        return 0;
}

static int default_sv_update(struct dtcp * dtcp, seq_num_t seq)
{
        int                  retval = 0;
        struct dtcp_config * dtcp_cfg;

        bool                 flow_ctrl;
        bool                 win_based;
        bool                 rate_based;
        bool                 rtx_ctrl;
        seq_num_t            LWE;

        if (!dtcp) {
                LOG_ERR("No instance passed, cannot run policy");
                return -1;
        }

        dtcp_cfg = dtcp_config_get(dtcp);
        if (!dtcp_cfg)
                return -1;

        flow_ctrl  = dtcp_flow_ctrl(dtcp_cfg);
        win_based  = dtcp_window_based_fctrl(dtcp_cfg);
        rate_based = dtcp_rate_based_fctrl(dtcp_cfg);
        rtx_ctrl   = dtcp_rtx_ctrl(dtcp_cfg);

        if (flow_ctrl) {
                if (win_based) {
                        if (dtcp->policies->rcvr_flow_control(dtcp, seq)) {
                                LOG_ERR("Failed Rcvr Flow Control policy");
                                retval = -1;
                        }
                }

                if (rate_based) {
                        LOG_DBG("Rate based fctrl invoked");
                        if (dtcp->policies->rate_reduction(dtcp)) {
                                LOG_ERR("Failed Rate Reduction policy");
                                retval = -1;
                        }
                }

                if (!rtx_ctrl) {
                        LOG_DBG("Receiving flow ctrl invoked");
                        if (dtcp->policies->receiving_flow_control(dtcp, seq)) {
                                LOG_ERR("Failed Receiving Flow Control policy");
                                retval = -1;
                        }

                        return retval;
                }
        }
        LWE = dt_sv_rcv_lft_win(dtcp->parent);

        if (rtx_ctrl) {
                LOG_DBG("Retransmission ctrl invoked");
                if (dtcp->policies->rcvr_ack(dtcp, seq)) {
                        LOG_ERR("Failed Rcvr Ack policy");
                        retval = -1;
                }
        }

        return retval;
}

static int default_sender_inactivity(struct dtcp * dtcp)
{
        struct dt *          dt;
        struct dtp *         dtp;
        struct dtcp_config * cfg;

        if (!dtcp) return 0;

        dt = dtcp->parent;
        if (!dt)
                return -1;

        dtp = dt_dtp(dt);
        if (!dtp)
                return -1;

        dt_sv_drf_flag_set(dt, true);
        dtp_initial_sequence_number(dtp);

        cfg = dtcp_config_get(dtcp);
        if (!cfg)
                return -1;

        if (dtcp_rtx_ctrl(cfg)) {
                struct rtxq * q;

                q = dt_rtxq(dt);
                if (!q) {
                        LOG_ERR("Couldn't find the Retransmission queue");
                        return -1;
                }
                rtxq_flush(q);
        }
        if (dtcp_flow_ctrl(cfg)) {
                struct cwq * cwq;

                cwq = dt_cwq(dt);
                ASSERT(cwq);
                if (cwq_flush(cwq)) {
                        LOG_ERR("Coudln't flush cwq");
                        return -1;
                }
        }

        /*FIXME: Missing sending the control ack pdu */
        return 0;
}

static int default_receiver_inactivity(struct dtcp * dtcp)
{  
        struct dt *          dt;
        struct dtp *         dtp;
        struct dtcp_config * cfg;

        if (!dtcp) return 0;

        dt = dtcp->parent;
        if (!dt)
                return -1;
        
        dtp = dt_dtp(dt);
        if (!dtp)
                return -1;

        dt_sv_drf_flag_set(dt, true); 
        dtp_initial_sequence_number(dtp);        
        
        cfg = dtcp_config_get(dtcp);
        if (!cfg)
                return -1;

        if (dtcp_rtx_ctrl(cfg)) {
                struct rtxq * q;

                q = dt_rtxq(dt);
                if (!q) {
                        LOG_ERR("Couldn't find the Retransmission queue");
                        return -1;
                }
                rtxq_flush(q);
        }
        if (dtcp_flow_ctrl(cfg)) {
                struct cwq * cwq;

                cwq = dt_cwq(dt);
                ASSERT(cwq);
                if (cwq_flush(cwq)) {
                        LOG_ERR("Coudln't flush cwq");
                        return -1;
                }
        }

        /*FIXME: Missing sending the control ack pdu */
        return 0;
}

static struct dtcp_sv default_sv = {
        .pdus_per_time_unit     = 0,
        .next_snd_ctl_seq       = 0,
        .last_rcv_ctl_seq       = 0,
        .last_snd_data_ack      = 0,
        .snd_lft_win            = 0,
        .data_retransmit_max    = 0,
        .last_rcv_data_ack      = 0,
        .time_unit              = 0,
        .sndr_credit            = 1,
        .snd_rt_wind_edge       = 100,
        .sndr_rate              = 0,
        .pdus_sent_in_time_unit = 0,
        .rcvr_credit            = 1,
        .rcvr_rt_wind_edge      = 100,
        .rcvr_rate              = 0,
        .pdus_rcvd_in_time_unit = 0,
        .acks                   = 0,
        .flow_ctl               = 0,
};

static struct dtcp_policies default_policies = {
        .flow_init                   = NULL,
        .sv_update                   = default_sv_update,
        .lost_control_pdu            = default_lost_control_pdu,
        .rtt_estimator               = NULL,
        .retransmission_timer_expiry = NULL,
        .received_retransmission     = NULL,
        .sender_ack                  = default_sender_ack,
        .sending_ack                 = default_sending_ack,
        .receiving_ack_list          = NULL,
        .initial_rate                = NULL,
        .receiving_flow_control      = default_receiving_flow_control,
        .update_credit               = NULL,
        .flow_control_overrun        = default_flow_control_overrun,
        .reconcile_flow_conflict     = NULL,
        .rcvr_ack                    = default_rcvr_ack,
        .rcvr_flow_control           = default_rcvr_flow_control,
        .rate_reduction              = default_rate_reduction,
        .rcvr_control_ack            = NULL,
        .no_rate_slow_down           = NULL,
        .no_override_default_peak    = NULL,
        .receiver_inactivity_timer   = default_receiver_inactivity,
        .sender_inactivity_timer     = default_sender_inactivity,
};

/* FIXME: this should be completed with other parameters from the config */
static int dtcp_sv_init(struct dtcp * instance, struct dtcp_sv sv)
{
        struct dtcp_config * cfg;

        if (!instance) {
                LOG_ERR("Bogus instance passed");
                return -1;
        }

        if (!instance->sv) {
                LOG_ERR("Bogus sv passed");
                return -1;
        }

        cfg = dtcp_config_get(instance);
        if (!cfg)
                return -1;

        *instance->sv = sv;
        spin_lock_init(&instance->sv->lock);

        if (dtcp_rtx_ctrl(cfg))
                instance->sv->data_retransmit_max =
                        dtcp_data_retransmit_max(cfg);

        instance->sv->sndr_credit         = dtcp_initial_credit(cfg);
        instance->sv->snd_rt_wind_edge    = dtcp_initial_credit(cfg);
        instance->sv->rcvr_credit         = dtcp_initial_credit(cfg);
        instance->sv->rcvr_rt_wind_edge   = dtcp_initial_credit(cfg);

        LOG_DBG("DTCP SV initialized with dtcp_conf:");
        LOG_DBG("  data_retransmit_max: %d",
                instance->sv->data_retransmit_max);
        LOG_DBG("  sndr_credit:         %d",
                instance->sv->sndr_credit);
        LOG_DBG("  snd_rt_wind_edge:    %d",
                instance->sv->snd_rt_wind_edge);
        LOG_DBG("  rcvr_credit:         %d",
                instance->sv->rcvr_credit);
        LOG_DBG("  rcvr_rt_wind_edge:   %d",
                instance->sv->rcvr_rt_wind_edge);

        return 0;
}

struct dtcp * dtcp_create(struct dt *         dt,
                          struct connection * conn,
                          struct rmt *        rmt)
{
        struct dtcp * tmp;

        if (!dt) {
                LOG_ERR("No DT passed, bailing out");
                return NULL;
        }
        if (!conn) {
                LOG_ERR("No connection, bailing out");
                return NULL;
        }
        if (!rmt) {
                LOG_ERR("No RMT, bailing out");
                return NULL;
        }

        tmp = rkzalloc(sizeof(*tmp), GFP_KERNEL);
        if (!tmp) {
                LOG_ERR("Cannot create DTCP state-vector");
                return NULL;
        }

        tmp->parent = dt;

        tmp->sv = rkzalloc(sizeof(*tmp->sv), GFP_KERNEL);
        if (!tmp->sv) {
                LOG_ERR("Cannot create DTCP state-vector");
                dtcp_destroy(tmp);
                return NULL;
        }
        tmp->policies = rkzalloc(sizeof(*tmp->policies), GFP_KERNEL);
        if (!tmp->policies) {
                LOG_ERR("Cannot create DTCP policies");
                dtcp_destroy(tmp);
                return NULL;
        }

        tmp->conn = conn;
        tmp->rmt  = rmt;

        if (dtcp_sv_init(tmp, default_sv)) {
                LOG_ERR("Could not load DTCP config in the SV");
                dtcp_destroy(tmp);
                return NULL;
        }
        /* FIXME: fixups to the state-vector should be placed here */

        *tmp->policies = default_policies;
        /* FIXME: fixups to the policies should be placed here */

        LOG_DBG("Instance %pK created successfully", tmp);

        return tmp;
}

int dtcp_destroy(struct dtcp * instance)
{
        if (!instance) {
                LOG_ERR("Bad instance passed, bailing out");
                return -1;
        }

        if (instance->sv)       rkfree(instance->sv);
        if (instance->policies) rkfree(instance->policies);
        rkfree(instance);

        LOG_DBG("Instance %pK destroyed successfully", instance);

        return 0;
}

int dtcp_send(struct dtcp * instance,
              struct sdu *  sdu)
{
        LOG_MISSING;

        /* Takes the pdu and enqueue in its internal queues */

        return -1;
}

int dtcp_sv_update(struct dtcp * instance,
                   seq_num_t     seq)
{
        if (!instance) {
                LOG_ERR("Bogus instance passed");
                return -1;
        }

        ASSERT(instance->policies);
        ASSERT(instance->policies->sv_update);

        if (instance->policies->sv_update(instance, seq))
                return -1;

        return 0;
}

int dtcp_sndr_inactivity_timer(struct dtcp * instance)
{
        if (!instance ||
            !instance->policies ||
            !instance->policies->sender_inactivity_timer) {
                LOG_ERR("Bogus instance passed");
                return -1;
        }

        if (instance->policies->sender_inactivity_timer(instance))
                return -1;

        return 0;
}

int dtcp_rcvr_inactivity_timer(struct dtcp * instance)
{
        if (!instance ||
            !instance->policies ||
            !instance->policies->receiver_inactivity_timer) {
                LOG_ERR("Bogus instance passed");
                return -1;
        }

        if (instance->policies->receiver_inactivity_timer(instance))
                return -1;

        return 0;
}

int dtcp_ack_flow_control_pdu_send(struct dtcp * dtcp)
{
        if (!dtcp)
                return -1;

        LOG_MISSING;

        return 0;
}

seq_num_t dtcp_snd_rt_win(struct dtcp * dtcp)
{
        if (!dtcp || !dtcp->sv)
                return -1;

        return snd_rt_wind_edge(dtcp);
}

seq_num_t dtcp_snd_lf_win(struct dtcp * dtcp)
{
        if (!dtcp || !dtcp->sv)
                return -1;

        return snd_lft_win(dtcp);
}

int dtcp_snd_lf_win_set(struct dtcp * instance, seq_num_t seq_num)
{
        if (!instance)
                return -1;

        spin_lock(&instance->sv->lock);
        instance->sv->snd_lft_win = seq_num;
        spin_unlock(&instance->sv->lock);

        return 0;
}<|MERGE_RESOLUTION|>--- conflicted
+++ resolved
@@ -445,66 +445,6 @@
         return pdu;
 }
 
-<<<<<<< HEAD
-/* This is 880C */
-static struct pdu * pdu_ctrl_ack_flow(struct dtcp * dtcp,
-                                      seq_num_t     ctrl_seq,
-                                      seq_num_t     ack_nack_seq,
-                                      seq_num_t     new_rt_wind_edge,
-                                      seq_num_t     left_wind_edge)
-{
-        struct pdu * pdu;
-        struct pci * pci;
-        seq_num_t    my_lf_win_edge;
-        seq_num_t    my_rt_win_edge;
-
-        pdu = pdu_ctrl_create_ni(dtcp, PDU_TYPE_ACK_AND_FC);
-        if (!pdu)
-                return NULL;
-
-        pci = pdu_pci_get_rw(pdu);
-        if (!pci) {
-                pdu_destroy(pdu);
-                return NULL;
-        }
-
-        if (pci_control_ack_seq_num_set(pci, ack_nack_seq)) {
-                pdu_destroy(pdu);
-                return NULL;
-        }
-
-        if (pci_control_last_seq_num_rcvd_set(pci, ctrl_seq)) {
-                pdu_destroy(pdu);
-                return NULL;
-        }
-
-        if (pci_control_new_left_wind_edge_set(pci, left_wind_edge)) {
-                pdu_destroy(pdu);
-                return NULL;
-        }
-
-        if (pci_control_new_rt_wind_edge_set(pci, new_rt_wind_edge)) {
-                pdu_destroy(pdu);
-                return NULL;
-        }
-
-        my_lf_win_edge = dt_sv_rcv_lft_win(dtcp->parent);
-        if (pci_control_my_left_wind_edge_set(pci,my_lf_win_edge)) {
-                pdu_destroy(pdu);
-                return NULL;
-        }
-
-        my_rt_win_edge = rcvr_rt_wind_edge(dtcp);
-        if (pci_control_my_rt_wind_edge_set(pci, my_rt_win_edge)) {
-                pdu_destroy(pdu);
-                return NULL;
-        }
-
-        return pdu;
-}
-
-=======
->>>>>>> 1a1d0957
 static int default_sender_ack(struct dtcp * dtcp, seq_num_t seq_num)
 {
         if (!dtcp) {
@@ -845,8 +785,8 @@
                         pci_control_new_left_wind_edge_set(pci, LWE);
                         pci_control_new_rt_wind_edge_set(pci,
                                                  rcvr_rt_wind_edge(dtcp));
-                        pci_control_left_wind_edge_set(pci, snd_lft);
-                        pci_control_rt_wind_edge_set(pci, snd_rt);
+                        pci_control_my_left_wind_edge_set(pci, snd_lft);
+                        pci_control_my_rt_wind_edge_set(pci, snd_rt);
                 }
 
                 if (dtcp_rate_based_fctrl(dtcp_cfg)) {
@@ -909,8 +849,8 @@
 
         pci_control_new_left_wind_edge_set(pci, LWE);
         pci_control_new_rt_wind_edge_set(pci, rcvr_rt_wind_edge(dtcp));
-        pci_control_left_wind_edge_set(pci, snd_lft);
-        pci_control_rt_wind_edge_set(pci, snd_rt);
+        pci_control_my_left_wind_edge_set(pci, snd_lft);
+        pci_control_my_rt_wind_edge_set(pci, snd_rt);
 
         if (pdu_send(dtcp, pdu))
                 return -1;
