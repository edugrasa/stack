/*
 * DTCP (Data Transfer Control Protocol)
 *
 *    Francesco Salvestrini <f.salvestrini@nextworks.it>
 *
 * This program is free software; you can redistribute it and/or modify
 * it under the terms of the GNU General Public License as published by
 * the Free Software Foundation; either version 2 of the License, or
 * (at your option) any later version.
 *
 * This program is distributed in the hope that it will be useful,
 * but WITHOUT ANY WARRANTY; without even the implied warranty of
 * MERCHANTABILITY or FITNESS FOR A PARTICULAR PURPOSE.  See the
 * GNU General Public License for more details.
 *
 * You should have received a copy of the GNU General Public License
 * along with this program; if not, write to the Free Software
 * Foundation, Inc., 675 Mass Ave, Cambridge, MA 02139, USA.
 */

#define RINA_PREFIX "dtcp"

#include "logs.h"
#include "utils.h"
#include "debug.h"
#include "dtcp.h"
#include "rmt.h"
#include "connection.h"

/* This is the DT-SV part maintained by DTCP */
struct dtcp_sv {
        /* Control state */
        uint_t       max_pdu_size;

        /* TimeOuts */

        /*
         * Time interval sender waits for a positive ack before
         * retransmitting
         */
        timeout_t    trd;

        /*
         * When flow control is rate based this timeout may be
         * used to pace number of PDUs sent in TimeUnit
         */
        uint_t       pdus_per_time_unit;

        /* Sequencing */

        /*
         * Outbound: NextSndCtlSeq contains the Sequence Number to
         * be assigned to a control PDU
         */
        seq_num_t    next_snd_ctl_seq;

        /*
         * Inbound: LastRcvCtlSeq - Sequence number of the next
         * expected // Transfer(? seems an error in the spec’s
         * doc should be Control) PDU received on this connection
         */
        seq_num_t    last_rcv_ctl_seq;

        /*
         * Retransmission: There’s no retransmission queue,
         * when a lost PDU is detected a new one is generated
         */

        /* Outbound */
        seq_num_t    last_snd_data_ack;

        /*
         * Seq number of the lowest seq number expected to be
         * Acked. Seq number of the first PDU on the
         * RetransmissionQ.
         */
        seq_num_t    send_left_wind_edge;

        /*
         * Maximum number of retransmissions of PDUs without a
         * positive ack before declaring an error
         */
        uint_t       data_retransmit_max;

        /* Inbound */
        seq_num_t    last_rcv_data_ack;
        seq_num_t    rcv_left_wind_edge;

        /* Time (ms) over which the rate is computed */
        uint_t       time_unit;

        /* Flow Control State */

        /* Outbound */
        uint_t       sndr_credit;

        /* snd_rt_wind_edge = LastSendDataAck + PDU(credit) */
        seq_num_t    snd_rt_wind_edge;

        /* PDUs per TimeUnit */
        uint_t       sndr_rate;

        /* PDUs already sent in this time unit */
        uint_t       pdus_sent_in_time_unit;

        /* Inbound */

        /*
         * PDUs receiver believes sender may send before extending
         * credit or stopping the flow on the connection
         */
        uint_t       rcvr_credit;

        /* Value of credit in this flow */
        seq_num_t    rcvr_rt_wind_edge;

        /*
         * Current rate receiver has told sender it may send PDUs
         * at.
         */
        uint_t       rcvr_rate;

        /*
         * PDUs received in this time unit. When it equals
         * rcvr_rate, receiver is allowed to discard any PDUs
         * received until a new time unit begins
         */
        uint_t       pdus_rcvd_in_time_unit;

        bool         set_drf_flag;
};

struct dtcp_policies {
        int (* flow_init)(struct dtcp * instance);
        int (* sv_update)(struct dtcp * instance, seq_num_t seq);
        int (* lost_control_pdu)(struct dtcp * instance);
        int (* rtt_estimator)(struct dtcp * instance);
        int (* retransmission_timer_expiry)(struct dtcp * instance);
        int (* received_retransmission)(struct dtcp * instance);
        int (* rcvr_ack)(struct dtcp * instance);
        int (* sending_ack)(struct dtcp * instance);
        int (* sending_ack_list)(struct dtcp * instance);
        int (* initial_credit)(struct dtcp * instance);
        int (* initial_rate)(struct dtcp * instance);
        int (* receiving_flow_control)(struct dtcp * instance);
        int (* update_credit)(struct dtcp * instance);
        int (* flow_control_overrun)(struct dtcp * instance);
        int (* reconcile_flow_conflict)(struct dtcp * instance);
        int (* rcvr_flow_control)(struct dtcp * instance, seq_num_t seq);
};

struct dtcp {
        struct dt *            parent;

        /*
         * NOTE: The DTCP State Vector can be discarded during long periods of
         *       no traffic
         */
        struct dtcp_sv *       sv; /* The state-vector */
        struct dtcp_policies * policies;
        struct connection *    conn;
        struct rmt *           rmt;

        /* FIXME: Add QUEUE(flow_control_queue, pdu) */
        /* FIXME: Add QUEUE(closed_window_queue, pdu) */
        /* FIXME: Add QUEUE(rx_control_queue, ...) */
};

int dtcp_common_rcv_control(struct dtcp * dtcp, struct pdu * pdu)
{
<<<<<<< HEAD
        struct pci * pci;
        pdu_type_t   type;

        pci = pdu_pci_get_ro(pdu);
        if (!pci)
                return -1;

        type = pci_type(pci);

        if (!pdu_type_is_control(type)) {
                LOG_ERR("CommonRCVControl policy received a non-control PDU!");
                return -1;
        }
        ASSERT(pdu_type_is_control(type));

        /*
        * FIXME: missing steps described in the specs
        * 1- Retrieve the time of this Ack and calculate the RTT with
        * RTTEstimator policy
        */

        /* IF it is FlowControl Only */
        if (type == PDU_TYPE_FC) {
                LOG_MISSING
        }
=======
        LOG_MISSING;

>>>>>>> a9e5affb
        return 0;
}

static int default_rcvr_flow_control(struct dtcp * dtcp, seq_num_t seq)
{
        struct pdu * pdu_ctrl;
        struct pci * pci;

        pdu_ctrl = pdu_create();
        if (!pdu_ctrl)
                return -1;

        pci = pci_create();
        if (!pci) {
                pdu_destroy(pdu_ctrl);
                return -1;
        }
        if (pci_format(pci,
                       0,
                       0,
                       0,
                       0,
                       dtcp->sv->next_snd_ctl_seq,
                       0,
                       PDU_TYPE_ACK_AND_FC)) {
                pdu_destroy(pdu_ctrl);
                pci_destroy(pci);
                return -1;
        }

        if (pdu_pci_set(pdu_ctrl, pci)) {
                pdu_destroy(pdu_ctrl);
                pci_destroy(pci);
                return -1;
        }

        pdu_control_ack_flow(pdu_ctrl,
                             dtcp->sv->last_rcv_ctl_seq,
                             seq,
                             seq + dtcp->sv->rcvr_credit,
                             0,
                             1,
                             dtcp->sv->send_left_wind_edge,
                             dtcp->sv->snd_rt_wind_edge,
                             dtcp->sv->sndr_rate);

        rmt_send(dtcp->rmt, 0, 0, pdu_ctrl);

        return -1;
}


/* FIXME: Mock up code */
static int default_sv_update(struct dtcp * dtcp, seq_num_t seq)
{
        LOG_MISSING;

        if (!dtcp)
                return -1;

        /*FIXME: here it goes rcvr_flow_control_policy */

        if (dtcp->conn->policies_params.flow_ctrl &&
            !dtcp->conn->policies_params.rtx_ctrl) {
                return dtcp->policies->receiving_flow_control(dtcp);
        }

        return -1;
}

static struct dtcp_sv default_sv = {
        .max_pdu_size           = 0,
        .trd                    = 0,
        .pdus_per_time_unit     = 0,
        .next_snd_ctl_seq       = 0,
        .last_rcv_ctl_seq       = 0,
        .last_snd_data_ack      = 0,
        .send_left_wind_edge    = 0,
        .data_retransmit_max    = 0,
        .last_rcv_data_ack      = 0,
        .rcv_left_wind_edge     = 0,
        .time_unit              = 0,
        .sndr_credit            = 0,
        .snd_rt_wind_edge       = 0,
        .sndr_rate              = 0,
        .pdus_sent_in_time_unit = 0,
        .rcvr_credit            = 0,
        .rcvr_rt_wind_edge      = 0,
        .rcvr_rate              = 0,
        .pdus_rcvd_in_time_unit = 0,
        .set_drf_flag           = false,
};

static struct dtcp_policies default_policies = {
        .flow_init                   = NULL,
        .sv_update                   = default_sv_update,
        .lost_control_pdu            = NULL,
        .rtt_estimator               = NULL,
        .retransmission_timer_expiry = NULL,
        .received_retransmission     = NULL,
        .sending_ack                 = NULL,
        .sending_ack_list            = NULL,
        .initial_credit              = NULL,
        .initial_rate                = NULL,
        .receiving_flow_control      = NULL,
        .update_credit               = NULL,
        .flow_control_overrun        = NULL,
        .reconcile_flow_conflict     = NULL,
        .rcvr_ack                    = NULL,
        .rcvr_flow_control           = default_rcvr_flow_control,
};

struct dtcp * dtcp_create(struct dt *         dt,
                          struct connection * conn,
                          struct rmt *        rmt)
{
        struct dtcp * tmp;

        if (!dt) {
                LOG_ERR("No DT passed, bailing out");
                return NULL;
        }

        tmp = rkzalloc(sizeof(*tmp), GFP_KERNEL);
        if (!tmp) {
                LOG_ERR("Cannot create DTCP state-vector");
                return NULL;
        }

        tmp->parent = dt;

        tmp->sv = rkzalloc(sizeof(*tmp->sv), GFP_KERNEL);
        if (!tmp->sv) {
                LOG_ERR("Cannot create DTCP state-vector");
                dtcp_destroy(tmp);
                return NULL;
        }
        tmp->policies = rkzalloc(sizeof(*tmp->policies), GFP_KERNEL);
        if (!tmp->policies) {
                LOG_ERR("Cannot create DTCP policies");
                dtcp_destroy(tmp);
                return NULL;
        }

        *tmp->sv       = default_sv;
        /* FIXME: fixups to the state-vector should be placed here */

        *tmp->policies = default_policies;
        /* FIXME: fixups to the policies should be placed here */

        tmp->conn      = conn;

        LOG_DBG("Instance %pK created successfully", tmp);

        return tmp;
}

int dtcp_destroy(struct dtcp * instance)
{
        if (!instance) {
                LOG_ERR("Bad instance passed, bailing out");
                return -1;
        }

        if (instance->sv)       rkfree(instance->sv);
        if (instance->policies) rkfree(instance->policies);
        rkfree(instance);

        LOG_DBG("Instance %pK destroyed successfully", instance);

        return 0;
}

int dtcp_send(struct dtcp * instance,
              struct sdu *  sdu)
{
        LOG_MISSING;

        /* Takes the pdu and enqueue in its internal queues */

        return -1;
}

int dtcp_sv_update(struct dtcp * instance,
                   seq_num_t     seq)
{
        if (!instance) {
                LOG_ERR("Bogus instance passed");
                return -1;
        }

        instance->sv->send_left_wind_edge = seq;

        return 0;
}
<|MERGE_RESOLUTION|>--- conflicted
+++ resolved
@@ -168,7 +168,6 @@
 
 int dtcp_common_rcv_control(struct dtcp * dtcp, struct pdu * pdu)
 {
-<<<<<<< HEAD
         struct pci * pci;
         pdu_type_t   type;
 
@@ -194,10 +193,7 @@
         if (type == PDU_TYPE_FC) {
                 LOG_MISSING
         }
-=======
-        LOG_MISSING;
-
->>>>>>> a9e5affb
+
         return 0;
 }
 
