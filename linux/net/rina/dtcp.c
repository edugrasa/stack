/*
 * DTCP (Data Transfer Control Protocol)
 *
 *    Francesco Salvestrini <f.salvestrini@nextworks.it>
 *    Leonardo Bergesio <leonardo.bergesio@i2cat.net>
 *
 * This program is free software; you can redistribute it and/or modify
 * it under the terms of the GNU General Public License as published by
 * the Free Software Foundation; either version 2 of the License, or
 * (at your option) any later version.
 *
 * This program is distributed in the hope that it will be useful,
 * but WITHOUT ANY WARRANTY; without even the implied warranty of
 * MERCHANTABILITY or FITNESS FOR A PARTICULAR PURPOSE.  See the
 * GNU General Public License for more details.
 *
 * You should have received a copy of the GNU General Public License
 * along with this program; if not, write to the Free Software
 * Foundation, Inc., 675 Mass Ave, Cambridge, MA 02139, USA.
 */

#define RINA_PREFIX "dtcp"

#include "logs.h"
#include "utils.h"
#include "debug.h"
#include "dtcp.h"
#include "rmt.h"
#include "connection.h"
#include "dt-utils.h"
#include "dtcp-utils.h"

/* This is the DT-SV part maintained by DTCP */
struct dtcp_sv {
        /* SV lock */
        spinlock_t   lock;

        /* TimeOuts */

        /*
         * Time interval sender waits for a positive ack before
         * retransmitting
         */
        timeout_t    trd;

        /*
         * When flow control is rate based this timeout may be
         * used to pace number of PDUs sent in TimeUnit
         */
        uint_t       pdus_per_time_unit;

        /* Sequencing */

        /*
         * Outbound: NextSndCtlSeq contains the Sequence Number to
         * be assigned to a control PDU
         */
        seq_num_t    next_snd_ctl_seq;

        /*
         * Inbound: LastRcvCtlSeq - Sequence number of the next
         * expected // Transfer(? seems an error in the spec’s
         * doc should be Control) PDU received on this connection
         */
        seq_num_t    last_rcv_ctl_seq;

        /*
         * Retransmission: There’s no retransmission queue,
         * when a lost PDU is detected a new one is generated
         */

        /* Outbound */
        seq_num_t    last_snd_data_ack;

        /*
         * Seq number of the lowest seq number expected to be
         * Acked. Seq number of the first PDU on the
         * RetransmissionQ.
         */
        seq_num_t    snd_lft_win;

        /*
         * Maximum number of retransmissions of PDUs without a
         * positive ack before declaring an error
         */
        uint_t       data_retransmit_max;

        /* Inbound */
        seq_num_t    last_rcv_data_ack;

        /* Time (ms) over which the rate is computed */
        uint_t       time_unit;

        /* Flow Control State */

        /* Outbound */
        uint_t       sndr_credit;

        /* snd_rt_wind_edge = LastSendDataAck + PDU(credit) */
        seq_num_t    snd_rt_wind_edge;

        /* PDUs per TimeUnit */
        uint_t       sndr_rate;

        /* PDUs already sent in this time unit */
        uint_t       pdus_sent_in_time_unit;

        /* Inbound */

        /*
         * PDUs receiver believes sender may send before extending
         * credit or stopping the flow on the connection
         */
        uint_t       rcvr_credit;

        /* Value of credit in this flow */
        seq_num_t    rcvr_rt_wind_edge;

        /*
         * Current rate receiver has told sender it may send PDUs
         * at.
         */
        uint_t       rcvr_rate;

        /*
         * PDUs received in this time unit. When it equals
         * rcvr_rate, receiver is allowed to discard any PDUs
         * received until a new time unit begins
         */
        uint_t       pdus_rcvd_in_time_unit;

        /*
         * Control of duplicated control PDUs
         * */
        uint_t       acks;
        uint_t       flow_ctl;
};

struct dtcp_policies {
        int (* flow_init)(struct dtcp * instance);
        int (* sv_update)(struct dtcp * instance, seq_num_t seq);
        int (* lost_control_pdu)(struct dtcp * instance);
        int (* rtt_estimator)(struct dtcp * instance);
        int (* retransmission_timer_expiry)(struct dtcp * instance);
        int (* received_retransmission)(struct dtcp * instance);
        int (* rcvr_ack)(struct dtcp * instance, seq_num_t seq);
        int (* sender_ack)(struct dtcp * instance, seq_num_t seq);
        int (* sending_ack)(struct dtcp * instance);
        int (* receiving_ack_list)(struct dtcp * instance);
        int (* initial_rate)(struct dtcp * instance);
        int (* receiving_flow_control)(struct dtcp * instance, seq_num_t seq);
        int (* update_credit)(struct dtcp * instance);
        int (* flow_control_overrun)(struct dtcp * instance);
        int (* reconcile_flow_conflict)(struct dtcp * instance);
        int (* rcvr_flow_control)(struct dtcp * instance, seq_num_t seq);
        int (* rate_reduction)(struct dtcp * instance);
        int (* rcvr_control_ack)(struct dtcp * instance);
        int (* no_rate_slow_down)(struct dtcp * instance);
        int (* no_override_default_peak)(struct dtcp * instance);
        int (* receiver_inactivity_timer)(struct dtcp * instance);
        int (* sender_inactivity_timer)(struct dtcp * instance);
};

struct dtcp {
        struct dt *            parent;

        /*
         * NOTE: The DTCP State Vector can be discarded during long periods of
         *       no traffic
         */
        struct dtcp_sv *       sv; /* The state-vector */
        struct dtcp_policies * policies;
        struct connection *    conn;
        struct rmt *           rmt;

        /* FIXME: Add QUEUE(flow_control_queue, pdu) */
        /* FIXME: Add QUEUE(closed_window_queue, pdu) */
        /* FIXME: Add QUEUE(rx_control_queue, ...) */
};

static int pdu_send(struct dtcp * dtcp, struct pdu * pdu)
{
        ASSERT(dtcp);
        ASSERT(pdu);

        if (rmt_send(dtcp->rmt,
                     dtcp->conn->destination_address,
                     dtcp->conn->qos_id,
                     pdu))
                return -1;

        return 0;
}

static int last_rcv_ctrl_seq_set(struct dtcp * dtcp,
                                 seq_num_t     last_rcv_ctrl_seq)
{
        ASSERT(dtcp);
        ASSERT(dtcp->sv);

        spin_lock(&dtcp->sv->lock);
        dtcp->sv->last_rcv_ctl_seq = last_rcv_ctrl_seq;
        spin_unlock(&dtcp->sv->lock);

        return 0;
}

static seq_num_t last_rcv_ctrl_seq(struct dtcp * dtcp)
{
        seq_num_t tmp;

        ASSERT(dtcp);
        ASSERT(dtcp->sv);

        spin_lock(&dtcp->sv->lock);
        tmp = dtcp->sv->last_rcv_ctl_seq;
        spin_unlock(&dtcp->sv->lock);

        return tmp;
}

static void flow_ctrl_inc(struct dtcp * dtcp)
{
        ASSERT(dtcp);
        ASSERT(dtcp->sv);

        spin_lock(&dtcp->sv->lock);
        dtcp->sv->flow_ctl++;
        spin_unlock(&dtcp->sv->lock);
}

static void acks_inc(struct dtcp * dtcp)
{
        ASSERT(dtcp);
        ASSERT(dtcp->sv);

        spin_lock(&dtcp->sv->lock);
        dtcp->sv->acks++;
        spin_unlock(&dtcp->sv->lock);
}

static int snd_rt_wind_edge_set(struct dtcp * dtcp, seq_num_t new_rt_win)
{
        ASSERT(dtcp);
        ASSERT(dtcp->sv);

        spin_lock(&dtcp->sv->lock);
        dtcp->sv->snd_rt_wind_edge = new_rt_win;
        spin_unlock(&dtcp->sv->lock);

        return 0;
}

static seq_num_t snd_rt_wind_edge(struct dtcp * dtcp)
{
        seq_num_t tmp;

        ASSERT(dtcp);
        ASSERT(dtcp->sv);

        spin_lock(&dtcp->sv->lock);
        tmp = dtcp->sv->snd_rt_wind_edge;
        spin_unlock(&dtcp->sv->lock);

        return tmp;
}

static seq_num_t snd_lft_win(struct dtcp * dtcp)
{
        seq_num_t tmp;

        ASSERT(dtcp);
        ASSERT(dtcp->sv);

        spin_lock(&dtcp->sv->lock);
        tmp = dtcp->sv->snd_lft_win;
        spin_unlock(&dtcp->sv->lock);

        return tmp;
}

static void snd_lft_win_set(struct dtcp * dtcp, seq_num_t seq_num)
{
        ASSERT(dtcp);
        ASSERT(dtcp->sv);

        spin_lock(&dtcp->sv->lock);
        dtcp->sv->snd_lft_win = seq_num;
        spin_unlock(&dtcp->sv->lock);
}

static seq_num_t rcvr_rt_wind_edge(struct dtcp * dtcp)
{
        seq_num_t tmp;

        ASSERT(dtcp);
        ASSERT(dtcp->sv);

        spin_lock(&dtcp->sv->lock);
        tmp = dtcp->sv->rcvr_rt_wind_edge;
        spin_unlock(&dtcp->sv->lock);

        return tmp;
}

static seq_num_t next_snd_ctl_seq(struct dtcp * dtcp)
{
        seq_num_t tmp;

        ASSERT(dtcp);
        ASSERT(dtcp->sv);

        spin_lock(&dtcp->sv->lock);
        tmp = ++dtcp->sv->next_snd_ctl_seq;
        spin_unlock(&dtcp->sv->lock);

        return tmp;
}

static int push_pdus_rmt(struct dtcp * dtcp)
{
        struct cwq * q;

        ASSERT(dtcp);

        q = dt_cwq(dtcp->parent);
        if (!q) {
                LOG_ERR("No Closed Window Queue");
                return -1;
        }

        while (!cwq_is_empty(q) &&
               (snd_lft_win(dtcp) < snd_rt_wind_edge(dtcp))) {
                struct pdu * pdu;

                pdu = cwq_pop(q);
                if (!pdu)
                        return 0;

                /* FIXME: We must update the last seq num sent */
                if (pdu_send(dtcp, pdu))
                        LOG_ERR("Problems sending PDU");
        }

        return 0;
}

static struct pdu * pdu_ctrl_create_ni(struct dtcp * dtcp)
{
        struct pdu *    pdu;
        struct pci *    pci;
        struct buffer * buffer;
        seq_num_t       seq;

        buffer = buffer_create_ni(1);
        if (!buffer)
                return NULL;

        pdu = pdu_create_ni();
        if (!pdu) {
                buffer_destroy(buffer);
                return NULL;
        }

        LOG_DBG("PDU created");

        pci = pci_create_ni();
        if (!pci) {
                pdu_destroy(pdu);
                return NULL;
        }
        LOG_DBG("PCI created");
        seq = next_snd_ctl_seq(dtcp);
        if (pci_format(pci,
                       dtcp->conn->source_cep_id,
                       dtcp->conn->destination_cep_id,
                       dtcp->conn->source_address,
                       dtcp->conn->destination_address,
                       seq,
                       dtcp->conn->qos_id,
                       PDU_TYPE_ACK_AND_FC)) {
                pdu_destroy(pdu);
                pci_destroy(pci);
                return NULL;
        }
        LOG_DBG("PCI formatted");
        LOG_DBG("PDU type is ok: %d", pci_is_ok(pci));
        if (pdu_pci_set(pdu, pci)) {
                pdu_destroy(pdu);
                pci_destroy(pci);
                return NULL;
        }

        if (pdu_buffer_set(pdu, buffer)) {
                pdu_destroy(pdu);
                return NULL;
        }

        return pdu;
}

/* This is 0x8803 PDU type */
static struct pdu * pdu_ctrl_ack_create(struct dtcp * dtcp,
                                        seq_num_t     last_ctrl_seq_rcvd,
                                        seq_num_t     snd_left_wind_edge,
                                        seq_num_t     snd_rt_wind_edge)
{
        struct pdu * pdu;
        struct pci * pci;

        pdu = pdu_ctrl_create_ni(dtcp);
        if (!pdu)
                return NULL;

        pci = pdu_pci_get_rw(pdu);
        if (!pci)
                return NULL;

        if (pci_control_last_seq_num_rcvd_set(pci, last_ctrl_seq_rcvd)) {
                pdu_destroy(pdu);
                return NULL;
        }

        return pdu;
}

/* This is 880C */
static struct pdu * pdu_ctrl_ack_flow(struct dtcp * dtcp,
                                      seq_num_t     ctrl_seq,
                                      seq_num_t     ack_nack_seq,
                                      seq_num_t     new_rt_wind_edge,
                                      seq_num_t     left_wind_edge)
{
        struct pdu * pdu;
        struct pci * pci;
        seq_num_t    my_lf_win_edge;
        seq_num_t    my_rt_win_edge;

        pdu = pdu_ctrl_create_ni(dtcp);
        if (!pdu)
                return NULL;

        pci = pdu_pci_get_rw(pdu);
        if (!pci) {
                pdu_destroy(pdu);
                return NULL;
        }

        LOG_DBG("PDU type: %d", pci_type(pci));

        if (pci_control_ack_seq_num_set(pci, ack_nack_seq)) {
                pdu_destroy(pdu);
                return NULL;
        }

        if (pci_control_last_seq_num_rcvd_set(pci, ctrl_seq)) {
                pdu_destroy(pdu);
                return NULL;
        }

        if (pci_control_new_left_wind_edge_set(pci, left_wind_edge)) {
                pdu_destroy(pdu);
                return NULL;
        }

        if (pci_control_new_rt_wind_edge_set(pci, new_rt_wind_edge)) {
                pdu_destroy(pdu);
                return NULL;
        }

        my_lf_win_edge = dt_sv_rcv_lft_win(dtcp->parent);
        if (pci_control_left_wind_edge_set(pci,my_lf_win_edge)) {
                pdu_destroy(pdu);
                return NULL;
        }

        my_rt_win_edge = rcvr_rt_wind_edge(dtcp);
        if (pci_control_rt_wind_edge_set(pci, my_rt_win_edge)) {
                pdu_destroy(pdu);
                return NULL;
        }

        return pdu;
}

static int default_sender_ack(struct dtcp * dtcp, seq_num_t seq_num)
{
        struct rtxq * q;

        q = dt_rtxq(dtcp->parent);
        if (!q) {
                LOG_ERR("Couldn't find the Retransmission queue");
                return -1;
        }
        rtxq_ack(q, seq_num, dt_sv_tr(dtcp->parent));
        return 0;
}

static int rcv_nack_ctl(struct dtcp * dtcp, seq_num_t seq_num)
{
        LOG_MISSING;
        return 0;
}

static int rcv_flow_ctl(struct dtcp * dtcp,
                        struct pci *  pci,
                        struct pdu *  pdu)
{
        struct cwq * q;

        ASSERT(dtcp);
        ASSERT(pci);
        ASSERT(pdu);

        snd_rt_wind_edge_set(dtcp, pci_control_new_rt_wind_edge(pci));
        push_pdus_rmt(dtcp);

        q = dt_cwq(dtcp->parent);
        if (!q) {
                LOG_ERR("No Closed Window Queue");
                return -1;
        }
        if (cwq_is_empty(q) &&
            (dt_sv_last_seq_num_sent(dtcp->parent) < snd_rt_wind_edge(dtcp))) {
                dt_sv_window_closed_set(dtcp->parent, false);
        }

        return 0;
}

static int rcv_ack_and_flow_ctl(struct dtcp * dtcp,
                                struct pci *  pci,
                                seq_num_t     seq_num,
                                struct pdu *  pdu)
{
        ASSERT(dtcp);
        ASSERT(pci);
        ASSERT(pdu);

        LOG_DBG("Updating Window Edges");
        snd_rt_wind_edge_set(dtcp, pci_control_new_rt_wind_edge(pci));
        snd_lft_win_set(dtcp, seq_num);

        /* FIXME: Verify values for the receiver side */

        return 0;
}

int dtcp_common_rcv_control(struct dtcp * dtcp, struct pdu * pdu)
{
        struct pci * pci;
        pdu_type_t   type;
        seq_num_t    seq_num;
        seq_num_t    seq;
        seq_num_t    last_ctrl;

        LOG_ERR("DTCP common receive control");
        if (!pdu_is_ok(pdu)) {
                LOG_ERR("PDU is not ok");
                pdu_destroy(pdu);
                return -1;
        }

        if (!dtcp) {
                LOG_ERR("DTCP instance bogus");
                pdu_destroy(pdu);
                return -1;
        }

        pci = pdu_pci_get_rw(pdu);
        if (!pci_is_ok(pci)) {
                LOG_ERR("PCI couldn't be retrieved");
                pdu_destroy(pdu);
                return -1;
        }

        type = pci_type(pci);

        if (!pdu_type_is_control(type)) {
                LOG_ERR("CommonRCVControl policy received a non-control PDU");
                pdu_destroy(pdu);
                return -1;
        }

        seq_num = pci_sequence_number_get(pci);

        LOG_ERR("SEQ NUM: %d", seq_num);

        last_ctrl = last_rcv_ctrl_seq(dtcp);
        LOG_ERR("LAST SEQ: %d", last_ctrl);
        if (seq_num <= last_ctrl) {
                switch (type) {
                case PDU_TYPE_FC:
                        flow_ctrl_inc(dtcp);
                        break;
                case PDU_TYPE_ACK:
                        acks_inc(dtcp);
                        break;
                case PDU_TYPE_ACK_AND_FC:
                        acks_inc(dtcp);
                        flow_ctrl_inc(dtcp);
                        break;
                default:
                        break;
                }

                pdu_destroy(pdu);
                return 0;

        } else if (seq_num > (last_ctrl + 1)) {
                if (dtcp->policies->lost_control_pdu(dtcp))
                        LOG_ERR("Failed lost control PDU policy");
        }
        last_rcv_ctrl_seq_set(dtcp, seq_num);

        /*
         * FIXME: Missing step described in the specs: retrieve the time
         *        of this Ack and calculate the RTT with RTTEstimator policy
         */

        switch (type) {
        case PDU_TYPE_ACK:
                seq = pci_control_ack_seq_num(pdu_pci_get_ro(pdu));

                return dtcp->policies->sender_ack(dtcp,
                                                  seq);
        case PDU_TYPE_NACK:
                seq = pci_control_ack_seq_num(pdu_pci_get_ro(pdu));

                return rcv_nack_ctl(dtcp,
                                    seq);
        case PDU_TYPE_FC:
                return rcv_flow_ctl(dtcp, pci, pdu);
        case PDU_TYPE_ACK_AND_FC:
                return rcv_ack_and_flow_ctl(dtcp, pci, seq_num, pdu);
        default:
                return -1;
        }
}

static int default_lost_control_pdu(struct dtcp * dtcp)
{
#if 0
        struct pdu * pdu_ctrl;
        seq_num_t last_rcv_ctrl, snd_lft, snd_rt;

        last_rcv_ctrl = last_rcv_ctrl_seq(dtcp);
        snd_lft       = snd_lft_win(dtcp);
        snd_rt        = snd_rt_wind_edge(dtcp);
        pdu_ctrl      = pdu_ctrl_ack_create(dtcp,
                                            last_rcv_ctrl,
                                            snd_lft,
                                            snd_rt);
        if (!pdu_ctrl) {
                LOG_ERR("Failed Lost Control PDU policy");
                return -1;
        }

        if (pdu_send(dtcp, pdu_ctrl))
                return -1;
#endif

        LOG_DBG("Default lost control pdu policy");
        return 0;

}

static int default_rcvr_ack(struct dtcp * dtcp, seq_num_t seq)
{
        struct pdu * pdu_ctrl;
        seq_num_t last_rcv_ctrl, snd_lft, snd_rt;

        last_rcv_ctrl = last_rcv_ctrl_seq(dtcp);
        snd_lft       = snd_lft_win(dtcp);
        snd_rt        = snd_rt_wind_edge(dtcp);
        pdu_ctrl      = pdu_ctrl_ack_create(dtcp,
                                            last_rcv_ctrl,
                                            snd_lft,
                                            snd_rt);
        if (!pdu_ctrl)
                return -1;

        if (pdu_send(dtcp, pdu_ctrl))
                return -1;

        return 0;
}

static int default_receiving_flow_control(struct dtcp * dtcp, seq_num_t seq)
{
        LOG_MISSING;

        return 0;
}

static seq_num_t update_rt_wind_edge(struct dtcp * dtcp)
{
        seq_num_t seq;

        ASSERT(dtcp);
        ASSERT(dtcp->sv);

        spin_lock(&dtcp->sv->lock);
        seq = dtcp->sv->rcvr_credit + dtcp->sv->rcvr_rt_wind_edge;
        dtcp->sv->rcvr_rt_wind_edge = seq;
        spin_unlock(&dtcp->sv->lock);

        return seq;
}

static int default_rcvr_flow_control(struct dtcp * dtcp, seq_num_t seq)
{
        struct pdu * pdu_ctrl;
        seq_num_t    seq_ctl;
        seq_num_t    rt_wind_edge;
        seq_num_t    lf_wind_edge;

        /* FIXME: Missing update of right window edge */

        LOG_ERR("We are in the default RCVR flow control");
        seq_ctl = next_snd_ctl_seq(dtcp);
        rt_wind_edge = update_rt_wind_edge(dtcp);
        lf_wind_edge = dt_sv_rcv_lft_win(dtcp->parent);
        pdu_ctrl = pdu_ctrl_ack_flow(dtcp,
                                     seq_ctl,
                                     seq,
                                     rt_wind_edge,
                                     lf_wind_edge);
        if (!pdu_ctrl) {
                LOG_ERR("ERROR creating PDU for default rcvr flow control");
                return -1;
        }

        if (pdu_send(dtcp, pdu_ctrl)) {
                LOG_ERR("ERROR sending PDU for default rcvr flow control");
                return -1;
        }

        LOG_ERR("We leave the default RCVR flow control");
        return 0;
}

static int default_rate_reduction(struct dtcp * instance)
{
        LOG_MISSING;

        return 0;
}

static int default_sv_update(struct dtcp * dtcp, seq_num_t seq)
{
        int retval = 0;

        if (!dtcp || !dtcp->conn)
                return -1;

        LOG_DBG("Update invoked");
        /* FIXME: here it goes rcvr_flow_control_policy */

        if (dtcp_flow_ctrl(dtcp->conn->policies_params.dtcp_cfg)) {
                if (dtcp_window_based_fctrl(
                        dtcp->conn->policies_params.dtcp_cfg))
                        if (dtcp->policies->rcvr_flow_control(dtcp, seq)) {
                                LOG_ERR("Failed Rcvr Flow Control policy");
                                retval = -1;
                        }

<<<<<<< HEAD
                if (dtcp_rate_based_fctrl(
                        dtcp->conn->policies_params.dtcp_cfg))
=======
                if (dtcp->conn->policies_params.rate_based_fctrl) {
                        LOG_DBG("Rate based fctrl invoked");
>>>>>>> 892fb39b
                        if (dtcp->policies->rate_reduction(dtcp)) {
                                LOG_ERR("Failed Rate Reduction policy");
                                retval = -1;
                        }
                }
        }

<<<<<<< HEAD
        if (dtcp_rtx_ctrl(dtcp->conn->policies_params.dtcp_cfg))
=======
        if (dtcp->conn->policies_params.rtx_ctrl) {
                LOG_DBG("Retransmission ctrl invoked");
>>>>>>> 892fb39b
                if (dtcp->policies->rcvr_ack(dtcp, seq)) {
                        LOG_ERR("Failed Rcvr Ack policy");
                        retval = -1;
                }
        }

<<<<<<< HEAD
        if (dtcp_flow_ctrl(dtcp->conn->policies_params.dtcp_cfg) &&
            !dtcp_rtx_ctrl(dtcp->conn->policies_params.dtcp_cfg))
                if (dtcp->policies->receiving_flow_control(dtcp)) {
=======
        if (dtcp->conn->policies_params.flow_ctrl &&
            !dtcp->conn->policies_params.rtx_ctrl) {
                LOG_DBG("Receiving flow ctrl invoked");
                if (dtcp->policies->receiving_flow_control(dtcp, seq)) {
>>>>>>> 892fb39b
                        LOG_ERR("Failed Receiving Flow Control policy");
                        retval = -1;
                }
        }

        LOG_ERR("Leaving UPDATE with retval: %d", retval);
        return retval;
}

static struct dtcp_sv default_sv = {
        .trd                    = 0,
        .pdus_per_time_unit     = 0,
        .next_snd_ctl_seq       = 0,
        .last_rcv_ctl_seq       = 0,
        .last_snd_data_ack      = 0,
        .snd_lft_win            = 0,
        .data_retransmit_max    = 0,
        .last_rcv_data_ack      = 0,
        .time_unit              = 0,
        .sndr_credit            = 0,
        .snd_rt_wind_edge       = 100000,
        .sndr_rate              = 0,
        .pdus_sent_in_time_unit = 0,
        .rcvr_credit            = 1,
        .rcvr_rt_wind_edge      = 0,
        .rcvr_rate              = 0,
        .pdus_rcvd_in_time_unit = 0,
        .acks                   = 0,
        .flow_ctl               = 0,
};

static struct dtcp_policies default_policies = {
        .flow_init                   = NULL,
        .sv_update                   = default_sv_update,
        .lost_control_pdu            = default_lost_control_pdu,
        .rtt_estimator               = NULL,
        .retransmission_timer_expiry = NULL,
        .received_retransmission     = NULL,
        .sender_ack                  = default_sender_ack,
        .sending_ack                 = NULL,
        .receiving_ack_list          = NULL,
        .initial_rate                = NULL,
        .receiving_flow_control      = default_receiving_flow_control,
        .update_credit               = NULL,
        .flow_control_overrun        = NULL,
        .reconcile_flow_conflict     = NULL,
        .rcvr_ack                    = default_rcvr_ack,
        .rcvr_flow_control           = default_rcvr_flow_control,
        .rate_reduction              = default_rate_reduction,
        .rcvr_control_ack             = NULL,
        .no_rate_slow_down           = NULL,
        .no_override_default_peak    = NULL,
        .receiver_inactivity_timer   = NULL,
        .sender_inactivity_timer     = NULL,
};

struct dtcp * dtcp_create(struct dt *         dt,
                          struct connection * conn,
                          struct rmt *        rmt)
{
        struct dtcp * tmp;

        if (!dt) {
                LOG_ERR("No DT passed, bailing out");
                return NULL;
        }
        if (!conn) {
                LOG_ERR("No connection, bailing out");
                return NULL;
        }
        if (!rmt) {
                LOG_ERR("No RMT, bailing out");
                return NULL;
        }

        tmp = rkzalloc(sizeof(*tmp), GFP_KERNEL);
        if (!tmp) {
                LOG_ERR("Cannot create DTCP state-vector");
                return NULL;
        }

        tmp->parent = dt;

        tmp->sv = rkzalloc(sizeof(*tmp->sv), GFP_KERNEL);
        if (!tmp->sv) {
                LOG_ERR("Cannot create DTCP state-vector");
                dtcp_destroy(tmp);
                return NULL;
        }
        tmp->policies = rkzalloc(sizeof(*tmp->policies), GFP_KERNEL);
        if (!tmp->policies) {
                LOG_ERR("Cannot create DTCP policies");
                dtcp_destroy(tmp);
                return NULL;
        }

        *tmp->sv       = default_sv;
        spin_lock_init(&tmp->sv->lock);
        /* FIXME: fixups to the state-vector should be placed here */

        *tmp->policies = default_policies;
        /* FIXME: fixups to the policies should be placed here */

        tmp->conn      = conn;
        tmp->rmt       = rmt;

        LOG_DBG("Instance %pK created successfully", tmp);

        return tmp;
}

int dtcp_destroy(struct dtcp * instance)
{
        if (!instance) {
                LOG_ERR("Bad instance passed, bailing out");
                return -1;
        }

        if (instance->sv)       rkfree(instance->sv);
        if (instance->policies) rkfree(instance->policies);
        rkfree(instance);

        LOG_DBG("Instance %pK destroyed successfully", instance);

        return 0;
}

int dtcp_send(struct dtcp * instance,
              struct sdu *  sdu)
{
        LOG_MISSING;

        /* Takes the pdu and enqueue in its internal queues */

        return -1;
}

int dtcp_sv_update(struct dtcp * instance,
                   seq_num_t     seq)
{
        if (!instance) {
                LOG_ERR("Bogus instance passed");
                return -1;
        }

        if (instance->policies->sv_update(instance, seq))
                return -1;

        return 0;
}

int dtcp_ack_flow_control_pdu_send(struct dtcp * dtcp)
{
        if (!dtcp)
                return -1;

        LOG_MISSING;

        return 0;
}
seq_num_t dtcp_snd_rt_win(struct dtcp * dtcp)
{
        if (!dtcp || !dtcp->sv)
                return -1;

        return snd_rt_wind_edge(dtcp);
}<|MERGE_RESOLUTION|>--- conflicted
+++ resolved
@@ -765,13 +765,9 @@
                                 retval = -1;
                         }
 
-<<<<<<< HEAD
                 if (dtcp_rate_based_fctrl(
                         dtcp->conn->policies_params.dtcp_cfg))
-=======
-                if (dtcp->conn->policies_params.rate_based_fctrl) {
                         LOG_DBG("Rate based fctrl invoked");
->>>>>>> 892fb39b
                         if (dtcp->policies->rate_reduction(dtcp)) {
                                 LOG_ERR("Failed Rate Reduction policy");
                                 retval = -1;
@@ -779,28 +775,19 @@
                 }
         }
 
-<<<<<<< HEAD
         if (dtcp_rtx_ctrl(dtcp->conn->policies_params.dtcp_cfg))
-=======
-        if (dtcp->conn->policies_params.rtx_ctrl) {
                 LOG_DBG("Retransmission ctrl invoked");
->>>>>>> 892fb39b
                 if (dtcp->policies->rcvr_ack(dtcp, seq)) {
                         LOG_ERR("Failed Rcvr Ack policy");
                         retval = -1;
                 }
         }
 
-<<<<<<< HEAD
         if (dtcp_flow_ctrl(dtcp->conn->policies_params.dtcp_cfg) &&
             !dtcp_rtx_ctrl(dtcp->conn->policies_params.dtcp_cfg))
                 if (dtcp->policies->receiving_flow_control(dtcp)) {
-=======
-        if (dtcp->conn->policies_params.flow_ctrl &&
-            !dtcp->conn->policies_params.rtx_ctrl) {
                 LOG_DBG("Receiving flow ctrl invoked");
                 if (dtcp->policies->receiving_flow_control(dtcp, seq)) {
->>>>>>> 892fb39b
                         LOG_ERR("Failed Receiving Flow Control policy");
                         retval = -1;
                 }
