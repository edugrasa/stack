/*
 * DTCP (Data Transfer Control Protocol)
 *
 *    Francesco Salvestrini <f.salvestrini@nextworks.it>
 *
 * This program is free software; you can redistribute it and/or modify
 * it under the terms of the GNU General Public License as published by
 * the Free Software Foundation; either version 2 of the License, or
 * (at your option) any later version.
 *
 * This program is distributed in the hope that it will be useful,
 * but WITHOUT ANY WARRANTY; without even the implied warranty of
 * MERCHANTABILITY or FITNESS FOR A PARTICULAR PURPOSE.  See the
 * GNU General Public License for more details.
 *
 * You should have received a copy of the GNU General Public License
 * along with this program; if not, write to the Free Software
 * Foundation, Inc., 675 Mass Ave, Cambridge, MA 02139, USA.
 */

#define RINA_PREFIX "dtcp"

#include "logs.h"
#include "utils.h"
#include "debug.h"
#include "dtcp.h"

/* This is the DT-SV part maintained by DTCP */
struct dtcp_sv {
        /* Control state */
        uint_t       max_pdu_size;

        /* TimeOuts */

        /*
         * Time interval sender waits for a positive ack before
         * retransmitting
         */
        timeout_t    trd;

        /*
         * When flow control is rate based this timeout may be
         * used to pace number of PDUs sent in TimeUnit
         */
        uint_t       pdus_per_time_unit;

        /* Sequencing */

        /*
         * Outbound: NextSndCtlSeq contains the Sequence Number to
         * be assigned to a control PDU
         */
        seq_num_t    next_snd_ctl_seq;

        /*
         * Inbound: LastRcvCtlSeq - Sequence number of the next
         * expected // Transfer(? seems an error in the spec’s
         * doc should be Control) PDU received on this connection
         */
        seq_num_t    last_rcv_ctl_seq;

        /*
         * Retransmission: There’s no retransmission queue,
         * when a lost PDU is detected a new one is generated
         */

        /* Outbound */
        seq_num_t    last_snd_data_ack;

        /*
         * Seq number of the lowest seq number expected to be
         * Acked. Seq number of the first PDU on the
         * RetransmissionQ.
         */
        seq_num_t    send_left_wind_edge;

        /*
         * Maximum number of retransmissions of PDUs without a
         * positive ack before declaring an error
         */
        uint_t       data_retransmit_max;

        /* Inbound */
        seq_num_t    last_rcv_data_ack;
        seq_num_t    rcv_left_wind_edge;

        /* Time (ms) over which the rate is computed */
        uint_t       time_unit;

        /* Flow Control State */

        /* Outbound */
        uint_t       sndr_credit;

        /* snd_rt_wind_edge = LastSendDataAck + PDU(credit) */
        seq_num_t    snd_rt_wind_edge;

        /* PDUs per TimeUnit */
        uint_t       sndr_rate;

        /* PDUs already sent in this time unit */
        uint_t       pdus_sent_in_time_unit;

        /* Inbound */

        /*
         * PDUs receiver believes sender may send before extending
         * credit or stopping the flow on the connection
         */
        uint_t       rcvr_credit;

        /* Value of credit in this flow */
        seq_num_t    rcvr_rt_wind_edge;

        /*
         * Current rate receiver has told sender it may send PDUs
         * at.
         */
        uint_t       rcvr_rate;

        /*
         * PDUs received in this time unit. When it equals
         * rcvr_rate, receiver is allowed to discard any PDUs
         * received until a new time unit begins
         */
        uint_t       pdus_rcvd_in_time_unit;

        bool         set_drf_flag;
};

struct dtcp_policies {
        int (* flow_init)(struct dtcp * instance);
        int (* sv_update)(struct dtcp * instance, seq_num_t seq);
        int (* lost_control_pdu)(struct dtcp * instance);
        int (* rtt_estimator)(struct dtcp * instance);
        int (* retransmission_timer_expiry)(struct dtcp * instance);
        int (* received_retransmission)(struct dtcp * instance);
        int (* sending_ack)(struct dtcp * instance);
        int (* sending_ack_list)(struct dtcp * instance);
        int (* initial_credit)(struct dtcp * instance);
        int (* initial_rate)(struct dtcp * instance);
        int (* receiving_flow_control)(struct dtcp * instance);
        int (* update_credit)(struct dtcp * instance);
        int (* flow_control_overrun)(struct dtcp * instance);
        int (* reconcile_flow_conflict)(struct dtcp * instance);
};

struct dtcp {
        struct dt *            parent;

        /*
         * NOTE: The DTCP State Vector can be discarded during long periods of
         *       no traffic
         */
        struct dtcp_sv *       sv; /* The state-vector */
        struct dtcp_policies * policies;
        struct connection *    conn;
        struct rmt *           rmt;

        /* FIXME: Add QUEUE(flow_control_queue, pdu) */
        /* FIXME: Add QUEUE(closed_window_queue, pdu) */
        /* FIXME: Add QUEUE(rx_control_queue, ...) */
};

int dtcp_common_rcv_control(struct dtcp * dtcp, struct pdu * pdu)
{
        return 0;
}

/* FIXME: Mock up code */
static int default_sv_update(struct dtcp * dtcp, seq_num_t seq)
{
        struct pdu *    pdu_ctrl;
        struct pci *    pci;

        LOG_MISSING;

        if (!dtcp)
                return -1;

        pdu_ctrl = pdu_create();
        if (!pdu_ctrl)
                return -1;

        pci = pci_create();
        if (!pci) {
                pdu_destroy(pdu_ctrl);
                return -1;
        }
        if (pci_format(pci,
                       0,
                       0,
                       0,
                       0,
                       dtcp->sv->next_snd_ctl_seq,
                       0,
                       PDU_TYPE_ACK_AND_FC)) {
                pdu_destroy(pdu_ctrl);
                pci_destroy(pci);
                return -1;
        }

        if (pdu_pci_set(pdu_ctrl, pci)) {
                pdu_destroy(pdu_ctrl);
                pci_destroy(pci);
                return -1;
        }

        pdu_control_ack_flow(pdu_ctrl,
                             dtcp->sv->last_rcv_ctl_seq,
                             seq,
                             seq + dtcp->sv->rcvr_credit,
                             0,
                             1,
                             dtcp->sv->send_left_wind_edge,
                             dtcp->sv->snd_rt_wind_edge,
                             dtcp->sv->sndr_rate);

        rmt_send(dtcp->rmt, 0, 0, pdu_ctrl);

        return -1;
}

static struct dtcp_sv default_sv = {
        .max_pdu_size           = 0,
        .trd                    = 0,
        .pdus_per_time_unit     = 0,
        .next_snd_ctl_seq       = 0,
        .last_rcv_ctl_seq       = 0,
        .last_snd_data_ack      = 0,
        .send_left_wind_edge    = 0,
        .data_retransmit_max    = 0,
        .last_rcv_data_ack      = 0,
        .rcv_left_wind_edge     = 0,
        .time_unit              = 0,
        .sndr_credit            = 0,
        .snd_rt_wind_edge       = 0,
        .sndr_rate              = 0,
        .pdus_sent_in_time_unit = 0,
        .rcvr_credit            = 0,
        .rcvr_rt_wind_edge      = 0,
        .rcvr_rate              = 0,
        .pdus_rcvd_in_time_unit = 0,
        .set_drf_flag           = false,
};

static struct dtcp_policies default_policies = {
        .flow_init                   = NULL,
        .sv_update                   = default_sv_update,
        .lost_control_pdu            = NULL,
        .rtt_estimator               = NULL,
        .retransmission_timer_expiry = NULL,
        .received_retransmission     = NULL,
        .sending_ack                 = NULL,
        .sending_ack_list            = NULL,
        .initial_credit              = NULL,
        .initial_rate                = NULL,
        .receiving_flow_control      = NULL,
        .update_credit               = NULL,
        .flow_control_overrun        = NULL,
        .reconcile_flow_conflict     = NULL,
};

<<<<<<< HEAD
struct dtcp * dtcp_create(struct connection * conn,
                          struct rmt *        rmt)
=======
struct dtcp * dtcp_create(struct dt * dt)
>>>>>>> 53e6d16e
{
        struct dtcp * tmp;

        if (!dt) {
                LOG_ERR("No DT passed, bailing out");
                return NULL;
        }

        tmp = rkzalloc(sizeof(*tmp), GFP_KERNEL);
        if (!tmp) {
                LOG_ERR("Cannot create DTCP state-vector");
                return NULL;
        }

        tmp->parent = dt;

        tmp->sv = rkzalloc(sizeof(*tmp->sv), GFP_KERNEL);
        if (!tmp->sv) {
                LOG_ERR("Cannot create DTCP state-vector");
                dtcp_destroy(tmp);
                return NULL;
        }
        tmp->policies = rkzalloc(sizeof(*tmp->policies), GFP_KERNEL);
        if (!tmp->policies) {
                LOG_ERR("Cannot create DTCP policies");
                dtcp_destroy(tmp);
                return NULL;
        }

        *tmp->sv       = default_sv;
        /* FIXME: fixups to the state-vector should be placed here */

        *tmp->policies = default_policies;
        /* FIXME: fixups to the policies should be placed here */

<<<<<<< HEAD
        tmp->peer      = NULL;

        tmp->conn      = conn;


=======
>>>>>>> 53e6d16e
        LOG_DBG("Instance %pK created successfully", tmp);

        return tmp;
}

int dtcp_destroy(struct dtcp * instance)
{
        if (!instance) {
                LOG_ERR("Bad instance passed, bailing out");
                return -1;
        }

        if (instance->sv)       rkfree(instance->sv);
        if (instance->policies) rkfree(instance->policies);
        rkfree(instance);

        LOG_DBG("Instance %pK destroyed successfully", instance);

        return 0;
}

int dtcp_send(struct dtcp * instance,
              struct sdu *  sdu)
{
        LOG_MISSING;

        /* Takes the pdu and enqueue in its internal queues */

        return -1;
}

int dtcp_sv_update(struct dtcp * instance,
                   seq_num_t     seq)
{
        if (!instance) {
                LOG_ERR("Bogus instance passed");
                return -1;
        }

        instance->sv->send_left_wind_edge = seq;

        return 0;
}
<|MERGE_RESOLUTION|>--- conflicted
+++ resolved
@@ -24,6 +24,8 @@
 #include "utils.h"
 #include "debug.h"
 #include "dtcp.h"
+#include "rmt.h"
+#include "connection.h"
 
 /* This is the DT-SV part maintained by DTCP */
 struct dtcp_sv {
@@ -261,12 +263,9 @@
         .reconcile_flow_conflict     = NULL,
 };
 
-<<<<<<< HEAD
-struct dtcp * dtcp_create(struct connection * conn,
+struct dtcp * dtcp_create(struct dt *         dt,
+                          struct connection * conn,
                           struct rmt *        rmt)
-=======
-struct dtcp * dtcp_create(struct dt * dt)
->>>>>>> 53e6d16e
 {
         struct dtcp * tmp;
 
@@ -302,14 +301,8 @@
         *tmp->policies = default_policies;
         /* FIXME: fixups to the policies should be placed here */
 
-<<<<<<< HEAD
-        tmp->peer      = NULL;
-
         tmp->conn      = conn;
 
-
-=======
->>>>>>> 53e6d16e
         LOG_DBG("Instance %pK created successfully", tmp);
 
         return tmp;
