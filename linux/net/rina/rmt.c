--- conflicted
+++ resolved
@@ -793,8 +793,6 @@
                                                 sdu) ? -1 : 0);
 }
 
-<<<<<<< HEAD
-/* FIXME: This function is a mess, we have to rearrange ASAP */
 static int process_dt_pdu(struct rmt *       rmt,
                           port_id_t          port_id,
                           struct pdu *       pdu)
@@ -817,18 +815,7 @@
         }
 
         pdu_type = pci_type(pdu_pci_get_ro(pdu));
-=======
-static int process_dt_pdu(struct rmt * rmt,
-                          port_id_t    port_id,
-                          pdu_type_t   pdu_type,
-                          struct pdu * pdu)
-{
-        cep_id_t c;
-
-        ASSERT(pdu_type_is_ok(pdu_type));
-        ASSERT(pdu_is_ok(pdu));
-
->>>>>>> fc70127d
+
         if (pdu_type == PDU_TYPE_MGMT) {
                 LOG_ERR("MGMT should not be here");
                 pdu_destroy(pdu);
@@ -855,16 +842,12 @@
                        qos_id_t     qos_id,
                        struct pdu * pdu)
 {
-<<<<<<< HEAD
         int                     i;
         struct sdu *            sdu;
         struct pdu_ser *        pdu_ser;
         struct efcp_container * efcpc;
         struct efcp_config *    conf;
         struct dt_cons *        dt_cons;
-=======
-        int      i;
->>>>>>> fc70127d
 
         if (!is_address_ok(dst_addr)) {
                 LOG_ERR("PDU has Wrong destination address");
@@ -928,13 +911,8 @@
 
         if (rmt->ingress.cache.count > 0) {
                 for (i = 1; i < rmt->ingress.cache.count; i++) {
-<<<<<<< HEAD
-                        struct sdu *    tmp;
-                                
-=======
                         struct sdu * tmp;
 
->>>>>>> fc70127d
                         tmp = sdu_dup(sdu);
                         if (!tmp)
                                 continue;
@@ -1082,7 +1060,7 @@
                                  * enqueue PDU in pdus_dt[dest-addr, qos-id]
                                  * don't process it now ...
                                  */
-                                process_dt_pdu(tmp, port_id, pdu_type, pdu);
+                                process_dt_pdu(tmp, port_id, pdu);
                                 LOG_DBG("Finishing  process_dt_sdu");
                                 break;
 
