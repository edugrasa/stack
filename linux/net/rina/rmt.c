/*
 * RMT (Relaying and Multiplexing Task)
 *
 *    Francesco Salvestrini <f.salvestrini@nextworks.it>
 *    Miquel Tarzan         <miquel.tarzan@i2cat.net>
 *    Leonardo Bergesio     <leonardo.bergesio@i2cat.net>
 *    Sander Vrijders       <sander.vrijders@intec.ugent.be>
 *
 * This program is free software; you can redistribute it and/or modify
 * it under the terms of the GNU General Public License as published by
 * the Free Software Foundation; either version 2 of the License, or
 * (at your option) any later version.
 *
 * This program is distributed in the hope that it will be useful,
 * but WITHOUT ANY WARRANTY; without even the implied warranty of
 * MERCHANTABILITY or FITNESS FOR A PARTICULAR PURPOSE.  See the
 * GNU General Public License for more details.
 *
 * You should have received a copy of the GNU General Public License
 * along with this program; if not, write to the Free Software
 * Foundation, Inc., 675 Mass Ave, Cambridge, MA 02139, USA.
 */

#include <linux/export.h>
#include <linux/types.h>
#include <linux/hashtable.h>
#include <linux/list.h>
#include <linux/kernel.h>
#include <linux/sched.h>
#include <linux/wait.h>
#include <linux/string.h>
/*FIXME: to be re removed after removing tasklets */
#include <linux/interrupt.h>

#define RINA_PREFIX "rmt"

#include "logs.h"
#include "utils.h"
#include "debug.h"
#include "du.h"
#include "rmt.h"
#include "pft.h"
#include "efcp-utils.h"
#include "serdes.h"
#include "pdu-ser.h"
#include "rmt-ps.h"
#include "policies.h"
#include "rds/rstr.h"
#include "ipcp-instances.h"
#include "ipcp-utils.h"

#define rmap_hash(T, K) hash_min(K, HASH_BITS(T))
#define MAX_PDUS_SENT_PER_CYCLE 10

static struct policy_set_list policy_sets = {
        .head = LIST_HEAD_INIT(policy_sets.head)
};


static struct rmt_n1_port * n1_port_create(port_id_t id,
                                           struct ipcp_instance * n1_ipcp,
                                           struct dup_config_entry * dup_config)
{
        struct rmt_n1_port * tmp;

        ASSERT(is_port_id_ok(id));

        tmp = rkzalloc(sizeof(*tmp), GFP_KERNEL);
        if (!tmp)
                return NULL;

        INIT_HLIST_NODE(&tmp->hlist);

        tmp->port_id = id;
        tmp->n1_ipcp = n1_ipcp;
        tmp->state   = N1_PORT_STATE_ENABLED;
        tmp->dup_config = dup_config;

        /* dup state init. FIXME: This has to be moved to the
         * specific encryption policy initialization
         */
        if (dup_config != NULL && dup_config->encryption_cipher != NULL){
        	tmp->blkcipher = crypto_alloc_blkcipher(dup_config->encryption_cipher, 0, 0);
        	if (IS_ERR(tmp->blkcipher)) {
        		LOG_ERR("could not allocate blkcipher handle for %s\n", dup_config->encryption_cipher);
        		return NULL;
        	}
        }else
            tmp->blkcipher = NULL;

        atomic_set(&tmp->n_sdus, 0);
        atomic_set(&tmp->pending_ops, 0);
        spin_lock_init(&tmp->lock);

        LOG_DBG("N-1 port %pK created successfully (port-id = %d)", tmp, id);

        return tmp;
}

static int n1_port_n1_user_ipcp_unbind(struct rmt_n1_port * n1p)
{
        struct ipcp_instance * n1_ipcp;

        ASSERT(n1p);

        /* FIXME: this has to be moved to specific encryption policy */
        if (n1p->blkcipher != NULL){
            crypto_free_blkcipher(n1p->blkcipher);
        }

        n1_ipcp = n1p->n1_ipcp;
        if (n1_ipcp                             &&
            n1_ipcp->ops                        &&
            n1_ipcp->data                       &&
            n1_ipcp->ops->flow_unbinding_user_ipcp) {
                if (n1_ipcp->ops->flow_unbinding_user_ipcp(n1_ipcp->data,
                                                           n1p->port_id)) {
                        LOG_ERR("Could not unbind IPCP as user of an N-1 flow");
                        return -1;
                }
        }
        return 0;
}

static int n1_port_destroy(struct rmt_n1_port * n1p)
{
        ASSERT(n1p);
        LOG_DBG("Destroying N-1 port %pK (port-id = %d)", n1p, n1p->port_id);

        hash_del(&n1p->hlist);

        if (n1p->dup_config) {
        	dup_config_entry_destroy(n1p->dup_config);
        }

        /* FIXME: this has to be moved to specific encryption policy */
        if (n1p->blkcipher) {
        	crypto_free_blkcipher(n1p->blkcipher);
        }

        rkfree(n1p);

        return 0;
}

struct n1pmap {
        spinlock_t lock; /* FIXME: Has to be moved in the pipelines */

        DECLARE_HASHTABLE(n1_ports, 7);
};

static struct n1pmap * n1pmap_create(void)
{
        struct n1pmap * tmp;

        tmp = rkzalloc(sizeof(*tmp), GFP_KERNEL);
        if (!tmp)
                return NULL;

        hash_init(tmp->n1_ports);
        spin_lock_init(&tmp->lock);

        return tmp;
}

static int n1pmap_destroy(struct n1pmap * m)
{
        struct rmt_n1_port * entry;
        struct hlist_node *  tmp;
        int                  bucket;

        ASSERT(m);

        hash_for_each_safe(m->n1_ports, bucket, tmp, entry, hlist) {
                ASSERT(entry);
                if (n1_port_n1_user_ipcp_unbind(entry) ||
                    n1_port_destroy(entry)) {
                        LOG_ERR("Could not destroy entry %pK", entry);
                        return -1;
                }
        }
        rkfree(m);
        return 0;
}

static struct rmt_n1_port * n1pmap_find(struct n1pmap * m,
                                      port_id_t       id)
{
        struct rmt_n1_port *      entry;
        const struct hlist_head * head;

        ASSERT(m);

        if (!is_port_id_ok(id))
                return NULL;

        head = &m->n1_ports[rmap_hash(m->n1_ports, id)];
        hlist_for_each_entry(entry, head, hlist) {
                if (entry->port_id == id)
                        return entry;
        }

        return NULL;
}

struct pft_cache {
        port_id_t * pids;  /* Array of port_id_t */
        size_t      count; /* Entries in the pids array */
};

/* RMT DATA MODELS FOR RMT PS */

struct rmt_kqueue * rmt_kqueue_create(unsigned int key)
{
        struct rmt_kqueue * tmp;
        tmp = rkzalloc(sizeof(*tmp), GFP_ATOMIC);
        if (!tmp)
                return NULL;
        tmp->queue = rfifo_create_ni();
        if (!tmp->queue) {
                rkfree(tmp);
                return NULL;
        }

        tmp->key = key;
        INIT_HLIST_NODE(&tmp->hlist);

        return tmp;
}
EXPORT_SYMBOL(rmt_kqueue_create);

int rmt_kqueue_destroy(struct rmt_kqueue * q)
{
        if (!q) {
                LOG_ERR("No RMT Key-queue to destroy...");
                return -1;
        }

        hash_del(&q->hlist);

        if (q->queue) rfifo_destroy(q->queue, (void (*)(void *)) pdu_destroy);

        rkfree(q);

        return 0;
}
EXPORT_SYMBOL(rmt_kqueue_destroy);

struct rmt_kqueue * rmt_kqueue_find(struct rmt_qgroup * g,
                                    unsigned int        key)
{
        struct rmt_kqueue * entry;
        const struct hlist_head * head;

        ASSERT(g);

        head = &g->queues[rmap_hash(g->queues, key)];
        hlist_for_each_entry(entry, head, hlist) {
                if (entry->key == key)
                        return entry;
        }

        return NULL;
}
EXPORT_SYMBOL(rmt_kqueue_find);

struct rmt_qgroup * rmt_qgroup_create(port_id_t pid)
{
        struct rmt_qgroup * tmp;

        if (!is_port_id_ok(pid)) {
                LOG_ERR("Could not create qgroup, wrong port id");
                return NULL;
        }

        tmp = rkzalloc(sizeof(*tmp), GFP_ATOMIC);
        if (!tmp)
                return NULL;

        tmp->pid = pid;
        hash_init(tmp->queues);

        return tmp;
}
EXPORT_SYMBOL(rmt_qgroup_create);

int rmt_qgroup_destroy(struct rmt_qgroup * g)
{
        struct rmt_kqueue * entry;
        struct hlist_node * tmp;
        int                 bucket;

        ASSERT(g);
        hash_del(&g->hlist);

        hash_for_each_safe(g->queues, bucket, tmp, entry, hlist) {
                ASSERT(entry);

                if (rmt_kqueue_destroy(entry)) {
                        LOG_ERR("Could not destroy entry %pK", entry);
                        return -1;
                }
        }

        LOG_DBG("Qgroup for port: %u destroyed...", g->pid);
        rkfree(g);

        return 0;
}
EXPORT_SYMBOL(rmt_qgroup_destroy);

struct rmt_qgroup * rmt_qgroup_find(struct rmt_queue_set * qs,
                                    port_id_t              pid)
{
        struct rmt_qgroup * entry;
        const struct hlist_head * head;

        ASSERT(qs);

        head = &qs->qgroups[rmap_hash(qs->qgroups, pid)];

        hlist_for_each_entry(entry, head, hlist) {
                if (entry->pid == pid)
                        return entry;
        }
        return NULL;
}
EXPORT_SYMBOL(rmt_qgroup_find);


struct rmt_queue_set * rmt_queue_set_create(void)
{
        struct rmt_queue_set * tmp;

        tmp = rkzalloc(sizeof(*tmp), GFP_ATOMIC);
        if (!tmp)
                return NULL;

        hash_init(tmp->qgroups);

        return tmp;
}
EXPORT_SYMBOL(rmt_queue_set_create);

int rmt_queue_set_destroy(struct rmt_queue_set * qs)
{
        struct rmt_qgroup * entry;
        struct hlist_node * tmp;
        int                 bucket;

        ASSERT(qs);

        hash_for_each_safe(qs->qgroups, bucket, tmp, entry, hlist) {
                ASSERT(entry);

                if (rmt_qgroup_destroy(entry)) {
                        LOG_ERR("Could not destroy entry %pK", entry);
                        return -1;
                }
        }

        rkfree(qs);

        return 0;
}
EXPORT_SYMBOL(rmt_queue_set_destroy);

/* RMT DATAMODEL FOR RMT PS END */

static int pft_cache_init(struct pft_cache * c)
{
        ASSERT(c);

        c->pids  = NULL;
        c->count = 0;

        LOG_DBG("PFT cache %pK initialized", c);

        return 0;
}

static int pft_cache_fini(struct pft_cache * c)
{
        ASSERT(c);

        if (c->count) {
                ASSERT(c->pids);
                rkfree(c->pids);
        } else {
                ASSERT(!c->pids);
        }

        LOG_DBG("PFT cache %pK destroyed", c);

        return 0;
}

struct rmt {
        struct rina_component     base;
        address_t                 address;
        struct ipcp_instance *    parent;
        struct pft *              pft;
        struct kfa *              kfa;
        struct efcp_container *   efcpc;
        struct serdes *           serdes;
        struct tasklet_struct     egress_tasklet;
        struct n1pmap *           n1_ports;
        struct pft_cache          cache;
        struct sdup_config *      sdup_conf;
};

struct rmt *
rmt_from_component(struct rina_component * component)
{
        return container_of(component, struct rmt, base);
}
EXPORT_SYMBOL(rmt_from_component);

int rmt_select_policy_set(struct rmt * rmt,
                          const string_t * path,
                          const string_t * name)
{
        if (path && strcmp(path, "")) {
                LOG_ERR("This component has no selectable subcomponents");
                return -1;
        }

        return base_select_policy_set(&rmt->base, &policy_sets, name);
}
EXPORT_SYMBOL(rmt_select_policy_set);

int rmt_set_policy_set_param(struct rmt * rmt,
                             const char * path,
                             const char * name,
                             const char * value)
{
        struct rmt_ps *ps;
        int ret = -1;

        if (!rmt || !path || !name || !value) {
                LOG_ERRF("NULL arguments %p %p %p %p", rmt, path, name, value);
                return -1;
        }

        LOG_DBG("set-policy-set-param '%s' '%s' '%s'", path, name, value);

        if (strcmp(path, "") == 0) {
                /* The request addresses this RMT instance. */
                rcu_read_lock();
                ps = container_of(rcu_dereference(rmt->base.ps), struct rmt_ps, base);
                if (!ps) {
                        LOG_ERR("No policy-set selected for this RMT");
                } else {
                        LOG_ERR("Unknown RMT parameter policy '%s'", name);
                }
                rcu_read_unlock();
        } else {
                ret = base_set_policy_set_param(&rmt->base, path, name, value);
        }

        return ret;
}
EXPORT_SYMBOL(rmt_set_policy_set_param);

int rmt_destroy(struct rmt * instance)
{
        if (!instance) {
                LOG_ERR("Bogus instance passed, bailing out");
                return -1;
        }

        tasklet_kill(&instance->egress_tasklet);
        if (instance->n1_ports)
                n1pmap_destroy(instance->n1_ports);
        pft_cache_fini(&instance->cache);

        if (instance->pft)            pft_destroy(instance->pft);
        if (instance->serdes)         serdes_destroy(instance->serdes);
        if (instance->sdup_conf)      sdup_config_destroy(instance->sdup_conf);

        rina_component_fini(&instance->base);

        rkfree(instance);

        LOG_DBG("Instance %pK finalized successfully", instance);

        return 0;
}
EXPORT_SYMBOL(rmt_destroy);

int rmt_address_set(struct rmt * instance,
                    address_t    address)
{
        if (!instance) {
                LOG_ERR("Bogus instance passed");
                return -1;
        }

        if (is_address_ok(instance->address)) {
                LOG_ERR("The RMT is already configured");
                return -1;
        }

        instance->address = address;

        return 0;
}
EXPORT_SYMBOL(rmt_address_set);

int rmt_dt_cons_set(struct rmt *     instance,
                    struct dt_cons * dt_cons)
{
        if (!instance) {
                LOG_ERR("Bogus instance passed");
                return -1;
        }

        if (!dt_cons) {
                 LOG_ERR("Bogus dt_cons passed");
                return -1;
        }

        instance->serdes = serdes_create(dt_cons);
        if (!instance->serdes) {
                LOG_ERR("Serdes creation failed");
                return -1;
        }

        return 0;
}
EXPORT_SYMBOL(rmt_dt_cons_set);

<<<<<<< HEAD
static int extract_policy_parameters(struct dup_config_entry * entry)
{
	struct policy * policy;
	struct policy_parm * parameter;
	const string_t * aux;

	if (!entry) {
		LOG_ERR("Bogus entry passed");
		return -1;
	}

	policy = entry->ttl_policy;
	if (policy) {
		parameter = policy_param_find(policy, "initialValue");
		if (!parameter) {
			LOG_ERR("Could not find parameter 'initialValue' in TTL policy");
			return -1;
		}

		kstrtouint(policy_param_value(parameter), 10, &entry->initial_ttl_value);
		LOG_DBG("Initial TTL value is %u", entry->initial_ttl_value);
	}

	policy = entry->encryption_policy;
	if (policy) {
		parameter = policy_param_find(policy, "encryptAlg");
		if (!parameter) {
			LOG_ERR("Could not find parameter 'encryptAlg' in Encryption policy");
			return -1;
		}

		aux = policy_param_value(parameter);
		if (string_cmp(aux, "AES128") == 0 || string_cmp(aux, "AES256") == 0) {
			if (string_dup("ecb(aes)", &entry->encryption_cipher)) {
				LOG_ERR("Problems copying string ('encryptAlg' parameter value)");
				return -1;
			}
			LOG_DBG("Encryption cipher is %s", entry->encryption_cipher);
		} else {
			LOG_DBG("Unsupported encryption cipher %s", aux);
		}

		parameter = policy_param_find(policy, "macAlg");
		if (!parameter) {
			LOG_ERR("Could not find parameter 'macAlg' in Encryption policy");
			return -1;
		}

		aux = policy_param_value(parameter);
		if (string_cmp(aux, "SHA1") == 0 ) {
			if (string_dup("sha1", &entry->message_digest)) {
				LOG_ERR("Problems copying string ('message_digest' parameter value)");
				return -1;
			}
			LOG_DBG("Message digest is %s", entry->message_digest);
		} else if (string_cmp(aux, "MD5") == 0 ) {
			if (string_dup("md5", &entry->message_digest)) {
				LOG_ERR("Problems copying string ('message_digest' parameter value)");
				return -1;
			}
			LOG_DBG("Message digest is %s", entry->message_digest);
		} else {
			LOG_DBG("Unsupported message digest %s", aux);
		}
	}

	return 0;
}

int rmt_sdup_config_set(struct rmt *         instance,
                    	struct sdup_config * sdup_conf)
{
	struct dup_config * dup_pos;

        if (!instance) {
                LOG_ERR("Bogus instance passed");
                return -1;
        }

        if (!sdup_conf) {
                 LOG_ERR("Bogus sdup_conf passed");
                return -1;
        }

	/* FIXME this code should be moved to specific sdup policies */
        if (extract_policy_parameters(sdup_conf->default_dup_conf)) {
        	LOG_DBG("Setting SDU protection policies to NULL");
        	sdup_config_destroy(sdup_conf);
        	return -1;
        }
	list_for_each_entry(dup_pos, &sdup_conf->specific_dup_confs, next){
		if (extract_policy_parameters(dup_pos->entry)) {
			LOG_DBG("Setting sdu protection policies to NULL");
			sdup_config_destroy(sdup_conf);
			return -1;
		}
	}

        instance->sdup_conf = sdup_conf;

        return 0;
}
EXPORT_SYMBOL(rmt_sdup_config_set);

static int n1_port_write(struct serdes *      serdes,
=======
static int n1_port_write(struct rmt *         rmt,
>>>>>>> c4489ab7
                         struct rmt_n1_port * n1_port,
                         struct pdu * pdu)
{
        struct sdu *           sdu;
        struct pdu_ser *       pdu_ser;
        port_id_t              port_id;
        struct buffer *        buffer;
        struct ipcp_instance * n1_ipcp;
        struct pci *           pci;
        size_t                 ttl;
<<<<<<< HEAD
        struct dup_config_entry * dup_conf;
=======
        unsigned long          flags;
        int                    ret = 0;
>>>>>>> c4489ab7

        ASSERT(n1_port);
        ASSERT(rmt);
        ASSERT(rmt->serdes);

        if (!pdu) {
                LOG_DBG("No PDU to work in this queue ...");
                return -1;
        }

        port_id = n1_port->port_id;
        n1_ipcp = n1_port->n1_ipcp;

        dup_conf = n1_port->dup_config;

        pci = 0;
        ttl = 0;


<<<<<<< HEAD
        /* FIXME, this should be moved to specific TTL policy inside serdes*/
        if (dup_conf != NULL && dup_conf->ttl_policy != NULL){
            pci = pdu_pci_get_rw(pdu);
            if (!pci) {
                    LOG_ERR("Cannot get PCI");
                    pdu_destroy(pdu);
                    return -1;
            }
=======
#ifdef CONFIG_RINA_IPCPS_TTL
        pci = pdu_pci_get_rw(pdu);
        if (!pci) {
                LOG_ERR("Cannot get PCI");
                pdu_destroy(pdu);
                ret = -1;
                goto exit;
        }
>>>>>>> c4489ab7

            LOG_DBG("TTL to start with is %d", dup_conf->initial_ttl_value);

<<<<<<< HEAD
            if (pci_ttl_set(pci, dup_conf->initial_ttl_value)) {
                    LOG_ERR("Could not set TTL");
                    pdu_destroy(pdu);
                    return -1;
            }
=======
        if (pci_ttl_set(pci, CONFIG_RINA_IPCPS_TTL_DEFAULT)) {
                LOG_ERR("Could not set TTL");
                pdu_destroy(pdu);
                ret = -1;
                goto exit;
>>>>>>> c4489ab7
        }

<<<<<<< HEAD
        pdu_ser = pdu_serialize_ni(serdes, pdu, dup_conf, n1_port->blkcipher);
=======
        pdu_ser = pdu_serialize_ni(rmt->serdes, pdu);
>>>>>>> c4489ab7
        if (!pdu_ser) {
                LOG_ERR("Error creating serialized PDU");
                pdu_destroy(pdu);
                ret = -1;
                goto exit;
        }

        buffer = pdu_ser_buffer(pdu_ser);
        if (!buffer_is_ok(buffer)) {
                LOG_ERR("Buffer is not okay");
                pdu_ser_destroy(pdu_ser);
                ret =  -1;
                goto exit;
        }

        if (pdu_ser_buffer_disown(pdu_ser)) {
                LOG_ERR("Could not disown buffer");
                        pdu_ser_destroy(pdu_ser);
                        ret = -1;
                        goto exit;
        }

        pdu_ser_destroy(pdu_ser);

        sdu = sdu_create_buffer_with_ni(buffer);
        if (!sdu) {
                LOG_ERR("Error creating SDU from serialized PDU, "
                        "dropping PDU!");
                buffer_destroy(buffer);
                ret = -1;
                goto exit;
        }

        LOG_DBG("Gonna send SDU to port-id %d", port_id);
        if (n1_ipcp->ops->sdu_write(n1_ipcp->data,port_id, sdu)) {
                LOG_ERR("Couldn't write SDU to N-1 IPCP");
                ret = -1;
                goto exit;
        }

exit:
        atomic_dec(&n1_port->n_sdus);
        spin_lock_irqsave(&rmt->n1_ports->lock, flags);
        if (atomic_dec_and_test(&n1_port->pending_ops) &&
            n1_port->state == N1_PORT_STATE_DEALLOCATED) {
                n1_port_destroy(n1_port);
        }
        spin_unlock_irqrestore(&rmt->n1_ports->lock, flags);

        return ret;
}

static void send_worker(unsigned long o)
{
        struct rmt *         rmt;
        struct rmt_n1_port * n1_port;
        struct hlist_node *  ntmp;
        int                  bucket;
        int                  reschedule = 0;
        int                  pdus_sent;
        struct rmt_ps *      ps;
        struct pdu  *        pdu = NULL;

        LOG_DBG("Send worker called");

        rmt = (struct rmt *) o;
        if (!rmt) {
                LOG_ERR("No instance passed to send worker !!!");
                return;
        }

        rcu_read_lock();
        ps = container_of(rcu_dereference(rmt->base.ps),
                          struct rmt_ps,
                          base);
        if (!ps) {
                rcu_read_unlock();
                LOG_ERR("No ps in send_worker");
                return;
        }
        rcu_read_unlock();

        spin_lock(&rmt->n1_ports->lock);
        hash_for_each_safe(rmt->n1_ports->n1_ports,
                           bucket,
                           ntmp,
                           n1_port,
                           hlist) {
                if (!n1_port)
                        continue;

                if (n1_port->state == N1_PORT_STATE_DEALLOCATED) {
                        if (atomic_read(&n1_port->pending_ops) == 0) {
                                n1_port_destroy(n1_port);
                        }
                        spin_unlock(&rmt->n1_ports->lock);
                        continue;
                }

                spin_unlock(&rmt->n1_ports->lock);
                pdus_sent = 0;
                spin_lock(&n1_port->lock);
                if (n1_port->state == N1_PORT_STATE_DISABLED ||
                    atomic_read(&n1_port->n_sdus) == 0) {
                        spin_unlock(&n1_port->lock);
                        spin_lock(&rmt->n1_ports->lock);
                        LOG_DBG("Port state is DISABLED or empty");
                        continue;
                }

                /* there are more than 1 pdu in the queue, we will hace to
                 * reschedule */
                if (atomic_read(&n1_port->n_sdus) >= MAX_PDUS_SENT_PER_CYCLE)
                        reschedule++;

                rcu_read_lock();
                if (ps && ps->rmt_next_scheduled_policy_tx) {
                        do {
                                pdu = ps->rmt_next_scheduled_policy_tx(ps, n1_port);
                                if (pdu) {
                                        if (n1_port_write(rmt, n1_port, pdu))
                                                LOG_ERR("Could not write scheduled PDU in n1 port");
                                        pdus_sent++;
                                }
                        } while((pdus_sent < MAX_PDUS_SENT_PER_CYCLE) &&
                                (atomic_read(&n1_port->n_sdus) > 0));
                }
                rcu_read_unlock();
                spin_unlock(&n1_port->lock);
                spin_lock(&rmt->n1_ports->lock);


        }
        spin_unlock(&rmt->n1_ports->lock);

        if (reschedule) {
                LOG_DBG("Sheduling policy will schedule again...");
                tasklet_hi_schedule(&rmt->egress_tasklet);
        }

        return;
}

int rmt_send_port_id(struct rmt * instance,
                     port_id_t    id,
                     struct pdu * pdu)
{
        struct n1pmap *      out_n1_ports;
        struct rmt_n1_port * out_n1_port;
        unsigned long        flags;
        struct rmt_ps *      ps;

        if (!pdu_is_ok(pdu)) {
                LOG_ERR("Bogus PDU passed");
                return -1;
        }
        if (!instance) {
                LOG_ERR("Bogus RMT passed");
                pdu_destroy(pdu);
                return -1;
        }

        if (!instance->n1_ports) {
                LOG_ERR("No n1_ports to push into");
                pdu_destroy(pdu);
                return -1;
        }

        out_n1_ports = instance->n1_ports;

        spin_lock_irqsave(&out_n1_ports->lock, flags);
        out_n1_port = n1pmap_find(out_n1_ports, id);
        if (!out_n1_port) {
                spin_unlock_irqrestore(&out_n1_ports->lock, flags);
                pdu_destroy(pdu);
                return -1;
        }
        if (out_n1_port->state == N1_PORT_STATE_DEALLOCATED) {
                spin_unlock_irqrestore(&out_n1_ports->lock, flags);
                LOG_DBG("n1_port deallocated...");
                pdu_destroy(pdu);
                return -1;
        }
        atomic_inc(&out_n1_port->pending_ops);
        spin_unlock_irqrestore(&out_n1_ports->lock, flags);

        spin_lock_irqsave(&out_n1_port->lock, flags);
        atomic_inc(&out_n1_port->n_sdus);
        /* Check if it is needed to schedule */
        if (atomic_read(&out_n1_port->n_sdus) > 1 || out_n1_port->state ==
                N1_PORT_STATE_DISABLED) {
                rcu_read_lock();
                ps = container_of(rcu_dereference(instance->base.ps), struct rmt_ps, base);
                if (ps) {
                        /* RMTQMonitorPolicy hook. */
                        if (ps->rmt_q_monitor_policy_tx) {
                                ps->rmt_q_monitor_policy_tx(ps, pdu, out_n1_port);
                        }

                        if (ps->rmt_enqueue_scheduling_policy_tx)
                                ps->rmt_enqueue_scheduling_policy_tx(ps,
                                                                     out_n1_port,
                                                                     pdu);
                }
                rcu_read_unlock();
                spin_unlock_irqrestore(&out_n1_port->lock, flags);
                tasklet_hi_schedule(&instance->egress_tasklet);
                return 0;
        }
        spin_unlock_irqrestore(&out_n1_port->lock, flags);
        return n1_port_write(instance, out_n1_port, pdu);
}
EXPORT_SYMBOL(rmt_send_port_id);

int rmt_send(struct rmt * instance,
             struct pci * pci,
             struct pdu * pdu)
{
        int i;

        if (!instance) {
                LOG_ERR("Bogus RMT passed");
                return -1;
        }
        if (!pdu) {
                LOG_ERR("Bogus PDU passed");
                return -1;
        }

        if (pft_nhop(instance->pft,
                     pci,
                     &(instance->cache.pids),
                     &(instance->cache.count))) {
                LOG_ERR("Cannot get the NHOP for this PDU");

                pdu_destroy(pdu);
                return -1;
        }

        if (instance->cache.count == 0) {
                LOG_WARN("No NHOP for this PDU ...");

                pdu_destroy(pdu);
                return 0;
        }

        /*
         * FIXME:
         *   pdu -> pci-> qos-id | cep_id_t -> connection -> qos-id (former)
         *   address + qos-id (pdu-fwd-t) -> port-id
         */

        for (i = 0; i < instance->cache.count; i++) {
                port_id_t    pid;
                struct pdu * p;

                pid = instance->cache.pids[i];

                if (i == instance->cache.count -1)
                        p = pdu;
                else
                        p = pdu_dup(pdu);

                LOG_DBG("Gonna send PDU to port-id: %d", pid);
                if (rmt_send_port_id(instance, pid, p))
                        LOG_ERR("Failed to send a PDU to port-id %d", pid);
        }

        return 0;
}
EXPORT_SYMBOL(rmt_send);

static struct dup_config_entry * find_dup_config(struct sdup_config * sdup_conf,
						 string_t * n_1_dif_name)
{
	struct dup_config * dup_pos;

	if (!sdup_conf)
		return NULL;

	list_for_each_entry(dup_pos, &sdup_conf->specific_dup_confs, next){
		if (string_cmp(dup_pos->entry->n_1_dif_name, n_1_dif_name) == 0) {
			LOG_DBG("Returning specific SDU Protection config for port over N-1 DIF %s",
					n_1_dif_name);
			return dup_pos->entry;
		}
	}

	LOG_DBG("Returning default SDU Protection config for port over N-1 DIF %s",
			n_1_dif_name);
	return sdup_conf->default_dup_conf;
}

static int __queue_send_add(struct rmt * instance,
                            port_id_t    id,
                            struct ipcp_instance * n1_ipcp)
{
        struct rmt_n1_port * tmp;
        struct rmt_ps *      ps;
        const struct name * n_1_dif_name;
        struct dup_config_entry * dup_config;
        struct dup_config_entry * tmp_dup_config;

        n_1_dif_name = n1_ipcp->ops->dif_name(n1_ipcp->data);
        if (n_1_dif_name) {
        	tmp_dup_config = find_dup_config(instance->sdup_conf,
        				         n_1_dif_name->process_name);
        	if (tmp_dup_config) {
        		LOG_DBG("Found SDU Protection policy configuration, duplicating it");
        		dup_config = dup_config_entry_dup(tmp_dup_config);
        	} else {
        		dup_config = NULL;
        	}
        } else {
        	dup_config = NULL;
        }

        tmp = n1_port_create(id, n1_ipcp, dup_config);
        if (!tmp)
                return -1;

        rcu_read_lock();
        ps = container_of(rcu_dereference(instance->base.ps), struct rmt_ps, base);
        if (ps && ps->rmt_scheduling_create_policy_tx) {
                if (ps->rmt_scheduling_create_policy_tx(ps, tmp)) {
                        LOG_ERR("Problems creating structs for scheduling "
                                "policy");
                        n1_port_destroy(tmp);
                        return -1;
                }
        }
        rcu_read_unlock();

        hash_add(instance->n1_ports->n1_ports, &tmp->hlist, id);
        LOG_DBG("Added send queue to rmt instance %pK for port-id %d",
                instance, id);

        return 0;
}

static int rmt_n1_port_send_add(struct rmt * instance,
                                port_id_t    id,
                                struct ipcp_instance * n1_ipcp)
{
        if (!instance) {
                LOG_ERR("Bogus instance passed");
                return -1;
        }

        if (!is_port_id_ok(id)) {
                LOG_ERR("Wrong port-id %d", id);
                return -1;
        }

        if (!instance->n1_ports) {
                LOG_ERR("Invalid RMT");
                return -1;
        }

        if (n1pmap_find(instance->n1_ports, id)) {
                LOG_ERR("Queue already exists");
                return -1;
        }

        return __queue_send_add(instance, id, n1_ipcp);
}

int rmt_enable_port_id(struct rmt * instance,
                       port_id_t    id)
{
        struct rmt_n1_port * n1_port;

        if (!instance) {
                LOG_ERR("Bogus instance passed");
                return -1;
        }

        if (!is_port_id_ok(id)) {
                LOG_ERR("Wrong port-id %d", id);
                return -1;
        }

        if (!instance->n1_ports) {
                LOG_ERR("Invalid RMT");
                return -1;
        }

        spin_lock(&instance->n1_ports->lock);
        n1_port = n1pmap_find(instance->n1_ports, id);
        if (!n1_port || n1_port->state == N1_PORT_STATE_DEALLOCATED) {
                spin_unlock(&instance->n1_ports->lock);
                LOG_ERR("No queue for this  port-id or already deallocated, %d",
                        id);
                return -1;
        }
        spin_unlock(&instance->n1_ports->lock);

        spin_lock(&n1_port->lock);
        if (n1_port->state != N1_PORT_STATE_DISABLED) {
                spin_unlock(&n1_port->lock);
                LOG_DBG("Nothing to do for port-id %d", id);
                return 0;
        }
        n1_port->state = N1_PORT_STATE_ENABLED;
        if (atomic_read(&n1_port->n_sdus) > 0)
                tasklet_hi_schedule(&instance->egress_tasklet);

        spin_unlock(&n1_port->lock);
        LOG_DBG("Changed state to ENABLED");
        return 0;
}
EXPORT_SYMBOL(rmt_enable_port_id);

int rmt_disable_port_id(struct rmt * instance,
                        port_id_t    id)
{
        struct rmt_n1_port * n1_port;

        if (!instance) {
                LOG_ERR("Bogus instance passed");
                return -1;
        }

        if (!is_port_id_ok(id)) {
                LOG_ERR("Wrong port-id %d", id);
                return -1;
        }

        if (!instance->n1_ports) {
                LOG_ERR("Invalid RMT");
                return -1;
        }

        spin_lock(&instance->n1_ports->lock);
        n1_port = n1pmap_find(instance->n1_ports, id);
        if (!n1_port || n1_port->state == N1_PORT_STATE_DEALLOCATED) {
                spin_unlock(&instance->n1_ports->lock);
                LOG_ERR("No n1_port for port-id or alrady deallocated, %d", id);
                return -1;
        }
        spin_unlock(&instance->n1_ports->lock);

        spin_lock(&n1_port->lock);
        if (n1_port->state == N1_PORT_STATE_DISABLED) {
                spin_unlock(&n1_port->lock);
                LOG_DBG("Nothing to do for port-id %d", id);
                return 0;
        }
        n1_port->state = N1_PORT_STATE_DISABLED;
        spin_unlock(&n1_port->lock);
        LOG_DBG("Changed state to DISABLED");

        return 0;
}
EXPORT_SYMBOL(rmt_disable_port_id);

static int rmt_n1_port_send_delete(struct rmt * instance,
                                 port_id_t    id)
{
        struct rmt_n1_port * n1_port;
        struct rmt_ps *      ps;
        unsigned long        flags;

        if (!instance) {
                LOG_ERR("Bogus instance passed");
                return -1;
        }

        if (!instance->n1_ports) {
                LOG_ERR("Bogus egress instance passed");
                return -1;
        }

        if (!is_port_id_ok(id)) {
                LOG_ERR("Wrong port-id %d", id);
                return -1;
        }

        spin_lock_irqsave(&instance->n1_ports->lock, flags);
        n1_port = n1pmap_find(instance->n1_ports, id);
        if (!n1_port) {
                spin_unlock_irqrestore(&instance->n1_ports->lock, flags);
                LOG_ERR("Queue does not exist");
                return -1;
        }
        n1_port->state = N1_PORT_STATE_DEALLOCATED;

        if (atomic_read(&n1_port->pending_ops) != 0) {
                LOG_DBG("n1_port set to DEALLOCATED but not destroyed yet...");
                spin_unlock_irqrestore(&instance->n1_ports->lock, flags);
                return 0;
        }

        rcu_read_lock();
        ps = container_of(rcu_dereference(instance->base.ps), struct rmt_ps, base);
        if (ps && ps->rmt_scheduling_destroy_policy_tx)
                ps->rmt_scheduling_destroy_policy_tx(ps, n1_port);

        rcu_read_unlock();
        n1_port_destroy(n1_port);
        spin_unlock_irqrestore(&instance->n1_ports->lock, flags);
        return 0;
}

int rmt_n1port_bind(struct rmt * instance,
                    port_id_t    id,
                    struct ipcp_instance * n1_ipcp)
{
        if (rmt_n1_port_send_add(instance, id, n1_ipcp))
                return -1;

        return 0;
}
EXPORT_SYMBOL(rmt_n1port_bind);

int rmt_n1port_unbind(struct rmt * instance,
                      port_id_t    id)
{
        int retval = 0;

        if (rmt_n1_port_send_delete(instance, id))
                retval = -1;

        return retval;
}
EXPORT_SYMBOL(rmt_n1port_unbind);

/* FIXME: This function is only used in testig and they are disabled */
#if 0
static struct pci * sdu_pci_copy(const struct sdu * sdu)
{
        if (!sdu_is_ok(sdu))
                return NULL;

        return pci_create_from(buffer_data_ro(sdu_buffer_ro(sdu)));
}
#endif
#if 0
static int process_mgmt_pdu(struct rmt * rmt,
                            port_id_t    port_id,
                            struct pdu * pdu)
{
        struct buffer * buffer;
        struct sdu *    sdu;

        ASSERT(rmt);
        ASSERT(is_port_id_ok(port_id));
        ASSERT(pdu_is_ok(pdu));

        buffer = pdu_buffer_get_rw(pdu);
        if (!buffer_is_ok(buffer)) {
                LOG_ERR("PDU has no buffer ???");
                return -1;
        }

        sdu = sdu_create_buffer_with(buffer);
        if (!sdu_is_ok(sdu)) {
                LOG_ERR("Cannot create SDU");
                pdu_destroy(pdu);
                return -1;
        }

        pdu_buffer_disown(pdu);
        pdu_destroy(pdu);

        ASSERT(rmt->parent);
        ASSERT(rmt->parent->ops);
        ASSERT(rmt->parent->ops->mgmt_sdu_post);

        return (rmt->parent->ops->mgmt_sdu_post(rmt->parent->data,
                                                port_id,
                                                sdu) ? -1 : 0);
}
#endif
static int process_mgmt_pdu_ni(struct rmt * rmt,
                               port_id_t    port_id,
                               struct pdu * pdu)
{
        struct buffer * buffer;
        struct sdu *    sdu;

        ASSERT(rmt);
        ASSERT(is_port_id_ok(port_id));
        ASSERT(pdu_is_ok(pdu));

        buffer = pdu_buffer_get_rw(pdu);
        if (!buffer_is_ok(buffer)) {
                LOG_ERR("PDU has no buffer ???");
                return -1;
        }

        sdu = sdu_create_buffer_with_ni(buffer);
        if (!sdu_is_ok(sdu)) {
                LOG_ERR("Cannot create SDU");
                pdu_destroy(pdu);
                return -1;
        }

        pdu_buffer_disown(pdu);
        pdu_destroy(pdu);

        ASSERT(rmt->parent);
        ASSERT(rmt->parent->ops);
        ASSERT(rmt->parent->ops->mgmt_sdu_post);

        return (rmt->parent->ops->mgmt_sdu_post(rmt->parent->data,
                                                port_id,
                                                sdu) ? -1 : 0);
}

static int process_dt_pdu(struct rmt * rmt,
                          port_id_t    port_id,
                          struct pdu * pdu)
{
        address_t  dst_addr;
        cep_id_t   c;
        pdu_type_t pdu_type;

        ASSERT(rmt);
        ASSERT(is_port_id_ok(port_id));
        ASSERT(pdu_is_ok(pdu));

        /* (FUTURE) Address and qos-id are the same, do a single match only */

        dst_addr = pci_destination(pdu_pci_get_ro(pdu));
        if (!is_address_ok(dst_addr)) {
                LOG_ERR("PDU has Wrong destination address");
                pdu_destroy(pdu);
                return -1;
        }

        pdu_type = pci_type(pdu_pci_get_ro(pdu));

        if (pdu_type == PDU_TYPE_MGMT) {
                LOG_ERR("MGMT should not be here");
                pdu_destroy(pdu);
                return -1;
        }
        c = pci_cep_destination(pdu_pci_get_ro(pdu));
        if (!is_cep_id_ok(c)) {
                LOG_ERR("Wrong CEP-id in PDU");
                pdu_destroy(pdu);
                return -1;
        }

        if (efcp_container_receive(rmt->efcpc, c, pdu)) {
                LOG_ERR("EFCP container problems");
                return -1;
        }

        LOG_DBG("process_dt_pdu internally finished");
        return 0;
}

int rmt_receive(struct rmt * rmt,
                struct sdu * sdu,
                port_id_t    from)
{
        pdu_type_t       pdu_type;
        struct pci *     pci;
        struct pdu_ser * pdu_ser;
        struct pdu *     pdu;
        address_t        dst_addr;
        qos_id_t         qos_id;
        struct serdes *  serdes;
        struct buffer *  buf;
        struct rmt_n1_port * n1_port;

        if (!sdu_is_ok(sdu)) {
                LOG_ERR("Bogus SDU passed");
                return -1;
        }
        if (!rmt) {
                LOG_ERR("No RMT passed");
                sdu_destroy(sdu);
                return -1;
        }
        if (!is_port_id_ok(from)) {
                LOG_ERR("Wrong port-id %d", from);
                sdu_destroy(sdu);
                return -1;
        }
        n1_port = n1pmap_find(rmt->n1_ports, from);

        buf = sdu_buffer_rw(sdu);
        if (!buf) {
                LOG_DBG("No buffer present");
                sdu_destroy(sdu);
                return -1;
        }

        if (sdu_buffer_disown(sdu)) {
                LOG_DBG("Could not disown SDU");
                sdu_destroy(sdu);
                return -1;
        }

        sdu_destroy(sdu);

        pdu_ser = pdu_ser_create_buffer_with_ni(buf);
        if (!pdu_ser) {
                LOG_DBG("No ser PDU to work with");
                buffer_destroy(buf);
                return -1;
        }

        serdes = rmt->serdes;
        ASSERT(serdes);

        pdu = pdu_deserialize_ni(serdes, pdu_ser,
                                 n1_port->dup_config, n1_port->blkcipher);
        if (!pdu) {
                LOG_ERR("Failed to deserialize PDU!");
                pdu_ser_destroy(pdu_ser);
                return -1;
        }

        pci = pdu_pci_get_rw(pdu);
        if (!pci) {
                LOG_ERR("No PCI to work with, dropping SDU!");
                pdu_destroy(pdu);
                return -1;
        }

        ASSERT(pdu_is_ok(pdu));

        pdu_type = pci_type(pci);
        dst_addr = pci_destination(pci);
        qos_id   = pci_qos_id(pci);
        if (!pdu_type_is_ok(pdu_type) ||
            !is_address_ok(dst_addr)  ||
            !is_qos_id_ok(qos_id)) {
            LOG_ERR("Wrong PDU type, dst address or qos_id,"
                    " dropping SDU! %u, %u, %u",
                    pdu_type, dst_addr, qos_id);
                pdu_destroy(pdu);
                return -1;
        }

        /* pdu is not for me */
        if (rmt->address != dst_addr) {
                if (!dst_addr) {
                        return process_mgmt_pdu_ni(rmt, from, pdu);
                } else {
                        /* Forward PDU */
                        /*NOTE: we could reuse the serialized pdu when
                         * forwarding */
                        return rmt_send(rmt,
                                        pci,
                                        pdu);
                }
        } else {
                /* pdu is for me */
                switch (pdu_type) {
                case PDU_TYPE_MGMT:
                        return process_mgmt_pdu_ni(rmt, from, pdu);

                case PDU_TYPE_CACK:
                case PDU_TYPE_SACK:
                case PDU_TYPE_NACK:
                case PDU_TYPE_FC:
                case PDU_TYPE_ACK:
                case PDU_TYPE_ACK_AND_FC:
                case PDU_TYPE_DT:
                /*
                 * (FUTURE)
                 *
                 * enqueue PDU in pdus_dt[dest-addr, qos-id]
                 * don't process it now ...
                 */
                        return process_dt_pdu(rmt, from, pdu);

               default:
                        LOG_ERR("Unknown PDU type %d", pdu_type);
                        pdu_destroy(pdu);
                        return -1;
                }
       }
}
EXPORT_SYMBOL(rmt_receive);

struct rmt * rmt_create(struct ipcp_instance *  parent,
                        struct kfa *            kfa,
                        struct efcp_container * efcpc)
{
        struct rmt * tmp;

        if (!parent || !kfa || !efcpc) {
                LOG_ERR("Bogus input parameters");
                return NULL;
        }

        tmp = rkzalloc(sizeof(*tmp), GFP_KERNEL);
        if (!tmp)
                return NULL;

        tmp->address   = address_bad();
        tmp->parent    = parent;
        tmp->kfa       = kfa;
        tmp->efcpc     = efcpc;
        tmp->sdup_conf = NULL;
        tmp->pft       = pft_create();
        if (!tmp->pft)
                goto fail;

        tmp->n1_ports = n1pmap_create();
        if (!tmp->n1_ports || pft_cache_init(&tmp->cache))
                goto fail;

        tasklet_init(&tmp->egress_tasklet,
                     send_worker,
                     (unsigned long) tmp);

        /* Try to select the default policy set factory. */
        rina_component_init(&tmp->base);
        if (rmt_select_policy_set(tmp, "", RINA_PS_DEFAULT_NAME)) {
                goto fail;
        }

        LOG_DBG("Instance %pK initialized successfully", tmp);
        return tmp;
fail:
        rmt_destroy(tmp);
        return NULL;
}
EXPORT_SYMBOL(rmt_create);

/* FIXME: To be rearranged */
static bool is_rmt_pft_ok(struct rmt * instance)
{ return (instance && instance->pft) ? true : false; }

int rmt_pft_add(struct rmt *       instance,
		struct modpdufwd_entry * entry)
{
        return is_rmt_pft_ok(instance) ? pft_add(instance->pft,
						 entry) : -1;
}
EXPORT_SYMBOL(rmt_pft_add);

int rmt_pft_remove(struct rmt *       instance,
		   struct modpdufwd_entry *entry)
{
        return is_rmt_pft_ok(instance) ? pft_remove(instance->pft,
						    entry) : -1;
}
EXPORT_SYMBOL(rmt_pft_remove);

int rmt_pft_dump(struct rmt *       instance,
                 struct list_head * entries)
{
        return is_rmt_pft_ok(instance) ? pft_dump(instance->pft,
                                                  entries) : -1;
}
EXPORT_SYMBOL(rmt_pft_dump);

int rmt_pft_flush(struct rmt * instance)
{ return is_rmt_pft_ok(instance) ? pft_flush(instance->pft) : -1; }
EXPORT_SYMBOL(rmt_pft_flush);

int rmt_ps_publish(struct ps_factory * factory)
{
        if (factory == NULL) {
                LOG_ERR("%s: NULL factory", __func__);
                return -1;
        }

        return ps_publish(&policy_sets, factory);
}
EXPORT_SYMBOL(rmt_ps_publish);

int rmt_ps_unpublish(const char * name)
{ return ps_unpublish(&policy_sets, name); }
EXPORT_SYMBOL(rmt_ps_unpublish);

int rmt_enable_encryption(struct rmt *    instance,
			  bool 	    	  enable_encryption,
			  bool      	  enable_decryption,
			  struct buffer * encrypt_key,
			  port_id_t 	  port_id)
{
	struct rmt_n1_port * rmt_port;
	unsigned long        flags;
	char * key;
	ssize_t key_length;

	if (!instance) {
		LOG_ERR("Bogus RMT instance passed");
		return -1;
	}

	if (!encrypt_key) {
		LOG_ERR("Bogus encryption key passed");
		return -1;
	}

	if (!enable_decryption && !enable_encryption) {
		LOG_ERR("Neither encryption nor decryption is being enabled");
		return -1;
	}

	rmt_port = n1pmap_find(instance->n1_ports, port_id);
	if (!rmt_port) {
		LOG_ERR("Could not find N-1 port %d", port_id);
		return -1;
	}

	if (!rmt_port->dup_config) {
		LOG_ERR("SDU Protection for N-1 port %d is NULL", port_id);
		return -1;
	}

	if (!rmt_port->dup_config->encryption_policy) {
		LOG_ERR("Encryption policy for N-1 port %d is NULL", port_id);
		return -1;
	}

	if (!rmt_port->blkcipher) {
		LOG_ERR("Block cipher is not set for N-1 port %d", port_id);
		return -1;
	}

	spin_lock_irqsave(&rmt_port->lock, flags);
	if (!rmt_port->dup_config->enable_decryption &&
			!rmt_port->dup_config->enable_encryption) {
		key_length = buffer_length(encrypt_key);
		key = rkmalloc(key_length, GFP_KERNEL);
		memcpy(key, buffer_data_ro(encrypt_key), key_length);

		/* Need to set key. FIXME: Move this to policy specific code */
		if (crypto_blkcipher_setkey(rmt_port->blkcipher,
					    key, key_length)) {
			LOG_ERR("Could not set encryption key for N-1 port %d", port_id);
			spin_unlock_irqrestore(&rmt_port->lock, flags);
			return -1;
		}
	}

	rmt_port->dup_config->key = encrypt_key;
	if (!rmt_port->dup_config->enable_decryption) {
		rmt_port->dup_config->enable_decryption = enable_decryption;
	}
	if (!rmt_port->dup_config->enable_encryption) {
		rmt_port->dup_config->enable_encryption = enable_encryption;
	}
	LOG_DBG("Encryption enabled state: %d", enable_encryption);
	LOG_DBG("Decryption enabled state: %d", enable_decryption);
	spin_unlock_irqrestore(&rmt_port->lock, flags);

	return 0;
}
EXPORT_SYMBOL(rmt_enable_encryption);<|MERGE_RESOLUTION|>--- conflicted
+++ resolved
@@ -530,7 +530,6 @@
 }
 EXPORT_SYMBOL(rmt_dt_cons_set);
 
-<<<<<<< HEAD
 static int extract_policy_parameters(struct dup_config_entry * entry)
 {
 	struct policy * policy;
@@ -635,10 +634,7 @@
 }
 EXPORT_SYMBOL(rmt_sdup_config_set);
 
-static int n1_port_write(struct serdes *      serdes,
-=======
 static int n1_port_write(struct rmt *         rmt,
->>>>>>> c4489ab7
                          struct rmt_n1_port * n1_port,
                          struct pdu * pdu)
 {
@@ -649,12 +645,9 @@
         struct ipcp_instance * n1_ipcp;
         struct pci *           pci;
         size_t                 ttl;
-<<<<<<< HEAD
         struct dup_config_entry * dup_conf;
-=======
         unsigned long          flags;
         int                    ret = 0;
->>>>>>> c4489ab7
 
         ASSERT(n1_port);
         ASSERT(rmt);
@@ -673,49 +666,27 @@
         pci = 0;
         ttl = 0;
 
-
-<<<<<<< HEAD
         /* FIXME, this should be moved to specific TTL policy inside serdes*/
         if (dup_conf != NULL && dup_conf->ttl_policy != NULL){
             pci = pdu_pci_get_rw(pdu);
             if (!pci) {
                     LOG_ERR("Cannot get PCI");
                     pdu_destroy(pdu);
-                    return -1;
+                    ret = -1;
+                    goto exit;
             }
-=======
-#ifdef CONFIG_RINA_IPCPS_TTL
-        pci = pdu_pci_get_rw(pdu);
-        if (!pci) {
-                LOG_ERR("Cannot get PCI");
-                pdu_destroy(pdu);
-                ret = -1;
-                goto exit;
-        }
->>>>>>> c4489ab7
 
             LOG_DBG("TTL to start with is %d", dup_conf->initial_ttl_value);
 
-<<<<<<< HEAD
             if (pci_ttl_set(pci, dup_conf->initial_ttl_value)) {
                     LOG_ERR("Could not set TTL");
                     pdu_destroy(pdu);
-                    return -1;
+                    ret = -1;
+                    goto exit;
             }
-=======
-        if (pci_ttl_set(pci, CONFIG_RINA_IPCPS_TTL_DEFAULT)) {
-                LOG_ERR("Could not set TTL");
-                pdu_destroy(pdu);
-                ret = -1;
-                goto exit;
->>>>>>> c4489ab7
-        }
-
-<<<<<<< HEAD
-        pdu_ser = pdu_serialize_ni(serdes, pdu, dup_conf, n1_port->blkcipher);
-=======
-        pdu_ser = pdu_serialize_ni(rmt->serdes, pdu);
->>>>>>> c4489ab7
+        }
+
+        pdu_ser = pdu_serialize_ni(rmt->serdes, pdu, dup_conf, n1_port->blkcipher);
         if (!pdu_ser) {
                 LOG_ERR("Error creating serialized PDU");
                 pdu_destroy(pdu);
