/*
 * RMT (Relaying and Multiplexing Task)
 *
 *    Francesco Salvestrini <f.salvestrini@nextworks.it>
 *    Miquel Tarzan         <miquel.tarzan@i2cat.net>
 *    Leonardo Bergesio     <leonardo.bergesio@i2cat.net>
 *    Sander Vrijders       <sander.vrijders@intec.ugent.be>
 *
 * This program is free software; you can redistribute it and/or modify
 * it under the terms of the GNU General Public License as published by
 * the Free Software Foundation; either version 2 of the License, or
 * (at your option) any later version.
 *
 * This program is distributed in the hope that it will be useful,
 * but WITHOUT ANY WARRANTY; without even the implied warranty of
 * MERCHANTABILITY or FITNESS FOR A PARTICULAR PURPOSE.  See the
 * GNU General Public License for more details.
 *
 * You should have received a copy of the GNU General Public License
 * along with this program; if not, write to the Free Software
 * Foundation, Inc., 675 Mass Ave, Cambridge, MA 02139, USA.
 */

#include <linux/export.h>
#include <linux/types.h>
#include <linux/hashtable.h>
#include <linux/list.h>
#include <linux/kernel.h>
#include <linux/sched.h>
#include <linux/wait.h>
#include <linux/string.h>
/*FIXME: to be re removed after removing tasklets */
#include <linux/interrupt.h>

#define RINA_PREFIX "rmt"

#include "logs.h"
#include "utils.h"
#include "debug.h"
#include "du.h"
#include "rmt.h"
#include "pff.h"
#include "efcp-utils.h"
#include "serdes.h"
#include "pdu-ser.h"
#include "rmt-ps.h"
#include "policies.h"
#include "rds/rstr.h"
#include "ipcp-instances.h"
#include "ipcp-utils.h"

#define rmap_hash(T, K) hash_min(K, HASH_BITS(T))
#define MAX_PDUS_SENT_PER_CYCLE 10

static struct policy_set_list policy_sets = {
        .head = LIST_HEAD_INIT(policy_sets.head)
};


static struct rmt_n1_port * n1_port_create(port_id_t id,
                                           struct ipcp_instance * n1_ipcp,
                                           struct dup_config_entry * dup_config)
{
        struct rmt_n1_port * tmp;

        ASSERT(is_port_id_ok(id));

        tmp = rkzalloc(sizeof(*tmp), GFP_KERNEL);
        if (!tmp)
                return NULL;

        INIT_HLIST_NODE(&tmp->hlist);

        tmp->port_id = id;
        tmp->n1_ipcp = n1_ipcp;
        tmp->state   = N1_PORT_STATE_ENABLED;
        tmp->dup_config = dup_config;

        /* dup state init. FIXME: This has to be moved to the
         * specific encryption policy initialization
         */
        if (dup_config != NULL && dup_config->encryption_cipher != NULL){
        	tmp->blkcipher = crypto_alloc_blkcipher(dup_config->encryption_cipher, 0, 0);
        	if (IS_ERR(tmp->blkcipher)) {
        		LOG_ERR("could not allocate blkcipher handle for %s\n", dup_config->encryption_cipher);
        		return NULL;
        	}
        }else
            tmp->blkcipher = NULL;

        atomic_set(&tmp->n_sdus, 0);
        atomic_set(&tmp->pending_ops, 0);
        spin_lock_init(&tmp->lock);

        LOG_DBG("N-1 port %pK created successfully (port-id = %d)", tmp, id);

        return tmp;
}

static int n1_port_n1_user_ipcp_unbind(struct rmt_n1_port * n1p)
{
        struct ipcp_instance * n1_ipcp;

        ASSERT(n1p);

        /* FIXME: this has to be moved to specific encryption policy */
        if (n1p->blkcipher != NULL){
            crypto_free_blkcipher(n1p->blkcipher);
        }

        n1_ipcp = n1p->n1_ipcp;
        if (n1_ipcp                             &&
            n1_ipcp->ops                        &&
            n1_ipcp->data                       &&
            n1_ipcp->ops->flow_unbinding_user_ipcp) {
                if (n1_ipcp->ops->flow_unbinding_user_ipcp(n1_ipcp->data,
                                                           n1p->port_id)) {
                        LOG_ERR("Could not unbind IPCP as user of an N-1 flow");
                        return -1;
                }
        }
        return 0;
}

static int n1_port_destroy(struct rmt_n1_port * n1p)
{
        ASSERT(n1p);
        LOG_DBG("Destroying N-1 port %pK (port-id = %d)", n1p, n1p->port_id);

        hash_del(&n1p->hlist);

        if (n1p->dup_config) {
        	dup_config_entry_destroy(n1p->dup_config);
        }

        /* FIXME: this has to be moved to specific encryption policy */
        if (n1p->blkcipher) {
        	crypto_free_blkcipher(n1p->blkcipher);
        }

        rkfree(n1p);

        return 0;
}

struct n1pmap {
        spinlock_t lock; /* FIXME: Has to be moved in the pipelines */

        DECLARE_HASHTABLE(n1_ports, 7);
};

static struct n1pmap * n1pmap_create(void)
{
        struct n1pmap * tmp;

        tmp = rkzalloc(sizeof(*tmp), GFP_KERNEL);
        if (!tmp)
                return NULL;

        hash_init(tmp->n1_ports);
        spin_lock_init(&tmp->lock);

        return tmp;
}

static int n1pmap_destroy(struct n1pmap * m)
{
        struct rmt_n1_port * entry;
        struct hlist_node *  tmp;
        int                  bucket;

        ASSERT(m);

        hash_for_each_safe(m->n1_ports, bucket, tmp, entry, hlist) {
                ASSERT(entry);
                if (n1_port_n1_user_ipcp_unbind(entry) ||
                    n1_port_destroy(entry)) {
                        LOG_ERR("Could not destroy entry %pK", entry);
                        return -1;
                }
        }
        rkfree(m);
        return 0;
}

static struct rmt_n1_port * n1pmap_find(struct n1pmap * m,
                                      port_id_t       id)
{
        struct rmt_n1_port *      entry;
        const struct hlist_head * head;

        ASSERT(m);

        if (!is_port_id_ok(id))
                return NULL;

        head = &m->n1_ports[rmap_hash(m->n1_ports, id)];
        hlist_for_each_entry(entry, head, hlist) {
                if (entry->port_id == id)
                        return entry;
        }

        return NULL;
}

struct pff_cache {
        port_id_t * pids;  /* Array of port_id_t */
        size_t      count; /* Entries in the pids array */
};

/* RMT DATA MODELS FOR RMT PS */

struct rmt_kqueue * rmt_kqueue_create(unsigned int key)
{
        struct rmt_kqueue * tmp;
        tmp = rkzalloc(sizeof(*tmp), GFP_ATOMIC);
        if (!tmp)
                return NULL;
        tmp->queue = rfifo_create_ni();
        if (!tmp->queue) {
                rkfree(tmp);
                return NULL;
        }

        tmp->key = key;
        INIT_HLIST_NODE(&tmp->hlist);

        return tmp;
}
EXPORT_SYMBOL(rmt_kqueue_create);

int rmt_kqueue_destroy(struct rmt_kqueue * q)
{
        if (!q) {
                LOG_ERR("No RMT Key-queue to destroy...");
                return -1;
        }

        hash_del(&q->hlist);

        if (q->queue) rfifo_destroy(q->queue, (void (*)(void *)) pdu_destroy);

        rkfree(q);

        return 0;
}
EXPORT_SYMBOL(rmt_kqueue_destroy);

struct rmt_kqueue * rmt_kqueue_find(struct rmt_qgroup * g,
                                    unsigned int        key)
{
        struct rmt_kqueue * entry;
        const struct hlist_head * head;

        ASSERT(g);

        head = &g->queues[rmap_hash(g->queues, key)];
        hlist_for_each_entry(entry, head, hlist) {
                if (entry->key == key)
                        return entry;
        }

        return NULL;
}
EXPORT_SYMBOL(rmt_kqueue_find);

struct rmt_qgroup * rmt_qgroup_create(port_id_t pid)
{
        struct rmt_qgroup * tmp;

        if (!is_port_id_ok(pid)) {
                LOG_ERR("Could not create qgroup, wrong port id");
                return NULL;
        }

        tmp = rkzalloc(sizeof(*tmp), GFP_ATOMIC);
        if (!tmp)
                return NULL;

        tmp->pid = pid;
        hash_init(tmp->queues);

        return tmp;
}
EXPORT_SYMBOL(rmt_qgroup_create);

int rmt_qgroup_destroy(struct rmt_qgroup * g)
{
        struct rmt_kqueue * entry;
        struct hlist_node * tmp;
        int                 bucket;

        ASSERT(g);
        hash_del(&g->hlist);

        hash_for_each_safe(g->queues, bucket, tmp, entry, hlist) {
                ASSERT(entry);

                if (rmt_kqueue_destroy(entry)) {
                        LOG_ERR("Could not destroy entry %pK", entry);
                        return -1;
                }
        }

        LOG_DBG("Qgroup for port: %u destroyed...", g->pid);
        rkfree(g);

        return 0;
}
EXPORT_SYMBOL(rmt_qgroup_destroy);

struct rmt_qgroup * rmt_qgroup_find(struct rmt_queue_set * qs,
                                    port_id_t              pid)
{
        struct rmt_qgroup * entry;
        const struct hlist_head * head;

        ASSERT(qs);

        head = &qs->qgroups[rmap_hash(qs->qgroups, pid)];

        hlist_for_each_entry(entry, head, hlist) {
                if (entry->pid == pid)
                        return entry;
        }
        return NULL;
}
EXPORT_SYMBOL(rmt_qgroup_find);


struct rmt_queue_set * rmt_queue_set_create(void)
{
        struct rmt_queue_set * tmp;

        tmp = rkzalloc(sizeof(*tmp), GFP_ATOMIC);
        if (!tmp)
                return NULL;

        hash_init(tmp->qgroups);

        return tmp;
}
EXPORT_SYMBOL(rmt_queue_set_create);

int rmt_queue_set_destroy(struct rmt_queue_set * qs)
{
        struct rmt_qgroup * entry;
        struct hlist_node * tmp;
        int                 bucket;

        ASSERT(qs);

        hash_for_each_safe(qs->qgroups, bucket, tmp, entry, hlist) {
                ASSERT(entry);

                if (rmt_qgroup_destroy(entry)) {
                        LOG_ERR("Could not destroy entry %pK", entry);
                        return -1;
                }
        }

        rkfree(qs);

        return 0;
}
EXPORT_SYMBOL(rmt_queue_set_destroy);

/* RMT DATAMODEL FOR RMT PS END */

static int pff_cache_init(struct pff_cache * c)
{
        ASSERT(c);

        c->pids  = NULL;
        c->count = 0;

        LOG_DBG("PFF cache %pK initialized", c);

        return 0;
}

static int pff_cache_fini(struct pff_cache * c)
{
        ASSERT(c);

        if (c->count) {
                ASSERT(c->pids);
                rkfree(c->pids);
        } else {
                ASSERT(!c->pids);
        }

        LOG_DBG("PFF cache %pK destroyed", c);

        return 0;
}

struct rmt {
        struct rina_component     base;
        address_t                 address;
        struct ipcp_instance *    parent;
        struct pff *              pff;
        struct kfa *              kfa;
        struct efcp_container *   efcpc;
        struct serdes *           serdes;
        struct tasklet_struct     egress_tasklet;
        struct n1pmap *           n1_ports;
<<<<<<< HEAD
        struct pft_cache          cache;
        struct sdup_config *      sdup_conf;
=======
        struct pff_cache          cache;
>>>>>>> 0043ce0b
};

struct rmt *
rmt_from_component(struct rina_component * component)
{
        return container_of(component, struct rmt, base);
}
EXPORT_SYMBOL(rmt_from_component);

int rmt_select_policy_set(struct rmt * rmt,
                          const string_t * path,
                          const string_t * name)
{
        if (path && strcmp(path, "")) {
                LOG_ERR("This component has no selectable subcomponents");
                return -1;
        }

        return base_select_policy_set(&rmt->base, &policy_sets, name);
}
EXPORT_SYMBOL(rmt_select_policy_set);

int rmt_set_policy_set_param(struct rmt * rmt,
                             const char * path,
                             const char * name,
                             const char * value)
{
        struct rmt_ps *ps;
        int ret = -1;

        if (!rmt || !path || !name || !value) {
                LOG_ERRF("NULL arguments %p %p %p %p", rmt, path, name, value);
                return -1;
        }

        LOG_DBG("set-policy-set-param '%s' '%s' '%s'", path, name, value);

        if (strcmp(path, "") == 0) {
                /* The request addresses this RMT instance. */
                rcu_read_lock();
                ps = container_of(rcu_dereference(rmt->base.ps), struct rmt_ps, base);
                if (!ps) {
                        LOG_ERR("No policy-set selected for this RMT");
                } else {
                        LOG_ERR("Unknown RMT parameter policy '%s'", name);
                }
                rcu_read_unlock();
        } else {
                ret = base_set_policy_set_param(&rmt->base, path, name, value);
        }

        return ret;
}
EXPORT_SYMBOL(rmt_set_policy_set_param);

int rmt_destroy(struct rmt * instance)
{
        if (!instance) {
                LOG_ERR("Bogus instance passed, bailing out");
                return -1;
        }

        tasklet_kill(&instance->egress_tasklet);
        if (instance->n1_ports)
                n1pmap_destroy(instance->n1_ports);
        pff_cache_fini(&instance->cache);

        if (instance->pff)            pff_destroy(instance->pff);
        if (instance->serdes)         serdes_destroy(instance->serdes);
        if (instance->sdup_conf)      sdup_config_destroy(instance->sdup_conf);

        rina_component_fini(&instance->base);

        rkfree(instance);

        LOG_DBG("Instance %pK finalized successfully", instance);

        return 0;
}
EXPORT_SYMBOL(rmt_destroy);

int rmt_address_set(struct rmt * instance,
                    address_t    address)
{
        if (!instance) {
                LOG_ERR("Bogus instance passed");
                return -1;
        }

        if (is_address_ok(instance->address)) {
                LOG_ERR("The RMT is already configured");
                return -1;
        }

        instance->address = address;

        return 0;
}
EXPORT_SYMBOL(rmt_address_set);

int rmt_dt_cons_set(struct rmt *     instance,
                    struct dt_cons * dt_cons)
{
        if (!instance) {
                LOG_ERR("Bogus instance passed");
                return -1;
        }

        if (!dt_cons) {
                 LOG_ERR("Bogus dt_cons passed");
                return -1;
        }

        instance->serdes = serdes_create(dt_cons);
        if (!instance->serdes) {
                LOG_ERR("Serdes creation failed");
                return -1;
        }

        return 0;
}
EXPORT_SYMBOL(rmt_dt_cons_set);

static int extract_policy_parameters(struct dup_config_entry * entry)
{
	struct policy * policy;
	struct policy_parm * parameter;
	const string_t * aux;

	if (!entry) {
		LOG_ERR("Bogus entry passed");
		return -1;
	}

	policy = entry->ttl_policy;
	if (policy) {
		parameter = policy_param_find(policy, "initialValue");
		if (!parameter) {
			LOG_ERR("Could not find parameter 'initialValue' in TTL policy");
			return -1;
		}

		kstrtouint(policy_param_value(parameter), 10, &entry->initial_ttl_value);
		LOG_DBG("Initial TTL value is %u", entry->initial_ttl_value);
	}

	policy = entry->encryption_policy;
	if (policy) {
		parameter = policy_param_find(policy, "encryptAlg");
		if (!parameter) {
			LOG_ERR("Could not find parameter 'encryptAlg' in Encryption policy");
			return -1;
		}

		aux = policy_param_value(parameter);
		if (string_cmp(aux, "AES128") == 0 || string_cmp(aux, "AES256") == 0) {
			if (string_dup("ecb(aes)", &entry->encryption_cipher)) {
				LOG_ERR("Problems copying string ('encryptAlg' parameter value)");
				return -1;
			}
			LOG_DBG("Encryption cipher is %s", entry->encryption_cipher);
		} else {
			LOG_DBG("Unsupported encryption cipher %s", aux);
		}

		parameter = policy_param_find(policy, "macAlg");
		if (!parameter) {
			LOG_ERR("Could not find parameter 'macAlg' in Encryption policy");
			return -1;
		}

		aux = policy_param_value(parameter);
		if (string_cmp(aux, "SHA1") == 0 ) {
			if (string_dup("sha1", &entry->message_digest)) {
				LOG_ERR("Problems copying string ('message_digest' parameter value)");
				return -1;
			}
			LOG_DBG("Message digest is %s", entry->message_digest);
		} else if (string_cmp(aux, "MD5") == 0 ) {
			if (string_dup("md5", &entry->message_digest)) {
				LOG_ERR("Problems copying string ('message_digest' parameter value)");
				return -1;
			}
			LOG_DBG("Message digest is %s", entry->message_digest);
		} else {
			LOG_DBG("Unsupported message digest %s", aux);
		}
	}

	return 0;
}

int rmt_sdup_config_set(struct rmt *         instance,
                    	struct sdup_config * sdup_conf)
{
	struct dup_config * dup_pos;

        if (!instance) {
                LOG_ERR("Bogus instance passed");
                return -1;
        }

        if (!sdup_conf) {
                 LOG_ERR("Bogus sdup_conf passed");
                return -1;
        }

	/* FIXME this code should be moved to specific sdup policies */
        if (extract_policy_parameters(sdup_conf->default_dup_conf)) {
        	LOG_DBG("Setting SDU protection policies to NULL");
        	sdup_config_destroy(sdup_conf);
        	return -1;
        }
	list_for_each_entry(dup_pos, &sdup_conf->specific_dup_confs, next){
		if (extract_policy_parameters(dup_pos->entry)) {
			LOG_DBG("Setting sdu protection policies to NULL");
			sdup_config_destroy(sdup_conf);
			return -1;
		}
	}

        instance->sdup_conf = sdup_conf;

        return 0;
}
EXPORT_SYMBOL(rmt_sdup_config_set);

int rmt_config_set(struct rmt *        instance,
                   struct rmt_config * rmt_config)
{
        const string_t * rmt_ps_name;
        const string_t * pff_ps_name;

        if (!rmt_config || !rmt_config->pff_conf) {
                LOG_ERR("Bogus rmt_config passed");
                return -1;
        }

        if (!instance) {
                LOG_ERR("Bogus instance passed");
                rmt_config_destroy(rmt_config);
                return -1;
        }

        rmt_ps_name = policy_name(rmt_config->policy_set);
        pff_ps_name = policy_name(rmt_config->pff_conf->policy_set);

        LOG_DBG("RMT PSs: %s, %s", rmt_ps_name, pff_ps_name);

        if (strcmp(rmt_ps_name, RINA_PS_DEFAULT_NAME)) {
                if (rmt_select_policy_set(instance, "", rmt_ps_name))
                        LOG_ERR("Could not set policy set %s for RMT,"
                                "sticked with default", rmt_ps_name);
        }

        if (strcmp(pff_ps_name, RINA_PS_DEFAULT_NAME)) {
                if (pff_select_policy_set(instance->pff, "", pff_ps_name))
                        LOG_ERR("Could not set policy set %s for PFF,"
                                "sticked with default", pff_ps_name);
        }

        rmt_config_destroy(rmt_config);
        return 0;
}
EXPORT_SYMBOL(rmt_config_set);

static int n1_port_write_noclean(struct rmt *         rmt,
                                 struct rmt_n1_port * n1_port,
                                 struct pdu * pdu)
{
        struct sdu *           sdu;
        struct pdu_ser *       pdu_ser;
        port_id_t              port_id;
        struct buffer *        buffer;
        struct ipcp_instance * n1_ipcp;
        struct pci *           pci;
        size_t                 ttl;
        struct dup_config_entry * dup_conf;
        int                    ret = 0;

        ASSERT(n1_port);
        ASSERT(rmt);
        ASSERT(rmt->serdes);

        if (!pdu) {
                LOG_DBG("No PDU to work in this queue ...");
                return -1;
        }

        port_id = n1_port->port_id;
        n1_ipcp = n1_port->n1_ipcp;

        dup_conf = n1_port->dup_config;

        pci = 0;
        ttl = 0;

        /* FIXME, this should be moved to specific TTL policy inside serdes*/
        if (dup_conf != NULL && dup_conf->ttl_policy != NULL){
            pci = pdu_pci_get_rw(pdu);
            if (!pci) {
                    LOG_ERR("Cannot get PCI");
                    pdu_destroy(pdu);
                    return -1;
            }

            LOG_DBG("TTL to start with is %d", dup_conf->initial_ttl_value);

            if (pci_ttl_set(pci, dup_conf->initial_ttl_value)) {
                    LOG_ERR("Could not set TTL");
                    pdu_destroy(pdu);
                    return -1;
            }
        }

        pdu_ser = pdu_serialize_ni(rmt->serdes, pdu, dup_conf, n1_port->blkcipher);
        if (!pdu_ser) {
                LOG_ERR("Error creating serialized PDU");
                pdu_destroy(pdu);
                return -1;
        }

        buffer = pdu_ser_buffer(pdu_ser);
        if (!buffer_is_ok(buffer)) {
                LOG_ERR("Buffer is not okay");
                pdu_ser_destroy(pdu_ser);
                return  -1;
        }

        if (pdu_ser_buffer_disown(pdu_ser)) {
                LOG_ERR("Could not disown buffer");
                        pdu_ser_destroy(pdu_ser);
                        return -1;
        }

        pdu_ser_destroy(pdu_ser);

        sdu = sdu_create_buffer_with_ni(buffer);
        if (!sdu) {
                LOG_ERR("Error creating SDU from serialized PDU, "
                        "dropping PDU!");
                buffer_destroy(buffer);
                return -1;
        }

        LOG_DBG("Gonna send SDU to port-id %d", port_id);
        if (n1_ipcp->ops->sdu_write(n1_ipcp->data,port_id, sdu)) {
                LOG_ERR("Couldn't write SDU to N-1 IPCP");
                return -1;
        }

        return 0;
}

static int n1_port_write(struct rmt *         rmt,
                         struct rmt_n1_port * n1_port,
                         struct pdu * pdu)
{
        int           ret = 0;
        unsigned long flags;

        ASSERT(n1_port);
        ASSERT(rmt);
        ASSERT(rmt->serdes);

        ret = n1_port_write_noclean(rmt, n1_port, pdu);
        spin_lock_irqsave(&rmt->n1_ports->lock, flags);
        if (atomic_dec_and_test(&n1_port->pending_ops) &&
            n1_port->state == N1_PORT_STATE_DEALLOCATED) {
                n1_port_destroy(n1_port);
        }
        spin_unlock_irqrestore(&rmt->n1_ports->lock, flags);
        return ret;
}

static void send_worker(unsigned long o)
{
        struct rmt *         rmt;
        struct rmt_n1_port * n1_port;
        struct hlist_node *  ntmp;
        int                  bucket;
        int                  reschedule = 0;
        int                  pdus_sent;
        struct rmt_ps *      ps;
        struct pdu  *        pdu = NULL;

        LOG_DBG("Send worker called");

        rmt = (struct rmt *) o;
        if (!rmt) {
                LOG_ERR("No instance passed to send worker !!!");
                return;
        }

        rcu_read_lock();
        ps = container_of(rcu_dereference(rmt->base.ps),
                          struct rmt_ps,
                          base);
        if (!ps) {
                rcu_read_unlock();
                LOG_ERR("No ps in send_worker");
                return;
        }
        rcu_read_unlock();

        spin_lock(&rmt->n1_ports->lock);
        hash_for_each_safe(rmt->n1_ports->n1_ports,
                           bucket,
                           ntmp,
                           n1_port,
                           hlist) {
                if (!n1_port)
                        continue;

                if (n1_port->state == N1_PORT_STATE_DEALLOCATED) {
                        if (atomic_read(&n1_port->pending_ops) == 0) {
                                n1_port_destroy(n1_port);
                        }
                        spin_unlock(&rmt->n1_ports->lock);
                        continue;
                }

                spin_unlock(&rmt->n1_ports->lock);
                pdus_sent = 0;
                spin_lock(&n1_port->lock);
                if (n1_port->state == N1_PORT_STATE_DISABLED ||
                    atomic_read(&n1_port->n_sdus) == 0) {
                        spin_unlock(&n1_port->lock);
                        spin_lock(&rmt->n1_ports->lock);
                        LOG_DBG("Port state is DISABLED or empty");
                        continue;
                }

                /* there are more than 1 pdu in the queue, we will hace to
                 * reschedule */
                if (atomic_read(&n1_port->n_sdus) >= MAX_PDUS_SENT_PER_CYCLE)
                        reschedule++;

                rcu_read_lock();
                if (ps && ps->rmt_next_scheduled_policy_tx) {
                        do {
                                pdu = ps->rmt_next_scheduled_policy_tx(ps, n1_port);
                                if (pdu) {
                                        atomic_dec(&n1_port->n_sdus);
                                        if (n1_port_write_noclean(rmt, n1_port, pdu))
                                                LOG_ERR("Could not write scheduled PDU in n1 port");
                                        spin_lock(&rmt->n1_ports->lock);
                                        if (atomic_dec_and_test(&n1_port->pending_ops) &&
                                            n1_port->state == N1_PORT_STATE_DEALLOCATED) {
                                                spin_unlock(&n1_port->lock);
                                                n1_port_destroy(n1_port);
                                                goto skip_locks;
                                        }
                                        spin_unlock(&rmt->n1_ports->lock);
                                }
                                pdus_sent++;
                        } while((pdus_sent < MAX_PDUS_SENT_PER_CYCLE) &&
                                (atomic_read(&n1_port->n_sdus) > 0));
                }
                rcu_read_unlock();
                spin_unlock(&n1_port->lock);
                spin_lock(&rmt->n1_ports->lock);
skip_locks:    ;
        }
        spin_unlock(&rmt->n1_ports->lock);

        if (reschedule) {
                LOG_DBG("Sheduling policy will schedule again...");
                tasklet_hi_schedule(&rmt->egress_tasklet);
        }

        return;
}

int rmt_send_port_id(struct rmt * instance,
                     port_id_t    id,
                     struct pdu * pdu)
{
        struct n1pmap *      out_n1_ports;
        struct rmt_n1_port * out_n1_port;
        unsigned long        flags;
        struct rmt_ps *      ps;

        if (!pdu_is_ok(pdu)) {
                LOG_ERR("Bogus PDU passed");
                return -1;
        }
        if (!instance) {
                LOG_ERR("Bogus RMT passed");
                pdu_destroy(pdu);
                return -1;
        }

        if (!instance->n1_ports) {
                LOG_ERR("No n1_ports to push into");
                pdu_destroy(pdu);
                return -1;
        }

        out_n1_ports = instance->n1_ports;

        spin_lock_irqsave(&out_n1_ports->lock, flags);
        out_n1_port = n1pmap_find(out_n1_ports, id);
        if (!out_n1_port) {
                spin_unlock_irqrestore(&out_n1_ports->lock, flags);
                pdu_destroy(pdu);
                return -1;
        }
        if (out_n1_port->state == N1_PORT_STATE_DEALLOCATED) {
                spin_unlock_irqrestore(&out_n1_ports->lock, flags);
                LOG_DBG("n1_port deallocated...");
                pdu_destroy(pdu);
                return -1;
        }
        atomic_inc(&out_n1_port->pending_ops);
        spin_unlock_irqrestore(&out_n1_ports->lock, flags);

        spin_lock_irqsave(&out_n1_port->lock, flags);
        /* Check if it is needed to schedule */
        if (atomic_read(&out_n1_port->n_sdus) > 0 || out_n1_port->state ==
                N1_PORT_STATE_DISABLED) {
                rcu_read_lock();
                ps = container_of(rcu_dereference(instance->base.ps), struct rmt_ps, base);
                if (ps) {
                        /* RMTQMonitorPolicy hook. */
                        if (ps->rmt_q_monitor_policy_tx) {
                                ps->rmt_q_monitor_policy_tx(ps, pdu, out_n1_port);
                        }

                        if (ps->rmt_enqueue_scheduling_policy_tx) {
                                ps->rmt_enqueue_scheduling_policy_tx(ps,
                                                                     out_n1_port,
                                                                     pdu);
                                atomic_inc(&out_n1_port->n_sdus);
                        }
                }
                rcu_read_unlock();
                spin_unlock_irqrestore(&out_n1_port->lock, flags);
                tasklet_hi_schedule(&instance->egress_tasklet);
                return 0;
        }
        spin_unlock_irqrestore(&out_n1_port->lock, flags);
        return n1_port_write(instance, out_n1_port, pdu);
}
EXPORT_SYMBOL(rmt_send_port_id);

int rmt_send(struct rmt * instance,
             struct pci * pci,
             struct pdu * pdu)
{
        int i;

        if (!instance) {
                LOG_ERR("Bogus RMT passed");
                return -1;
        }
        if (!pdu) {
                LOG_ERR("Bogus PDU passed");
                return -1;
        }

        if (pff_nhop(instance->pff,
                     pci,
                     &(instance->cache.pids),
                     &(instance->cache.count))) {
                LOG_ERR("Cannot get the NHOP for this PDU");

                pdu_destroy(pdu);
                return -1;
        }

        if (instance->cache.count == 0) {
                LOG_WARN("No NHOP for this PDU ...");

                pdu_destroy(pdu);
                return 0;
        }

        /*
         * FIXME:
         *   pdu -> pci-> qos-id | cep_id_t -> connection -> qos-id (former)
         *   address + qos-id (pdu-fwd-t) -> port-id
         */

        for (i = 0; i < instance->cache.count; i++) {
                port_id_t    pid;
                struct pdu * p;

                pid = instance->cache.pids[i];

                if (i == instance->cache.count -1)
                        p = pdu;
                else
                        p = pdu_dup(pdu);

                LOG_DBG("Gonna send PDU to port-id: %d", pid);
                if (rmt_send_port_id(instance, pid, p))
                        LOG_ERR("Failed to send a PDU to port-id %d", pid);
        }

        return 0;
}
EXPORT_SYMBOL(rmt_send);

static struct dup_config_entry * find_dup_config(struct sdup_config * sdup_conf,
						 string_t * n_1_dif_name)
{
	struct dup_config * dup_pos;

	if (!sdup_conf)
		return NULL;

	list_for_each_entry(dup_pos, &sdup_conf->specific_dup_confs, next){
		if (string_cmp(dup_pos->entry->n_1_dif_name, n_1_dif_name) == 0) {
			LOG_DBG("Returning specific SDU Protection config for port over N-1 DIF %s",
					n_1_dif_name);
			return dup_pos->entry;
		}
	}

	LOG_DBG("Returning default SDU Protection config for port over N-1 DIF %s",
			n_1_dif_name);
	return sdup_conf->default_dup_conf;
}

static int __queue_send_add(struct rmt * instance,
                            port_id_t    id,
                            struct ipcp_instance * n1_ipcp)
{
        struct rmt_n1_port * tmp;
        struct rmt_ps *      ps;
        const struct name * n_1_dif_name;
        struct dup_config_entry * dup_config;
        struct dup_config_entry * tmp_dup_config;

        n_1_dif_name = n1_ipcp->ops->dif_name(n1_ipcp->data);
        if (n_1_dif_name) {
        	tmp_dup_config = find_dup_config(instance->sdup_conf,
        				         n_1_dif_name->process_name);
        	if (tmp_dup_config) {
        		LOG_DBG("Found SDU Protection policy configuration, duplicating it");
        		dup_config = dup_config_entry_dup(tmp_dup_config);
        	} else {
        		dup_config = NULL;
        	}
        } else {
        	dup_config = NULL;
        }

        tmp = n1_port_create(id, n1_ipcp, dup_config);
        if (!tmp)
                return -1;

        rcu_read_lock();
        ps = container_of(rcu_dereference(instance->base.ps), struct rmt_ps, base);
        if (ps && ps->rmt_scheduling_create_policy_tx) {
                if (ps->rmt_scheduling_create_policy_tx(ps, tmp)) {
                        LOG_ERR("Problems creating structs for scheduling "
                                "policy");
                        n1_port_destroy(tmp);
                        return -1;
                }
        }
        rcu_read_unlock();

        hash_add(instance->n1_ports->n1_ports, &tmp->hlist, id);
        LOG_DBG("Added send queue to rmt instance %pK for port-id %d",
                instance, id);

        return 0;
}

static int rmt_n1_port_send_add(struct rmt * instance,
                                port_id_t    id,
                                struct ipcp_instance * n1_ipcp)
{
        if (!instance) {
                LOG_ERR("Bogus instance passed");
                return -1;
        }

        if (!is_port_id_ok(id)) {
                LOG_ERR("Wrong port-id %d", id);
                return -1;
        }

        if (!instance->n1_ports) {
                LOG_ERR("Invalid RMT");
                return -1;
        }

        if (n1pmap_find(instance->n1_ports, id)) {
                LOG_ERR("Queue already exists");
                return -1;
        }

        return __queue_send_add(instance, id, n1_ipcp);
}

int rmt_enable_port_id(struct rmt * instance,
                       port_id_t    id)
{
        struct rmt_n1_port * n1_port;

        if (!instance) {
                LOG_ERR("Bogus instance passed");
                return -1;
        }

        if (!is_port_id_ok(id)) {
                LOG_ERR("Wrong port-id %d", id);
                return -1;
        }

        if (!instance->n1_ports) {
                LOG_ERR("Invalid RMT");
                return -1;
        }

        spin_lock(&instance->n1_ports->lock);
        n1_port = n1pmap_find(instance->n1_ports, id);
        if (!n1_port || n1_port->state == N1_PORT_STATE_DEALLOCATED) {
                spin_unlock(&instance->n1_ports->lock);
                LOG_ERR("No queue for this  port-id or already deallocated, %d",
                        id);
                return -1;
        }
        spin_unlock(&instance->n1_ports->lock);

        spin_lock(&n1_port->lock);
        if (n1_port->state != N1_PORT_STATE_DISABLED) {
                spin_unlock(&n1_port->lock);
                LOG_DBG("Nothing to do for port-id %d", id);
                return 0;
        }
        n1_port->state = N1_PORT_STATE_ENABLED;
        if (atomic_read(&n1_port->n_sdus) > 0)
                tasklet_hi_schedule(&instance->egress_tasklet);

        spin_unlock(&n1_port->lock);
        LOG_DBG("Changed state to ENABLED");
        return 0;
}
EXPORT_SYMBOL(rmt_enable_port_id);

int rmt_disable_port_id(struct rmt * instance,
                        port_id_t    id)
{
        struct rmt_n1_port * n1_port;

        if (!instance) {
                LOG_ERR("Bogus instance passed");
                return -1;
        }

        if (!is_port_id_ok(id)) {
                LOG_ERR("Wrong port-id %d", id);
                return -1;
        }

        if (!instance->n1_ports) {
                LOG_ERR("Invalid RMT");
                return -1;
        }

        spin_lock(&instance->n1_ports->lock);
        n1_port = n1pmap_find(instance->n1_ports, id);
        if (!n1_port || n1_port->state == N1_PORT_STATE_DEALLOCATED) {
                spin_unlock(&instance->n1_ports->lock);
                LOG_ERR("No n1_port for port-id or alrady deallocated, %d", id);
                return -1;
        }
        spin_unlock(&instance->n1_ports->lock);

        spin_lock(&n1_port->lock);
        if (n1_port->state == N1_PORT_STATE_DISABLED) {
                spin_unlock(&n1_port->lock);
                LOG_DBG("Nothing to do for port-id %d", id);
                return 0;
        }
        n1_port->state = N1_PORT_STATE_DISABLED;
        spin_unlock(&n1_port->lock);
        LOG_DBG("Changed state to DISABLED");

        return 0;
}
EXPORT_SYMBOL(rmt_disable_port_id);

static int rmt_n1_port_send_delete(struct rmt * instance,
                                 port_id_t    id)
{
        struct rmt_n1_port * n1_port;
        struct rmt_ps *      ps;
        unsigned long        flags;

        if (!instance) {
                LOG_ERR("Bogus instance passed");
                return -1;
        }

        if (!instance->n1_ports) {
                LOG_ERR("Bogus egress instance passed");
                return -1;
        }

        if (!is_port_id_ok(id)) {
                LOG_ERR("Wrong port-id %d", id);
                return -1;
        }

        spin_lock_irqsave(&instance->n1_ports->lock, flags);
        n1_port = n1pmap_find(instance->n1_ports, id);
        if (!n1_port) {
                spin_unlock_irqrestore(&instance->n1_ports->lock, flags);
                LOG_ERR("Queue does not exist");
                return -1;
        }
        n1_port->state = N1_PORT_STATE_DEALLOCATED;

        if (atomic_read(&n1_port->pending_ops) != 0) {
                LOG_DBG("n1_port set to DEALLOCATED but not destroyed yet...");
                spin_unlock_irqrestore(&instance->n1_ports->lock, flags);
                return 0;
        }

        rcu_read_lock();
        ps = container_of(rcu_dereference(instance->base.ps), struct rmt_ps, base);
        if (ps && ps->rmt_scheduling_destroy_policy_tx)
                ps->rmt_scheduling_destroy_policy_tx(ps, n1_port);

        rcu_read_unlock();
        n1_port_destroy(n1_port);
        spin_unlock_irqrestore(&instance->n1_ports->lock, flags);
        return 0;
}

int rmt_n1port_bind(struct rmt * instance,
                    port_id_t    id,
                    struct ipcp_instance * n1_ipcp)
{
        if (rmt_n1_port_send_add(instance, id, n1_ipcp))
                return -1;

        return 0;
}
EXPORT_SYMBOL(rmt_n1port_bind);

int rmt_n1port_unbind(struct rmt * instance,
                      port_id_t    id)
{
        int retval = 0;

        if (rmt_n1_port_send_delete(instance, id))
                retval = -1;

        return retval;
}
EXPORT_SYMBOL(rmt_n1port_unbind);

/* FIXME: This function is only used in testig and they are disabled */
#if 0
static struct pci * sdu_pci_copy(const struct sdu * sdu)
{
        if (!sdu_is_ok(sdu))
                return NULL;

        return pci_create_from(buffer_data_ro(sdu_buffer_ro(sdu)));
}
#endif
#if 0
static int process_mgmt_pdu(struct rmt * rmt,
                            port_id_t    port_id,
                            struct pdu * pdu)
{
        struct buffer * buffer;
        struct sdu *    sdu;

        ASSERT(rmt);
        ASSERT(is_port_id_ok(port_id));
        ASSERT(pdu_is_ok(pdu));

        buffer = pdu_buffer_get_rw(pdu);
        if (!buffer_is_ok(buffer)) {
                LOG_ERR("PDU has no buffer ???");
                return -1;
        }

        sdu = sdu_create_buffer_with(buffer);
        if (!sdu_is_ok(sdu)) {
                LOG_ERR("Cannot create SDU");
                pdu_destroy(pdu);
                return -1;
        }

        pdu_buffer_disown(pdu);
        pdu_destroy(pdu);

        ASSERT(rmt->parent);
        ASSERT(rmt->parent->ops);
        ASSERT(rmt->parent->ops->mgmt_sdu_post);

        return (rmt->parent->ops->mgmt_sdu_post(rmt->parent->data,
                                                port_id,
                                                sdu) ? -1 : 0);
}
#endif
static int process_mgmt_pdu_ni(struct rmt * rmt,
                               port_id_t    port_id,
                               struct pdu * pdu)
{
        struct buffer * buffer;
        struct sdu *    sdu;

        ASSERT(rmt);
        ASSERT(is_port_id_ok(port_id));
        ASSERT(pdu_is_ok(pdu));

        buffer = pdu_buffer_get_rw(pdu);
        if (!buffer_is_ok(buffer)) {
                LOG_ERR("PDU has no buffer ???");
                return -1;
        }

        sdu = sdu_create_buffer_with_ni(buffer);
        if (!sdu_is_ok(sdu)) {
                LOG_ERR("Cannot create SDU");
                pdu_destroy(pdu);
                return -1;
        }

        pdu_buffer_disown(pdu);
        pdu_destroy(pdu);

        ASSERT(rmt->parent);
        ASSERT(rmt->parent->ops);
        ASSERT(rmt->parent->ops->mgmt_sdu_post);

        return (rmt->parent->ops->mgmt_sdu_post(rmt->parent->data,
                                                port_id,
                                                sdu) ? -1 : 0);
}

static int process_dt_pdu(struct rmt * rmt,
                          port_id_t    port_id,
                          struct pdu * pdu)
{
        address_t  dst_addr;
        cep_id_t   c;
        pdu_type_t pdu_type;

        ASSERT(rmt);
        ASSERT(is_port_id_ok(port_id));
        ASSERT(pdu_is_ok(pdu));

        /* (FUTURE) Address and qos-id are the same, do a single match only */

        dst_addr = pci_destination(pdu_pci_get_ro(pdu));
        if (!is_address_ok(dst_addr)) {
                LOG_ERR("PDU has Wrong destination address");
                pdu_destroy(pdu);
                return -1;
        }

        pdu_type = pci_type(pdu_pci_get_ro(pdu));

        if (pdu_type == PDU_TYPE_MGMT) {
                LOG_ERR("MGMT should not be here");
                pdu_destroy(pdu);
                return -1;
        }
        c = pci_cep_destination(pdu_pci_get_ro(pdu));
        if (!is_cep_id_ok(c)) {
                LOG_ERR("Wrong CEP-id in PDU");
                pdu_destroy(pdu);
                return -1;
        }

        if (efcp_container_receive(rmt->efcpc, c, pdu)) {
                LOG_ERR("EFCP container problems");
                return -1;
        }

        LOG_DBG("process_dt_pdu internally finished");
        return 0;
}

int rmt_receive(struct rmt * rmt,
                struct sdu * sdu,
                port_id_t    from)
{
        pdu_type_t       pdu_type;
        struct pci *     pci;
        struct pdu_ser * pdu_ser;
        struct pdu *     pdu;
        address_t        dst_addr;
        qos_id_t         qos_id;
        struct serdes *  serdes;
        struct buffer *  buf;
        struct rmt_n1_port * n1_port;

        if (!sdu_is_ok(sdu)) {
                LOG_ERR("Bogus SDU passed");
                return -1;
        }
        if (!rmt) {
                LOG_ERR("No RMT passed");
                sdu_destroy(sdu);
                return -1;
        }
        if (!is_port_id_ok(from)) {
                LOG_ERR("Wrong port-id %d", from);
                sdu_destroy(sdu);
                return -1;
        }
        n1_port = n1pmap_find(rmt->n1_ports, from);

        buf = sdu_buffer_rw(sdu);
        if (!buf) {
                LOG_DBG("No buffer present");
                sdu_destroy(sdu);
                return -1;
        }

        if (sdu_buffer_disown(sdu)) {
                LOG_DBG("Could not disown SDU");
                sdu_destroy(sdu);
                return -1;
        }

        sdu_destroy(sdu);

        pdu_ser = pdu_ser_create_buffer_with_ni(buf);
        if (!pdu_ser) {
                LOG_DBG("No ser PDU to work with");
                buffer_destroy(buf);
                return -1;
        }

        serdes = rmt->serdes;
        ASSERT(serdes);

        pdu = pdu_deserialize_ni(serdes, pdu_ser,
                                 n1_port->dup_config, n1_port->blkcipher);
        if (!pdu) {
                LOG_ERR("Failed to deserialize PDU!");
                pdu_ser_destroy(pdu_ser);
                return -1;
        }

        pci = pdu_pci_get_rw(pdu);
        if (!pci) {
                LOG_ERR("No PCI to work with, dropping SDU!");
                pdu_destroy(pdu);
                return -1;
        }

        ASSERT(pdu_is_ok(pdu));

        pdu_type = pci_type(pci);
        dst_addr = pci_destination(pci);
        qos_id   = pci_qos_id(pci);
        if (!pdu_type_is_ok(pdu_type) ||
            !is_address_ok(dst_addr)  ||
            !is_qos_id_ok(qos_id)) {
            LOG_ERR("Wrong PDU type, dst address or qos_id,"
                    " dropping SDU! %u, %u, %u",
                    pdu_type, dst_addr, qos_id);
                pdu_destroy(pdu);
                return -1;
        }

        /* pdu is not for me */
        if (rmt->address != dst_addr) {
                if (!dst_addr) {
                        return process_mgmt_pdu_ni(rmt, from, pdu);
                } else {
                        /* Forward PDU */
                        /*NOTE: we could reuse the serialized pdu when
                         * forwarding */
                        return rmt_send(rmt,
                                        pci,
                                        pdu);
                }
        } else {
                /* pdu is for me */
                switch (pdu_type) {
                case PDU_TYPE_MGMT:
                        return process_mgmt_pdu_ni(rmt, from, pdu);

                case PDU_TYPE_CACK:
                case PDU_TYPE_SACK:
                case PDU_TYPE_NACK:
                case PDU_TYPE_FC:
                case PDU_TYPE_ACK:
                case PDU_TYPE_ACK_AND_FC:
                case PDU_TYPE_DT:
                /*
                 * (FUTURE)
                 *
                 * enqueue PDU in pdus_dt[dest-addr, qos-id]
                 * don't process it now ...
                 */
                        return process_dt_pdu(rmt, from, pdu);

               default:
                        LOG_ERR("Unknown PDU type %d", pdu_type);
                        pdu_destroy(pdu);
                        return -1;
                }
       }
}
EXPORT_SYMBOL(rmt_receive);

struct rmt * rmt_create(struct ipcp_instance *  parent,
                        struct kfa *            kfa,
                        struct efcp_container * efcpc)
{
        struct rmt * tmp;

        if (!parent || !kfa || !efcpc) {
                LOG_ERR("Bogus input parameters");
                return NULL;
        }

        tmp = rkzalloc(sizeof(*tmp), GFP_KERNEL);
        if (!tmp)
                return NULL;

<<<<<<< HEAD
        tmp->address   = address_bad();
        tmp->parent    = parent;
        tmp->kfa       = kfa;
        tmp->efcpc     = efcpc;
        tmp->sdup_conf = NULL;
        tmp->pft       = pft_create();
        if (!tmp->pft)
=======
        tmp->address = address_bad();
        tmp->parent  = parent;
        tmp->kfa     = kfa;
        tmp->efcpc   = efcpc;
        tmp->pff     = pff_create();
        if (!tmp->pff)
>>>>>>> 0043ce0b
                goto fail;

        tmp->n1_ports = n1pmap_create();
        if (!tmp->n1_ports || pff_cache_init(&tmp->cache))
                goto fail;

        tasklet_init(&tmp->egress_tasklet,
                     send_worker,
                     (unsigned long) tmp);

        /* Try to select the default policy set factory. */
        rina_component_init(&tmp->base);
        if (rmt_select_policy_set(tmp, "", RINA_PS_DEFAULT_NAME)) {
                goto fail;
        }

        LOG_DBG("Instance %pK initialized successfully", tmp);
        return tmp;
fail:
        rmt_destroy(tmp);
        return NULL;
}
EXPORT_SYMBOL(rmt_create);

/* FIXME: To be rearranged */
static bool is_rmt_pff_ok(struct rmt * instance)
{ return (instance && instance->pff) ? true : false; }

int rmt_pff_add(struct rmt *           instance,
		struct mod_pff_entry * entry)
{
        return is_rmt_pff_ok(instance) ? pff_add(instance->pff,
						 entry) : -1;
}
EXPORT_SYMBOL(rmt_pff_add);

int rmt_pff_remove(struct rmt *           instance,
		   struct mod_pff_entry * entry)
{
        return is_rmt_pff_ok(instance) ? pff_remove(instance->pff,
						    entry) : -1;
}
EXPORT_SYMBOL(rmt_pff_remove);

int rmt_pff_dump(struct rmt *       instance,
                 struct list_head * entries)
{
        return is_rmt_pff_ok(instance) ? pff_dump(instance->pff,
                                                  entries) : -1;
}
EXPORT_SYMBOL(rmt_pff_dump);

int rmt_pff_flush(struct rmt * instance)
{ return is_rmt_pff_ok(instance) ? pff_flush(instance->pff) : -1; }
EXPORT_SYMBOL(rmt_pff_flush);

int rmt_ps_publish(struct ps_factory * factory)
{
        if (factory == NULL) {
                LOG_ERR("%s: NULL factory", __func__);
                return -1;
        }

        return ps_publish(&policy_sets, factory);
}
EXPORT_SYMBOL(rmt_ps_publish);

int rmt_ps_unpublish(const char * name)
{ return ps_unpublish(&policy_sets, name); }
EXPORT_SYMBOL(rmt_ps_unpublish);

int rmt_enable_encryption(struct rmt *    instance,
			  bool 	    	  enable_encryption,
			  bool      	  enable_decryption,
			  struct buffer * encrypt_key,
			  port_id_t 	  port_id)
{
	struct rmt_n1_port * rmt_port;
	unsigned long        flags;
	char * key;
	ssize_t key_length;

	if (!instance) {
		LOG_ERR("Bogus RMT instance passed");
		return -1;
	}

	if (!encrypt_key) {
		LOG_ERR("Bogus encryption key passed");
		return -1;
	}

	if (!enable_decryption && !enable_encryption) {
		LOG_ERR("Neither encryption nor decryption is being enabled");
		return -1;
	}

	rmt_port = n1pmap_find(instance->n1_ports, port_id);
	if (!rmt_port) {
		LOG_ERR("Could not find N-1 port %d", port_id);
		return -1;
	}

	if (!rmt_port->dup_config) {
		LOG_ERR("SDU Protection for N-1 port %d is NULL", port_id);
		return -1;
	}

	if (!rmt_port->dup_config->encryption_policy) {
		LOG_ERR("Encryption policy for N-1 port %d is NULL", port_id);
		return -1;
	}

	if (!rmt_port->blkcipher) {
		LOG_ERR("Block cipher is not set for N-1 port %d", port_id);
		return -1;
	}

	spin_lock_irqsave(&rmt_port->lock, flags);
	if (!rmt_port->dup_config->enable_decryption &&
			!rmt_port->dup_config->enable_encryption) {
		key_length = buffer_length(encrypt_key);
		key = rkmalloc(key_length, GFP_KERNEL);
		memcpy(key, buffer_data_ro(encrypt_key), key_length);

		/* Need to set key. FIXME: Move this to policy specific code */
		if (crypto_blkcipher_setkey(rmt_port->blkcipher,
					    key, key_length)) {
			LOG_ERR("Could not set encryption key for N-1 port %d", port_id);
			spin_unlock_irqrestore(&rmt_port->lock, flags);
			return -1;
		}
	}

	rmt_port->dup_config->key = encrypt_key;
	if (!rmt_port->dup_config->enable_decryption) {
		rmt_port->dup_config->enable_decryption = enable_decryption;
	}
	if (!rmt_port->dup_config->enable_encryption) {
		rmt_port->dup_config->enable_encryption = enable_encryption;
	}
	LOG_DBG("Encryption enabled state: %d", enable_encryption);
	LOG_DBG("Decryption enabled state: %d", enable_decryption);
	spin_unlock_irqrestore(&rmt_port->lock, flags);

	return 0;
}
EXPORT_SYMBOL(rmt_enable_encryption);<|MERGE_RESOLUTION|>--- conflicted
+++ resolved
@@ -405,12 +405,8 @@
         struct serdes *           serdes;
         struct tasklet_struct     egress_tasklet;
         struct n1pmap *           n1_ports;
-<<<<<<< HEAD
-        struct pft_cache          cache;
         struct sdup_config *      sdup_conf;
-=======
         struct pff_cache          cache;
->>>>>>> 0043ce0b
 };
 
 struct rmt *
@@ -1539,22 +1535,13 @@
         if (!tmp)
                 return NULL;
 
-<<<<<<< HEAD
         tmp->address   = address_bad();
         tmp->parent    = parent;
         tmp->kfa       = kfa;
         tmp->efcpc     = efcpc;
         tmp->sdup_conf = NULL;
-        tmp->pft       = pft_create();
-        if (!tmp->pft)
-=======
-        tmp->address = address_bad();
-        tmp->parent  = parent;
-        tmp->kfa     = kfa;
-        tmp->efcpc   = efcpc;
         tmp->pff     = pff_create();
         if (!tmp->pff)
->>>>>>> 0043ce0b
                 goto fail;
 
         tmp->n1_ports = n1pmap_create();
