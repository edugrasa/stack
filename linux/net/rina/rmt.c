/*
 * RMT (Relaying and Multiplexing Task)
 *
 *    Francesco Salvestrini <f.salvestrini@nextworks.it>
 *    Leonardo Bergesio     <leonardo.bergesio@i2cat.net>
 *    Miquel Tarzan         <miquel.tarzan@i2cat.net>
 *
 * RMT (Relaying and Multiplexing Task)
 *
 *    Francesco Salvestrini <f.salvestrini@nextworks.it>
 *    Leonardo Bergesio     <leonardo.bergesio@i2cat.net>
 *    Miquel Tarzan         <miquel.tarzan@i2cat.net>
 *
 * This program is free software; you can redistribute it and/or modify
 * it under the terms of the GNU General Public License as published by
 * the Free Software Foundation; either version 2 of the License, or
 * (at your option) any later version.
 *
 * This program is distributed in the hope that it will be useful,
 * but WITHOUT ANY WARRANTY; without even the implied warranty of
 * MERCHANTABILITY or FITNESS FOR A PARTICULAR PURPOSE.  See the
 * GNU General Public License for more details.
 *
 * You should have received a copy of the GNU General Public License
 * along with this program; if not, write to the Free Software
 * Foundation, Inc., 675 Mass Ave, Cambridge, MA 02139, USA.
 */

#include <linux/export.h>
<<<<<<< HEAD
#include <linux/types.h>
#include <linux/hashtable.h>
#include <linux/list.h>
#include <linux/kernel.h>
=======
#include <linux/sched.h>
#include <linux/wait.h>
>>>>>>> c61de6c3

#define RINA_PREFIX "rmt"

#include "logs.h"
#include "utils.h"
#include "debug.h"
#include "du.h"
#include "rmt.h"
#include "pft.h"
#include "efcp-utils.h"

<<<<<<< HEAD
struct rmt_queue {
        DECLARE_HASHTABLE(queues, 7);
        spinlock_t    lock;
        int           in_use;
};

#define rmap_hash(T, K) hash_min(K, HASH_BITS(T))

struct send_queue {
        struct rqueue *   queue;
        port_id_t         port_id;
        struct hlist_node hlist;
        spinlock_t        lock;
};

=======
struct mgmt_data {
        struct rfifo *    sdu_ready;
        wait_queue_head_t readers;
        spinlock_t        lock;
};
             
>>>>>>> c61de6c3
struct rmt {
        struct pft *              pft;
        struct kfa *              kfa;
        struct efcp_container *   efcpc;
        struct workqueue_struct * egress_wq;
        struct workqueue_struct * ingress_wq;
        address_t                 address;
<<<<<<< HEAD
        struct rfifo *            mgmt_sdu_wpi_queue;
        struct rmt_queue *        send_queues;
=======
        struct mgmt_data *        mgmt_data;
>>>>>>> c61de6c3
        /* HASH_TABLE(queues, port_id_t, rmt_queues_t *); */
};

static struct mgmt_data * rmt_mgmt_data_create(void)
{
        struct mgmt_data * data;

        data = rkzalloc(sizeof(struct mgmt_data), GFP_KERNEL);
        if (!data) {
                LOG_ERR("Could not allocate memory for RMT mgmt struct");
                return NULL;
        }

        data->sdu_ready = rfifo_create();
        if (!data->sdu_ready) {
                LOG_ERR("Could not create MGMT SDUs queue");
                rfifo_destroy(data->sdu_ready, sdu_wpi_destructor);
                rkfree(data);
                return NULL;
        }

        init_waitqueue_head(&data->readers);

        return data;

}

struct rmt * rmt_create(struct kfa *            kfa,
                        struct efcp_container * efcpc)
{
        struct rmt * tmp;
        char         string_rmt_id[30];

        if (!kfa)
                return NULL;

        tmp = rkzalloc(sizeof(*tmp), GFP_KERNEL);
        if (!tmp)
                return NULL;

        tmp->pft = pft_create();
        if (!tmp->pft) {
                rkfree(tmp);
                return NULL;
        }

        tmp->mgmt_data = rmt_mgmt_data_create();
        if (!tmp->mgmt_data){
                rmt_destroy(tmp);
                return NULL;
        }

        tmp->kfa   = kfa;
        tmp->efcpc = efcpc;

        /* FIXME: the name should be unique, not shared with all the RMT's */
        snprintf(string_rmt_id, 30, "rmt-egress-wq-%pK", tmp);
        tmp->egress_wq = rwq_create(string_rmt_id);
        if (!tmp->egress_wq) {
                rmt_destroy(tmp);
                return NULL;
        }
        /* FIXME: the name should be unique, not shared with all the RMT's */
        snprintf(string_rmt_id, 30, "rmt-ingress-wq-%pK", tmp);
        tmp->ingress_wq = rwq_create(string_rmt_id);
        if (!tmp->ingress_wq) {
                rmt_destroy(tmp);
                return NULL;
        }


        tmp->address = address_bad();

        tmp->send_queues = rkzalloc(sizeof(struct rmt_queue), GFP_KERNEL);
        if (!tmp->send_queues) {
                rwq_destroy(tmp->egress_wq);
                rwq_destroy(tmp->ingress_wq);
                rmt_destroy(tmp);
                return NULL;
        }
        hash_init(tmp->send_queues->queues);
        spin_lock_init(&tmp->send_queues->lock);
        LOG_DBG("Instance %pK initialized successfully", tmp);

        return tmp;
}
EXPORT_SYMBOL(rmt_create);

int rmt_destroy(struct rmt * instance)
{
        if (!instance) {
                LOG_ERR("Bogus instance passed, bailing out");
                return -1;
        }

        ASSERT(instance->pft);
        pft_destroy(instance->pft);
        if (instance->mgmt_data){
                if (instance->mgmt_data)
                        rfifo_destroy(instance->mgmt_data->sdu_ready, 
                                      sdu_wpi_destructor);
                rkfree(instance->mgmt_data);
        }
        if (instance->egress_wq) rwq_destroy(instance->egress_wq);
        if (instance->ingress_wq) rwq_destroy(instance->ingress_wq);
        rkfree(instance);

        LOG_DBG("Instance %pK finalized successfully", instance);


        return 0;
}
EXPORT_SYMBOL(rmt_destroy);

int rmt_address_set(struct rmt * instance,
                    address_t    address)
{
        if (!instance) {
                LOG_ERR("Bogus instance passed");
                return -1;
        }

        if (is_address_ok(instance->address)) {
                LOG_ERR("The RMT already has an address");
                return -1;
        }

        instance->address = address;

        return 0;
}
EXPORT_SYMBOL(rmt_address_set);

int rmt_mgmt_sdu_wpi_queue_set(struct rmt *   instance,
                               struct rfifo * queue)
{
        if (!instance) {
                LOG_ERR("Bogus instance passed");
                return -1;
        }

        if (instance->mgmt_sdu_wpi_queue) {
                LOG_ERR("The RMT is already bound to the MGMT SDU queue");
                return -1;
        }

        instance->mgmt_sdu_wpi_queue = queue;

        return 0;
}
EXPORT_SYMBOL(rmt_mgmt_sdu_wpi_queue_set);

struct send_data {
        struct kfa *       kfa;
        struct rmt_queue * rmt_q;
};

static struct send_data * send_data_create(struct kfa *       kfa,
                                           struct rmt_queue * queues)
{
        struct send_data * tmp;

        if (!kfa)
                return NULL;

        if (!queues)
                return NULL;

        tmp = rkzalloc(sizeof(*tmp), GFP_KERNEL);
        if (!tmp)
                return NULL;

        tmp->kfa    = kfa;
        tmp->rmt_q = queues;

        return tmp;
}

bool is_send_data_complete(const struct send_data * data)
{
        bool ret;

        if (!data)
                return false;

        ret = ((!data->rmt_q || !data->kfa) ? false : true);

        LOG_DBG("Send data complete? %d", ret);

        return ret;
}

static int send_data_destroy(struct send_data * data)
{
        if (!data) {
                LOG_ERR("No write data passed");
                return -1;
        }

        rkfree(data);

        return 0;
}

static struct sdu * pdu_process(struct pdu * pdu)
{
        struct sdu *          sdu;
        const struct buffer * buffer;
        const struct pci *    pci;
        const void *          buffer_data;
        size_t                size;
        ssize_t               buffer_size;
        ssize_t               pci_size;
        struct buffer *       tmp_buff;
        char *                data;

        if (!pdu)
                return NULL;

        buffer = pdu_buffer_get_ro(pdu);
        if (!buffer)
                return NULL;

        buffer_data = buffer_data_ro(buffer);
        if (!buffer_data)
                return NULL;

        pci = pdu_pci_get_ro(pdu);
        if (!pci)
                return NULL;

        buffer_size = buffer_length(buffer);
        if (buffer_size <= 0)
                return NULL;

        pci_size = pci_length(pci);
        if (pci_size <= 0)
                return NULL;

        size = pci_size + buffer_size;
        data = rkmalloc(size, GFP_KERNEL);
        if (!data)
                return NULL;

        if (!memcpy(data, pci, pci_size)) {
                rkfree(data);
                return NULL;
        }
        if (!memcpy(data + pci_size, buffer_data, buffer_size)) {
                rkfree(data);
                return NULL;
        }
        tmp_buff = buffer_create_with(data, size);
        if (!tmp_buff) {
                rkfree(data);
                return NULL;
        }
        sdu = sdu_create_with(tmp_buff);
        if (!sdu) {
                buffer_destroy(tmp_buff);
                return NULL;
        }
<<<<<<< HEAD
        pdu_destroy(pdu);

        return sdu;
}

static int rmt_send_worker(void * o)
{
        struct send_data *    tmp;
        struct send_queue *   entry;
        struct pdu *          pdu;
        int                   out;

        struct hlist_node * ntmp;
        int                 bucket;

        out = 1;
        tmp = (struct send_data *) o;
        if (!tmp) {
                LOG_ERR("No send data passed");
=======
        pdu_destroy(tmp->pdu);

        /* FIXME : Port id will be retrieved from the pduft */
        //if (kfa_flow_sdu_write(tmp->rmt->kfa, port_id_bad(), sdu)) {
        LOG_DBG("RMT posting in the kfa a mgmt SDU to port %d",  pci_destination(pci) == 16 ? 2 : 1);
        if (kfa_flow_sdu_write(tmp->rmt->kfa, pci_destination(pci) == 16 ? 2 : 1, sdu)) {
>>>>>>> c61de6c3
                return -1;
        }

        while (out) {
                out = 0;
                spin_lock(&tmp->rmt_q->lock);
                hash_for_each_safe(tmp->rmt_q->queues, bucket, ntmp, entry, hlist) {
                        struct sdu * sdu;
                        port_id_t port_id;
                        spin_lock(&entry->lock);
                        pdu = (struct pdu *) rqueue_head_pop(entry->queue);
                        port_id = entry->port_id;
                        spin_unlock(&entry->lock);
                        spin_unlock(&tmp->rmt_q->lock);
                        if (!pdu)
                                break;

                        out = out + 1;
                        sdu = pdu_process(pdu);
                        if (!sdu)
                                break;

                        /* FIXME : Port id will be retrieved from the pduft */
                        if (kfa_flow_sdu_write(tmp->kfa,
                                               port_id,
                                               sdu)) {
                                LOG_ERR("Couldn't write SDU to KFA");
                        }
                }

        }

        return 0;
}

static struct send_queue * find_queue(struct rmt_queue * rq,
                                      port_id_t          id)
{
        struct send_queue *       entry;
        const struct hlist_head * head;

        if (!rq) {
                LOG_ERR("Cannot look-up in a empty map");
                return NULL;
        }

        if (!is_port_id_ok(id)) {
                LOG_ERR("Bogus port id");
                return NULL;
        }

        head = &rq->queues[rmap_hash(rq->queues, id)];
        hlist_for_each_entry(entry, head, hlist) {
                if (entry->port_id == id)
                        return entry;
        }

        return NULL;
}

static int rmt_send_port_id(struct rmt *  instance,
                            port_id_t     id,
                            struct pdu *  pdu)
{
        struct send_queue *    squeue;
        struct rwq_work_item * item;
        struct send_data *     data;

        if (!instance) {
                LOG_ERR("Bogus RMT passed");
                return -1;
        }
        if (!pdu) {
                LOG_ERR("Bogus PDU passed");
                return -1;
        }
        spin_lock(&instance->send_queues->lock);
        squeue = find_queue(instance->send_queues, id);
        if (!squeue) {
                spin_unlock(&instance->send_queues->lock);
                return -1;
        }
        spin_lock(&squeue->lock);
        spin_unlock(&instance->send_queues->lock);
        if (rqueue_tail_push_ni(squeue->queue, &pdu)) {
                spin_unlock(&squeue->lock);
                return -1;
        }
        spin_unlock(&squeue->lock);

        spin_lock(&instance->send_queues->lock);
        if (instance->send_queues->in_use) {
                LOG_DBG("Work already posted, nothing more to do");
                spin_unlock(&instance->send_queues->lock);
                return 0;
        }
        instance->send_queues->in_use = 1;
        spin_unlock(&instance->send_queues->lock);

        data = send_data_create(instance->kfa, instance->send_queues);
        if (!data) {
                LOG_ERR("Couldn't create send data");
                return -1;
        }

        /* Is this _ni() call really necessary ??? */
        item = rwq_work_create_ni(rmt_send_worker, data);
        if (!item) {
                send_data_destroy(data);
                LOG_ERR("Couldn't create work");
                return -1;
        }

        ASSERT(instance->egress_wq);

        if (rwq_work_post(instance->egress_wq, item)) {
                send_data_destroy(data);
                pdu_destroy(pdu);
                return -1;
        }

        return 0;
}
EXPORT_SYMBOL(rmt_send);


int rmt_management_sdu_read(struct rmt *      instance,
                            struct sdu_wpi ** sdu_wpi)
{

        int retval;

        IRQ_BARRIER;

        spin_lock(&instance->mgmt_data->lock);
        while(rfifo_is_empty(instance->mgmt_data->sdu_ready)) {
                LOG_DBG("Mgmt read going to sleep...");
                spin_unlock(&instance->mgmt_data->lock);
                retval = wait_event_interruptible(instance->mgmt_data->readers,
                                                  !rfifo_is_empty(instance->mgmt_data->sdu_ready));

                if (retval) {
                        LOG_ERR("Mgmt queue waken up by interruption, bailing out...");
                         return retval;
                }
                spin_lock(&instance->mgmt_data->lock);
        }
        
        sdu_wpi = rfifo_pop(instance->mgmt_data->sdu_ready);
        spin_unlock(&instance->mgmt_data->lock);

        if (!sdu_wpi) {
                LOG_ERR("There is not enough data in the management queue");
                return -1;
        }

        return 0;
}
EXPORT_SYMBOL(rmt_management_sdu_read);

int rmt_send(struct rmt * instance,
             address_t    address,
             cep_id_t     connection_id,
             struct pdu * pdu)
{
        port_id_t id;

        if (!instance) {
                LOG_ERR("Bogus RMT passed");
                return -1;
        }
        if (!pdu) {
                LOG_ERR("Bogus PDU passed");
                return -1;
        }
        if (!is_cep_id_ok(connection_id)) {
                LOG_ERR("Bad cep id");
                return -1;
        }
        id = port_id_bad(); /* FIXME: We must call PDU FT */
        if (rmt_send_port_id(instance, id, pdu))
                return -1;

        return 0;
}
EXPORT_SYMBOL(rmt_send);

struct receive_data {
        port_id_t               from;
        struct sdu *            sdu;
        struct kfa *            kfa;
        struct efcp_container * efcpc;
        struct rmt *            rmt;
};

static struct receive_data *
receive_data_create(port_id_t               from,
                    struct sdu *            sdu,
                    struct kfa *            kfa,
                    struct efcp_container * efcpc,
                    struct rmt *            rmt)
{
        struct receive_data * tmp;

        tmp = rkzalloc(sizeof(*tmp), GFP_KERNEL);
        if (!tmp)
                return NULL;

        tmp->from  = from;
        tmp->sdu   = sdu;
        tmp->kfa   = kfa;
        tmp->efcpc = efcpc;
        tmp->rmt   = rmt;

        return tmp;
}

static bool is_receive_data_complete(const struct receive_data * data)
{
        if (!data)
                return false;

        if (!data->efcpc ||
            !data->sdu   ||
            !data->rmt   ||
            !data->kfa   ||
            !is_port_id_ok(data->from))
                return false;

        return true;
}

static int receive_data_destroy(struct receive_data * data)
{
        if (!data) {
                LOG_ERR("No receive data passed");
                return -1;
        }

        if (data->sdu) sdu_destroy(data->sdu);

        rkfree(data);

        return 0;
}

static int rmt_receive_worker(void * o)
{
        struct receive_data * tmp;
        struct pdu *          pdu;
        pdu_type_t            pdu_type;
        address_t             dest_add;

        tmp = (struct receive_data *) o;
        if (!tmp) {
                LOG_ERR("No data passed");
                return -1;
        }

        if (!is_receive_data_complete(tmp)) {
                LOG_ERR("Wrong receive data passed");
                receive_data_destroy(tmp);
                return -1;
        }

        pdu = pdu_create_with(tmp->sdu);
        if (!pdu_is_ok(pdu)) {
                receive_data_destroy(tmp);
                return -1;
        }

        dest_add = pci_destination(pdu_pci_get_ro(pdu));
        if (!is_address_ok(dest_add)) {
                receive_data_destroy(tmp);
                return -1;
        }

        if (tmp->rmt->address != dest_add) {
                /* FIXME : Port id will be retrieved from the pduft */
                if (kfa_flow_sdu_write(tmp->rmt->kfa,
                                       port_id_bad(),
                                       tmp->sdu)) {
                        receive_data_destroy(tmp);
                        return -1;
                }
        }

        pdu_type = pci_type(pdu_pci_get_rw(pdu));
        if (!pdu_type_is_ok(pdu_type)) {
                receive_data_destroy(tmp);
                return -1;
        }
        switch (pdu_type) {
        case PDU_TYPE_MGMT: {
                struct buffer  * buffer;
                struct sdu_wpi * sdu_wpi;

                buffer = pdu_buffer_get_rw(pdu);
                sdu_wpi = sdu_wpi_create_with(buffer);
                if (!sdu_wpi) {
                        receive_data_destroy(tmp);
                        return -1;
                }
                sdu_wpi->port_id = tmp->from;
<<<<<<< HEAD
                if (rfifo_push(tmp->rmt->mgmt_sdu_wpi_queue, &sdu_wpi)) {
=======
                spin_lock(&tmp->rmt->mgmt_data->lock);
                if (rfifo_push(tmp->rmt->mgmt_data->sdu_ready, &sdu_wpi)) {
>>>>>>> c61de6c3
                        receive_data_destroy(tmp);
                        spin_unlock(&tmp->rmt->mgmt_data->lock);
                        return -1;
                }
                spin_unlock(&tmp->rmt->mgmt_data->lock);
                wake_up(&tmp->rmt->mgmt_data->readers);
                return 0;
        }
        case PDU_TYPE_DT: {
                if (efcp_container_receive(tmp->efcpc,
                                           pci_cep_destination(pdu_pci_get_ro(pdu)),
                                           pdu)) {
                        receive_data_destroy(tmp);
                        return -1;
                }

                return 0;
        }
        default:
                LOG_ERR("Unknown PDU type %d", pdu_type);
                return -1;
        }
}

int rmt_receive(struct rmt * instance,
                struct sdu * sdu,
                port_id_t    from)
{
        struct receive_data *  data;
        struct rwq_work_item * item;

        if (!instance) {
                LOG_ERR("No RMT passed");
                return -1;
        }

        data = receive_data_create(from,
                                   sdu,
                                   instance->kfa,
                                   instance->efcpc,
                                   instance);
        if (!is_receive_data_complete(data)) {
                if (data)
                        rkfree(data);
                return -1;
        }

        /* Is this _ni() call really necessary ??? */
        item = rwq_work_create_ni(rmt_receive_worker, data);
        if (!item) {
                rkfree(data);
                return -1;
        }

        ASSERT(instance->ingress_wq);

        if (rwq_work_post(instance->ingress_wq, item)) {
                receive_data_destroy(data);
                return -1;
        }

        return 0;
}<|MERGE_RESOLUTION|>--- conflicted
+++ resolved
@@ -27,15 +27,12 @@
  */
 
 #include <linux/export.h>
-<<<<<<< HEAD
 #include <linux/types.h>
 #include <linux/hashtable.h>
 #include <linux/list.h>
 #include <linux/kernel.h>
-=======
 #include <linux/sched.h>
 #include <linux/wait.h>
->>>>>>> c61de6c3
 
 #define RINA_PREFIX "rmt"
 
@@ -47,7 +44,6 @@
 #include "pft.h"
 #include "efcp-utils.h"
 
-<<<<<<< HEAD
 struct rmt_queue {
         DECLARE_HASHTABLE(queues, 7);
         spinlock_t    lock;
@@ -57,20 +53,25 @@
 #define rmap_hash(T, K) hash_min(K, HASH_BITS(T))
 
 struct send_queue {
-        struct rqueue *   queue;
+        struct rfifo *    queue;
         port_id_t         port_id;
         struct hlist_node hlist;
         spinlock_t        lock;
 };
 
-=======
+struct rcve_queue {
+        struct rfifo *    queue;
+        port_id_t         port_id;
+        struct hlist_node hlist;
+        spinlock_t        lock;
+};
+
 struct mgmt_data {
         struct rfifo *    sdu_ready;
         wait_queue_head_t readers;
         spinlock_t        lock;
 };
-             
->>>>>>> c61de6c3
+
 struct rmt {
         struct pft *              pft;
         struct kfa *              kfa;
@@ -78,12 +79,10 @@
         struct workqueue_struct * egress_wq;
         struct workqueue_struct * ingress_wq;
         address_t                 address;
-<<<<<<< HEAD
         struct rfifo *            mgmt_sdu_wpi_queue;
         struct rmt_queue *        send_queues;
-=======
+        struct rmt_queue *        rcve_queues;
         struct mgmt_data *        mgmt_data;
->>>>>>> c61de6c3
         /* HASH_TABLE(queues, port_id_t, rmt_queues_t *); */
 };
 
@@ -172,6 +171,73 @@
 }
 EXPORT_SYMBOL(rmt_create);
 
+static void pdu_dtor(void * e)
+{
+        struct pdu * tmp;
+
+        tmp = (struct pdu *) e;
+
+        pdu_destroy(tmp);
+}
+
+static int send_queue_destroy(struct send_queue * send_q)
+{
+        rfifo_destroy(send_q->queue, pdu_dtor);
+        hash_del(&send_q->hlist);
+        rkfree(send_q);
+
+        return 0;
+}
+
+static int rcve_queue_destroy(struct rcve_queue * rcve_q)
+{
+        rfifo_destroy(rcve_q->queue, pdu_dtor);
+        hash_del(&rcve_q->hlist);
+        rkfree(rcve_q);
+
+        return 0;
+}
+
+static int rmt_egress_queue_destroy(struct rmt_queue * instance)
+{
+        struct send_queue * entry;
+        struct hlist_node * tmp;
+        int                 bucket;
+
+        if (!instance)
+                return -1;
+
+        hash_for_each_safe(instance->queues, bucket, tmp, entry, hlist) {
+                LOG_DBG("Calling dtor for entry %pK", entry);
+                send_queue_destroy(entry);
+        }
+        rkfree(instance);
+
+        LOG_DBG("RMT egress queues destroyed successfully");
+
+        return 0;
+}
+
+static int rmt_ingress_queue_destroy(struct rmt_queue * instance)
+{
+        struct rcve_queue * entry;
+        struct hlist_node * tmp;
+        int                 bucket;
+
+        if (!instance)
+                return -1;
+
+        hash_for_each_safe(instance->queues, bucket, tmp, entry, hlist) {
+                LOG_DBG("Calling dtor for entry %pK", entry);
+                rcve_queue_destroy(entry);
+        }
+        rkfree(instance);
+
+        LOG_DBG("RMT egress queues destroyed successfully");
+
+        return 0;
+}
+
 int rmt_destroy(struct rmt * instance)
 {
         if (!instance) {
@@ -182,13 +248,20 @@
         ASSERT(instance->pft);
         pft_destroy(instance->pft);
         if (instance->mgmt_data){
-                if (instance->mgmt_data)
+                if (instance->mgmt_data->sdu_ready)
                         rfifo_destroy(instance->mgmt_data->sdu_ready, 
                                       sdu_wpi_destructor);
                 rkfree(instance->mgmt_data);
         }
-        if (instance->egress_wq) rwq_destroy(instance->egress_wq);
+        if (instance->egress_wq)  rwq_destroy(instance->egress_wq);
         if (instance->ingress_wq) rwq_destroy(instance->ingress_wq);
+
+        if (instance->send_queues)
+                rmt_egress_queue_destroy(instance->send_queues);
+
+        if (instance->rcve_queues)
+                rmt_ingress_queue_destroy(instance->rcve_queues);
+
         rkfree(instance);
 
         LOG_DBG("Instance %pK finalized successfully", instance);
@@ -216,25 +289,6 @@
         return 0;
 }
 EXPORT_SYMBOL(rmt_address_set);
-
-int rmt_mgmt_sdu_wpi_queue_set(struct rmt *   instance,
-                               struct rfifo * queue)
-{
-        if (!instance) {
-                LOG_ERR("Bogus instance passed");
-                return -1;
-        }
-
-        if (instance->mgmt_sdu_wpi_queue) {
-                LOG_ERR("The RMT is already bound to the MGMT SDU queue");
-                return -1;
-        }
-
-        instance->mgmt_sdu_wpi_queue = queue;
-
-        return 0;
-}
-EXPORT_SYMBOL(rmt_mgmt_sdu_wpi_queue_set);
 
 struct send_data {
         struct kfa *       kfa;
@@ -346,7 +400,6 @@
                 buffer_destroy(tmp_buff);
                 return NULL;
         }
-<<<<<<< HEAD
         pdu_destroy(pdu);
 
         return sdu;
@@ -354,11 +407,10 @@
 
 static int rmt_send_worker(void * o)
 {
-        struct send_data *    tmp;
-        struct send_queue *   entry;
-        struct pdu *          pdu;
-        int                   out;
-
+        struct send_data *  tmp;
+        struct send_queue * entry;
+        struct pdu *        pdu;
+        int                 out;
         struct hlist_node * ntmp;
         int                 bucket;
 
@@ -366,14 +418,6 @@
         tmp = (struct send_data *) o;
         if (!tmp) {
                 LOG_ERR("No send data passed");
-=======
-        pdu_destroy(tmp->pdu);
-
-        /* FIXME : Port id will be retrieved from the pduft */
-        //if (kfa_flow_sdu_write(tmp->rmt->kfa, port_id_bad(), sdu)) {
-        LOG_DBG("RMT posting in the kfa a mgmt SDU to port %d",  pci_destination(pci) == 16 ? 2 : 1);
-        if (kfa_flow_sdu_write(tmp->rmt->kfa, pci_destination(pci) == 16 ? 2 : 1, sdu)) {
->>>>>>> c61de6c3
                 return -1;
         }
 
@@ -384,7 +428,7 @@
                         struct sdu * sdu;
                         port_id_t port_id;
                         spin_lock(&entry->lock);
-                        pdu = (struct pdu *) rqueue_head_pop(entry->queue);
+                        pdu = (struct pdu *) rfifo_pop(entry->queue);
                         port_id = entry->port_id;
                         spin_unlock(&entry->lock);
                         spin_unlock(&tmp->rmt_q->lock);
@@ -409,8 +453,8 @@
         return 0;
 }
 
-static struct send_queue * find_queue(struct rmt_queue * rq,
-                                      port_id_t          id)
+static struct send_queue * find_send_queue(struct rmt_queue * rq,
+                                           port_id_t          id)
 {
         struct send_queue *       entry;
         const struct hlist_head * head;
@@ -434,6 +478,31 @@
         return NULL;
 }
 
+static struct rcve_queue * find_rcve_queue(struct rmt_queue * rq,
+                                           port_id_t          id)
+{
+        struct rcve_queue *       entry;
+        const struct hlist_head * head;
+
+        if (!rq) {
+                LOG_ERR("Cannot look-up in a empty map");
+                return NULL;
+        }
+
+        if (!is_port_id_ok(id)) {
+                LOG_ERR("Bogus port id");
+                return NULL;
+        }
+
+        head = &rq->queues[rmap_hash(rq->queues, id)];
+        hlist_for_each_entry(entry, head, hlist) {
+                if (entry->port_id == id)
+                        return entry;
+        }
+
+        return NULL;
+}
+
 static int rmt_send_port_id(struct rmt *  instance,
                             port_id_t     id,
                             struct pdu *  pdu)
@@ -451,14 +520,14 @@
                 return -1;
         }
         spin_lock(&instance->send_queues->lock);
-        squeue = find_queue(instance->send_queues, id);
+        squeue = find_send_queue(instance->send_queues, id);
         if (!squeue) {
                 spin_unlock(&instance->send_queues->lock);
                 return -1;
         }
         spin_lock(&squeue->lock);
         spin_unlock(&instance->send_queues->lock);
-        if (rqueue_tail_push_ni(squeue->queue, &pdu)) {
+        if (rfifo_push_ni(squeue->queue, &pdu)) {
                 spin_unlock(&squeue->lock);
                 return -1;
         }
@@ -497,8 +566,74 @@
 
         return 0;
 }
+
+int rmt_send(struct rmt * instance,
+             address_t    address,
+             cep_id_t     connection_id,
+             struct pdu * pdu)
+{
+        port_id_t id;
+
+        if (!instance) {
+                LOG_ERR("Bogus RMT passed");
+                return -1;
+        }
+        if (!pdu) {
+                LOG_ERR("Bogus PDU passed");
+                return -1;
+        }
+        if (!is_cep_id_ok(connection_id)) {
+                LOG_ERR("Bad cep id");
+                return -1;
+        }
+        id = (address == 16 ? 2 : 1); /* FIXME: We must call PDU FT */
+        if (rmt_send_port_id(instance, id, pdu))
+                return -1;
+
+        return 0;
+}
 EXPORT_SYMBOL(rmt_send);
 
+int rmt_send_queue_add(struct rmt * instance,
+                       port_id_t    id)
+{
+        struct send_queue * tmp;
+
+        if (!instance) {
+                LOG_ERR("Bogus instance passed");
+                return -1;
+        }
+
+        if (!is_port_id_ok(id)) {
+                LOG_ERR("Wrong port id");
+                return -1;
+        }
+
+        if (!instance->send_queues) {
+                LOG_ERR("Invalid RMT");
+                return -1;
+        }
+
+        if (find_send_queue(instance->send_queues, id)) {
+                LOG_ERR("Queue already exists");
+                return -1;
+        }
+
+        tmp = rkzalloc(sizeof(*tmp), GFP_KERNEL);
+        if (!tmp)
+                return -1;
+
+        tmp->queue = rfifo_create();
+        if (!tmp->queue) {
+                rkfree(tmp);
+                return -1;
+        }
+        INIT_HLIST_NODE(&tmp->hlist);
+
+        hash_add(instance->send_queues->queues, &tmp->hlist, id);
+        return 0;
+}
+EXPORT_SYMBOL(rmt_send_queue_add);
 
 int rmt_management_sdu_read(struct rmt *      instance,
                             struct sdu_wpi ** sdu_wpi)
@@ -534,214 +669,195 @@
 }
 EXPORT_SYMBOL(rmt_management_sdu_read);
 
-int rmt_send(struct rmt * instance,
-             address_t    address,
-             cep_id_t     connection_id,
-             struct pdu * pdu)
-{
-        port_id_t id;
+int rmt_rcve_queue_add(struct rmt * instance,
+                       port_id_t    id)
+{
+        struct rcve_queue * tmp;
 
         if (!instance) {
-                LOG_ERR("Bogus RMT passed");
-                return -1;
-        }
-        if (!pdu) {
-                LOG_ERR("Bogus PDU passed");
-                return -1;
-        }
-        if (!is_cep_id_ok(connection_id)) {
-                LOG_ERR("Bad cep id");
-                return -1;
-        }
-        id = port_id_bad(); /* FIXME: We must call PDU FT */
-        if (rmt_send_port_id(instance, id, pdu))
-                return -1;
-
-        return 0;
-}
-EXPORT_SYMBOL(rmt_send);
-
-struct receive_data {
-        port_id_t               from;
-        struct sdu *            sdu;
-        struct kfa *            kfa;
-        struct efcp_container * efcpc;
-        struct rmt *            rmt;
-};
-
-static struct receive_data *
-receive_data_create(port_id_t               from,
-                    struct sdu *            sdu,
-                    struct kfa *            kfa,
-                    struct efcp_container * efcpc,
-                    struct rmt *            rmt)
-{
-        struct receive_data * tmp;
+                LOG_ERR("Bogus instance passed");
+                return -1;
+        }
+
+        if (!is_port_id_ok(id)) {
+                LOG_ERR("Wrong port id");
+                return -1;
+        }
+
+        if (!instance->rcve_queues) {
+                LOG_ERR("Invalid RMT");
+                return -1;
+        }
+
+        if (find_rcve_queue(instance->rcve_queues, id)) {
+                LOG_ERR("Queue already exists");
+                return -1;
+        }
 
         tmp = rkzalloc(sizeof(*tmp), GFP_KERNEL);
         if (!tmp)
-                return NULL;
-
-        tmp->from  = from;
-        tmp->sdu   = sdu;
-        tmp->kfa   = kfa;
-        tmp->efcpc = efcpc;
-        tmp->rmt   = rmt;
-
-        return tmp;
-}
-
-static bool is_receive_data_complete(const struct receive_data * data)
-{
-        if (!data)
-                return false;
-
-        if (!data->efcpc ||
-            !data->sdu   ||
-            !data->rmt   ||
-            !data->kfa   ||
-            !is_port_id_ok(data->from))
-                return false;
-
-        return true;
-}
-
-static int receive_data_destroy(struct receive_data * data)
-{
-        if (!data) {
-                LOG_ERR("No receive data passed");
-                return -1;
-        }
-
-        if (data->sdu) sdu_destroy(data->sdu);
-
-        rkfree(data);
-
-        return 0;
-}
+                return -1;
+
+        tmp->queue = rfifo_create();
+        if (!tmp->queue) {
+                rkfree(tmp);
+                return -1;
+        }
+        INIT_HLIST_NODE(&tmp->hlist);
+
+        hash_add(instance->rcve_queues->queues, &tmp->hlist, id);
+        return 0;
+}
+EXPORT_SYMBOL(rmt_rcve_queue_add);
 
 static int rmt_receive_worker(void * o)
 {
-        struct receive_data * tmp;
-        struct pdu *          pdu;
-        pdu_type_t            pdu_type;
-        address_t             dest_add;
-
-        tmp = (struct receive_data *) o;
+        struct rmt *        tmp;
+        struct pdu *        pdu;
+        pdu_type_t          pdu_type;
+        address_t           dest_add;
+        struct rcve_queue * entry;
+        int                 out;
+        struct hlist_node * ntmp;
+        int                 bucket;
+
+        out = 1;
+        tmp = (struct rmt *) o;
         if (!tmp) {
-                LOG_ERR("No data passed");
-                return -1;
-        }
-
-        if (!is_receive_data_complete(tmp)) {
-                LOG_ERR("Wrong receive data passed");
-                receive_data_destroy(tmp);
-                return -1;
-        }
-
-        pdu = pdu_create_with(tmp->sdu);
-        if (!pdu_is_ok(pdu)) {
-                receive_data_destroy(tmp);
-                return -1;
-        }
-
-        dest_add = pci_destination(pdu_pci_get_ro(pdu));
-        if (!is_address_ok(dest_add)) {
-                receive_data_destroy(tmp);
-                return -1;
-        }
-
-        if (tmp->rmt->address != dest_add) {
-                /* FIXME : Port id will be retrieved from the pduft */
-                if (kfa_flow_sdu_write(tmp->rmt->kfa,
-                                       port_id_bad(),
-                                       tmp->sdu)) {
-                        receive_data_destroy(tmp);
-                        return -1;
+                LOG_ERR("No send data passed");
+                return -1;
+        }
+
+        while (out) {
+                out = 0;
+                spin_lock(&tmp->rcve_queues->lock);
+                hash_for_each_safe(tmp->rcve_queues->queues,
+                                   bucket,
+                                   ntmp,
+                                   entry,
+                                   hlist) {
+                        struct sdu * sdu;
+                        port_id_t port_id;
+                        spin_lock(&entry->lock);
+                        sdu = (struct sdu *) rfifo_pop(entry->queue);
+                        port_id = entry->port_id;
+                        spin_unlock(&entry->lock);
+                        spin_unlock(&tmp->rcve_queues->lock);
+                        if (!sdu)
+                                break;
+
+                        out = out + 1;
+                        pdu = pdu_create_with(sdu);
+                        if (!pdu)
+                                break;
+
+                        dest_add = pci_destination(pdu_pci_get_ro(pdu));
+                        if (!is_address_ok(dest_add))
+                                break;
+
+                        if (tmp->address != dest_add) {
+                                /* FIXME : Port id will be retrieved from the pduft */
+                                kfa_flow_sdu_write(tmp->kfa,
+                                                   port_id_bad(),
+                                                   sdu);
+                                break;
+                        }
+                        pdu_type = pci_type(pdu_pci_get_rw(pdu));
+                        if (!pdu_type_is_ok(pdu_type)) {
+                                pdu_destroy(pdu);
+                                break;
+                        }
+                        switch (pdu_type) {
+                        case PDU_TYPE_MGMT: {
+                                struct buffer  * buffer;
+                                struct sdu_wpi * sdu_wpi;
+
+                                buffer = pdu_buffer_get_rw(pdu);
+                                sdu_wpi = sdu_wpi_create_with(buffer);
+                                if (!sdu_wpi)
+                                        break;
+
+                                sdu_wpi->port_id = port_id;
+                                spin_lock(&tmp->mgmt_data->lock);
+                                if (rfifo_push(tmp->mgmt_data->sdu_ready, sdu_wpi)) {
+                                        spin_unlock(&tmp->mgmt_data->lock);
+                                        break;
+                                }
+                                spin_unlock(&tmp->mgmt_data->lock);
+                                wake_up(&tmp->mgmt_data->readers);
+                                break;
+                        }
+                        case PDU_TYPE_DT: {
+                                efcp_container_receive(tmp->efcpc,
+                                                       pci_cep_destination(pdu_pci_get_ro(pdu)),
+                                                       pdu);
+                                break;
+                        }
+                        default:
+                                LOG_ERR("Unknown PDU type %d", pdu_type);
+                        }
                 }
-        }
-
-        pdu_type = pci_type(pdu_pci_get_rw(pdu));
-        if (!pdu_type_is_ok(pdu_type)) {
-                receive_data_destroy(tmp);
-                return -1;
-        }
-        switch (pdu_type) {
-        case PDU_TYPE_MGMT: {
-                struct buffer  * buffer;
-                struct sdu_wpi * sdu_wpi;
-
-                buffer = pdu_buffer_get_rw(pdu);
-                sdu_wpi = sdu_wpi_create_with(buffer);
-                if (!sdu_wpi) {
-                        receive_data_destroy(tmp);
-                        return -1;
-                }
-                sdu_wpi->port_id = tmp->from;
-<<<<<<< HEAD
-                if (rfifo_push(tmp->rmt->mgmt_sdu_wpi_queue, &sdu_wpi)) {
-=======
-                spin_lock(&tmp->rmt->mgmt_data->lock);
-                if (rfifo_push(tmp->rmt->mgmt_data->sdu_ready, &sdu_wpi)) {
->>>>>>> c61de6c3
-                        receive_data_destroy(tmp);
-                        spin_unlock(&tmp->rmt->mgmt_data->lock);
-                        return -1;
-                }
-                spin_unlock(&tmp->rmt->mgmt_data->lock);
-                wake_up(&tmp->rmt->mgmt_data->readers);
-                return 0;
-        }
-        case PDU_TYPE_DT: {
-                if (efcp_container_receive(tmp->efcpc,
-                                           pci_cep_destination(pdu_pci_get_ro(pdu)),
-                                           pdu)) {
-                        receive_data_destroy(tmp);
-                        return -1;
-                }
-
-                return 0;
-        }
-        default:
-                LOG_ERR("Unknown PDU type %d", pdu_type);
-                return -1;
-        }
+
+        }
+
+        return 0;
 }
 
 int rmt_receive(struct rmt * instance,
                 struct sdu * sdu,
                 port_id_t    from)
 {
-        struct receive_data *  data;
         struct rwq_work_item * item;
+        struct rcve_queue *    rcv_queue;
 
         if (!instance) {
                 LOG_ERR("No RMT passed");
                 return -1;
         }
 
-        data = receive_data_create(from,
-                                   sdu,
-                                   instance->kfa,
-                                   instance->efcpc,
-                                   instance);
-        if (!is_receive_data_complete(data)) {
-                if (data)
-                        rkfree(data);
-                return -1;
-        }
+        if (!sdu) {
+                LOG_ERR("Bogus PDU passed");
+                return -1;
+        }
+        if (!is_port_id_ok(from)) {
+                LOG_ERR("Wrong port id");
+                return -1;
+        }
+
+        spin_lock(&instance->rcve_queues->lock);
+        rcv_queue = find_rcve_queue(instance->rcve_queues, from);
+        if (!rcv_queue) {
+                spin_unlock(&instance->rcve_queues->lock);
+                return -1;
+        }
+        spin_lock(&rcv_queue->lock);
+        spin_unlock(&instance->rcve_queues->lock);
+        if (rfifo_push_ni(rcv_queue->queue, &sdu)) {
+                spin_unlock(&rcv_queue->lock);
+                return -1;
+        }
+        spin_unlock(&rcv_queue->lock);
+
+        spin_lock(&instance->rcve_queues->lock);
+        if (instance->rcve_queues->in_use) {
+                LOG_DBG("Work already posted, nothing more to do");
+                spin_unlock(&instance->rcve_queues->lock);
+                return 0;
+        }
+        instance->rcve_queues->in_use = 1;
+        spin_unlock(&instance->rcve_queues->lock);
 
         /* Is this _ni() call really necessary ??? */
-        item = rwq_work_create_ni(rmt_receive_worker, data);
+        item = rwq_work_create_ni(rmt_receive_worker, instance);
         if (!item) {
-                rkfree(data);
+                LOG_ERR("Couldn't create rwq work");
                 return -1;
         }
 
         ASSERT(instance->ingress_wq);
 
         if (rwq_work_post(instance->ingress_wq, item)) {
-                receive_data_destroy(data);
+                LOG_ERR("Couldn't put work in the ingress workqueue");
                 return -1;
         }
 
