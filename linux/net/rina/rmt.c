--- conflicted
+++ resolved
@@ -737,7 +737,7 @@
              struct pci * pci,
              struct pdu * pdu)
 {
-        int          i;
+        int i;
 
         if (!instance) {
                 LOG_ERR("Bogus RMT passed");
@@ -749,16 +749,9 @@
         }
 
         if (pft_nhop(instance->pft,
-<<<<<<< HEAD
                      pci,
-                     &(instance->egress.cache.pids),
-                     &(instance->egress.cache.count))) {
-=======
-                     address,
-                     qos_id,
                      &(instance->cache.pids),
                      &(instance->cache.count))) {
->>>>>>> a273775e
                 LOG_ERR("Cannot get the NHOP for this PDU");
 
                 pdu_destroy(pdu);
@@ -1131,118 +1124,10 @@
         return 0;
 }
 
-<<<<<<< HEAD
-static int forward_pdu(struct rmt * rmt,
-                       port_id_t    port_id,
-                       struct pci * pci,
-                       struct pdu * pdu)
-{
-        int                i;
-        struct sdu *       sdu;
-        struct pdu_ser *   pdu_ser;
-        struct buffer *    buffer;
-        struct serdes *    serdes;
-        struct rmt_n1_port * queue;
-
-        if (!pci_is_ok(pci)) {
-                LOG_ERR("PDU has Wrong destination address");
-                pdu_destroy(pdu);
-                return -1;
-        }
-
-        serdes = rmt->serdes;
-        ASSERT(serdes);
-
-        pdu_ser = pdu_serialize_ni(serdes, pdu);
-        if (!pdu_ser) {
-                LOG_ERR("Error creating serialized PDU");
-                pdu_destroy(pdu);
-                return -1;
-        }
-
-        buffer = pdu_ser_buffer(pdu_ser);
-        if (!buffer_is_ok(buffer)) {
-                LOG_ERR("Buffer is not okay");
-                pdu_ser_destroy(pdu_ser);
-                return -1;
-        }
-
-        if (pdu_ser_buffer_disown(pdu_ser)) {
-                LOG_ERR("Could not disown buffer");
-                pdu_ser_destroy(pdu_ser);
-                return -1;
-        }
-
-        pdu_ser_destroy(pdu_ser);
-
-        sdu = sdu_create_buffer_with_ni(buffer);
-        if (!sdu) {
-                LOG_ERR("Error creating SDU from serialized PDU, "
-                        "dropping PDU!");
-                buffer_destroy(buffer);
-                return -1;
-        }
-
-        ASSERT(rmt->address != dst_addr);
-
-        if (pft_nhop(rmt->pft,
-                     pci,
-                     &(rmt->ingress.cache.pids),
-                     &(rmt->ingress.cache.count))) {
-                LOG_ERR("Cannot get NHOP");
-                sdu_destroy(sdu);
-                return -1;
-        }
-
-        if (rmt->ingress.cache.count > 0) {
-                for (i = 1; i < rmt->ingress.cache.count; i++) {
-                        struct sdu * tmp;
-
-                        tmp = sdu_dup(sdu);
-                        if (!tmp)
-                                continue;
-
-                        queue = n1pmap_find(rmt->ingress.n1_ports,
-                                            rmt->ingress.cache.pids[i]);
-                        if (!queue)
-                                continue;
-
-                        ASSERT(queue->n1_ipcp);
-                        ASSERT(queue->n1_ipcp->ops->sdu_write);
-                        if (queue->n1_ipcp->ops->sdu_write(queue->n1_ipcp->data,
-                                                           rmt->ingress.cache.pids[i],
-                                                           tmp))
-                                LOG_ERR("Cannot write SDU to N-1 IPCP port-id %d",
-                                        rmt->ingress.cache.pids[i]);
-                }
-
-                queue = n1pmap_find(rmt->ingress.n1_ports,
-                                    rmt->ingress.cache.pids[0]);
-                if (!queue)
-                        /* FIXME: As in the continue before, some port could not
-                         * be used */
-                        return 0;
-
-                ASSERT(queue->n1_ipcp);
-                ASSERT(queue->n1_ipcp->ops->sdu_write);
-                if (queue->n1_ipcp->ops->sdu_write(queue->n1_ipcp->data,
-                                                   rmt->ingress.cache.pids[0],
-                                                   sdu))
-                        LOG_ERR("Cannot write SDU to N-1 IPCP port-id %d",
-                                rmt->ingress.cache.pids[0]);
-        } else {
-                LOG_DBG("Could not forward PDU");
-                sdu_destroy(sdu);
-        }
-
-        return 0;
-}
-
-static int receive_direct(struct rmt       * tmp,
-                          struct rmt_n1_port * entry,
-                          struct sdu * sdu)
-{
-        port_id_t        port_id;
+int rmt_receive(struct rmt * rmt,
+                struct sdu * sdu,
+                port_id_t    from)
+{
         pdu_type_t       pdu_type;
         struct pci *     pci;
         struct pdu_ser * pdu_ser;
@@ -1251,20 +1136,6 @@
         qos_id_t         qos_id;
         struct serdes *  serdes;
         struct buffer *  buf;
-=======
-int rmt_receive(struct rmt * rmt,
-                struct sdu * sdu,
-                port_id_t    from)
-{
-        pdu_type_t          pdu_type;
-        const struct pci *  pci;
-        struct pdu_ser *    pdu_ser;
-        struct pdu *        pdu;
-        address_t           dst_addr;
-        qos_id_t            qos_id;
-        struct serdes *     serdes;
-        struct buffer *     buf;
->>>>>>> a273775e
 
         if (!sdu_is_ok(sdu)) {
                 LOG_ERR("Bogus SDU passed");
@@ -1340,20 +1211,12 @@
                 if (!dst_addr) {
                         return process_mgmt_pdu_ni(rmt, from, pdu);
                 } else {
-<<<<<<< HEAD
-                        return forward_pdu(tmp,
-                                           port_id,
-                                           pci,
-                                           pdu);
-=======
                         /* Forward PDU */
                         /*NOTE: we could reuse the serialized pdu when
                          * forwarding */
                         return rmt_send(rmt,
-                                        dst_addr,
-                                        qos_id,
+                                        pci,
                                         pdu);
->>>>>>> a273775e
                 }
         } else {
                 /* pdu is for me */
@@ -1383,298 +1246,6 @@
                 }
        }
 }
-<<<<<<< HEAD
-
-static void receive_worker(unsigned long o)
-{
-        struct rmt *         tmp;
-        struct rfifo *       queue;
-        struct rmt_ps *      ps;
-        bool                 sched_restart = true;
-        struct rmt_n1_port * entry;
-        int                  bucket;
-        struct hlist_node *  ntmp;
-
-        port_id_t            port_id;
-        pdu_type_t           pdu_type;
-        struct pci *         pci;
-        struct pdu_ser *     pdu_ser;
-        struct pdu *         pdu;
-        address_t            dst_addr;
-        qos_id_t             qos_id;
-        struct serdes *      serdes;
-        struct buffer *      buf;
-        struct sdu *         sdu;
-
-        LOG_DBG("RMT tasklet receive worker called");
-
-        tmp = (struct rmt *) o;
-        if (!tmp) {
-                LOG_ERR("No instance passed to receive worker !!!");
-                return;
-        }
-
-        rcu_read_lock();
-        ps = container_of(rcu_dereference(tmp->base.ps),
-                          struct rmt_ps,
-                          base);
-        if (!ps) {
-                LOG_ERR("No ps in the receive_worker");
-                rcu_read_unlock();
-                return;
-        }
-        rcu_read_unlock();
-
-        spin_lock(&tmp->ingress.n1_ports->lock);
-        hash_for_each_safe(tmp->ingress.n1_ports->n1_ports,
-                           bucket,
-                           ntmp,
-                           entry,
-                           hlist) {
-                ASSERT(entry);
-
-                for (;;) {
-                        queue = ps->rmt_scheduling_policy_rx(ps,
-                                        entry, sched_restart);
-                        if (!queue) {
-                                // No more queues to serve.
-                                break;
-                        }
-                        sched_restart = false;
-
-                        sdu = (struct sdu *) rfifo_pop(queue);
-                        if (!sdu) {
-                                LOG_DBG("No SDU to work with in this queue");
-                                break;
-                        }
-
-                        atomic_dec(&entry->n_sdus);
-
-                        port_id = entry->port_id;
-                        spin_unlock(&tmp->ingress.n1_ports->lock);
-
-                        buf = sdu_buffer_rw(sdu);
-                        if (!buf) {
-                                LOG_DBG("No buffer present");
-                                sdu_destroy(sdu);
-                                spin_lock(&tmp->ingress.n1_ports->lock);
-                                break;
-                        }
-
-                        if (sdu_buffer_disown(sdu)) {
-                                LOG_DBG("Could not disown SDU");
-                                sdu_destroy(sdu);
-                                spin_lock(&tmp->ingress.n1_ports->lock);
-                                break;
-                        }
-
-                        sdu_destroy(sdu);
-
-                        pdu_ser = pdu_ser_create_buffer_with_ni(buf);
-                        if (!pdu_ser) {
-                                LOG_DBG("No ser PDU to work with");
-                                buffer_destroy(buf);
-                                spin_lock(&tmp->ingress.n1_ports->lock);
-                                break;
-                        }
-
-                        serdes = tmp->serdes;
-                        ASSERT(serdes);
-
-                        pdu = pdu_deserialize_ni(serdes, pdu_ser);
-                        if (!pdu) {
-                                LOG_ERR("Failed to deserialize PDU!");
-                                pdu_ser_destroy(pdu_ser);
-                                spin_lock(&tmp->ingress.n1_ports->lock);
-                                break;
-                        }
-
-                        pci = pdu_pci_get_rw(pdu);
-                        if (!pci) {
-                                LOG_ERR("No PCI to work with, dropping SDU!");
-                                pdu_destroy(pdu);
-                                spin_lock(&tmp->ingress.n1_ports->lock);
-                                break;
-                        }
-
-                        ASSERT(pdu_is_ok(pdu));
-
-                        pdu_type = pci_type(pci);
-                        dst_addr = pci_destination(pci);
-                        qos_id   = pci_qos_id(pci);
-                        if (!pdu_type_is_ok(pdu_type) ||
-                            !is_address_ok(dst_addr)  ||
-                            !is_qos_id_ok(qos_id)) {
-                                LOG_ERR("Wrong PDU type, dst address or qos_id,"
-                                        " dropping SDU! %u, %u, %u",
-                                        pdu_type, dst_addr, qos_id);
-                                pdu_destroy(pdu);
-                                spin_lock(&tmp->ingress.n1_ports->lock);
-                                break;
-                        }
-
-                        /* pdu is not for me */
-                        if (tmp->address != dst_addr) {
-                                if (!dst_addr) {
-                                        process_mgmt_pdu_ni(tmp, port_id, pdu);
-                                } else {
-                                        forward_pdu(tmp,
-                                                    port_id,
-                                                    pci,
-                                                    pdu);
-                                }
-                        } else {
-                                /* pdu is for me */
-                                switch (pdu_type) {
-                                case PDU_TYPE_MGMT:
-                                        process_mgmt_pdu_ni(tmp, port_id, pdu);
-                                        break;
-
-                                case PDU_TYPE_CACK:
-                                case PDU_TYPE_SACK:
-                                case PDU_TYPE_NACK:
-                                case PDU_TYPE_FC:
-                                case PDU_TYPE_ACK:
-                                case PDU_TYPE_ACK_AND_FC:
-                                case PDU_TYPE_DT:
-                                        /*
-                                         * (FUTURE)
-                                         *
-                                         * enqueue PDU in pdus_dt[dest-addr, qos-id]
-                                         * don't process it now ...
-                                         */
-                                        process_dt_pdu(tmp, port_id, pdu);
-                                        LOG_DBG("Finishing  process_dt_sdu");
-                                        break;
-
-                                default:
-                                        LOG_ERR("Unknown PDU type %d", pdu_type);
-                                        pdu_destroy(pdu);
-                                        break;
-                                }
-                        }
-                        if (atomic_read(&entry->n_sdus) <= 0)
-                                atomic_set(&entry->n_sdus, 0);
-                        spin_lock(&tmp->ingress.n1_ports->lock);
-                }
-        }
-
-        spin_unlock(&tmp->ingress.n1_ports->lock);
-        tasklet_hi_schedule(&tmp->ingress.ingress_tasklet);
-
-        return;
-}
-
-int rmt_receive(struct rmt * instance,
-                struct sdu * sdu,
-                port_id_t    from)
-{
-        struct rmt_ps *      ps;
-        struct n1pmap *      in_n1_ports;
-        struct rmt_n1_port * in_n1_port;
-        unsigned long        flags;
-        bool                 sched_restart = true;
-        struct rfifo *       queue = NULL;
-
-        if (!sdu_is_ok(sdu)) {
-                LOG_ERR("Bogus SDU passed");
-                return -1;
-        }
-        if (!instance) {
-                LOG_ERR("No RMT passed");
-                sdu_destroy(sdu);
-                return -1;
-        }
-        if (!is_port_id_ok(from)) {
-                LOG_ERR("Wrong port-id %d", from);
-                sdu_destroy(sdu);
-                return -1;
-        }
-        if (!instance->ingress.n1_ports) {
-                LOG_ERR("No ingress n1_ports in RMT instance %pK", instance);
-                sdu_destroy(sdu);
-                return -1;
-        }
-
-        in_n1_ports = instance->ingress.n1_ports;
-
-        spin_lock_irqsave(&in_n1_ports->lock, flags);
-        in_n1_port = n1pmap_find(in_n1_ports, from);
-        if (!in_n1_port) {
-                spin_unlock_irqrestore(&in_n1_ports->lock, flags);
-                sdu_destroy(sdu);
-                return -1;
-        }
-        spin_unlock_irqrestore(&in_n1_ports->lock, flags);
-        spin_lock_irqsave(&in_n1_port->lock, flags);
-
-        rcu_read_lock();
-        ps = container_of(rcu_dereference(instance->base.ps),
-                          struct rmt_ps,
-                          base);
-        if (!ps) {
-                rcu_read_unlock();
-                spin_unlock_irqrestore(&in_n1_port->lock, flags);
-                LOG_ERR("No ps in rmt_receive");
-                return -1;
-        }
-
-        if (ps->rmt_scheduling_policy_rx)
-                queue = ps->rmt_scheduling_policy_rx(ps,
-                                                     in_n1_port,
-                                                     sched_restart);
-        if (!queue) {
-                rcu_read_unlock();
-                spin_unlock_irqrestore(&in_n1_port->lock, flags);
-                LOG_ERR("scheduling policy return no queue to check while"
-                        "receiving");
-                return -1;
-        }
-        rcu_read_unlock();
-
-        sched_restart = false;
-
-        if (rfifo_is_empty(queue)) {
-                spin_unlock_irqrestore(&in_n1_port->lock, flags);
-                LOG_DBG("RMT sent directly to DTP");
-                return receive_direct(instance, in_n1_port, sdu);
-        }
-
-        /* FIXME-POLICY: check if this is the correct place for
-         * rmt_q_monitor policy */
-        rcu_read_lock();
-        ps = container_of(rcu_dereference(instance->base.ps),
-                          struct rmt_ps,
-                          base);
-        if (ps) {
-                /* MaxQPolicy hook. */
-                if (ps->max_q_policy_rx && rfifo_length(queue) >= ps->max_q) {
-                        ps->max_q_policy_rx(ps, sdu, queue);
-                }
-
-                /* RMTQMonitorPolicy hook. */
-                if (ps->rmt_q_monitor_policy_rx) {
-                        ps->rmt_q_monitor_policy_rx(ps, sdu, queue);
-                }
-        }
-        rcu_read_unlock();
-
-        if (rfifo_push_ni(queue, sdu)) {
-                spin_unlock_irqrestore(&in_n1_port->lock, flags);
-                sdu_destroy(sdu);
-                return -1;
-        }
-        atomic_inc(&in_n1_port->n_sdus);
-        spin_unlock_irqrestore(&in_n1_port->lock, flags);
-
-        tasklet_hi_schedule(&instance->ingress.ingress_tasklet);
-
-        LOG_DBG("RMT tasklet scheduled");
-
-        return 0;
-}
-=======
->>>>>>> a273775e
 EXPORT_SYMBOL(rmt_receive);
 
 struct rmt * rmt_create(struct ipcp_instance *  parent,
