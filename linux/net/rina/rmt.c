--- conflicted
+++ resolved
@@ -302,6 +302,8 @@
         port_id_t              port_id;
         struct buffer *        buffer;
         struct ipcp_instance * n1_ipcp;
+        struct pci *           pci;
+        size_t                 ttl;
 
         ASSERT(n1_port);
         ASSERT(serdes);
@@ -313,6 +315,26 @@
 
         port_id = n1_port->port_id;
         n1_ipcp = n1_port->n1_ipcp;
+
+        pci = 0;
+        ttl = 0;
+
+#ifdef CONFIG_RINA_IPCPS_TTL
+        pci = pdu_pci_get_rw(pdu);
+        if (!pci) {
+                LOG_ERR("Cannot get PCI");
+                pdu_destroy(pdu);
+                return -1;
+        }
+
+        LOG_DBG("TTL to start with is %d", CONFIG_RINA_IPCPS_TTL_DEFAULT);
+
+        if (pci_ttl_set(pci, CONFIG_RINA_IPCPS_TTL_DEFAULT)) {
+                LOG_ERR("Could not set TTL");
+                pdu_destroy(pdu);
+                return -1;
+        }
+#endif
 
         pdu_ser = pdu_serialize_ni(serdes, pdu);
         if (!pdu_ser) {
@@ -376,24 +398,12 @@
                            ntmp,
                            entry,
                            hlist) {
-<<<<<<< HEAD
                 struct pdu * pdu;
-=======
-                struct sdu *     sdu;
-                struct pdu *     pdu;
-                struct pdu_ser * pdu_ser;
-                port_id_t        port_id;
-                struct buffer *  buffer;
-                struct serdes *  serdes;
-                struct pci *     pci;
-                size_t           ttl;
->>>>>>> bd83935e
 
                 ASSERT(entry);
 
                 spin_unlock(&tmp->egress.n1_ports->lock);
 
-<<<<<<< HEAD
                 spin_lock(&entry->lock);
                 if (entry->state == PORT_STATE_DISABLED ||
                     atomic_read(&entry->n_sdus) == 0) {
@@ -402,33 +412,6 @@
                         spin_unlock(&entry->lock);
                         spin_lock(&tmp->egress.n1_ports->lock);
                         LOG_DBG("Port state is DISABLED or empty");
-=======
-                pci = 0;
-                ttl = 0;
-
-#ifdef CONFIG_RINA_IPCPS_TTL
-                pci = pdu_pci_get_rw(pdu);
-                if (!pci) {
-                        LOG_ERR("Cannot get PCI");
-                        pdu_destroy(pdu);
-                        return -1;
-                }
-
-                LOG_DBG("TTL to start with is %d", CONFIG_RINA_IPCPS_TTL_DEFAULT);
-
-                if (pci_ttl_set(pci, CONFIG_RINA_IPCPS_TTL_DEFAULT)) {
-                        LOG_ERR("Could not set TTL");
-                        pdu_destroy(pdu);
-                        return -1;
-                }
-#endif
-
-                pdu_ser = pdu_serialize(serdes, pdu);
-                if (!pdu_ser) {
-                        LOG_ERR("Error creating serialized PDU");
-                        spin_lock(&tmp->egress.queues->lock);
-                        pdu_destroy(pdu);
->>>>>>> bd83935e
                         continue;
                 }
 
