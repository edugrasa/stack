/*
 * RMT (Relaying and Multiplexing Task)
 *
 *    Francesco Salvestrini <f.salvestrini@nextworks.it>
 *    Miquel Tarzan         <miquel.tarzan@i2cat.net>
 *    Sander Vrijders       <sander.vrijders@intec.ugent.be>
 *
 * This program is free software; you can redistribute it and/or modify
 * it under the terms of the GNU General Public License as published by
 * the Free Software Foundation; either version 2 of the License, or
 * (at your option) any later version.
 *
 * This program is distributed in the hope that it will be useful,
 * but WITHOUT ANY WARRANTY; without even the implied warranty of
 * MERCHANTABILITY or FITNESS FOR A PARTICULAR PURPOSE.  See the
 * GNU General Public License for more details.
 *
 * You should have received a copy of the GNU General Public License
 * along with this program; if not, write to the Free Software
 * Foundation, Inc., 675 Mass Ave, Cambridge, MA 02139, USA.
 */

#include <linux/export.h>
#include <linux/types.h>
#include <linux/hashtable.h>
#include <linux/list.h>
#include <linux/kernel.h>
#include <linux/sched.h>
#include <linux/wait.h>

#define RINA_PREFIX "rmt"

#include "logs.h"
#include "utils.h"
#include "debug.h"
#include "du.h"
#include "rmt.h"
#include "pft.h"
#include "efcp-utils.h"
#include "serdes.h"
#include "pdu-ser.h"

#define rmap_hash(T, K) hash_min(K, HASH_BITS(T))

struct rmt_queue {
        struct rfifo *    queue;
        port_id_t         port_id;
        struct hlist_node hlist;
};

static struct rmt_queue * queue_create(port_id_t id)
{
        struct rmt_queue * tmp;

        ASSERT(is_port_id_ok(id));

        tmp = rkzalloc(sizeof(*tmp), GFP_KERNEL);
        if (!tmp)
                return NULL;

        tmp->queue = rfifo_create();
        if (!tmp->queue) {
                rkfree(tmp);
                return NULL;
        }

        INIT_HLIST_NODE(&tmp->hlist);

        tmp->port_id = id;

        LOG_DBG("Queue %pK created successfully (port-id = %d)", tmp, id);

        return tmp;
}

static int queue_destroy(struct rmt_queue * q)
{
        ASSERT(q);
        ASSERT(q->queue);

        LOG_DBG("Destroying queue %pK (port-id = %d)", q, q->port_id);

        hash_del(&q->hlist);

        if (q->queue) rfifo_destroy(q->queue, (void (*)(void *)) pdu_destroy);
        rkfree(q);

        return 0;
}

struct rmt_qmap {
        spinlock_t lock; /* FIXME: Has to be moved in the pipelines */

        DECLARE_HASHTABLE(queues, 7);
};

static struct rmt_qmap * qmap_create(void)
{
        struct rmt_qmap * tmp;

        tmp = rkzalloc(sizeof(*tmp), GFP_KERNEL);
        if (!tmp)
                return NULL;

        hash_init(tmp->queues);
        spin_lock_init(&tmp->lock);

        return tmp;
}

static int qmap_destroy(struct rmt_qmap * m, struct kfa * kfa)
{
        struct rmt_queue *  entry;
        struct hlist_node * tmp;
        int                 bucket;

        ASSERT(m);

        hash_for_each_safe(m->queues, bucket, tmp, entry, hlist) {
                ASSERT(entry);

                kfa_flow_rmt_unbind(kfa, entry->port_id);
                if (queue_destroy(entry)) {
                        LOG_ERR("Could not destroy entry %pK", entry);
                        return -1;
                }
        }

        rkfree(m);

        return 0;
}

static struct rmt_queue * qmap_find(struct rmt_qmap * m,
                                    port_id_t         id)
{
        struct rmt_queue *        entry;
        const struct hlist_head * head;

        ASSERT(m);

        if (!is_port_id_ok(id))
                return NULL;

        head = &m->queues[rmap_hash(m->queues, id)];
        hlist_for_each_entry(entry, head, hlist) {
                if (entry->port_id == id)
                        return entry;
        }

        return NULL;
}

struct pft_cache {
        port_id_t * pids;  /* Array of port_id_t */
        size_t      count; /* Entries in the pids array */
};

static int pft_cache_init(struct pft_cache * c)
{
        ASSERT(c);

        c->pids  = NULL;
        c->count = 0;

        LOG_DBG("PFT cache %pK initialized", c);

        return 0;
}

static int pft_cache_fini(struct pft_cache * c)
{
        ASSERT(c);

        if (c->count) {
                ASSERT(c->pids);
                rkfree(c->pids);
        } else {
                ASSERT(!c->pids);
        }

        LOG_DBG("PFT cache %pK destroyed", c);

        return 0;
}

struct rmt {
        address_t               address;
        struct ipcp_instance *  parent;
        struct pft *            pft;
        struct kfa *            kfa;
        struct efcp_container * efcpc;
        struct serdes *         serdes;

        struct {
                struct workqueue_struct * wq;
                struct rwq_work_item *    item;
                struct rmt_qmap *         queues;
                struct pft_cache          cache;
        } ingress;

        struct {
                struct workqueue_struct * wq;
                struct rmt_qmap *         queues;
                struct pft_cache          cache;
        } egress;
};

#define MAX_NAME_SIZE 128

static const char * create_name(const char *       prefix,
                                const struct rmt * instance)
{
        static char name[MAX_NAME_SIZE]; /* FIXME: Remove, ot it will become
                                          *        source of troubles for sure
                                          */

        ASSERT(prefix);
        ASSERT(instance);

        if (snprintf(name, sizeof(name),
                     RINA_PREFIX "-%s-%pK", prefix, instance) >=
            sizeof(name))
                return NULL;

        return name;
}

<<<<<<< HEAD
=======
struct rmt * rmt_create(struct ipcp_instance *  parent,
                        struct kfa *            kfa,
                        struct efcp_container * efcpc)
{
        struct rmt * tmp;
        const char * name;

        if (!parent || !kfa || !efcpc) {
                LOG_ERR("Bogus input parameters");
                return NULL;
        }

        tmp = rkzalloc(sizeof(*tmp), GFP_KERNEL);
        if (!tmp)
                return NULL;

        tmp->address = address_bad();
        tmp->parent  = parent;
        tmp->kfa     = kfa;
        tmp->efcpc   = efcpc;
        tmp->pft     = pft_create();
        if (!tmp->pft) {
                rmt_destroy(tmp);
                return NULL;
        }

        /* Egress */
        name = create_name("egress-wq", tmp);
        if (!name) {
                rmt_destroy(tmp);
                return NULL;
        }
        tmp->egress.wq = rwq_create_hp(name);
        if (!tmp->egress.wq) {
                rmt_destroy(tmp);
                return NULL;
        }
        tmp->egress.queues = qmap_create();
        if (!tmp->egress.queues) {
                rmt_destroy(tmp);
                return NULL;
        }
        if (pft_cache_init(&tmp->egress.cache)) {
                rmt_destroy(tmp);
                return NULL;
        }

        /* Ingress */
        name = create_name("ingress-wq", tmp);
        if (!name) {
                rmt_destroy(tmp);
                return NULL;
        }
        tmp->ingress.wq = rwq_create_hp(name);
        if (!tmp->ingress.wq) {
                rmt_destroy(tmp);
                return NULL;
        }
        tmp->ingress.queues = qmap_create();
        if (!tmp->ingress.queues) {
                rmt_destroy(tmp);
                return NULL;
        }
        if (pft_cache_init(&tmp->ingress.cache)) {
                rmt_destroy(tmp);
                return NULL;
        }

        LOG_DBG("Instance %pK initialized successfully", tmp);

        return tmp;
}
EXPORT_SYMBOL(rmt_create);

>>>>>>> cca00a3b
int rmt_destroy(struct rmt * instance)
{
        if (!instance) {
                LOG_ERR("Bogus instance passed, bailing out");
                return -1;
        }

        if (instance->ingress.wq)     rwq_destroy(instance->ingress.wq);
        if (instance->ingress.queues) qmap_destroy(instance->ingress.queues,
                                                   instance->kfa);
        pft_cache_fini(&instance->ingress.cache);

        if (instance->egress.wq)      rwq_destroy(instance->egress.wq);
        if (instance->egress.queues)  qmap_destroy(instance->egress.queues,
                                                   instance->kfa);
        pft_cache_fini(&instance->egress.cache);

        if (instance->pft)            pft_destroy(instance->pft);
        if (instance->serdes)         serdes_destroy(instance->serdes);

        rkfree(instance);

        LOG_DBG("Instance %pK finalized successfully", instance);

        return 0;
}
EXPORT_SYMBOL(rmt_destroy);

int rmt_address_set(struct rmt * instance,
                    address_t    address)
{
        if (!instance) {
                LOG_ERR("Bogus instance passed");
                return -1;
        }

        if (is_address_ok(instance->address)) {
                LOG_ERR("The RMT is already configured");
                return -1;
        }

        instance->address = address;

        return 0;
}
EXPORT_SYMBOL(rmt_address_set);

int rmt_dt_cons_set(struct rmt *     instance,
                    struct dt_cons * dt_cons)
{
        if (!instance) {
                LOG_ERR("Bogus instance passed");
                return -1;
        }

        if (!dt_cons) {
                LOG_ERR("Bogus dt_cons passed");
                return -1;
        }

        instance->serdes = serdes_create(dt_cons);
        if (!instance->serdes) {
                LOG_ERR("Serdes creation failed");
                return -1;
        }

        return 0;
}
EXPORT_SYMBOL(rmt_dt_cons_set);

static int send_worker(void * o)
{
        struct rmt *        tmp;
        struct rmt_queue *  entry;
        struct hlist_node * ntmp;
        int                 bucket;

        LOG_DBG("Send worker called");

        tmp = (struct rmt *) o;
        if (!tmp) {
                LOG_ERR("No instance passed to send worker !!!");
                return -1;
        }

        spin_lock(&tmp->egress.queues->lock);
        hash_for_each_safe(tmp->egress.queues->queues,
                           bucket,
                           ntmp,
                           entry,
                           hlist) {
                struct sdu *     sdu;
                struct pdu *     pdu;
                struct pdu_ser * pdu_ser;
                port_id_t        port_id;
                struct buffer *  buffer;
                struct serdes *  serdes;

                ASSERT(entry);

                pdu = (struct pdu *) rfifo_pop(entry->queue);

                /* FIXME: Shouldn't we ASSERT() here ? */
                if (!pdu) {
                        LOG_DBG("No PDU to work in this queue ...");
                        continue;
                }

                port_id = entry->port_id;
                spin_unlock(&tmp->egress.queues->lock);

                ASSERT(pdu);

                serdes = tmp->serdes;
                ASSERT(serdes);

                pdu_ser = pdu_serialize(serdes, pdu);
                if (!pdu_ser) {
                        LOG_ERR("Error creating serialized PDU");
                        spin_lock(&tmp->egress.queues->lock);
                        pdu_destroy(pdu);
                        continue;
                }

                buffer = pdu_ser_buffer(pdu_ser);
                if (!buffer_is_ok(buffer)) {
                        LOG_ERR("Buffer is not okay");
                        spin_lock(&tmp->egress.queues->lock);
                        pdu_ser_destroy(pdu_ser);
                        continue;
                }

                if (pdu_ser_buffer_disown(pdu_ser)) {
                        LOG_ERR("Could not disown buffer");
                        spin_lock(&tmp->egress.queues->lock);
                        pdu_ser_destroy(pdu_ser);
                        continue;
                }

                pdu_ser_destroy(pdu_ser);

                sdu = sdu_create_buffer_with(buffer);
                if (!sdu) {
                        spin_lock(&tmp->egress.queues->lock);
                        LOG_ERR("Error creating SDU from serialized PDU, "
                                "dropping PDU!");
                        buffer_destroy(buffer);
                        continue;
                }

                LOG_DBG("Gonna send SDU to port-id %d", port_id);
                if (kfa_flow_sdu_write(tmp->kfa, port_id, sdu)) {
                        LOG_ERR("Couldn't write SDU to KFA");
                        spin_lock(&tmp->egress.queues->lock);
                        continue; /* Useless for the moment */
                }

                spin_lock(&tmp->egress.queues->lock);
        }
        spin_unlock(&tmp->egress.queues->lock);

        return 0;
}

int rmt_send_port_id(struct rmt * instance,
                     port_id_t    id,
                     struct pdu * pdu)
{
        struct rwq_work_item * item;
        struct rmt_queue *     s_queue;

        if (!pdu_is_ok(pdu)) {
                LOG_ERR("Bogus PDU passed");
                return -1;
        }
        if (!instance) {
                LOG_ERR("Bogus RMT passed");

                pdu_destroy(pdu);
                return -1;
        }
        if (!instance->egress.queues) {
                LOG_ERR("No queues to push into");

                pdu_destroy(pdu);
                return -1;
        }

        /* Is this _ni() call really necessary ??? */
        item = rwq_work_create_ni(send_worker, instance);
        if (!item) {
                LOG_ERR("Cannot send PDU to port-id %d", id);
                pdu_destroy(pdu);
                return -1;
        }

        spin_lock(&instance->egress.queues->lock);
        s_queue = qmap_find(instance->egress.queues, id);
        if (!s_queue) {
                spin_unlock(&instance->egress.queues->lock);
                pdu_destroy(pdu);
                return -1;
        }

        if (rfifo_push_ni(s_queue->queue, pdu)) {
                spin_unlock(&instance->egress.queues->lock);
                pdu_destroy(pdu);
                return -1;
        }
        spin_unlock(&instance->egress.queues->lock);

        ASSERT(instance->egress.wq);
        if (rwq_work_post(instance->egress.wq, item)) {
                LOG_ERR("Cannot post work (PDU) to egress work-queue");

                spin_lock(&instance->egress.queues->lock);
                s_queue = qmap_find(instance->egress.queues, id);
                if (s_queue) {
                        struct pdu * tmp;

                        tmp = rfifo_pop(s_queue->queue);
                        if (tmp)
                                pdu_destroy(tmp);
                }
                spin_unlock(&instance->egress.queues->lock);

                return -1;
        }

        return 0;
}
EXPORT_SYMBOL(rmt_send_port_id);

int rmt_send(struct rmt * instance,
             address_t    address,
             qos_id_t     qos_id,
             struct pdu * pdu)
{
        int i;

        if (!instance) {
                LOG_ERR("Bogus RMT passed");
                return -1;
        }
        if (!pdu) {
                LOG_ERR("Bogus PDU passed");
                return -1;
        }

        if (pft_nhop(instance->pft,
                     address,
                     qos_id,
                     &(instance->egress.cache.pids),
                     &(instance->egress.cache.count))) {
                LOG_ERR("Cannot get the NHOP for this PDU");

                pdu_destroy(pdu);
                return -1;
        }

        if (instance->egress.cache.count == 0) {
                LOG_WARN("No NHOP for this PDU ...");

                pdu_destroy(pdu);
                return 0;
        }

        /*
         * FIXME:
         *   pdu -> pci-> qos-id | cep_id_t -> connection -> qos-id (former)
         *   address + qos-id (pdu-fwd-t) -> port-id
         */

        for (i = 0; i < instance->egress.cache.count; i++) {
                port_id_t    pid;
                struct pdu * p;

                pid = instance->egress.cache.pids[i];

                if (instance->egress.cache.count > 1)
                        p = pdu_dup(pdu);
                else
                        p = pdu;

                LOG_DBG("Gonna send PDU to port-id: %d", pid);
                if (rmt_send_port_id(instance, pid, p))
                        LOG_ERR("Failed to send a PDU to port-id %d", pid);
        }

        return 0;
}
EXPORT_SYMBOL(rmt_send);

static int __queue_send_add(struct rmt * instance,
                            port_id_t    id)
{
        struct rmt_queue * tmp;

        tmp = queue_create(id);
        if (!tmp)
                return -1;

        hash_add(instance->egress.queues->queues, &tmp->hlist, id);

        LOG_DBG("Added send queue to rmt instance %pK for port-id %d",
                instance, id);

        return 0;
}

static int rmt_queue_send_add(struct rmt * instance,
                              port_id_t    id)
{
        if (!instance) {
                LOG_ERR("Bogus instance passed");
                return -1;
        }

        if (!is_port_id_ok(id)) {
                LOG_ERR("Wrong port-id %d", id);
                return -1;
        }

        if (!instance->egress.queues) {
                LOG_ERR("Invalid RMT");
                return -1;
        }

        if (qmap_find(instance->egress.queues, id)) {
                LOG_ERR("Queue already exists");
                return -1;
        }

        return __queue_send_add(instance, id);
}

static int rmt_queue_send_delete(struct rmt * instance,
                                 port_id_t    id)
{
        struct rmt_queue * q;

        if (!instance) {
                LOG_ERR("Bogus instance passed");
                return -1;
        }

        if (!instance->egress.queues) {
                LOG_ERR("Bogus egress instance passed");
                return -1;
        }

        if (!is_port_id_ok(id)) {
                LOG_ERR("Wrong port-id %d", id);
                return -1;
        }

        q = qmap_find(instance->egress.queues, id);
        if (!q) {
                LOG_ERR("Queue does not exist");
                return -1;
        }

        return queue_destroy(q);
}

static int __queue_recv_add(struct rmt * instance,
                            port_id_t    id)
{
        struct rmt_queue * tmp;

        tmp = queue_create(id);
        if (!tmp)
                return -1;

        hash_add(instance->ingress.queues->queues, &tmp->hlist, id);

        LOG_DBG("Added receive queue to rmt instance %pK for port-id %d",
                instance, id);

        return 0;
}

static int rmt_queue_recv_add(struct rmt * instance,
                              port_id_t    id)
{
        if (!instance) {
                LOG_ERR("Bogus instance passed");
                return -1;
        }

        if (!is_port_id_ok(id)) {
                LOG_ERR("Wrong port-id %d", id);
                return -1;
        }

        if (!instance->ingress.queues) {
                LOG_ERR("Invalid RMT");
                return -1;
        }

        if (qmap_find(instance->ingress.queues, id)) {
                LOG_ERR("Queue already exists");
                return -1;
        }

        return __queue_recv_add(instance, id);
}

static int rmt_queue_recv_delete(struct rmt * instance,
                                 port_id_t    id)
{
        struct rmt_queue * q;

        if (!instance) {
                LOG_ERR("Bogus instance passed");
                return -1;
        }

        if (!instance->ingress.queues) {
                LOG_ERR("Bogus egress instance passed");
                return -1;
        }

        if (!is_port_id_ok(id)) {
                LOG_ERR("Wrong port-id %d", id);
                return -1;
        }

        q = qmap_find(instance->ingress.queues, id);
        if (!q) {
                LOG_ERR("Queue does not exist");
                return -1;
        }

        return queue_destroy(q);
}

int rmt_n1port_bind(struct rmt * instance,
                    port_id_t    id)
{
        if (rmt_queue_send_add(instance, id))
                return -1;

        if (rmt_queue_recv_add(instance, id)) {
                rmt_queue_send_delete(instance, id);
                return -1;
        }

        return 0;
}
EXPORT_SYMBOL(rmt_n1port_bind);

int rmt_n1port_unbind(struct rmt * instance,
                      port_id_t    id)
{
        int retval = 0;

        if (rmt_queue_send_delete(instance, id))
                retval = -1;

        if (rmt_queue_recv_delete(instance, id))
                retval = -1;

        return retval;
}
EXPORT_SYMBOL(rmt_n1port_unbind);

/* FIXME: This function is only used in testig and they are disabled */
#if 0
static struct pci * sdu_pci_copy(const struct sdu * sdu)
{
        if (!sdu_is_ok(sdu))
                return NULL;

        return pci_create_from(buffer_data_ro(sdu_buffer_ro(sdu)));
}
#endif

static int process_mgmt_pdu(struct rmt * rmt,
                            port_id_t    port_id,
                            struct pdu * pdu)
{
        struct buffer * buffer;
        struct sdu *    sdu;

        ASSERT(rmt);
        ASSERT(is_port_id_ok(port_id));
        ASSERT(pdu_is_ok(pdu));

        buffer = pdu_buffer_get_rw(pdu);
        if (!buffer_is_ok(buffer)) {
                LOG_ERR("PDU has no buffer ???");
                return -1;
        }

        sdu = sdu_create_buffer_with(buffer);
        if (!sdu_is_ok(sdu)) {
                LOG_ERR("Cannot create SDU");
                pdu_destroy(pdu);
                return -1;
        }

        pdu_buffer_disown(pdu);
        pdu_destroy(pdu);

        ASSERT(rmt->parent);
        ASSERT(rmt->parent->ops);
        ASSERT(rmt->parent->ops->mgmt_sdu_post);

        return (rmt->parent->ops->mgmt_sdu_post(rmt->parent->data,
                                                port_id,
                                                sdu) ? -1 : 0);
}

static int process_dt_pdu(struct rmt * rmt,
                          port_id_t    port_id,
                          struct pdu * pdu)
{
        address_t  dst_addr;
        cep_id_t   c;
        pdu_type_t pdu_type;

        ASSERT(rmt);
        ASSERT(is_port_id_ok(port_id));
        ASSERT(pdu_is_ok(pdu));

        /* (FUTURE) Address and qos-id are the same, do a single match only */

        dst_addr = pci_destination(pdu_pci_get_ro(pdu));
        if (!is_address_ok(dst_addr)) {
                LOG_ERR("PDU has Wrong destination address");
                pdu_destroy(pdu);
                return -1;
        }

        pdu_type = pci_type(pdu_pci_get_ro(pdu));

        if (pdu_type == PDU_TYPE_MGMT) {
                LOG_ERR("MGMT should not be here");
                pdu_destroy(pdu);
                return -1;
        }
        c = pci_cep_destination(pdu_pci_get_ro(pdu));
        if (!is_cep_id_ok(c)) {
                LOG_ERR("Wrong CEP-id in PDU");
                pdu_destroy(pdu);
                return -1;
        }

        if (efcp_container_receive(rmt->efcpc, c, pdu)) {
                LOG_ERR("EFCP container problems");
                return -1;
        }

        return 0;
}

static int forward_pdu(struct rmt * rmt,
                       port_id_t    port_id,
                       address_t    dst_addr,
                       qos_id_t     qos_id,
                       struct pdu * pdu)
{
        int              i;
        struct sdu *     sdu;
        struct pdu_ser * pdu_ser;
        struct buffer *  buffer;
        struct serdes *  serdes;

        if (!is_address_ok(dst_addr)) {
                LOG_ERR("PDU has Wrong destination address");
                pdu_destroy(pdu);
                return -1;
        }

        if (!is_qos_id_ok(qos_id)) {
                LOG_ERR("QOS id is wrong...");
                pdu_destroy(pdu);
                return -1;
        }

        serdes = rmt->serdes;
        ASSERT(serdes);

        pdu_ser = pdu_serialize(serdes, pdu);
        if (!pdu_ser) {
                LOG_ERR("Error creating serialized PDU");
                pdu_destroy(pdu);
                return -1;
        }

        buffer = pdu_ser_buffer(pdu_ser);
        if (!buffer_is_ok(buffer)) {
                LOG_ERR("Buffer is not okay");
                pdu_ser_destroy(pdu_ser);
                return -1;
        }

        if (pdu_ser_buffer_disown(pdu_ser)) {
                LOG_ERR("Could not disown buffer");
                pdu_ser_destroy(pdu_ser);
                return -1;
        }

        pdu_ser_destroy(pdu_ser);

        sdu = sdu_create_buffer_with(buffer);
        if (!sdu) {
                LOG_ERR("Error creating SDU from serialized PDU, "
                        "dropping PDU!");
                buffer_destroy(buffer);
                return -1;
        }

        ASSERT(rmt->address != dst_addr);

        if (pft_nhop(rmt->pft,
                     dst_addr,
                     qos_id,
                     &(rmt->ingress.cache.pids),
                     &(rmt->ingress.cache.count))) {
                LOG_ERR("Cannot get NHOP");
                sdu_destroy(sdu);
                return -1;
        }

        if (rmt->ingress.cache.count > 0) {
                for (i = 1; i < rmt->ingress.cache.count; i++) {
                        struct sdu * tmp;

                        tmp = sdu_dup(sdu);
                        if (!tmp)
                                continue;

                        if (kfa_flow_sdu_write(rmt->kfa,
                                               rmt->ingress.cache.pids[i],
                                               tmp))
                                LOG_ERR("Cannot write SDU to KFA port-id %d",
                                        rmt->ingress.cache.pids[i]);
                }

                if (kfa_flow_sdu_write(rmt->kfa,
                                       rmt->ingress.cache.pids[0],
                                       sdu))
                        LOG_ERR("Cannot write SDU to KFA port-id %d",
                                rmt->ingress.cache.pids[0]);
        } else {
                LOG_DBG("Could not forward PDU");
                sdu_destroy(sdu);
        }

        return 0;
}

static int receive_worker(void * o)
{
        struct rmt *        tmp;
        struct rmt_queue *  entry;
        int                 bucket;
        struct hlist_node * ntmp;

        LOG_DBG("Receive worker called");

        tmp = (struct rmt *) o;
        if (!tmp) {
                LOG_ERR("No instance passed to receive worker !!!");
                return -1;
        }

        spin_lock(&tmp->ingress.queues->lock);
        hash_for_each_safe(tmp->ingress.queues->queues,
                           bucket,
                           ntmp,
                           entry,
                           hlist) {

                port_id_t          port_id;
                pdu_type_t         pdu_type;
                const struct pci * pci;
                struct pdu_ser *   pdu_ser;
                struct pdu *       pdu;
                address_t          dst_addr;
                qos_id_t           qos_id;
                struct serdes *    serdes;
                struct buffer *    buf;
                struct sdu *       sdu;

                ASSERT(entry);

                sdu = (struct sdu *) rfifo_pop(entry->queue);
                if (!sdu) {
                        LOG_DBG("No SDU to work with in this queue");
                        continue;
                }

                port_id = entry->port_id;
                spin_unlock(&tmp->ingress.queues->lock);

                buf = sdu_buffer_rw(sdu);
                if (!buf) {
                        LOG_DBG("No buffer present");
                        sdu_destroy(sdu);
                        spin_lock(&tmp->ingress.queues->lock);
                        continue;
                }

                if (sdu_buffer_disown(sdu)) {
                        LOG_DBG("Could not disown SDU");
                        sdu_destroy(sdu);
                        spin_lock(&tmp->ingress.queues->lock);
                        continue;
                }

                sdu_destroy(sdu);

                pdu_ser = pdu_ser_create_buffer_with(buf);
                if (!pdu_ser) {
                        LOG_DBG("No ser PDU to work with");
                        buffer_destroy(buf);
                        spin_lock(&tmp->ingress.queues->lock);
                        continue;
                }

                serdes = tmp->serdes;
                ASSERT(serdes);

                pdu = pdu_deserialize(serdes, pdu_ser);
                if (!pdu) {
                        LOG_ERR("Failed to deserialize PDU!");
                        pdu_ser_destroy(pdu_ser);
                        spin_lock(&tmp->ingress.queues->lock);
                        continue;
                }

                pci = pdu_pci_get_ro(pdu);
                if (!pci) {
                        LOG_ERR("No PCI to work with, dropping SDU!");
                        pdu_destroy(pdu);
                        spin_lock(&tmp->ingress.queues->lock);
                        continue;
                }

                ASSERT(pdu_is_ok(pdu));

                pdu_type = pci_type(pci);
                dst_addr = pci_destination(pci);
                qos_id   = pci_qos_id(pci);
                if (!pdu_type_is_ok(pdu_type) ||
                    !is_address_ok(dst_addr)  ||
                    !is_qos_id_ok(qos_id)) {
                        LOG_ERR("Wrong PDU type, dst address or qos_id,"
                                " dropping SDU! %u, %u, %u",
                                pdu_type, dst_addr, qos_id);
                        pdu_destroy(pdu);
                        spin_lock(&tmp->ingress.queues->lock);
                        continue;
                }

                /* pdu is not for me */
                if (tmp->address != dst_addr) {
                        if (!dst_addr) {
                                process_mgmt_pdu(tmp, port_id, pdu);
                        } else {
                                forward_pdu(tmp,
                                            port_id,
                                            dst_addr,
                                            qos_id,
                                            pdu);
                        }
                } else {
                        /* pdu is for me */
                        switch (pdu_type) {
                        case PDU_TYPE_MGMT:
                                process_mgmt_pdu(tmp, port_id, pdu);
                                break;

                        case PDU_TYPE_CC:
                        case PDU_TYPE_SACK:
                        case PDU_TYPE_NACK:
                        case PDU_TYPE_FC:
                        case PDU_TYPE_ACK:
                        case PDU_TYPE_ACK_AND_FC:
                        case PDU_TYPE_DT:
                                /*
                                 * (FUTURE)
                                 *
                                 * enqueue PDU in pdus_dt[dest-addr, qos-id]
                                 * don't process it now ...
                                 */
                                process_dt_pdu(tmp, port_id, pdu);
                                LOG_DBG("Finishing  process_dt_sdu");
                                break;

                        default:
                                LOG_ERR("Unknown PDU type %d", pdu_type);
                                pdu_destroy(pdu);
                                break;
                        }
                }
                spin_lock(&tmp->ingress.queues->lock);
        }
        spin_unlock(&tmp->ingress.queues->lock);

        return 0;
}

int rmt_receive(struct rmt * instance,
                struct sdu * sdu,
                port_id_t    from)
{
        struct rmt_queue *     r_queue;

        if (!sdu_is_ok(sdu)) {
                LOG_ERR("Bogus SDU passed");
                return -1;
        }
        if (!instance) {
                LOG_ERR("No RMT passed");

                sdu_destroy(sdu);
                return -1;
        }
        if (!is_port_id_ok(from)) {
                LOG_ERR("Wrong port-id %d", from);

                sdu_destroy(sdu);
                return -1;
        }
        if (!instance->ingress.queues) {
                LOG_ERR("No ingress queues in RMT: %pK", instance);

                sdu_destroy(sdu);
                return -1;
        }

        spin_lock(&instance->ingress.queues->lock);
        r_queue = qmap_find(instance->ingress.queues, from);
        if (!r_queue) {
                spin_unlock(&instance->ingress.queues->lock);

                sdu_destroy(sdu);
                return -1;
        }

        if (rfifo_push_ni(r_queue->queue, sdu)) {
                spin_unlock(&instance->ingress.queues->lock);

                sdu_destroy(sdu);
                return -1;
        }
        spin_unlock(&instance->ingress.queues->lock);

        return 0;
}

int rmt_flush_work(struct rmt * rmt)
{
        if (!rmt) {
                LOG_ERR("No RMT passed");
                return -1;
        }

        rwq_flush(rmt->ingress.wq);
        LOG_DBG("RMT Ingress WQ  %p has been flushed", rmt->ingress.wq);

        return 0;
}

int rmt_restart_work(struct rmt * rmt)
{
        struct rwq_work_item * item;

        if (!rmt) {
                LOG_ERR("No RMT passed");
                return -1;
        }

        item = rwq_work_create_ni(receive_worker, rmt);
        if (!item)
                return -1;

        rwq_work_post(rmt->ingress.wq, item);

        LOG_DBG("RMT Ingress WQ  %p has been restarted with WI %p",
                rmt->ingress.wq, item);

        return 0;
}

struct rmt * rmt_create(struct ipcp_instance *  parent,
                        struct kfa *            kfa,
                        struct efcp_container * efcpc)
{
        struct rmt * tmp;
        const char * name;

        if (!parent || !kfa || !efcpc) {
                LOG_ERR("Bogus input parameters");
                return NULL;
        }

        tmp = rkzalloc(sizeof(*tmp), GFP_KERNEL);
        if (!tmp)
                return NULL;

        tmp->address = address_bad();
        tmp->parent  = parent;
        tmp->kfa     = kfa;
        tmp->efcpc   = efcpc;
        tmp->pft     = pft_create();
        if (!tmp->pft) {
                rmt_destroy(tmp);
                return NULL;
        }

        /* Egress */
        name = create_name("egress-wq", tmp);
        if (!name) {
                rmt_destroy(tmp);
                return NULL;
        }
        tmp->egress.wq = rwq_create(name);
        if (!tmp->egress.wq) {
                rmt_destroy(tmp);
                return NULL;
        }
        tmp->egress.queues = qmap_create();
        if (!tmp->egress.queues) {
                rmt_destroy(tmp);
                return NULL;
        }
        if (pft_cache_init(&tmp->egress.cache)) {
                rmt_destroy(tmp);
                return NULL;
        }

        /* Ingress */
        name = create_name("ingress-wq", tmp);
        if (!name) {
                rmt_destroy(tmp);
                return NULL;
        }
        tmp->ingress.wq = rwq_create(name);
        if (!tmp->ingress.wq) {
                rmt_destroy(tmp);
                return NULL;
        }
        tmp->ingress.queues = qmap_create();
        if (!tmp->ingress.queues) {
                rmt_destroy(tmp);
                return NULL;
        }
        if (pft_cache_init(&tmp->ingress.cache)) {
                rmt_destroy(tmp);
                return NULL;
        }
        tmp->ingress.item = rwq_work_create(receive_worker, tmp);
        if (!tmp->ingress.item) {
                rmt_destroy(tmp);
                return -1;
        }
        if (rwq_work_post(tmp->ingress.wq, tmp->ingress.item)) {
                rmt_destroy(tmp);
                return -1;
        }
        LOG_DBG("Instance %pK initialized successfully", tmp);

        return tmp;
}
EXPORT_SYMBOL(rmt_create);

/* FIXME: To be rearranged */
static bool is_rmt_pft_ok(struct rmt * instance)
{ return (instance && instance->pft) ? true : false; }

int rmt_pft_add(struct rmt *       instance,
                address_t          destination,
                qos_id_t           qos_id,
                const port_id_t  * ports,
                size_t             count)
{
        return is_rmt_pft_ok(instance) ? pft_add(instance->pft,
                                                 destination,
                                                 qos_id,
                                                 ports,
                                                 count) : -1;
}
EXPORT_SYMBOL(rmt_pft_add);

int rmt_pft_remove(struct rmt *       instance,
                   address_t          destination,
                   qos_id_t           qos_id,
                   const port_id_t  * ports,
                   const size_t       count)
{
        return is_rmt_pft_ok(instance) ? pft_remove(instance->pft,
                                                    destination,
                                                    qos_id,
                                                    ports,
                                                    count) : -1;
}
EXPORT_SYMBOL(rmt_pft_remove);

int rmt_pft_dump(struct rmt *       instance,
                 struct list_head * entries)
{
        return is_rmt_pft_ok(instance) ? pft_dump(instance->pft,
                                                  entries) : -1;
}
EXPORT_SYMBOL(rmt_pft_dump);

int rmt_pft_flush(struct rmt * instance)
{
        return is_rmt_pft_ok(instance) ? pft_flush(instance->pft) : -1;
}
EXPORT_SYMBOL(rmt_pft_flush);

#ifdef CONFIG_RINA_RMT_REGRESSION_TESTS
#if 0
/* FIXME: THese regressions are outdated */

static struct pdu * regression_tests_pdu_create(address_t address)
{
        struct buffer * buffer;
        struct pdu *    pdu;
        struct pci *    pci;
        char *          data = "Hello, world";

        buffer =  buffer_create_from(data, strlen(data) + 1);
        if (!buffer) {
                LOG_DBG("Failed to create buffer");
                return NULL;
        }
        pci = pci_create();
        if (!pci) {
                buffer_destroy(buffer);
                return NULL;
        }

        if (pci_format(pci,
                       0,
                       0,
                       address,
                       0,
                       0,
                       0,
                       PDU_TYPE_MGMT)) {
                buffer_destroy(buffer);
                pci_destroy(pci);
                return NULL;
        }

        pdu = pdu_create();
        if (!pdu) {
                buffer_destroy(buffer);
                pci_destroy(pci);
                return NULL;
        }

        if (pdu_buffer_set(pdu, buffer)) {
                pdu_destroy(pdu);
                buffer_destroy(buffer);
                pci_destroy(pci);
                return NULL;
        }

        if (pdu_pci_set(pdu, pci)) {
                pdu_destroy(pdu);
                pci_destroy(pci);
                return NULL;
        }

        return pdu;
}

static bool regression_tests_egress_queue(void)
{
        struct rmt *        rmt;
        struct rmt_queue *  tmp;
        port_id_t           id;
        struct pdu *        pdu;
        address_t           address;
        const char *        name;
        struct rmt_queue *  entry;
        bool                out;
        struct hlist_node * ntmp;
        int                 bucket;

        address = 11;

        rmt = rkzalloc(sizeof(*rmt), GFP_KERNEL);
        if (!rmt) {
                LOG_DBG("Could not malloc memory for RMT");
                return false;
        }

        LOG_DBG("Creating a new qmap instance");
        rmt->egress.queues = qmap_create();
        if (!rmt->egress.queues) {
                LOG_DBG("Failed to create qmap");
                rmt_destroy(rmt);
                return false;
        }

        LOG_DBG("Creating rmt-egress-wq");
        name = create_name("egress-wq", rmt);
        if (!name) {
                rmt_destroy(rmt);
                return false;
        }
        rmt->egress.wq = rwq_create(name);
        if (!rmt->egress.wq) {
                rmt_destroy(rmt);
                return false;
        }

        id = 1;
        if (rmt_queue_send_add(rmt, id)) {
                LOG_DBG("Failed to add queue");
                rmt_destroy(rmt);
                return false;
        }
        LOG_DBG("Added to qmap");

        tmp = qmap_find(rmt->egress.queues, id);
        if (!tmp) {
                LOG_DBG("Failed to retrieve queue");
                rmt_destroy(rmt);
                return false;
        }
        tmp = NULL;

        pdu = regression_tests_pdu_create(address);
        if (!pdu) {
                LOG_DBG("Failed to create pdu");
                rmt_destroy(rmt);
                return false;
        }

        LOG_DBG("Data:       %s",
                (char *) buffer_data_ro(pdu_buffer_get_ro(pdu)));
        LOG_DBG("Length:     %d",
                buffer_length(pdu_buffer_get_ro(pdu)));
        LOG_DBG("PDU Type:   %X",
                pci_type(pdu_pci_get_ro(pdu)));
        LOG_DBG("PCI Length: %d",
                pci_length(pdu_pci_get_ro(pdu)));

        LOG_DBG("Pushing PDU into queues");
        spin_lock(&rmt->egress.queues->lock);
        tmp = qmap_find(rmt->egress.queues, id);
        if (!tmp) {
                spin_unlock(&rmt->egress.queues->lock);
                pdu_destroy(pdu);
                rmt_destroy(rmt);
                return false;
        }

        if (rfifo_push_ni(tmp->queue, pdu)) {
                spin_unlock(&rmt->egress.queues->lock);
                pdu_destroy(pdu);
                rmt_destroy(rmt);
                return false;
        }
        spin_unlock(&rmt->egress.queues->lock);

        out = false;
        while (!out) {
                out = true;
                hash_for_each_safe(rmt->egress.queues->queues,
                                   bucket,
                                   ntmp,
                                   entry,
                                   hlist) {
                        struct sdu * sdu;
                        port_id_t    port_id;

                        spin_lock(&rmt->egress.queues->lock);
                        pdu     = (struct pdu *) rfifo_pop(entry->queue);
                        port_id = entry->port_id;
                        spin_unlock(&rmt->egress.queues->lock);

                        if (!pdu) {
                                LOG_DBG("Where is our PDU???");
                                break;
                        }
                        out = false;
                        sdu = sdu_create_pdu_with(pdu);
                        if (!sdu) {
                                LOG_DBG("Where is our SDU???");
                                break;
                        }

                        if (sdu_destroy(sdu)) {
                                LOG_DBG("Failed destruction of SDU");
                                LOG_DBG("SDU was not ok");
                        }
                }
        }

        if (queue_destroy(tmp)) {
                LOG_DBG("Failed to destroy queue");
                rmt_destroy(rmt);
                return false;
        }

        rmt_destroy(rmt);

        return true;
}

static bool regression_tests_process_mgmt_pdu(struct rmt * rmt,
                                              port_id_t    port_id,
                                              struct sdu * sdu)
{
        struct buffer * buffer;
        struct pdu *    pdu;

        pdu = pdu_create_with(sdu);
        if (!pdu) {
                LOG_DBG("Cannot get PDU from SDU");
                sdu_destroy(sdu);
                return false;
        }

        buffer = pdu_buffer_get_rw(pdu);
        if (!buffer_is_ok(buffer)) {
                LOG_DBG("PDU has no buffer ???");
                return false;
        }

        sdu = sdu_create_buffer_with(buffer);
        if (!sdu_is_ok(sdu)) {
                LOG_DBG("Cannot create SDU");
                pdu_destroy(pdu);
                return false;
        }

        if (pdu_buffer_disown(pdu)) {
                pdu_destroy(pdu);
                /* FIXME: buffer is owned by PDU and SDU, we're leaking sdu */
                return false;
        }

        pdu_destroy(pdu);

        if (sdu_destroy(sdu)) {
                LOG_DBG("Cannot destroy SDU something bad happened");
                return false;
        }

        return true;
}

static bool regression_tests_ingress_queue(void)
{
        struct rmt *       rmt;
        struct rmt_queue * tmp;
        port_id_t          id;
        struct sdu *       sdu;
        struct pdu *       pdu;
        address_t          address;
        const char *       name;
        bool               nothing_to_do;

        address = 17;

        rmt = rkzalloc(sizeof(*rmt), GFP_KERNEL);
        if (!rmt) {
                LOG_DBG("Could not malloc memory for RMT");
                return false;
        }

        LOG_DBG("Creating a qmap instance for ingress");
        rmt->ingress.queues = qmap_create();
        if (!rmt->ingress.queues) {
                LOG_DBG("Failed to create qmap");
                rmt_destroy(rmt);
                return false;
        }

        LOG_DBG("Creating rmt-ingress-wq");
        name = create_name("ingress-wq", rmt);
        if (!name) {
                rmt_destroy(rmt);
                return false;
        }
        rmt->ingress.wq = rwq_create_hp(name);
        if (!rmt->ingress.wq) {
                rmt_destroy(rmt);
                return false;
        }

        id = 1;
        if (rmt_queue_recv_add(rmt, id)) {
                LOG_DBG("Failed to add queue");
                rmt_destroy(rmt);
                return false;
        }
        LOG_DBG("Added to qmap");

        tmp = qmap_find(rmt->ingress.queues, id);
        if (!tmp) {
                LOG_DBG("Failed to retrieve queue");
                rmt_destroy(rmt);
                return false;
        }
        tmp = NULL;

        pdu = regression_tests_pdu_create(address);
        if (!pdu) {
                LOG_DBG("Failed to create pdu");
                rmt_destroy(rmt);
                return false;
        }

        sdu = sdu_create_pdu_with(pdu);
        if (!sdu) {
                LOG_DBG("Failed to create SDU");
                pdu_destroy(pdu);
                rmt_destroy(rmt);
                return false;
        }
        spin_lock(&rmt->ingress.queues->lock);
        tmp = qmap_find(rmt->ingress.queues, id);
        if (!tmp) {
                spin_unlock(&rmt->ingress.queues->lock);
                sdu_destroy(sdu);
                rmt_destroy(rmt);
                return false;
        }

        if (rfifo_push_ni(tmp->queue, sdu)) {
                spin_unlock(&rmt->ingress.queues->lock);
                sdu_destroy(sdu);
                rmt_destroy(rmt);
                return false;
        }
        spin_unlock(&rmt->ingress.queues->lock);

        nothing_to_do = false;
        while (!nothing_to_do) {
                struct rmt_queue *  entry;
                int                 bucket;
                struct hlist_node * ntmp;

                nothing_to_do = true;
                hash_for_each_safe(rmt->ingress.queues->queues,
                                   bucket,
                                   ntmp,
                                   entry,
                                   hlist) {
                        struct sdu * sdu;
                        port_id_t    pid;
                        pdu_type_t   pdu_type;
                        struct pci * pci;

                        ASSERT(entry);

                        spin_lock(&rmt->ingress.queues->lock);
                        sdu     = (struct sdu *) rfifo_pop(entry->queue);
                        pid = entry->port_id;
                        spin_unlock(&rmt->ingress.queues->lock);

                        if (!sdu) {
                                LOG_DBG("No SDU to work with");
                                break;
                        }

                        nothing_to_do = false;
                        pci = sdu_pci_copy(sdu);
                        if (!pci) {
                                LOG_DBG("No PCI to work with");
                                break;
                        }

                        pdu_type = pci_type(pci);
                        if (!pdu_type_is_ok(pdu_type)) {
                                LOG_ERR("Wrong PDU type");
                                pci_destroy(pci);
                                sdu_destroy(sdu);
                                break;
                        }
                        LOG_DBG("PDU type: %X", pdu_type);
                        switch (pdu_type) {
                        case PDU_TYPE_MGMT:
                                regression_tests_process_mgmt_pdu(rmt,
                                                                  pid,
                                                                  sdu);
                                break;
                        case PDU_TYPE_DT:
                                /*
                                 * (FUTURE)
                                 *
                                 * enqueue PDU in pdus_dt[dest-addr, qos-id]
                                 * don't process it now ...
                                 *
                                 * process_dt_pdu(rmt, port_id, sdu);
                                 */
                                break;
                        default:
                                LOG_ERR("Unknown PDU type %d", pdu_type);
                                sdu_destroy(sdu);
                                break;
                        }
                        pci_destroy(pci);

                        /* (FUTURE) foreach_end() */
                }
        }

        if (queue_destroy(tmp)) {
                LOG_DBG("Failed to destroy queue");
                rmt_destroy(rmt);
                return false;
        }

        rmt_destroy(rmt);

        return true;
}
#endif

bool regression_tests_rmt(void)
{
#if 0
        if (!regression_tests_egress_queue()) {
                LOG_ERR("Failed regression test on egress queues");
                return false;
        }

        if (!regression_tests_ingress_queue()) {
                LOG_ERR("Failed regression test on ingress queues");
                return false;
        }
#endif
        return true;
}
#endif<|MERGE_RESOLUTION|>--- conflicted
+++ resolved
@@ -226,83 +226,6 @@
         return name;
 }
 
-<<<<<<< HEAD
-=======
-struct rmt * rmt_create(struct ipcp_instance *  parent,
-                        struct kfa *            kfa,
-                        struct efcp_container * efcpc)
-{
-        struct rmt * tmp;
-        const char * name;
-
-        if (!parent || !kfa || !efcpc) {
-                LOG_ERR("Bogus input parameters");
-                return NULL;
-        }
-
-        tmp = rkzalloc(sizeof(*tmp), GFP_KERNEL);
-        if (!tmp)
-                return NULL;
-
-        tmp->address = address_bad();
-        tmp->parent  = parent;
-        tmp->kfa     = kfa;
-        tmp->efcpc   = efcpc;
-        tmp->pft     = pft_create();
-        if (!tmp->pft) {
-                rmt_destroy(tmp);
-                return NULL;
-        }
-
-        /* Egress */
-        name = create_name("egress-wq", tmp);
-        if (!name) {
-                rmt_destroy(tmp);
-                return NULL;
-        }
-        tmp->egress.wq = rwq_create_hp(name);
-        if (!tmp->egress.wq) {
-                rmt_destroy(tmp);
-                return NULL;
-        }
-        tmp->egress.queues = qmap_create();
-        if (!tmp->egress.queues) {
-                rmt_destroy(tmp);
-                return NULL;
-        }
-        if (pft_cache_init(&tmp->egress.cache)) {
-                rmt_destroy(tmp);
-                return NULL;
-        }
-
-        /* Ingress */
-        name = create_name("ingress-wq", tmp);
-        if (!name) {
-                rmt_destroy(tmp);
-                return NULL;
-        }
-        tmp->ingress.wq = rwq_create_hp(name);
-        if (!tmp->ingress.wq) {
-                rmt_destroy(tmp);
-                return NULL;
-        }
-        tmp->ingress.queues = qmap_create();
-        if (!tmp->ingress.queues) {
-                rmt_destroy(tmp);
-                return NULL;
-        }
-        if (pft_cache_init(&tmp->ingress.cache)) {
-                rmt_destroy(tmp);
-                return NULL;
-        }
-
-        LOG_DBG("Instance %pK initialized successfully", tmp);
-
-        return tmp;
-}
-EXPORT_SYMBOL(rmt_create);
-
->>>>>>> cca00a3b
 int rmt_destroy(struct rmt * instance)
 {
         if (!instance) {
@@ -1173,21 +1096,20 @@
 
 int rmt_restart_work(struct rmt * rmt)
 {
-        struct rwq_work_item * item;
-
         if (!rmt) {
                 LOG_ERR("No RMT passed");
                 return -1;
         }
 
-        item = rwq_work_create_ni(receive_worker, rmt);
-        if (!item)
-                return -1;
-
-        rwq_work_post(rmt->ingress.wq, item);
+        if (!rmt->ingress.item) {
+                LOG_ERR("RMT Ingress wq has not work item");
+                return -1;
+        }
+
+        rwq_work_post(rmt->ingress.wq, rmt->ingress.item);
 
         LOG_DBG("RMT Ingress WQ  %p has been restarted with WI %p",
-                rmt->ingress.wq, item);
+                rmt->ingress.wq, rmt->ingress.item);
 
         return 0;
 }
@@ -1259,14 +1181,14 @@
                 rmt_destroy(tmp);
                 return NULL;
         }
-        tmp->ingress.item = rwq_work_create(receive_worker, tmp);
+        tmp->ingress.item = rwq_work_create_single(receive_worker, tmp);
         if (!tmp->ingress.item) {
                 rmt_destroy(tmp);
-                return -1;
+                return NULL;
         }
         if (rwq_work_post(tmp->ingress.wq, tmp->ingress.item)) {
                 rmt_destroy(tmp);
-                return -1;
+                return NULL;
         }
         LOG_DBG("Instance %pK initialized successfully", tmp);
 
