/*
 * RMT (Relaying and Multiplexing Task)
 *
 *    Francesco Salvestrini <f.salvestrini@nextworks.it>
 *    Leonardo Bergesio     <leonardo.bergesio@i2cat.net>
 *    Miquel Tarzan         <miquel.tarzan@i2cat.net>
 *
 * RMT (Relaying and Multiplexing Task)
 *
 *    Francesco Salvestrini <f.salvestrini@nextworks.it>
 *    Leonardo Bergesio     <leonardo.bergesio@i2cat.net>
 *    Miquel Tarzan         <miquel.tarzan@i2cat.net>
 *
 * This program is free software; you can redistribute it and/or modify
 * it under the terms of the GNU General Public License as published by
 * the Free Software Foundation; either version 2 of the License, or
 * (at your option) any later version.
 *
 * This program is distributed in the hope that it will be useful,
 * but WITHOUT ANY WARRANTY; without even the implied warranty of
 * MERCHANTABILITY or FITNESS FOR A PARTICULAR PURPOSE.  See the
 * GNU General Public License for more details.
 *
 * You should have received a copy of the GNU General Public License
 * along with this program; if not, write to the Free Software
 * Foundation, Inc., 675 Mass Ave, Cambridge, MA 02139, USA.
 */

#include <linux/export.h>
#include <linux/types.h>
#include <linux/hashtable.h>
#include <linux/list.h>
#include <linux/kernel.h>
#include <linux/sched.h>
#include <linux/wait.h>

#define RINA_PREFIX "rmt"

#include "logs.h"
#include "utils.h"
#include "debug.h"
#include "du.h"
#include "rmt.h"
#include "pft.h"
#include "efcp-utils.h"

struct rmt_queue {
        DECLARE_HASHTABLE(queues, 7);
        spinlock_t    lock;
        int           in_use;
};

#define rmap_hash(T, K) hash_min(K, HASH_BITS(T))

struct rs_queue {
        struct rfifo *    queue;
        port_id_t         port_id;
        struct hlist_node hlist;
        spinlock_t        lock;
};

struct mgmt_data {
        struct rfifo *    sdu_ready;
        wait_queue_head_t readers;
        spinlock_t        lock;
};

struct rmt {
        struct pft *              pft;
        struct kfa *              kfa;
        struct efcp_container *   efcpc;
        struct workqueue_struct * egress_wq;
        struct workqueue_struct * ingress_wq;
        address_t                 address;
        struct rfifo *            mgmt_sdu_wpi_queue;
        struct rmt_queue *        send_queues;
        struct rmt_queue *        rcve_queues;
        struct mgmt_data *        mgmt_data;
        /* HASH_TABLE(queues, port_id_t, rmt_queues_t *); */
};

static struct mgmt_data * rmt_mgmt_data_create(void)
{
        struct mgmt_data * data;

        data = rkzalloc(sizeof(struct mgmt_data), GFP_KERNEL);
        if (!data) {
                LOG_ERR("Could not allocate memory for RMT mgmt struct");
                return NULL;
        }

        data->sdu_ready = rfifo_create();
        if (!data->sdu_ready) {
                LOG_ERR("Could not create MGMT SDUs queue");
                rfifo_destroy(data->sdu_ready, sdu_wpi_destructor);
                rkfree(data);
                return NULL;
        }

        init_waitqueue_head(&data->readers);

        return data;

}

struct rmt * rmt_create(struct kfa *            kfa,
                        struct efcp_container * efcpc)
{
        struct rmt * tmp;
        char         string_rmt_id[30];

        if (!kfa)
                return NULL;

        tmp = rkzalloc(sizeof(*tmp), GFP_KERNEL);
        if (!tmp)
                return NULL;

        tmp->pft = pft_create();
        if (!tmp->pft) {
                rkfree(tmp);
                return NULL;
        }

        tmp->mgmt_data = rmt_mgmt_data_create();
        if (!tmp->mgmt_data){
                rmt_destroy(tmp);
                return NULL;
        }

        tmp->kfa   = kfa;
        tmp->efcpc = efcpc;

        /* FIXME: the name should be unique, not shared with all the RMT's */
        snprintf(string_rmt_id, 30, "rmt-egress-wq-%pK", tmp);
        tmp->egress_wq = rwq_create(string_rmt_id);
        if (!tmp->egress_wq) {
                rmt_destroy(tmp);
                return NULL;
        }
        /* FIXME: the name should be unique, not shared with all the RMT's */
        snprintf(string_rmt_id, 30, "rmt-ingress-wq-%pK", tmp);
        tmp->ingress_wq = rwq_create(string_rmt_id);
        if (!tmp->ingress_wq) {
                rmt_destroy(tmp);
                return NULL;
        }


        tmp->address = address_bad();

        tmp->send_queues = rkzalloc(sizeof(struct rmt_queue), GFP_KERNEL);
        if (!tmp->send_queues) {
                rmt_destroy(tmp);
                return NULL;
        }
        hash_init(tmp->send_queues->queues);
        spin_lock_init(&tmp->send_queues->lock);
        tmp->send_queues->in_use = 0;
        tmp->rcve_queues = rkzalloc(sizeof(struct rmt_queue), GFP_KERNEL);
        if (!tmp->rcve_queues) {
                rmt_destroy(tmp);
                return NULL;
        }
        hash_init(tmp->rcve_queues->queues);
        spin_lock_init(&tmp->rcve_queues->lock);
        tmp->rcve_queues->in_use = 0;
        LOG_DBG("Instance %pK initialized successfully", tmp);

        return tmp;
}
EXPORT_SYMBOL(rmt_create);

static void pdu_dtor(void * e)
{
        struct pdu * tmp;

        tmp = (struct pdu *) e;

        pdu_destroy(tmp);
}

static int rs_queue_destroy(struct rs_queue * send_q)
{
        rfifo_destroy(send_q->queue, pdu_dtor);
        hash_del(&send_q->hlist);
        rkfree(send_q);

        return 0;
}

static int rmt_egress_queue_destroy(struct rmt_queue * instance)
{
        struct rs_queue *   entry;
        struct hlist_node * tmp;
        int                 bucket;

        if (!instance)
                return -1;

        hash_for_each_safe(instance->queues, bucket, tmp, entry, hlist) {
                LOG_DBG("Calling dtor for entry %pK", entry);
                rs_queue_destroy(entry);
        }
        rkfree(instance);

        LOG_DBG("RMT egress queues destroyed successfully");

        return 0;
}

static int rmt_ingress_queue_destroy(struct rmt_queue * instance)
{
        struct rs_queue *   entry;
        struct hlist_node * tmp;
        int                 bucket;

        if (!instance)
                return -1;

        hash_for_each_safe(instance->queues, bucket, tmp, entry, hlist) {
                LOG_DBG("Calling dtor for entry %pK", entry);
                rs_queue_destroy(entry);
        }
        rkfree(instance);

        LOG_DBG("RMT egress queues destroyed successfully");

        return 0;
}

int rmt_destroy(struct rmt * instance)
{
        if (!instance) {
                LOG_ERR("Bogus instance passed, bailing out");
                return -1;
        }

        ASSERT(instance->pft);
        pft_destroy(instance->pft);
        if (instance->mgmt_data){
                if (instance->mgmt_data->sdu_ready)
                        rfifo_destroy(instance->mgmt_data->sdu_ready, 
                                      sdu_wpi_destructor);
                rkfree(instance->mgmt_data);
        }
        if (instance->egress_wq)  rwq_destroy(instance->egress_wq);
        if (instance->ingress_wq) rwq_destroy(instance->ingress_wq);

        if (instance->send_queues)
                rmt_egress_queue_destroy(instance->send_queues);

        if (instance->rcve_queues)
                rmt_ingress_queue_destroy(instance->rcve_queues);

        rkfree(instance);

        LOG_DBG("Instance %pK finalized successfully", instance);


        return 0;
}
EXPORT_SYMBOL(rmt_destroy);

int rmt_address_set(struct rmt * instance,
                    address_t    address)
{
        if (!instance) {
                LOG_ERR("Bogus instance passed");
                return -1;
        }

        if (is_address_ok(instance->address)) {
                LOG_ERR("The RMT already has an address");
                return -1;
        }

        instance->address = address;

        return 0;
}
EXPORT_SYMBOL(rmt_address_set);

struct send_data {
        struct kfa *       kfa;
        struct rmt_queue * rmt_q;
};

static struct send_data * send_data_create(struct kfa *       kfa,
                                           struct rmt_queue * queues)
{
        struct send_data * tmp;

        if (!kfa)
                return NULL;

        if (!queues)
                return NULL;

        tmp = rkzalloc(sizeof(*tmp), GFP_KERNEL);
        if (!tmp)
                return NULL;

        tmp->kfa    = kfa;
        tmp->rmt_q = queues;

        return tmp;
}

bool is_send_data_complete(const struct send_data * data)
{
        bool ret;

        if (!data)
                return false;

        ret = ((!data->rmt_q || !data->kfa) ? false : true);

        LOG_DBG("Send data complete? %d", ret);

        return ret;
}

static int send_data_destroy(struct send_data * data)
{
        if (!data) {
                LOG_ERR("No write data passed");
                return -1;
        }

        rkfree(data);

        return 0;
}

static struct sdu * pdu_process(struct pdu * pdu)
{
        struct sdu *          sdu;
        const struct buffer * buffer;
        const struct pci *    pci;
        const void *          buffer_data;
        size_t                size;
        ssize_t               buffer_size;
        ssize_t               pci_size;
        struct buffer *       tmp_buff;
        char *                data;

        if (!pdu)
                return NULL;

        buffer = pdu_buffer_get_ro(pdu);
        if (!buffer)
                return NULL;

        buffer_data = buffer_data_ro(buffer);
        if (!buffer_data)
                return NULL;

        pci = pdu_pci_get_ro(pdu);
        if (!pci)
                return NULL;

        buffer_size = buffer_length(buffer);
        if (buffer_size <= 0)
                return NULL;

        pci_size = pci_length(pci);
        if (pci_size <= 0)
                return NULL;

        size = pci_size + buffer_size;
        data = rkmalloc(size, GFP_KERNEL);
        if (!data)
                return NULL;

        if (!memcpy(data, pci, pci_size)) {
                rkfree(data);
                return NULL;
        }
        if (!memcpy(data + pci_size, buffer_data, buffer_size)) {
                rkfree(data);
                return NULL;
        }
        tmp_buff = buffer_create_with(data, size);
        if (!tmp_buff) {
                rkfree(data);
                return NULL;
        }
        sdu = sdu_create_with(tmp_buff);
        if (!sdu) {
                buffer_destroy(tmp_buff);
                return NULL;
        }
        pdu_destroy(pdu);

        return sdu;
}

static int rmt_send_worker(void * o)
{
        struct send_data *  tmp;
        struct rs_queue *   entry;
        struct pdu *        pdu;
        int                 out;
        struct hlist_node * ntmp;
        int                 bucket;

        out = 1;
        tmp = (struct send_data *) o;
        if (!tmp) {
                LOG_ERR("No send data passed");
                return -1;
        }

        while (out) {
                out = 0;
                spin_lock(&tmp->rmt_q->lock);
                hash_for_each_safe(tmp->rmt_q->queues, bucket, ntmp, entry, hlist) {
                        struct sdu * sdu;
                        port_id_t port_id;
                        spin_lock(&entry->lock);
                        pdu = (struct pdu *) rfifo_pop(entry->queue);
                        port_id = entry->port_id;
                        spin_unlock(&entry->lock);
                        spin_unlock(&tmp->rmt_q->lock);
                        if (!pdu)
                                break;

                        out = out + 1;
                        sdu = pdu_process(pdu);
                        if (!sdu)
                                break;

                        /* FIXME : Port id will be retrieved from the pduft */
                        if (kfa_flow_sdu_write(tmp->kfa,
                                               port_id,
                                               sdu)) {
                                LOG_ERR("Couldn't write SDU to KFA");
                        }
                }

        }

        return 0;
}

static struct rs_queue * find_rs_queue(struct rmt_queue * rq,
                                       port_id_t          id)
{
        struct rs_queue *       entry;
        const struct hlist_head * head;

        if (!rq) {
                LOG_ERR("Cannot look-up in a empty map");
                return NULL;
        }

        if (!is_port_id_ok(id)) {
                LOG_ERR("Bogus port id");
                return NULL;
        }

        head = &rq->queues[rmap_hash(rq->queues, id)];
        hlist_for_each_entry(entry, head, hlist) {
                if (entry->port_id == id)
                        return entry;
        }

        return NULL;
}

static int rmt_send_port_id(struct rmt *  instance,
                            port_id_t     id,
                            struct pdu *  pdu)
{
        struct rs_queue *      squeue;
        struct rwq_work_item * item;
        struct send_data *     data;

        if (!instance) {
                LOG_ERR("Bogus RMT passed");
                return -1;
        }
        if (!pdu) {
                LOG_ERR("Bogus PDU passed");
                return -1;
        }
        spin_lock(&instance->send_queues->lock);
        squeue = find_rs_queue(instance->send_queues, id);
        if (!squeue) {
                spin_unlock(&instance->send_queues->lock);
                return -1;
        }
        spin_lock(&squeue->lock);
        spin_unlock(&instance->send_queues->lock);
        if (rfifo_push_ni(squeue->queue, &pdu)) {
                spin_unlock(&squeue->lock);
                return -1;
        }
        spin_unlock(&squeue->lock);

        spin_lock(&instance->send_queues->lock);
        if (instance->send_queues->in_use) {
                LOG_DBG("Work already posted, nothing more to do");
                spin_unlock(&instance->send_queues->lock);
                return 0;
        }
        instance->send_queues->in_use = 1;
        spin_unlock(&instance->send_queues->lock);

        data = send_data_create(instance->kfa, instance->send_queues);
        if (!data) {
                LOG_ERR("Couldn't create send data");
                return -1;
        }

        /* Is this _ni() call really necessary ??? */
        item = rwq_work_create_ni(rmt_send_worker, data);
        if (!item) {
                send_data_destroy(data);
                LOG_ERR("Couldn't create work");
                return -1;
        }

        ASSERT(instance->egress_wq);

        if (rwq_work_post(instance->egress_wq, item)) {
                send_data_destroy(data);
                pdu_destroy(pdu);
                return -1;
        }

        return 0;
}

int rmt_send(struct rmt * instance,
             address_t    address,
             cep_id_t     connection_id,
             struct pdu * pdu)
{
        port_id_t id;

        if (!instance) {
                LOG_ERR("Bogus RMT passed");
                return -1;
        }
        if (!pdu) {
                LOG_ERR("Bogus PDU passed");
                return -1;
        }
        if (!is_cep_id_ok(connection_id)) {
                LOG_ERR("Bad cep id");
                return -1;
        }
        id = (address == 16 ? 2 : 1); /* FIXME: We must call PDU FT */
        if (rmt_send_port_id(instance, id, pdu))
                return -1;

        return 0;
}
EXPORT_SYMBOL(rmt_send);

int rmt_send_queue_add(struct rmt * instance,
                       port_id_t    id)
{
        struct rs_queue * tmp;

        if (!instance) {
                LOG_ERR("Bogus instance passed");
                return -1;
        }

        if (!is_port_id_ok(id)) {
                LOG_ERR("Wrong port id");
                return -1;
        }

        if (!instance->send_queues) {
                LOG_ERR("Invalid RMT");
                return -1;
        }

        if (find_rs_queue(instance->send_queues, id)) {
                LOG_ERR("Queue already exists");
                return -1;
        }

        tmp = rkzalloc(sizeof(*tmp), GFP_KERNEL);
        if (!tmp)
                return -1;

        tmp->queue = rfifo_create();
        if (!tmp->queue) {
                rkfree(tmp);
                return -1;
        }
        INIT_HLIST_NODE(&tmp->hlist);
        hash_add(instance->send_queues->queues, &tmp->hlist, id);
        tmp->port_id = id;

        return 0;
}
EXPORT_SYMBOL(rmt_send_queue_add);

int rmt_management_sdu_read(struct rmt *      instance,
                            struct sdu_wpi ** sdu_wpi)
{

        int retval;

        IRQ_BARRIER;

        spin_lock(&instance->mgmt_data->lock);
        while(rfifo_is_empty(instance->mgmt_data->sdu_ready)) {
                LOG_DBG("Mgmt read going to sleep...");
                spin_unlock(&instance->mgmt_data->lock);
                retval = wait_event_interruptible(instance->mgmt_data->readers,
                                                  !rfifo_is_empty(instance->mgmt_data->sdu_ready));

                if (retval) {
                        LOG_ERR("Mgmt queue waken up by interruption, bailing out...");
                         return retval;
                }
                spin_lock(&instance->mgmt_data->lock);
        }

        if (rfifo_is_empty(instance->mgmt_data->sdu_ready)) {
                LOG_DBG("Waken up but mgmt_sdu_ready queue is \
                empty or does not exist");
                spin_unlock(&instance->mgmt_data->lock);
                return -1;
        }
        ASSERT(!rfifo_is_empty(instance->mgmt_data->sdu_ready));        

        *sdu_wpi = rfifo_pop(instance->mgmt_data->sdu_ready);

        spin_unlock(&instance->mgmt_data->lock);

        if (!sdu_wpi_is_ok(*sdu_wpi)) {
                LOG_ERR("There is not enough data in the management queue");
                return -1;
        }

        return 0;
}
EXPORT_SYMBOL(rmt_management_sdu_read);

int rmt_rcve_queue_add(struct rmt * instance,
                       port_id_t    id)
{
        struct rs_queue * tmp;

        if (!instance) {
                LOG_ERR("Bogus instance passed");
                return -1;
        }

        if (!is_port_id_ok(id)) {
                LOG_ERR("Wrong port id");
                return -1;
        }

        if (!instance->rcve_queues) {
                LOG_ERR("Invalid RMT");
                return -1;
        }

<<<<<<< HEAD
        if (find_rs_queue(instance->rcve_queues, id)) {
                LOG_ERR("Queue already exists");
=======
        pdu = pdu_create_with(tmp->sdu);
        if (!pdu_is_ok(pdu)) {
                LOG_ERR("Could not create pdu from sdu");
                receive_data_destroy(tmp);
>>>>>>> 0e9d4924
                return -1;
        }

        tmp = rkzalloc(sizeof(*tmp), GFP_KERNEL);
        if (!tmp)
                return -1;

        tmp->queue = rfifo_create();
        if (!tmp->queue) {
                rkfree(tmp);
                return -1;
        }
        INIT_HLIST_NODE(&tmp->hlist);
        hash_add(instance->rcve_queues->queues, &tmp->hlist, id);
        tmp->port_id = id;

        return 0;
}
EXPORT_SYMBOL(rmt_rcve_queue_add);

static int rmt_receive_worker(void * o)
{
        struct rmt *        tmp;
        struct pdu *        pdu;
        pdu_type_t          pdu_type;
        address_t           dest_add;
        struct rs_queue * entry;
        int                 out;
        struct hlist_node * ntmp;
        int                 bucket;

        out = 1;
        tmp = (struct rmt *) o;
        if (!tmp) {
                LOG_ERR("No send data passed");
                return -1;
        }

<<<<<<< HEAD
        while (out) {
                out = 0;
                spin_lock(&tmp->rcve_queues->lock);
                hash_for_each_safe(tmp->rcve_queues->queues,
                                   bucket,
                                   ntmp,
                                   entry,
                                   hlist) {
                        struct sdu * sdu;
                        port_id_t port_id;
                        spin_lock(&entry->lock);
                        sdu = (struct sdu *) rfifo_pop(entry->queue);
                        port_id = entry->port_id;
                        spin_unlock(&entry->lock);
                        spin_unlock(&tmp->rcve_queues->lock);
                        if (!sdu)
                                break;

                        out = out + 1;
                        pdu = pdu_create_with(sdu);
                        if (!pdu)
                                break;

                        dest_add = pci_destination(pdu_pci_get_ro(pdu));
                        if (!is_address_ok(dest_add))
                                break;

                        if (tmp->address != dest_add) {
                                /* FIXME : Port id will be retrieved from the pduft */
                                kfa_flow_sdu_write(tmp->kfa,
                                                   port_id_bad(),
                                                   sdu);
                                break;
                        }
                        pdu_type = pci_type(pdu_pci_get_rw(pdu));
                        if (!pdu_type_is_ok(pdu_type)) {
                                pdu_destroy(pdu);
                                break;
                        }
                        switch (pdu_type) {
                        case PDU_TYPE_MGMT: {
                                struct buffer  * buffer;
                                struct sdu_wpi * sdu_wpi;

                                buffer = pdu_buffer_get_rw(pdu);
                                sdu_wpi = sdu_wpi_create_with(buffer);
                                if (!sdu_wpi)
                                        break;

                                sdu_wpi->port_id = port_id;
                                spin_lock(&tmp->mgmt_data->lock);
                                if (rfifo_push(tmp->mgmt_data->sdu_ready, sdu_wpi)) {
                                        spin_unlock(&tmp->mgmt_data->lock);
                                        break;
                                }
                                spin_unlock(&tmp->mgmt_data->lock);
                                wake_up(&tmp->mgmt_data->readers);
                                break;
                        }
                        case PDU_TYPE_DT: {
                                efcp_container_receive(tmp->efcpc,
                                                       pci_cep_destination(pdu_pci_get_ro(pdu)),
                                                       pdu);
                                break;
                        }
                        default:
                                LOG_ERR("Unknown PDU type %d", pdu_type);
                        }
=======
                buffer = pdu_buffer_get_rw(pdu);
                sdu_wpi = sdu_wpi_create_with(buffer);
                if (!sdu_wpi) {
                        receive_data_destroy(tmp);
                        return -1;
                }
                sdu_wpi->port_id = tmp->from;
                spin_lock(&tmp->rmt->mgmt_data->lock);
                if (rfifo_push(tmp->rmt->mgmt_data->sdu_ready, sdu_wpi)) {
                        receive_data_destroy(tmp);
                        spin_unlock(&tmp->rmt->mgmt_data->lock);
                        return -1;
                }

                spin_unlock(&tmp->rmt->mgmt_data->lock);
                wake_up(&tmp->rmt->mgmt_data->readers);
                return 0;
        }
        case PDU_TYPE_DT: {
                if (efcp_container_receive(tmp->efcpc,
                                           pci_cep_destination(pdu_pci_get_ro(pdu)),
                                           pdu)) {
                        receive_data_destroy(tmp);
                        return -1;
>>>>>>> 0e9d4924
                }

        }

        return 0;
}

int rmt_receive(struct rmt * instance,
                struct sdu * sdu,
                port_id_t    from)
{
        struct rwq_work_item * item;
        struct rs_queue *    rcv_queue;

        if (!instance) {
                LOG_ERR("No RMT passed");
                return -1;
        }

        if (!sdu) {
                LOG_ERR("Bogus PDU passed");
                return -1;
        }
        if (!is_port_id_ok(from)) {
                LOG_ERR("Wrong port id");
                return -1;
        }

        spin_lock(&instance->rcve_queues->lock);
        rcv_queue = find_rs_queue(instance->rcve_queues, from);
        if (!rcv_queue) {
                spin_unlock(&instance->rcve_queues->lock);
                return -1;
        }
        spin_lock(&rcv_queue->lock);
        spin_unlock(&instance->rcve_queues->lock);
        if (rfifo_push_ni(rcv_queue->queue, sdu)) {
                spin_unlock(&rcv_queue->lock);
                return -1;
        }
        spin_unlock(&rcv_queue->lock);

        spin_lock(&instance->rcve_queues->lock);
        if (instance->rcve_queues->in_use) {
                LOG_DBG("Work already posted, nothing more to do");
                spin_unlock(&instance->rcve_queues->lock);
                return 0;
        }
        instance->rcve_queues->in_use = 1;
        spin_unlock(&instance->rcve_queues->lock);

        /* Is this _ni() call really necessary ??? */
        item = rwq_work_create_ni(rmt_receive_worker, instance);
        if (!item) {
                LOG_ERR("Couldn't create rwq work");
                return -1;
        }

        ASSERT(instance->ingress_wq);

        if (rwq_work_post(instance->ingress_wq, item)) {
                LOG_ERR("Couldn't put work in the ingress workqueue");
                return -1;
        }

        return 0;
}<|MERGE_RESOLUTION|>--- conflicted
+++ resolved
@@ -665,15 +665,8 @@
                 return -1;
         }
 
-<<<<<<< HEAD
         if (find_rs_queue(instance->rcve_queues, id)) {
                 LOG_ERR("Queue already exists");
-=======
-        pdu = pdu_create_with(tmp->sdu);
-        if (!pdu_is_ok(pdu)) {
-                LOG_ERR("Could not create pdu from sdu");
-                receive_data_destroy(tmp);
->>>>>>> 0e9d4924
                 return -1;
         }
 
@@ -712,7 +705,6 @@
                 return -1;
         }
 
-<<<<<<< HEAD
         while (out) {
                 out = 0;
                 spin_lock(&tmp->rcve_queues->lock);
@@ -781,32 +773,6 @@
                         default:
                                 LOG_ERR("Unknown PDU type %d", pdu_type);
                         }
-=======
-                buffer = pdu_buffer_get_rw(pdu);
-                sdu_wpi = sdu_wpi_create_with(buffer);
-                if (!sdu_wpi) {
-                        receive_data_destroy(tmp);
-                        return -1;
-                }
-                sdu_wpi->port_id = tmp->from;
-                spin_lock(&tmp->rmt->mgmt_data->lock);
-                if (rfifo_push(tmp->rmt->mgmt_data->sdu_ready, sdu_wpi)) {
-                        receive_data_destroy(tmp);
-                        spin_unlock(&tmp->rmt->mgmt_data->lock);
-                        return -1;
-                }
-
-                spin_unlock(&tmp->rmt->mgmt_data->lock);
-                wake_up(&tmp->rmt->mgmt_data->readers);
-                return 0;
-        }
-        case PDU_TYPE_DT: {
-                if (efcp_container_receive(tmp->efcpc,
-                                           pci_cep_destination(pdu_pci_get_ro(pdu)),
-                                           pdu)) {
-                        receive_data_destroy(tmp);
-                        return -1;
->>>>>>> 0e9d4924
                 }
 
         }
