--- conflicted
+++ resolved
@@ -615,57 +615,6 @@
 	return 0;
 }
 EXPORT_SYMBOL(rmt_destroy);
-
-<<<<<<< HEAD
-int rmt_dt_cons_set(struct rmt *instance,
-		    struct dt_cons *dt_cons)
-=======
-int rmt_address_set(struct rmt *instance,
-		    address_t address)
->>>>>>> bb0472a6
-{
-	if (!instance) {
-		LOG_ERR("Bogus instance passed");
-		return -1;
-	}
-
-<<<<<<< HEAD
-	if (!dt_cons) {
-		LOG_ERR("Bogus dt_cons passed");
-		return -1;
-	}
-
-	instance->serdes = serdes_create(dt_cons);
-	if (!instance->serdes) {
-		LOG_ERR("Serdes creation failed");
-		return -1;
-	}
-
-	return 0;
-}
-EXPORT_SYMBOL(rmt_dt_cons_set);
-
-struct serdes * rmt_serdes(struct rmt * instance)
-{
-	if (!instance || !instance->serdes) {
-		LOG_ERR("Bogus instance passed");
-		return NULL;
-	}
-
-	return instance->serdes;
-}
-=======
-	if (is_address_ok(instance->address)) {
-		LOG_ERR("The RMT is already configured");
-		return -1;
-	}
-
-	instance->address = address;
-
-	return 0;
-}
-EXPORT_SYMBOL(rmt_address_set);
->>>>>>> bb0472a6
 
 struct robject * rmt_robject(struct rmt * instance)
 {
@@ -1435,10 +1384,7 @@
 	}
 
 	/* pdu is not for me */
-<<<<<<< HEAD
 	if (pdu_is_addressed_to_me(rmt, dst_addr)) {
-=======
-	if (rmt->address != dst_addr) {
 		if (!dst_addr)
 			return process_mgmt_pdu(rmt, from, pdu);
 		else {
@@ -1455,7 +1401,6 @@
 			return rmt_send(rmt, pdu);
 		}
 	} else {
->>>>>>> bb0472a6
 		/* pdu is for me */
 		switch (pdu_type) {
 		case PDU_TYPE_MGMT:
@@ -1481,21 +1426,6 @@
 			pdu_destroy(pdu);
 			return -1;
 		}
-	} else {
-		if (!dst_addr)
-			return process_mgmt_pdu_ni(rmt, from, pdu);
-		else {
-			if (sdup_dec_check_lifetime_limit(n1_port->sdup_port, pdu)) {
-				LOG_ERR("Lifetime of PDU reached dropping PDU!");
-				pdu_destroy(pdu);
-				return -1;
-			}
-			/* Forward PDU */
-			/*NOTE: we could reuse the serialized pdu when
-			 * forwarding */
-			return rmt_send(rmt,
-					pdu);
-		}
 	}
 }
 EXPORT_SYMBOL(rmt_receive);
