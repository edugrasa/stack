/*
 * RMT (Relaying and Multiplexing Task)
 *
 *    Francesco Salvestrini <f.salvestrini@nextworks.it>
 *    Miquel Tarzan         <miquel.tarzan@i2cat.net>
 *    Leonardo Bergesio     <leonardo.bergesio@i2cat.net>
 *    Sander Vrijders       <sander.vrijders@intec.ugent.be>
 *
 * This program is free software; you can redistribute it and/or modify
 * it under the terms of the GNU General Public License as published by
 * the Free Software Foundation; either version 2 of the License, or
 * (at your option) any later version.
 *
 * This program is distributed in the hope that it will be useful,
 * but WITHOUT ANY WARRANTY; without even the implied warranty of
 * MERCHANTABILITY or FITNESS FOR A PARTICULAR PURPOSE.  See the
 * GNU General Public License for more details.
 *
 * You should have received a copy of the GNU General Public License
 * along with this program; if not, write to the Free Software
 * Foundation, Inc., 675 Mass Ave, Cambridge, MA 02139, USA.
 */

#include <linux/export.h>
#include <linux/types.h>
#include <linux/hashtable.h>
#include <linux/list.h>
#include <linux/kernel.h>
#include <linux/sched.h>
#include <linux/wait.h>
#include <linux/string.h>
/*FIXME: to be re removed after removing tasklets */
#include <linux/interrupt.h>

#define RINA_PREFIX "rmt"

#include "logs.h"
#include "utils.h"
#include "debug.h"
#include "du.h"
#include "rmt.h"
#include "pft.h"
#include "efcp-utils.h"
#include "serdes.h"
#include "pdu-ser.h"
#include "rmt-ps.h"
<<<<<<< HEAD
#include "policies.h"
#include "rds/rstr.h"
#include "ipcp-instances.h"
#include "ipcp-utils.h"
=======
#include "ipcp-utils.h"
#include "policies.h"
>>>>>>> 22bddf31

#define rmap_hash(T, K) hash_min(K, HASH_BITS(T))
#define MAX_PDUS_SENT_PER_CYCLE 10

static struct policy_set_list policy_sets = {
        .head = LIST_HEAD_INIT(policy_sets.head)
};


static struct rmt_n1_port * n1_port_create(port_id_t id,
                                           struct ipcp_instance * n1_ipcp,
                                           struct dup_config_entry * dup_config)
{
        struct rmt_n1_port * tmp;

        ASSERT(is_port_id_ok(id));

        tmp = rkzalloc(sizeof(*tmp), GFP_KERNEL);
        if (!tmp)
                return NULL;

        INIT_HLIST_NODE(&tmp->hlist);

        tmp->port_id = id;
        tmp->n1_ipcp = n1_ipcp;
        tmp->state   = N1_PORT_STATE_ENABLED;
        tmp->dup_config = dup_config;

        /* dup state init. FIXME: This has to be moved to the
         * specific encryption policy initialization
         */
        if (dup_config != NULL && dup_config->encryption_cipher != NULL){
        	tmp->blkcipher = crypto_alloc_blkcipher(dup_config->encryption_cipher, 0, 0);
        	if (IS_ERR(tmp->blkcipher)) {
        		LOG_ERR("could not allocate blkcipher handle for %s\n", dup_config->encryption_cipher);
        		return NULL;
        	}
        }else
            tmp->blkcipher = NULL;

        atomic_set(&tmp->n_sdus, 0);
        atomic_set(&tmp->pending_ops, 0);
        spin_lock_init(&tmp->lock);

        LOG_DBG("N-1 port %pK created successfully (port-id = %d)", tmp, id);

        return tmp;
}

static int n1_port_n1_user_ipcp_unbind(struct rmt_n1_port * n1p)
{
        struct ipcp_instance * n1_ipcp;

        ASSERT(n1p);

        /* FIXME: this has to be moved to specific encryption policy */
        if (n1p->blkcipher != NULL){
            crypto_free_blkcipher(n1p->blkcipher);
        }

        n1_ipcp = n1p->n1_ipcp;
        if (n1_ipcp                             &&
            n1_ipcp->ops                        &&
            n1_ipcp->data                       &&
            n1_ipcp->ops->flow_unbinding_user_ipcp) {
                if (n1_ipcp->ops->flow_unbinding_user_ipcp(n1_ipcp->data,
                                                           n1p->port_id)) {
                        LOG_ERR("Could not unbind IPCP as user of an N-1 flow");
                        return -1;
                }
        }
        return 0;
}

static int n1_port_destroy(struct rmt_n1_port * n1p)
{
        ASSERT(n1p);
        LOG_DBG("Destroying N-1 port %pK (port-id = %d)", n1p, n1p->port_id);

        hash_del(&n1p->hlist);

        if (n1p->dup_config) {
        	dup_config_entry_destroy(n1p->dup_config);
        }

        /* FIXME: this has to be moved to specific encryption policy */
        if (n1p->blkcipher) {
        	crypto_free_blkcipher(n1p->blkcipher);
        }

        rkfree(n1p);

        return 0;
}

struct n1pmap {
        spinlock_t lock; /* FIXME: Has to be moved in the pipelines */

        DECLARE_HASHTABLE(n1_ports, 7);
};

static struct n1pmap * n1pmap_create(void)
{
        struct n1pmap * tmp;

        tmp = rkzalloc(sizeof(*tmp), GFP_KERNEL);
        if (!tmp)
                return NULL;

        hash_init(tmp->n1_ports);
        spin_lock_init(&tmp->lock);

        return tmp;
}

static int n1pmap_destroy(struct n1pmap * m)
{
        struct rmt_n1_port * entry;
        struct hlist_node *  tmp;
        int                  bucket;

        ASSERT(m);

        hash_for_each_safe(m->n1_ports, bucket, tmp, entry, hlist) {
                ASSERT(entry);
                if (n1_port_n1_user_ipcp_unbind(entry) ||
                    n1_port_destroy(entry)) {
                        LOG_ERR("Could not destroy entry %pK", entry);
                        return -1;
                }
        }
        rkfree(m);
        return 0;
}

static struct rmt_n1_port * n1pmap_find(struct n1pmap * m,
                                      port_id_t       id)
{
        struct rmt_n1_port *      entry;
        const struct hlist_head * head;

        ASSERT(m);

        if (!is_port_id_ok(id))
                return NULL;

        head = &m->n1_ports[rmap_hash(m->n1_ports, id)];
        hlist_for_each_entry(entry, head, hlist) {
                if (entry->port_id == id)
                        return entry;
        }

        return NULL;
}

struct pft_cache {
        port_id_t * pids;  /* Array of port_id_t */
        size_t      count; /* Entries in the pids array */
};

/* RMT DATA MODELS FOR RMT PS */

struct rmt_kqueue * rmt_kqueue_create(unsigned int key)
{
        struct rmt_kqueue * tmp;
        tmp = rkzalloc(sizeof(*tmp), GFP_ATOMIC);
        if (!tmp)
                return NULL;
        tmp->queue = rfifo_create_ni();
        if (!tmp->queue) {
                rkfree(tmp);
                return NULL;
        }

        tmp->key = key;
        INIT_HLIST_NODE(&tmp->hlist);

        return tmp;
}
EXPORT_SYMBOL(rmt_kqueue_create);

int rmt_kqueue_destroy(struct rmt_kqueue * q)
{
        if (!q) {
                LOG_ERR("No RMT Key-queue to destroy...");
                return -1;
        }

        hash_del(&q->hlist);

        if (q->queue) rfifo_destroy(q->queue, (void (*)(void *)) pdu_destroy);

        rkfree(q);

        return 0;
}
EXPORT_SYMBOL(rmt_kqueue_destroy);

struct rmt_kqueue * rmt_kqueue_find(struct rmt_qgroup * g,
                                    unsigned int        key)
{
        struct rmt_kqueue * entry;
        const struct hlist_head * head;

        ASSERT(g);

        head = &g->queues[rmap_hash(g->queues, key)];
        hlist_for_each_entry(entry, head, hlist) {
                if (entry->key == key)
                        return entry;
        }

        return NULL;
}
EXPORT_SYMBOL(rmt_kqueue_find);

struct rmt_qgroup * rmt_qgroup_create(port_id_t pid)
{
        struct rmt_qgroup * tmp;

        if (!is_port_id_ok(pid)) {
                LOG_ERR("Could not create qgroup, wrong port id");
                return NULL;
        }

        tmp = rkzalloc(sizeof(*tmp), GFP_ATOMIC);
        if (!tmp)
                return NULL;

        tmp->pid = pid;
        hash_init(tmp->queues);

        return tmp;
}
EXPORT_SYMBOL(rmt_qgroup_create);

int rmt_qgroup_destroy(struct rmt_qgroup * g)
{
        struct rmt_kqueue * entry;
        struct hlist_node * tmp;
        int                 bucket;

        ASSERT(g);
        hash_del(&g->hlist);

        hash_for_each_safe(g->queues, bucket, tmp, entry, hlist) {
                ASSERT(entry);

                if (rmt_kqueue_destroy(entry)) {
                        LOG_ERR("Could not destroy entry %pK", entry);
                        return -1;
                }
        }

        LOG_DBG("Qgroup for port: %u destroyed...", g->pid);
        rkfree(g);

        return 0;
}
EXPORT_SYMBOL(rmt_qgroup_destroy);

struct rmt_qgroup * rmt_qgroup_find(struct rmt_queue_set * qs,
                                    port_id_t              pid)
{
        struct rmt_qgroup * entry;
        const struct hlist_head * head;

        ASSERT(qs);

        head = &qs->qgroups[rmap_hash(qs->qgroups, pid)];

        hlist_for_each_entry(entry, head, hlist) {
                if (entry->pid == pid)
                        return entry;
        }
        return NULL;
}
EXPORT_SYMBOL(rmt_qgroup_find);


struct rmt_queue_set * rmt_queue_set_create(void)
{
        struct rmt_queue_set * tmp;

        tmp = rkzalloc(sizeof(*tmp), GFP_ATOMIC);
        if (!tmp)
                return NULL;

        hash_init(tmp->qgroups);

        return tmp;
}
EXPORT_SYMBOL(rmt_queue_set_create);

int rmt_queue_set_destroy(struct rmt_queue_set * qs)
{
        struct rmt_qgroup * entry;
        struct hlist_node * tmp;
        int                 bucket;

        ASSERT(qs);

        hash_for_each_safe(qs->qgroups, bucket, tmp, entry, hlist) {
                ASSERT(entry);

                if (rmt_qgroup_destroy(entry)) {
                        LOG_ERR("Could not destroy entry %pK", entry);
                        return -1;
                }
        }

        rkfree(qs);

        return 0;
}
EXPORT_SYMBOL(rmt_queue_set_destroy);

/* RMT DATAMODEL FOR RMT PS END */

static int pft_cache_init(struct pft_cache * c)
{
        ASSERT(c);

        c->pids  = NULL;
        c->count = 0;

        LOG_DBG("PFT cache %pK initialized", c);

        return 0;
}

static int pft_cache_fini(struct pft_cache * c)
{
        ASSERT(c);

        if (c->count) {
                ASSERT(c->pids);
                rkfree(c->pids);
        } else {
                ASSERT(!c->pids);
        }

        LOG_DBG("PFT cache %pK destroyed", c);

        return 0;
}

struct rmt {
        struct rina_component     base;
        address_t                 address;
        struct ipcp_instance *    parent;
        struct pft *              pft;
        struct kfa *              kfa;
        struct efcp_container *   efcpc;
        struct serdes *           serdes;
        struct tasklet_struct     egress_tasklet;
        struct n1pmap *           n1_ports;
        struct pft_cache          cache;
        struct sdup_config *      sdup_conf;
};

struct rmt *
rmt_from_component(struct rina_component * component)
{
        return container_of(component, struct rmt, base);
}
EXPORT_SYMBOL(rmt_from_component);

int rmt_select_policy_set(struct rmt * rmt,
                          const string_t * path,
                          const string_t * name)
{
        if (path && strcmp(path, "")) {
                LOG_ERR("This component has no selectable subcomponents");
                return -1;
        }

        return base_select_policy_set(&rmt->base, &policy_sets, name);
}
EXPORT_SYMBOL(rmt_select_policy_set);

int rmt_set_policy_set_param(struct rmt * rmt,
                             const char * path,
                             const char * name,
                             const char * value)
{
        struct rmt_ps *ps;
        int ret = -1;

        if (!rmt || !path || !name || !value) {
                LOG_ERRF("NULL arguments %p %p %p %p", rmt, path, name, value);
                return -1;
        }

        LOG_DBG("set-policy-set-param '%s' '%s' '%s'", path, name, value);

        if (strcmp(path, "") == 0) {
                /* The request addresses this RMT instance. */
                rcu_read_lock();
                ps = container_of(rcu_dereference(rmt->base.ps), struct rmt_ps, base);
                if (!ps) {
                        LOG_ERR("No policy-set selected for this RMT");
                } else {
                        LOG_ERR("Unknown RMT parameter policy '%s'", name);
                }
                rcu_read_unlock();
        } else {
                ret = base_set_policy_set_param(&rmt->base, path, name, value);
        }

        return ret;
}
EXPORT_SYMBOL(rmt_set_policy_set_param);

int rmt_destroy(struct rmt * instance)
{
        if (!instance) {
                LOG_ERR("Bogus instance passed, bailing out");
                return -1;
        }

        tasklet_kill(&instance->egress_tasklet);
        if (instance->n1_ports)
                n1pmap_destroy(instance->n1_ports);
        pft_cache_fini(&instance->cache);

        if (instance->pft)            pft_destroy(instance->pft);
        if (instance->serdes)         serdes_destroy(instance->serdes);
        if (instance->sdup_conf)      sdup_config_destroy(instance->sdup_conf);

        rina_component_fini(&instance->base);

        rkfree(instance);

        LOG_DBG("Instance %pK finalized successfully", instance);

        return 0;
}
EXPORT_SYMBOL(rmt_destroy);

int rmt_address_set(struct rmt * instance,
                    address_t    address)
{
        if (!instance) {
                LOG_ERR("Bogus instance passed");
                return -1;
        }

        if (is_address_ok(instance->address)) {
                LOG_ERR("The RMT is already configured");
                return -1;
        }

        instance->address = address;

        return 0;
}
EXPORT_SYMBOL(rmt_address_set);

int rmt_dt_cons_set(struct rmt *     instance,
                    struct dt_cons * dt_cons)
{
        if (!instance) {
                LOG_ERR("Bogus instance passed");
                return -1;
        }

        if (!dt_cons) {
                 LOG_ERR("Bogus dt_cons passed");
                return -1;
        }

        instance->serdes = serdes_create(dt_cons);
        if (!instance->serdes) {
                LOG_ERR("Serdes creation failed");
                return -1;
        }

        return 0;
}
EXPORT_SYMBOL(rmt_dt_cons_set);

<<<<<<< HEAD
static int extract_policy_parameters(struct dup_config_entry * entry)
{
	struct policy * policy;
	struct policy_parm * parameter;
	const string_t * aux;

	if (!entry) {
		LOG_ERR("Bogus entry passed");
		return -1;
	}

	policy = entry->ttl_policy;
	if (policy) {
		parameter = policy_param_find(policy, "initialValue");
		if (!parameter) {
			LOG_ERR("Could not find parameter 'initialValue' in TTL policy");
			return -1;
		}

		kstrtouint(policy_param_value(parameter), 10, &entry->initial_ttl_value);
		LOG_DBG("Initial TTL value is %u", entry->initial_ttl_value);
	}

	policy = entry->encryption_policy;
	if (policy) {
		parameter = policy_param_find(policy, "encryptAlg");
		if (!parameter) {
			LOG_ERR("Could not find parameter 'encryptAlg' in Encryption policy");
			return -1;
		}

		aux = policy_param_value(parameter);
		if (string_cmp(aux, "AES128") == 0 || string_cmp(aux, "AES256") == 0) {
			if (string_dup("ecb(aes)", &entry->encryption_cipher)) {
				LOG_ERR("Problems copying string ('encryptAlg' parameter value)");
				return -1;
			}
			LOG_DBG("Encryption cipher is %s", entry->encryption_cipher);
		} else {
			LOG_DBG("Unsupported encryption cipher %s", aux);
		}

		parameter = policy_param_find(policy, "macAlg");
		if (!parameter) {
			LOG_ERR("Could not find parameter 'macAlg' in Encryption policy");
			return -1;
		}

		aux = policy_param_value(parameter);
		if (string_cmp(aux, "SHA1") == 0 ) {
			if (string_dup("sha1", &entry->message_digest)) {
				LOG_ERR("Problems copying string ('message_digest' parameter value)");
				return -1;
			}
			LOG_DBG("Message digest is %s", entry->message_digest);
		} else if (string_cmp(aux, "MD5") == 0 ) {
			if (string_dup("md5", &entry->message_digest)) {
				LOG_ERR("Problems copying string ('message_digest' parameter value)");
				return -1;
			}
			LOG_DBG("Message digest is %s", entry->message_digest);
		} else {
			LOG_DBG("Unsupported message digest %s", aux);
		}
	}

	return 0;
}

int rmt_sdup_config_set(struct rmt *         instance,
                    	struct sdup_config * sdup_conf)
{
	struct dup_config * dup_pos;

        if (!instance) {
                LOG_ERR("Bogus instance passed");
                return -1;
        }

        if (!sdup_conf) {
                 LOG_ERR("Bogus sdup_conf passed");
                return -1;
        }

	/* FIXME this code should be moved to specific sdup policies */
        if (extract_policy_parameters(sdup_conf->default_dup_conf)) {
        	LOG_DBG("Setting SDU protection policies to NULL");
        	sdup_config_destroy(sdup_conf);
        	return -1;
        }
	list_for_each_entry(dup_pos, &sdup_conf->specific_dup_confs, next){
		if (extract_policy_parameters(dup_pos->entry)) {
			LOG_DBG("Setting sdu protection policies to NULL");
			sdup_config_destroy(sdup_conf);
			return -1;
		}
	}

        instance->sdup_conf = sdup_conf;

        return 0;
}
EXPORT_SYMBOL(rmt_sdup_config_set);
=======
int rmt_config_set(struct rmt *        instance,
                   struct rmt_config * rmt_config)
{
        const string_t * rmt_ps_name;
        const string_t * pft_ps_name;

        if (!rmt_config || !rmt_config->pft_conf) {
                LOG_ERR("Bogus rmt_config passed");
                return -1;
        }

        if (!instance) {
                LOG_ERR("Bogus instance passed");
                rmt_config_destroy(rmt_config);
                return -1;
        }

        rmt_ps_name = policy_name(rmt_config->policy_set);
        pft_ps_name = policy_name(rmt_config->pft_conf->policy_set);

        LOG_DBG("RMT PSs: %s, %s", rmt_ps_name, pft_ps_name);

        if (strcmp(rmt_ps_name, RINA_PS_DEFAULT_NAME)) {
                if (rmt_select_policy_set(instance, "", rmt_ps_name))
                        LOG_ERR("Could not set policy set %s for RMT,"
                                "sticked with default", rmt_ps_name);
        }

        if (strcmp(pft_ps_name, RINA_PS_DEFAULT_NAME)) {
                if (pft_select_policy_set(instance->pft, "", pft_ps_name))
                        LOG_ERR("Could not set policy set %s for PFT,"
                                "sticked with default", pft_ps_name);
        }

        rmt_config_destroy(rmt_config);
        return 0;
}
EXPORT_SYMBOL(rmt_config_set);
>>>>>>> 22bddf31

static int n1_port_write(struct rmt *         rmt,
                         struct rmt_n1_port * n1_port,
                         struct pdu * pdu)
{
        struct sdu *           sdu;
        struct pdu_ser *       pdu_ser;
        port_id_t              port_id;
        struct buffer *        buffer;
        struct ipcp_instance * n1_ipcp;
        struct pci *           pci;
        size_t                 ttl;
        struct dup_config_entry * dup_conf;
        unsigned long          flags;
        int                    ret = 0;

        ASSERT(n1_port);
        ASSERT(rmt);
        ASSERT(rmt->serdes);

        if (!pdu) {
                LOG_DBG("No PDU to work in this queue ...");
                return -1;
        }

        port_id = n1_port->port_id;
        n1_ipcp = n1_port->n1_ipcp;

        dup_conf = n1_port->dup_config;

        pci = 0;
        ttl = 0;

        /* FIXME, this should be moved to specific TTL policy inside serdes*/
        if (dup_conf != NULL && dup_conf->ttl_policy != NULL){
            pci = pdu_pci_get_rw(pdu);
            if (!pci) {
                    LOG_ERR("Cannot get PCI");
                    pdu_destroy(pdu);
                    ret = -1;
                    goto exit;
            }

            LOG_DBG("TTL to start with is %d", dup_conf->initial_ttl_value);

            if (pci_ttl_set(pci, dup_conf->initial_ttl_value)) {
                    LOG_ERR("Could not set TTL");
                    pdu_destroy(pdu);
                    ret = -1;
                    goto exit;
            }
        }

        pdu_ser = pdu_serialize_ni(rmt->serdes, pdu, dup_conf, n1_port->blkcipher);
        if (!pdu_ser) {
                LOG_ERR("Error creating serialized PDU");
                pdu_destroy(pdu);
                ret = -1;
                goto exit;
        }

        buffer = pdu_ser_buffer(pdu_ser);
        if (!buffer_is_ok(buffer)) {
                LOG_ERR("Buffer is not okay");
                pdu_ser_destroy(pdu_ser);
                ret =  -1;
                goto exit;
        }

        if (pdu_ser_buffer_disown(pdu_ser)) {
                LOG_ERR("Could not disown buffer");
                        pdu_ser_destroy(pdu_ser);
                        ret = -1;
                        goto exit;
        }

        pdu_ser_destroy(pdu_ser);

        sdu = sdu_create_buffer_with_ni(buffer);
        if (!sdu) {
                LOG_ERR("Error creating SDU from serialized PDU, "
                        "dropping PDU!");
                buffer_destroy(buffer);
                ret = -1;
                goto exit;
        }

        LOG_DBG("Gonna send SDU to port-id %d", port_id);
        if (n1_ipcp->ops->sdu_write(n1_ipcp->data,port_id, sdu)) {
                LOG_ERR("Couldn't write SDU to N-1 IPCP");
                ret = -1;
                goto exit;
        }

exit:
        atomic_dec(&n1_port->n_sdus);
        spin_lock_irqsave(&rmt->n1_ports->lock, flags);
        if (atomic_dec_and_test(&n1_port->pending_ops) &&
            n1_port->state == N1_PORT_STATE_DEALLOCATED) {
                n1_port_destroy(n1_port);
        }
        spin_unlock_irqrestore(&rmt->n1_ports->lock, flags);

        return ret;
}

static void send_worker(unsigned long o)
{
        struct rmt *         rmt;
        struct rmt_n1_port * n1_port;
        struct hlist_node *  ntmp;
        int                  bucket;
        int                  reschedule = 0;
        int                  pdus_sent;
        struct rmt_ps *      ps;
        struct pdu  *        pdu = NULL;

        LOG_DBG("Send worker called");

        rmt = (struct rmt *) o;
        if (!rmt) {
                LOG_ERR("No instance passed to send worker !!!");
                return;
        }

        rcu_read_lock();
        ps = container_of(rcu_dereference(rmt->base.ps),
                          struct rmt_ps,
                          base);
        if (!ps) {
                rcu_read_unlock();
                LOG_ERR("No ps in send_worker");
                return;
        }
        rcu_read_unlock();

        spin_lock(&rmt->n1_ports->lock);
        hash_for_each_safe(rmt->n1_ports->n1_ports,
                           bucket,
                           ntmp,
                           n1_port,
                           hlist) {
                if (!n1_port)
                        continue;

                if (n1_port->state == N1_PORT_STATE_DEALLOCATED) {
                        if (atomic_read(&n1_port->pending_ops) == 0) {
                                n1_port_destroy(n1_port);
                        }
                        spin_unlock(&rmt->n1_ports->lock);
                        continue;
                }

                spin_unlock(&rmt->n1_ports->lock);
                pdus_sent = 0;
                spin_lock(&n1_port->lock);
                if (n1_port->state == N1_PORT_STATE_DISABLED ||
                    atomic_read(&n1_port->n_sdus) == 0) {
                        spin_unlock(&n1_port->lock);
                        spin_lock(&rmt->n1_ports->lock);
                        LOG_DBG("Port state is DISABLED or empty");
                        continue;
                }

                /* there are more than 1 pdu in the queue, we will hace to
                 * reschedule */
                if (atomic_read(&n1_port->n_sdus) >= MAX_PDUS_SENT_PER_CYCLE)
                        reschedule++;

                rcu_read_lock();
                if (ps && ps->rmt_next_scheduled_policy_tx) {
                        do {
                                pdu = ps->rmt_next_scheduled_policy_tx(ps, n1_port);
                                if (pdu) {
                                        if (n1_port_write(rmt, n1_port, pdu))
                                                LOG_ERR("Could not write scheduled PDU in n1 port");
                                        pdus_sent++;
                                }
                        } while((pdus_sent < MAX_PDUS_SENT_PER_CYCLE) &&
                                (atomic_read(&n1_port->n_sdus) > 0));
                }
                rcu_read_unlock();
                spin_unlock(&n1_port->lock);
                spin_lock(&rmt->n1_ports->lock);


        }
        spin_unlock(&rmt->n1_ports->lock);

        if (reschedule) {
                LOG_DBG("Sheduling policy will schedule again...");
                tasklet_hi_schedule(&rmt->egress_tasklet);
        }

        return;
}

int rmt_send_port_id(struct rmt * instance,
                     port_id_t    id,
                     struct pdu * pdu)
{
        struct n1pmap *      out_n1_ports;
        struct rmt_n1_port * out_n1_port;
        unsigned long        flags;
        struct rmt_ps *      ps;

        if (!pdu_is_ok(pdu)) {
                LOG_ERR("Bogus PDU passed");
                return -1;
        }
        if (!instance) {
                LOG_ERR("Bogus RMT passed");
                pdu_destroy(pdu);
                return -1;
        }

        if (!instance->n1_ports) {
                LOG_ERR("No n1_ports to push into");
                pdu_destroy(pdu);
                return -1;
        }

        out_n1_ports = instance->n1_ports;

        spin_lock_irqsave(&out_n1_ports->lock, flags);
        out_n1_port = n1pmap_find(out_n1_ports, id);
        if (!out_n1_port) {
                spin_unlock_irqrestore(&out_n1_ports->lock, flags);
                pdu_destroy(pdu);
                return -1;
        }
        if (out_n1_port->state == N1_PORT_STATE_DEALLOCATED) {
                spin_unlock_irqrestore(&out_n1_ports->lock, flags);
                LOG_DBG("n1_port deallocated...");
                pdu_destroy(pdu);
                return -1;
        }
        atomic_inc(&out_n1_port->pending_ops);
        spin_unlock_irqrestore(&out_n1_ports->lock, flags);

        spin_lock_irqsave(&out_n1_port->lock, flags);
        atomic_inc(&out_n1_port->n_sdus);
        /* Check if it is needed to schedule */
        if (atomic_read(&out_n1_port->n_sdus) > 1 || out_n1_port->state ==
                N1_PORT_STATE_DISABLED) {
                rcu_read_lock();
                ps = container_of(rcu_dereference(instance->base.ps), struct rmt_ps, base);
                if (ps) {
                        /* RMTQMonitorPolicy hook. */
                        if (ps->rmt_q_monitor_policy_tx) {
                                ps->rmt_q_monitor_policy_tx(ps, pdu, out_n1_port);
                        }

                        if (ps->rmt_enqueue_scheduling_policy_tx)
                                ps->rmt_enqueue_scheduling_policy_tx(ps,
                                                                     out_n1_port,
                                                                     pdu);
                }
                rcu_read_unlock();
                spin_unlock_irqrestore(&out_n1_port->lock, flags);
                tasklet_hi_schedule(&instance->egress_tasklet);
                return 0;
        }
        spin_unlock_irqrestore(&out_n1_port->lock, flags);
        return n1_port_write(instance, out_n1_port, pdu);
}
EXPORT_SYMBOL(rmt_send_port_id);

int rmt_send(struct rmt * instance,
             struct pci * pci,
             struct pdu * pdu)
{
        int i;

        if (!instance) {
                LOG_ERR("Bogus RMT passed");
                return -1;
        }
        if (!pdu) {
                LOG_ERR("Bogus PDU passed");
                return -1;
        }

        if (pft_nhop(instance->pft,
                     pci,
                     &(instance->cache.pids),
                     &(instance->cache.count))) {
                LOG_ERR("Cannot get the NHOP for this PDU");

                pdu_destroy(pdu);
                return -1;
        }

        if (instance->cache.count == 0) {
                LOG_WARN("No NHOP for this PDU ...");

                pdu_destroy(pdu);
                return 0;
        }

        /*
         * FIXME:
         *   pdu -> pci-> qos-id | cep_id_t -> connection -> qos-id (former)
         *   address + qos-id (pdu-fwd-t) -> port-id
         */

        for (i = 0; i < instance->cache.count; i++) {
                port_id_t    pid;
                struct pdu * p;

                pid = instance->cache.pids[i];

                if (i == instance->cache.count -1)
                        p = pdu;
                else
                        p = pdu_dup(pdu);

                LOG_DBG("Gonna send PDU to port-id: %d", pid);
                if (rmt_send_port_id(instance, pid, p))
                        LOG_ERR("Failed to send a PDU to port-id %d", pid);
        }

        return 0;
}
EXPORT_SYMBOL(rmt_send);

static struct dup_config_entry * find_dup_config(struct sdup_config * sdup_conf,
						 string_t * n_1_dif_name)
{
	struct dup_config * dup_pos;

	if (!sdup_conf)
		return NULL;

	list_for_each_entry(dup_pos, &sdup_conf->specific_dup_confs, next){
		if (string_cmp(dup_pos->entry->n_1_dif_name, n_1_dif_name) == 0) {
			LOG_DBG("Returning specific SDU Protection config for port over N-1 DIF %s",
					n_1_dif_name);
			return dup_pos->entry;
		}
	}

	LOG_DBG("Returning default SDU Protection config for port over N-1 DIF %s",
			n_1_dif_name);
	return sdup_conf->default_dup_conf;
}

static int __queue_send_add(struct rmt * instance,
                            port_id_t    id,
                            struct ipcp_instance * n1_ipcp)
{
        struct rmt_n1_port * tmp;
        struct rmt_ps *      ps;
        const struct name * n_1_dif_name;
        struct dup_config_entry * dup_config;
        struct dup_config_entry * tmp_dup_config;

        n_1_dif_name = n1_ipcp->ops->dif_name(n1_ipcp->data);
        if (n_1_dif_name) {
        	tmp_dup_config = find_dup_config(instance->sdup_conf,
        				         n_1_dif_name->process_name);
        	if (tmp_dup_config) {
        		LOG_DBG("Found SDU Protection policy configuration, duplicating it");
        		dup_config = dup_config_entry_dup(tmp_dup_config);
        	} else {
        		dup_config = NULL;
        	}
        } else {
        	dup_config = NULL;
        }

        tmp = n1_port_create(id, n1_ipcp, dup_config);
        if (!tmp)
                return -1;

        rcu_read_lock();
        ps = container_of(rcu_dereference(instance->base.ps), struct rmt_ps, base);
        if (ps && ps->rmt_scheduling_create_policy_tx) {
                if (ps->rmt_scheduling_create_policy_tx(ps, tmp)) {
                        LOG_ERR("Problems creating structs for scheduling "
                                "policy");
                        n1_port_destroy(tmp);
                        return -1;
                }
        }
        rcu_read_unlock();

        hash_add(instance->n1_ports->n1_ports, &tmp->hlist, id);
        LOG_DBG("Added send queue to rmt instance %pK for port-id %d",
                instance, id);

        return 0;
}

static int rmt_n1_port_send_add(struct rmt * instance,
                                port_id_t    id,
                                struct ipcp_instance * n1_ipcp)
{
        if (!instance) {
                LOG_ERR("Bogus instance passed");
                return -1;
        }

        if (!is_port_id_ok(id)) {
                LOG_ERR("Wrong port-id %d", id);
                return -1;
        }

        if (!instance->n1_ports) {
                LOG_ERR("Invalid RMT");
                return -1;
        }

        if (n1pmap_find(instance->n1_ports, id)) {
                LOG_ERR("Queue already exists");
                return -1;
        }

        return __queue_send_add(instance, id, n1_ipcp);
}

int rmt_enable_port_id(struct rmt * instance,
                       port_id_t    id)
{
        struct rmt_n1_port * n1_port;

        if (!instance) {
                LOG_ERR("Bogus instance passed");
                return -1;
        }

        if (!is_port_id_ok(id)) {
                LOG_ERR("Wrong port-id %d", id);
                return -1;
        }

        if (!instance->n1_ports) {
                LOG_ERR("Invalid RMT");
                return -1;
        }

        spin_lock(&instance->n1_ports->lock);
        n1_port = n1pmap_find(instance->n1_ports, id);
        if (!n1_port || n1_port->state == N1_PORT_STATE_DEALLOCATED) {
                spin_unlock(&instance->n1_ports->lock);
                LOG_ERR("No queue for this  port-id or already deallocated, %d",
                        id);
                return -1;
        }
        spin_unlock(&instance->n1_ports->lock);

        spin_lock(&n1_port->lock);
        if (n1_port->state != N1_PORT_STATE_DISABLED) {
                spin_unlock(&n1_port->lock);
                LOG_DBG("Nothing to do for port-id %d", id);
                return 0;
        }
        n1_port->state = N1_PORT_STATE_ENABLED;
        if (atomic_read(&n1_port->n_sdus) > 0)
                tasklet_hi_schedule(&instance->egress_tasklet);

        spin_unlock(&n1_port->lock);
        LOG_DBG("Changed state to ENABLED");
        return 0;
}
EXPORT_SYMBOL(rmt_enable_port_id);

int rmt_disable_port_id(struct rmt * instance,
                        port_id_t    id)
{
        struct rmt_n1_port * n1_port;

        if (!instance) {
                LOG_ERR("Bogus instance passed");
                return -1;
        }

        if (!is_port_id_ok(id)) {
                LOG_ERR("Wrong port-id %d", id);
                return -1;
        }

        if (!instance->n1_ports) {
                LOG_ERR("Invalid RMT");
                return -1;
        }

        spin_lock(&instance->n1_ports->lock);
        n1_port = n1pmap_find(instance->n1_ports, id);
        if (!n1_port || n1_port->state == N1_PORT_STATE_DEALLOCATED) {
                spin_unlock(&instance->n1_ports->lock);
                LOG_ERR("No n1_port for port-id or alrady deallocated, %d", id);
                return -1;
        }
        spin_unlock(&instance->n1_ports->lock);

        spin_lock(&n1_port->lock);
        if (n1_port->state == N1_PORT_STATE_DISABLED) {
                spin_unlock(&n1_port->lock);
                LOG_DBG("Nothing to do for port-id %d", id);
                return 0;
        }
        n1_port->state = N1_PORT_STATE_DISABLED;
        spin_unlock(&n1_port->lock);
        LOG_DBG("Changed state to DISABLED");

        return 0;
}
EXPORT_SYMBOL(rmt_disable_port_id);

static int rmt_n1_port_send_delete(struct rmt * instance,
                                 port_id_t    id)
{
        struct rmt_n1_port * n1_port;
        struct rmt_ps *      ps;
        unsigned long        flags;

        if (!instance) {
                LOG_ERR("Bogus instance passed");
                return -1;
        }

        if (!instance->n1_ports) {
                LOG_ERR("Bogus egress instance passed");
                return -1;
        }

        if (!is_port_id_ok(id)) {
                LOG_ERR("Wrong port-id %d", id);
                return -1;
        }

        spin_lock_irqsave(&instance->n1_ports->lock, flags);
        n1_port = n1pmap_find(instance->n1_ports, id);
        if (!n1_port) {
                spin_unlock_irqrestore(&instance->n1_ports->lock, flags);
                LOG_ERR("Queue does not exist");
                return -1;
        }
        n1_port->state = N1_PORT_STATE_DEALLOCATED;

        if (atomic_read(&n1_port->pending_ops) != 0) {
                LOG_DBG("n1_port set to DEALLOCATED but not destroyed yet...");
                spin_unlock_irqrestore(&instance->n1_ports->lock, flags);
                return 0;
        }

        rcu_read_lock();
        ps = container_of(rcu_dereference(instance->base.ps), struct rmt_ps, base);
        if (ps && ps->rmt_scheduling_destroy_policy_tx)
                ps->rmt_scheduling_destroy_policy_tx(ps, n1_port);

        rcu_read_unlock();
        n1_port_destroy(n1_port);
        spin_unlock_irqrestore(&instance->n1_ports->lock, flags);
        return 0;
}

int rmt_n1port_bind(struct rmt * instance,
                    port_id_t    id,
                    struct ipcp_instance * n1_ipcp)
{
        if (rmt_n1_port_send_add(instance, id, n1_ipcp))
                return -1;

        return 0;
}
EXPORT_SYMBOL(rmt_n1port_bind);

int rmt_n1port_unbind(struct rmt * instance,
                      port_id_t    id)
{
        int retval = 0;

        if (rmt_n1_port_send_delete(instance, id))
                retval = -1;

        return retval;
}
EXPORT_SYMBOL(rmt_n1port_unbind);

/* FIXME: This function is only used in testig and they are disabled */
#if 0
static struct pci * sdu_pci_copy(const struct sdu * sdu)
{
        if (!sdu_is_ok(sdu))
                return NULL;

        return pci_create_from(buffer_data_ro(sdu_buffer_ro(sdu)));
}
#endif
#if 0
static int process_mgmt_pdu(struct rmt * rmt,
                            port_id_t    port_id,
                            struct pdu * pdu)
{
        struct buffer * buffer;
        struct sdu *    sdu;

        ASSERT(rmt);
        ASSERT(is_port_id_ok(port_id));
        ASSERT(pdu_is_ok(pdu));

        buffer = pdu_buffer_get_rw(pdu);
        if (!buffer_is_ok(buffer)) {
                LOG_ERR("PDU has no buffer ???");
                return -1;
        }

        sdu = sdu_create_buffer_with(buffer);
        if (!sdu_is_ok(sdu)) {
                LOG_ERR("Cannot create SDU");
                pdu_destroy(pdu);
                return -1;
        }

        pdu_buffer_disown(pdu);
        pdu_destroy(pdu);

        ASSERT(rmt->parent);
        ASSERT(rmt->parent->ops);
        ASSERT(rmt->parent->ops->mgmt_sdu_post);

        return (rmt->parent->ops->mgmt_sdu_post(rmt->parent->data,
                                                port_id,
                                                sdu) ? -1 : 0);
}
#endif
static int process_mgmt_pdu_ni(struct rmt * rmt,
                               port_id_t    port_id,
                               struct pdu * pdu)
{
        struct buffer * buffer;
        struct sdu *    sdu;

        ASSERT(rmt);
        ASSERT(is_port_id_ok(port_id));
        ASSERT(pdu_is_ok(pdu));

        buffer = pdu_buffer_get_rw(pdu);
        if (!buffer_is_ok(buffer)) {
                LOG_ERR("PDU has no buffer ???");
                return -1;
        }

        sdu = sdu_create_buffer_with_ni(buffer);
        if (!sdu_is_ok(sdu)) {
                LOG_ERR("Cannot create SDU");
                pdu_destroy(pdu);
                return -1;
        }

        pdu_buffer_disown(pdu);
        pdu_destroy(pdu);

        ASSERT(rmt->parent);
        ASSERT(rmt->parent->ops);
        ASSERT(rmt->parent->ops->mgmt_sdu_post);

        return (rmt->parent->ops->mgmt_sdu_post(rmt->parent->data,
                                                port_id,
                                                sdu) ? -1 : 0);
}

static int process_dt_pdu(struct rmt * rmt,
                          port_id_t    port_id,
                          struct pdu * pdu)
{
        address_t  dst_addr;
        cep_id_t   c;
        pdu_type_t pdu_type;

        ASSERT(rmt);
        ASSERT(is_port_id_ok(port_id));
        ASSERT(pdu_is_ok(pdu));

        /* (FUTURE) Address and qos-id are the same, do a single match only */

        dst_addr = pci_destination(pdu_pci_get_ro(pdu));
        if (!is_address_ok(dst_addr)) {
                LOG_ERR("PDU has Wrong destination address");
                pdu_destroy(pdu);
                return -1;
        }

        pdu_type = pci_type(pdu_pci_get_ro(pdu));

        if (pdu_type == PDU_TYPE_MGMT) {
                LOG_ERR("MGMT should not be here");
                pdu_destroy(pdu);
                return -1;
        }
        c = pci_cep_destination(pdu_pci_get_ro(pdu));
        if (!is_cep_id_ok(c)) {
                LOG_ERR("Wrong CEP-id in PDU");
                pdu_destroy(pdu);
                return -1;
        }

        if (efcp_container_receive(rmt->efcpc, c, pdu)) {
                LOG_ERR("EFCP container problems");
                return -1;
        }

        LOG_DBG("process_dt_pdu internally finished");
        return 0;
}

int rmt_receive(struct rmt * rmt,
                struct sdu * sdu,
                port_id_t    from)
{
        pdu_type_t       pdu_type;
        struct pci *     pci;
        struct pdu_ser * pdu_ser;
        struct pdu *     pdu;
        address_t        dst_addr;
        qos_id_t         qos_id;
        struct serdes *  serdes;
        struct buffer *  buf;
        struct rmt_n1_port * n1_port;

        if (!sdu_is_ok(sdu)) {
                LOG_ERR("Bogus SDU passed");
                return -1;
        }
        if (!rmt) {
                LOG_ERR("No RMT passed");
                sdu_destroy(sdu);
                return -1;
        }
        if (!is_port_id_ok(from)) {
                LOG_ERR("Wrong port-id %d", from);
                sdu_destroy(sdu);
                return -1;
        }
        n1_port = n1pmap_find(rmt->n1_ports, from);

        buf = sdu_buffer_rw(sdu);
        if (!buf) {
                LOG_DBG("No buffer present");
                sdu_destroy(sdu);
                return -1;
        }

        if (sdu_buffer_disown(sdu)) {
                LOG_DBG("Could not disown SDU");
                sdu_destroy(sdu);
                return -1;
        }

        sdu_destroy(sdu);

        pdu_ser = pdu_ser_create_buffer_with_ni(buf);
        if (!pdu_ser) {
                LOG_DBG("No ser PDU to work with");
                buffer_destroy(buf);
                return -1;
        }

        serdes = rmt->serdes;
        ASSERT(serdes);

        pdu = pdu_deserialize_ni(serdes, pdu_ser,
                                 n1_port->dup_config, n1_port->blkcipher);
        if (!pdu) {
                LOG_ERR("Failed to deserialize PDU!");
                pdu_ser_destroy(pdu_ser);
                return -1;
        }

        pci = pdu_pci_get_rw(pdu);
        if (!pci) {
                LOG_ERR("No PCI to work with, dropping SDU!");
                pdu_destroy(pdu);
                return -1;
        }

        ASSERT(pdu_is_ok(pdu));

        pdu_type = pci_type(pci);
        dst_addr = pci_destination(pci);
        qos_id   = pci_qos_id(pci);
        if (!pdu_type_is_ok(pdu_type) ||
            !is_address_ok(dst_addr)  ||
            !is_qos_id_ok(qos_id)) {
            LOG_ERR("Wrong PDU type, dst address or qos_id,"
                    " dropping SDU! %u, %u, %u",
                    pdu_type, dst_addr, qos_id);
                pdu_destroy(pdu);
                return -1;
        }

        /* pdu is not for me */
        if (rmt->address != dst_addr) {
                if (!dst_addr) {
                        return process_mgmt_pdu_ni(rmt, from, pdu);
                } else {
                        /* Forward PDU */
                        /*NOTE: we could reuse the serialized pdu when
                         * forwarding */
                        return rmt_send(rmt,
                                        pci,
                                        pdu);
                }
        } else {
                /* pdu is for me */
                switch (pdu_type) {
                case PDU_TYPE_MGMT:
                        return process_mgmt_pdu_ni(rmt, from, pdu);

                case PDU_TYPE_CACK:
                case PDU_TYPE_SACK:
                case PDU_TYPE_NACK:
                case PDU_TYPE_FC:
                case PDU_TYPE_ACK:
                case PDU_TYPE_ACK_AND_FC:
                case PDU_TYPE_DT:
                /*
                 * (FUTURE)
                 *
                 * enqueue PDU in pdus_dt[dest-addr, qos-id]
                 * don't process it now ...
                 */
                        return process_dt_pdu(rmt, from, pdu);

               default:
                        LOG_ERR("Unknown PDU type %d", pdu_type);
                        pdu_destroy(pdu);
                        return -1;
                }
       }
}
EXPORT_SYMBOL(rmt_receive);

struct rmt * rmt_create(struct ipcp_instance *  parent,
                        struct kfa *            kfa,
                        struct efcp_container * efcpc)
{
        struct rmt * tmp;

        if (!parent || !kfa || !efcpc) {
                LOG_ERR("Bogus input parameters");
                return NULL;
        }

        tmp = rkzalloc(sizeof(*tmp), GFP_KERNEL);
        if (!tmp)
                return NULL;

        tmp->address   = address_bad();
        tmp->parent    = parent;
        tmp->kfa       = kfa;
        tmp->efcpc     = efcpc;
        tmp->sdup_conf = NULL;
        tmp->pft       = pft_create();
        if (!tmp->pft)
                goto fail;

        tmp->n1_ports = n1pmap_create();
        if (!tmp->n1_ports || pft_cache_init(&tmp->cache))
                goto fail;

        tasklet_init(&tmp->egress_tasklet,
                     send_worker,
                     (unsigned long) tmp);

        /* Try to select the default policy set factory. */
        rina_component_init(&tmp->base);
        if (rmt_select_policy_set(tmp, "", RINA_PS_DEFAULT_NAME)) {
                goto fail;
        }

        LOG_DBG("Instance %pK initialized successfully", tmp);
        return tmp;
fail:
        rmt_destroy(tmp);
        return NULL;
}
EXPORT_SYMBOL(rmt_create);

/* FIXME: To be rearranged */
static bool is_rmt_pft_ok(struct rmt * instance)
{ return (instance && instance->pft) ? true : false; }

int rmt_pft_add(struct rmt *       instance,
		struct modpdufwd_entry * entry)
{
        return is_rmt_pft_ok(instance) ? pft_add(instance->pft,
						 entry) : -1;
}
EXPORT_SYMBOL(rmt_pft_add);

int rmt_pft_remove(struct rmt *       instance,
		   struct modpdufwd_entry *entry)
{
        return is_rmt_pft_ok(instance) ? pft_remove(instance->pft,
						    entry) : -1;
}
EXPORT_SYMBOL(rmt_pft_remove);

int rmt_pft_dump(struct rmt *       instance,
                 struct list_head * entries)
{
        return is_rmt_pft_ok(instance) ? pft_dump(instance->pft,
                                                  entries) : -1;
}
EXPORT_SYMBOL(rmt_pft_dump);

int rmt_pft_flush(struct rmt * instance)
{ return is_rmt_pft_ok(instance) ? pft_flush(instance->pft) : -1; }
EXPORT_SYMBOL(rmt_pft_flush);

int rmt_ps_publish(struct ps_factory * factory)
{
        if (factory == NULL) {
                LOG_ERR("%s: NULL factory", __func__);
                return -1;
        }

        return ps_publish(&policy_sets, factory);
}
EXPORT_SYMBOL(rmt_ps_publish);

int rmt_ps_unpublish(const char * name)
{ return ps_unpublish(&policy_sets, name); }
EXPORT_SYMBOL(rmt_ps_unpublish);

int rmt_enable_encryption(struct rmt *    instance,
			  bool 	    	  enable_encryption,
			  bool      	  enable_decryption,
			  struct buffer * encrypt_key,
			  port_id_t 	  port_id)
{
	struct rmt_n1_port * rmt_port;
	unsigned long        flags;
	char * key;
	ssize_t key_length;

	if (!instance) {
		LOG_ERR("Bogus RMT instance passed");
		return -1;
	}

	if (!encrypt_key) {
		LOG_ERR("Bogus encryption key passed");
		return -1;
	}

	if (!enable_decryption && !enable_encryption) {
		LOG_ERR("Neither encryption nor decryption is being enabled");
		return -1;
	}

	rmt_port = n1pmap_find(instance->n1_ports, port_id);
	if (!rmt_port) {
		LOG_ERR("Could not find N-1 port %d", port_id);
		return -1;
	}

	if (!rmt_port->dup_config) {
		LOG_ERR("SDU Protection for N-1 port %d is NULL", port_id);
		return -1;
	}

	if (!rmt_port->dup_config->encryption_policy) {
		LOG_ERR("Encryption policy for N-1 port %d is NULL", port_id);
		return -1;
	}

	if (!rmt_port->blkcipher) {
		LOG_ERR("Block cipher is not set for N-1 port %d", port_id);
		return -1;
	}

	spin_lock_irqsave(&rmt_port->lock, flags);
	if (!rmt_port->dup_config->enable_decryption &&
			!rmt_port->dup_config->enable_encryption) {
		key_length = buffer_length(encrypt_key);
		key = rkmalloc(key_length, GFP_KERNEL);
		memcpy(key, buffer_data_ro(encrypt_key), key_length);

		/* Need to set key. FIXME: Move this to policy specific code */
		if (crypto_blkcipher_setkey(rmt_port->blkcipher,
					    key, key_length)) {
			LOG_ERR("Could not set encryption key for N-1 port %d", port_id);
			spin_unlock_irqrestore(&rmt_port->lock, flags);
			return -1;
		}
	}

	rmt_port->dup_config->key = encrypt_key;
	if (!rmt_port->dup_config->enable_decryption) {
		rmt_port->dup_config->enable_decryption = enable_decryption;
	}
	if (!rmt_port->dup_config->enable_encryption) {
		rmt_port->dup_config->enable_encryption = enable_encryption;
	}
	LOG_DBG("Encryption enabled state: %d", enable_encryption);
	LOG_DBG("Decryption enabled state: %d", enable_decryption);
	spin_unlock_irqrestore(&rmt_port->lock, flags);

	return 0;
}
EXPORT_SYMBOL(rmt_enable_encryption);<|MERGE_RESOLUTION|>--- conflicted
+++ resolved
@@ -44,15 +44,10 @@
 #include "serdes.h"
 #include "pdu-ser.h"
 #include "rmt-ps.h"
-<<<<<<< HEAD
 #include "policies.h"
 #include "rds/rstr.h"
 #include "ipcp-instances.h"
 #include "ipcp-utils.h"
-=======
-#include "ipcp-utils.h"
-#include "policies.h"
->>>>>>> 22bddf31
 
 #define rmap_hash(T, K) hash_min(K, HASH_BITS(T))
 #define MAX_PDUS_SENT_PER_CYCLE 10
@@ -535,7 +530,6 @@
 }
 EXPORT_SYMBOL(rmt_dt_cons_set);
 
-<<<<<<< HEAD
 static int extract_policy_parameters(struct dup_config_entry * entry)
 {
 	struct policy * policy;
@@ -639,7 +633,7 @@
         return 0;
 }
 EXPORT_SYMBOL(rmt_sdup_config_set);
-=======
+
 int rmt_config_set(struct rmt *        instance,
                    struct rmt_config * rmt_config)
 {
@@ -678,7 +672,6 @@
         return 0;
 }
 EXPORT_SYMBOL(rmt_config_set);
->>>>>>> 22bddf31
 
 static int n1_port_write(struct rmt *         rmt,
                          struct rmt_n1_port * n1_port,
