/*
 * RMT (Relaying and Multiplexing Task)
 *
 *    Francesco Salvestrini <f.salvestrini@nextworks.it>
 *    Miquel Tarzan         <miquel.tarzan@i2cat.net>
 *
 * This program is free software; you can redistribute it and/or modify
 * it under the terms of the GNU General Public License as published by
 * the Free Software Foundation; either version 2 of the License, or
 * (at your option) any later version.
 *
 * This program is distributed in the hope that it will be useful,
 * but WITHOUT ANY WARRANTY; without even the implied warranty of
 * MERCHANTABILITY or FITNESS FOR A PARTICULAR PURPOSE.  See the
 * GNU General Public License for more details.
 *
 * You should have received a copy of the GNU General Public License
 * along with this program; if not, write to the Free Software
 * Foundation, Inc., 675 Mass Ave, Cambridge, MA 02139, USA.
 */

#include <linux/export.h>
#include <linux/types.h>
#include <linux/hashtable.h>
#include <linux/list.h>
#include <linux/kernel.h>
#include <linux/sched.h>
#include <linux/wait.h>

#define RINA_PREFIX "rmt"

#include "logs.h"
#include "utils.h"
#include "debug.h"
#include "du.h"
#include "rmt.h"
#include "pft.h"
#include "efcp-utils.h"
#include "serdes.h"

#define rmap_hash(T, K) hash_min(K, HASH_BITS(T))

struct rmt_queue {
        struct rfifo *    queue;
        port_id_t         port_id;
        struct hlist_node hlist;
};

static struct rmt_queue * queue_create(port_id_t id)
{
        struct rmt_queue * tmp;

        ASSERT(is_port_id_ok(id));

        tmp = rkzalloc(sizeof(*tmp), GFP_KERNEL);
        if (!tmp)
                return NULL;

        tmp->queue = rfifo_create();
        if (!tmp->queue) {
                rkfree(tmp);
                return NULL;
        }

        INIT_HLIST_NODE(&tmp->hlist);

        tmp->port_id = id;

        LOG_DBG("Queue %pK created successfully (port-id = %d)", tmp, id);

        return tmp;
}

static int queue_destroy(struct rmt_queue * q)
{
        ASSERT(q);
        ASSERT(q->queue);

        LOG_DBG("Destroying queue %pK (port-id = %d)", q, q->port_id);

        hash_del(&q->hlist);

        if (q->queue) rfifo_destroy(q->queue, (void (*)(void *)) pdu_destroy);
        rkfree(q);

        return 0;
}

struct rmt_qmap {
        spinlock_t lock; /* FIXME: Has to be moved in the pipelines */

        DECLARE_HASHTABLE(queues, 7);
};

static struct rmt_qmap * qmap_create(void)
{
        struct rmt_qmap * tmp;

        tmp = rkzalloc(sizeof(*tmp), GFP_KERNEL);
        if (!tmp)
                return NULL;

        hash_init(tmp->queues);
        spin_lock_init(&tmp->lock);

        return tmp;
}

static int qmap_destroy(struct rmt_qmap * m, struct kfa * kfa)
{
        struct rmt_queue *  entry;
        struct hlist_node * tmp;
        int                 bucket;

        ASSERT(m);

        hash_for_each_safe(m->queues, bucket, tmp, entry, hlist) {
                ASSERT(entry);

                kfa_flow_rmt_unbind(kfa, entry->port_id);
                if (queue_destroy(entry)) {
                        LOG_ERR("Could not destroy entry %pK", entry);
                        return -1;
                }
        }

        rkfree(m);

        return 0;
}

static struct rmt_queue * qmap_find(struct rmt_qmap * m,
                                    port_id_t         id)
{
        struct rmt_queue *        entry;
        const struct hlist_head * head;

        ASSERT(m);

        if (!is_port_id_ok(id))
                return NULL;

        head = &m->queues[rmap_hash(m->queues, id)];
        hlist_for_each_entry(entry, head, hlist) {
                if (entry->port_id == id)
                        return entry;
        }

        return NULL;
}

struct pft_cache {
        port_id_t * pids;  /* Array of port_id_t */
        size_t      count; /* Entries in the pids array */
};

static int pft_cache_init(struct pft_cache * c)
{
        ASSERT(c);

        c->pids  = NULL;
        c->count = 0;

        LOG_DBG("PFT cache %pK initialized", c);

        return 0;
}

static int pft_cache_fini(struct pft_cache * c)
{
        ASSERT(c);

        if (c->count) {
                ASSERT(c->pids);
                rkfree(c->pids);
        } else {
                ASSERT(!c->pids);
        }

        LOG_DBG("PFT cache %pK destroyed", c);

        return 0;
}

struct rmt {
        address_t               address;
        struct ipcp_instance *  parent;
        struct pft *            pft;
        struct kfa *            kfa;
        struct efcp_container * efcpc;

        struct {
                struct workqueue_struct * wq;
                struct rmt_qmap *         queues;
                struct pft_cache          cache;
        } ingress;

        struct {
                struct workqueue_struct * wq;
                struct rmt_qmap *         queues;
                struct pft_cache          cache;
        } egress;
};

#define MAX_NAME_SIZE 128

static const char * create_name(const char *       prefix,
                                const struct rmt * instance)
{
        static char name[MAX_NAME_SIZE];

        ASSERT(prefix);
        ASSERT(instance);

        if (snprintf(name, sizeof(name),
                     RINA_PREFIX "-%s-%pK", prefix, instance) >=
            sizeof(name))
                return NULL;

        return name;
}

struct rmt * rmt_create(struct ipcp_instance *  parent,
                        struct kfa *            kfa,
                        struct efcp_container * efcpc)
{
        struct rmt * tmp;
        const char * name;

        if (!parent || !kfa || !efcpc) {
                LOG_ERR("Bogus input parameters");
                return NULL;
        }

        tmp = rkzalloc(sizeof(*tmp), GFP_KERNEL);
        if (!tmp)
                return NULL;

        tmp->address = address_bad();
        tmp->parent  = parent;
        tmp->kfa     = kfa;
        tmp->efcpc   = efcpc;
        tmp->pft     = pft_create();
        if (!tmp->pft) {
                rmt_destroy(tmp);
                return NULL;
        }

        /* Egress */
        name = create_name("egress-wq", tmp);
        if (!name) {
                rmt_destroy(tmp);
                return NULL;
        }
        tmp->egress.wq = rwq_create(name);
        if (!tmp->egress.wq) {
                rmt_destroy(tmp);
                return NULL;
        }
        tmp->egress.queues = qmap_create();
        if (!tmp->egress.queues) {
                rmt_destroy(tmp);
                return NULL;
        }
        if (pft_cache_init(&tmp->egress.cache)) {
                rmt_destroy(tmp);
                return NULL;
        }

        /* Ingress */
        name = create_name("ingress-wq", tmp);
        if (!name) {
                rmt_destroy(tmp);
                return NULL;
        }
        tmp->ingress.wq = rwq_create(name);
        if (!tmp->ingress.wq) {
                rmt_destroy(tmp);
                return NULL;
        }
        tmp->ingress.queues = qmap_create();
        if (!tmp->ingress.queues) {
                rmt_destroy(tmp);
                return NULL;
        }
        if (pft_cache_init(&tmp->ingress.cache)) {
                rmt_destroy(tmp);
                return NULL;
        }

        LOG_DBG("Instance %pK initialized successfully", tmp);

        return tmp;
}
EXPORT_SYMBOL(rmt_create);

int rmt_destroy(struct rmt * instance)
{
        if (!instance) {
                LOG_ERR("Bogus instance passed, bailing out");
                return -1;
        }

        if (instance->ingress.wq)     rwq_destroy(instance->ingress.wq);
        if (instance->ingress.queues) qmap_destroy(instance->ingress.queues,
                                                   instance->kfa);
        pft_cache_fini(&instance->ingress.cache);

        if (instance->egress.wq)      rwq_destroy(instance->egress.wq);
        if (instance->egress.queues)  qmap_destroy(instance->egress.queues,
                                                   instance->kfa);
        pft_cache_fini(&instance->egress.cache);

        if (instance->pft)            pft_destroy(instance->pft);

        rkfree(instance);

        LOG_DBG("Instance %pK finalized successfully", instance);

        return 0;
}
EXPORT_SYMBOL(rmt_destroy);

int rmt_address_set(struct rmt * instance,
                    address_t    address)
{
        if (!instance) {
                LOG_ERR("Bogus instance passed");
                return -1;
        }

        if (is_address_ok(instance->address)) {
                LOG_ERR("The RMT is already configured");
                return -1;
        }

        instance->address = address;

        return 0;
}
EXPORT_SYMBOL(rmt_address_set);

static int send_worker(void * o)
{
        struct rmt *        tmp;
        struct rmt_queue *  entry;
        struct hlist_node * ntmp;
        int                 bucket;

        LOG_DBG("Send worker called");

        tmp = (struct rmt *) o;
        if (!tmp) {
                LOG_ERR("No instance passed to send worker !!!");
                return -1;
        }

        spin_lock(&tmp->egress.queues->lock);
        hash_for_each_safe(tmp->egress.queues->queues,
                           bucket,
                           ntmp,
                           entry,
                           hlist) {
                struct sdu *     sdu;
                struct pdu *     pdu;
                struct pdu_ser * pdu_ser;
                port_id_t        port_id;

                ASSERT(entry);

                pdu = (struct pdu *) rfifo_pop(entry->queue);

                /* FIXME: Shouldn't we ASSERT() here ? */
                if (!pdu) {
                        LOG_DBG("No PDU to work in this queue ...");
                        continue;
                }

                port_id = entry->port_id;
                spin_unlock(&tmp->egress.queues->lock);

                ASSERT(pdu);

                pdu_ser = serdes_pdu_ser(pdu);
                if (!pdu_ser) {
                        LOG_ERR("Error creating serialized PDU");
                        spin_lock(&tmp->egress.queues->lock);
                        pdu_destroy(pdu);
                        continue;
                }

                sdu = sdu_create_buffer_with(serdes_pdu_buffer(pdu_ser));
                if (!sdu) {
                        LOG_ERR("Error creating SDU from serialized PDU, "
                                "dropping PDU!");
                        spin_lock(&tmp->egress.queues->lock);
                        serdes_pdu_destroy(pdu_ser);
                        continue;
                }

                LOG_DBG("Gonna send SDU to port-id %d", port_id);
                if (kfa_flow_sdu_write(tmp->kfa, port_id, sdu)) {
                        LOG_ERR("Couldn't write SDU to KFA");
                        spin_lock(&tmp->egress.queues->lock);
                        continue; /* Useless for the moment */
                }

                spin_lock(&tmp->egress.queues->lock);
        }
        spin_unlock(&tmp->egress.queues->lock);

        return 0;
}

int rmt_send_port_id(struct rmt * instance,
                     port_id_t    id,
                     struct pdu * pdu)
{
        struct rwq_work_item * item;
        struct rmt_queue *     s_queue;

        if (!pdu_is_ok(pdu)) {
                LOG_ERR("Bogus PDU passed");
                return -1;
        }
        if (!instance) {
                LOG_ERR("Bogus RMT passed");

                pdu_destroy(pdu);
                return -1;
        }
        if (!instance->egress.queues) {
                LOG_ERR("No queues to push into");

                pdu_destroy(pdu);
                return -1;
        }

        /* Is this _ni() call really necessary ??? */
        item = rwq_work_create_ni(send_worker, instance);
        if (!item) {
                LOG_ERR("Cannot send PDU to port-id %d", id);

                pdu_destroy(pdu);
                return -1;
        }

        spin_lock(&instance->egress.queues->lock);
        s_queue = qmap_find(instance->egress.queues, id);
        if (!s_queue) {
                spin_unlock(&instance->egress.queues->lock);

                pdu_destroy(pdu);
                return -1;
        }

        if (rfifo_push_ni(s_queue->queue, pdu)) {
                spin_unlock(&instance->egress.queues->lock);

                pdu_destroy(pdu);
                return -1;
        }
        spin_unlock(&instance->egress.queues->lock);

        ASSERT(instance->egress.wq);
        if (rwq_work_post(instance->egress.wq, item)) {
                LOG_ERR("Cannot post work (PDU) to egress work-queue");

                spin_lock(&instance->egress.queues->lock);
                s_queue = qmap_find(instance->egress.queues, id);
                if (s_queue) {
                        struct pdu * tmp;

                        tmp = rfifo_pop(s_queue->queue);
                        if (tmp)
                                pdu_destroy(tmp);
                }
                spin_unlock(&instance->egress.queues->lock);

                return -1;
        }

        return 0;
}
EXPORT_SYMBOL(rmt_send_port_id);

int rmt_send(struct rmt * instance,
             address_t    address,
             qos_id_t     qos_id,
             struct pdu * pdu)
{
        int i;

        if (!instance) {
                LOG_ERR("Bogus RMT passed");
                return -1;
        }
        if (!pdu) {
                LOG_ERR("Bogus PDU passed");
                return -1;
        }

        if (pft_nhop(instance->pft,
                     address,
                     qos_id,
                     &(instance->egress.cache.pids),
                     &(instance->egress.cache.count))) {
                LOG_ERR("Cannot get the NHOP for this PDU");

                pdu_destroy(pdu);
                return -1;
        }

        if (instance->egress.cache.count == 0) {
                LOG_WARN("No NHOP for this PDU ...");

                pdu_destroy(pdu);
                return 0;
        }

        /*
         * FIXME:
         *   pdu -> pci-> qos-id | cep_id_t -> connection -> qos-id (former)
         *   address + qos-id (pdu-fwd-t) -> port-id
         */

        for (i = 0; i < instance->egress.cache.count; i++) {
                port_id_t    pid;
                struct pdu * p;

                pid = instance->egress.cache.pids[i];

                if (instance->egress.cache.count > 1)
                        p = pdu_dup(pdu);
                else
                        p = pdu;

                LOG_DBG("Gonna send PDU to port-id: %d", pid);
                if (rmt_send_port_id(instance, pid, p))
                        LOG_ERR("Failed to send a PDU to port-id %d", pid);
        }

        return 0;
}
EXPORT_SYMBOL(rmt_send);

static int __queue_send_add(struct rmt * instance,
                            port_id_t    id)
{
        struct rmt_queue * tmp;

        tmp = queue_create(id);
        if (!tmp)
                return -1;

        hash_add(instance->egress.queues->queues, &tmp->hlist, id);

        LOG_DBG("Added send queue to rmt instance %pK for port-id %d",
                instance, id);

        return 0;
}

static int rmt_queue_send_add(struct rmt * instance,
                              port_id_t    id)
{
        if (!instance) {
                LOG_ERR("Bogus instance passed");
                return -1;
        }

        if (!is_port_id_ok(id)) {
                LOG_ERR("Wrong port-id %d", id);
                return -1;
        }

        if (!instance->egress.queues) {
                LOG_ERR("Invalid RMT");
                return -1;
        }

        if (qmap_find(instance->egress.queues, id)) {
                LOG_ERR("Queue already exists");
                return -1;
        }

        return __queue_send_add(instance, id);
}

static int rmt_queue_send_delete(struct rmt * instance,
                                 port_id_t    id)
{
        struct rmt_queue * q;

        if (!instance) {
                LOG_ERR("Bogus instance passed");
                return -1;
        }

        if (!instance->egress.queues) {
                LOG_ERR("Bogus egress instance passed");
                return -1;
        }

        if (!is_port_id_ok(id)) {
                LOG_ERR("Wrong port-id %d", id);
                return -1;
        }

        q = qmap_find(instance->egress.queues, id);
        if (!q) {
                LOG_ERR("Queue does not exist");
                return -1;
        }

        return queue_destroy(q);
}

static int __queue_recv_add(struct rmt * instance,
                            port_id_t    id)
{
        struct rmt_queue * tmp;

        tmp = queue_create(id);
        if (!tmp)
                return -1;

        hash_add(instance->ingress.queues->queues, &tmp->hlist, id);

        LOG_DBG("Added receive queue to rmt instance %pK for port-id %d",
                instance, id);

        return 0;
}

static int rmt_queue_recv_add(struct rmt * instance,
                              port_id_t    id)
{
        if (!instance) {
                LOG_ERR("Bogus instance passed");
                return -1;
        }

        if (!is_port_id_ok(id)) {
                LOG_ERR("Wrong port-id %d", id);
                return -1;
        }

        if (!instance->ingress.queues) {
                LOG_ERR("Invalid RMT");
                return -1;
        }

        if (qmap_find(instance->ingress.queues, id)) {
                LOG_ERR("Queue already exists");
                return -1;
        }

        return __queue_recv_add(instance, id);
}

static int rmt_queue_recv_delete(struct rmt * instance,
                                 port_id_t    id)
{
        struct rmt_queue * q;

        if (!instance) {
                LOG_ERR("Bogus instance passed");
                return -1;
        }

        if (!instance->egress.queues) {
                LOG_ERR("Bogus egress instance passed");
                return -1;
        }

        if (!is_port_id_ok(id)) {
                LOG_ERR("Wrong port-id %d", id);
                return -1;
        }

        q = qmap_find(instance->ingress.queues, id);
        if (!q) {
                LOG_ERR("Queue does not exist");
                return -1;
        }

        return queue_destroy(q);
}

int rmt_n1port_bind(struct rmt * instance,
                    port_id_t    id)
{
        if (rmt_queue_send_add(instance, id))
                return -1;

        if (rmt_queue_recv_add(instance, id)){
                rmt_queue_send_delete(instance, id);
                return -1;
        }

        return 0;
}
EXPORT_SYMBOL(rmt_n1port_bind);

int rmt_n1port_unbind(struct rmt * instance,
                      port_id_t    id)
{
        int retval = 0;

        if (rmt_queue_send_delete(instance, id))
                retval = -1;

        if (rmt_queue_recv_delete(instance, id))
                retval = -1;

        return retval;
}
EXPORT_SYMBOL(rmt_n1port_unbind);

<<<<<<< HEAD
/* FIXME: To be removed */
=======
/* FIXME: This function is only used in testig and they are disabled */
>>>>>>> bc312106
#if 0
static struct pci * sdu_pci_copy(const struct sdu * sdu)
{
        if (!sdu_is_ok(sdu))
                return NULL;

        return pci_create_from(buffer_data_ro(sdu_buffer_ro(sdu)));
}
#endif

static int process_mgmt_pdu(struct rmt * rmt,
                            port_id_t    port_id,
                            struct pdu * pdu)
{
        struct buffer * buffer;
        struct sdu *    sdu;

        ASSERT(rmt);
        ASSERT(is_port_id_ok(port_id));
<<<<<<< HEAD
        ASSERT(pdu_is_ok(pdu));
=======
        ASSERT(pdu);
>>>>>>> bc312106

        buffer = pdu_buffer_get_rw(pdu);
        if (!buffer_is_ok(buffer)) {
                LOG_ERR("PDU has no buffer ???");
                return -1;
        }

        sdu = sdu_create_buffer_with(buffer);
        if (!sdu_is_ok(sdu)) {
                LOG_ERR("Cannot create SDU");
                pdu_destroy(pdu);
                return -1;
        }

        pdu_buffer_disown(pdu);
        pdu_destroy(pdu);

        ASSERT(rmt->parent);
        ASSERT(rmt->parent->ops);
        ASSERT(rmt->parent->ops->mgmt_sdu_post);
        
        return (rmt->parent->ops->mgmt_sdu_post(rmt->parent->data,
                                                port_id,
                                                sdu) ? -1 : 0);
}

<<<<<<< HEAD
/* FIXME: This function is a mess, we have to rearrange ASAP */
static int process_dt_sdu(struct rmt *       rmt,
                          port_id_t          port_id,
                          struct pdu *       pdu)
{
        address_t    dest_addr;

        ASSERT(rmt);
        ASSERT(is_port_id_ok(port_id));
        ASSERT(pdu_is_ok(pdu));

        /* (FUTURE) Address and qos-id are the same, do a single match only */
=======
static int process_dt_pdu(struct rmt * rmt,
                          port_id_t    port_id,
                          struct pdu * pdu)
{
        address_t    dst_addr;
        cep_id_t c;
        pdu_type_t pdu_type;

        ASSERT(pdu_is_ok(pdu));

        dst_addr = pci_destination(pdu_pci_get_ro(pdu));
        if (!is_address_ok(dst_addr)) {
                LOG_ERR("PDU has Wrong destination address");
                pdu_destroy(pdu);
                return -1;
        }

        pdu_type = pci_type(pdu_pci_get_ro(pdu));
        if (pdu_type == PDU_TYPE_MGMT) {
                LOG_ERR("MGMT should not be here");
                pdu_destroy(pdu);
                return -1;
        }
        c = pci_cep_destination(pdu_pci_get_ro(pdu));
        if (!is_cep_id_ok(c)) {
                LOG_ERR("Wrong CEP-id in PDU");
                pdu_destroy(pdu);
                return -1;
        }
                      
        if (efcp_container_receive(rmt->efcpc, c, pdu)) {
                LOG_ERR("EFCP container problems");
                return -1;
        }

        return 0;
}
>>>>>>> bc312106

static int forward_pdu(struct rmt * rmt,
                       port_id_t    port_id,
                       address_t    dst_addr,
                       qos_id_t     qos_id,
                       struct sdu * sdu)
{
        int      i;
        
        if (!is_address_ok(dst_addr)) {
                LOG_ERR("PDU has Wrong destination address");
<<<<<<< HEAD
                pdu_destroy(pdu);
=======
                sdu_destroy(sdu);
>>>>>>> bc312106
                return -1;
        }

        if (!is_qos_id_ok(qos_id)) {
                LOG_ERR("QOS id is wrong...");
                sdu_destroy(sdu);
                return -1;
        }

<<<<<<< HEAD
                qos_id = pci_qos_id(pdu_pci_get_ro(pdu));
                if (pft_nhop(rmt->pft,
                             dest_addr,
                             qos_id,
                             &(rmt->ingress.cache.pids),
                             &(rmt->ingress.cache.count))) {
                        LOG_ERR("Cannot get NHOP");
                        pdu_destroy(pdu);
                        return -1;
                }
=======
        ASSERT(rmt->address != dst_addr);
>>>>>>> bc312106

        if (pft_nhop(rmt->pft,
                     dst_addr,
                     qos_id,
                     &(rmt->ingress.cache.pids),
                     &(rmt->ingress.cache.count))) {
                     LOG_ERR("Cannot get NHOP");
                sdu_destroy(sdu);
                return -1;
        }

<<<<<<< HEAD
                        /* 
                         * Extra copy here instead of 
                         * two extra copies because of 
                         * late deserializing
                         */
                        tmp = sdu_create_pdu_with(pdu_dup(pdu));
=======
        if (rmt->ingress.cache.count > 0) {
                for (i = 1; i < rmt->ingress.cache.count; i++) {
                        struct sdu * tmp;
                                
                        tmp = sdu_dup(sdu);
>>>>>>> bc312106
                        if (!tmp)
                                continue;

                        if (kfa_flow_sdu_write(rmt->kfa,
                                               rmt->ingress.cache.pids[i],
                                               tmp))
                                LOG_ERR("Cannot write SDU to KFA port-id %d",
                                        rmt->ingress.cache.pids[i]);
                }

                if (kfa_flow_sdu_write(rmt->kfa,
                                    rmt->ingress.cache.pids[0],
                                    sdu))
                        LOG_ERR("Cannot write SDU to KFA port-id %d",
                                rmt->ingress.cache.pids[0]);
        } else {
<<<<<<< HEAD
                cep_id_t c;

                c = pci_cep_destination(pdu_pci_get_ro(pdu));
                if (!is_cep_id_ok(c)) {
                        LOG_ERR("Wrong CEP-id in PDU");
                        pdu_destroy(pdu);
                        return -1;
                }

                if (efcp_container_receive(rmt->efcpc, c, pdu)) {
                        LOG_ERR("EFCP container problems");
                        return -1;
                }
=======
                LOG_DBG("Could not forward PDU");
                sdu_destroy(sdu);
>>>>>>> bc312106
        }

        return 0;
}

static int receive_worker(void * o)
{
        struct rmt *        tmp;
        struct rmt_queue *  entry;
        int                 bucket;
        struct hlist_node * ntmp;

        LOG_DBG("Receive worker called");

        tmp = (struct rmt *) o;
        if (!tmp) {
                LOG_ERR("No instance passed to receive worker !!!");
                return -1;
        }

        spin_lock(&tmp->ingress.queues->lock);
        hash_for_each_safe(tmp->ingress.queues->queues,
                           bucket,
                           ntmp,
                           entry,
                           hlist) {
<<<<<<< HEAD
                /* struct sdu * sdu; */
                port_id_t          port_id;
                pdu_type_t         pdu_type;
                const struct pci * pci;
                struct pdu_ser *   pdu_ser;
                struct pdu *       pdu;
=======
                struct sdu * sdu;
                struct pdu * pdu;
                port_id_t    port_id;
                pdu_type_t   pdu_type;
                address_t    dst_addr;
                qos_id_t     qos_id;
>>>>>>> bc312106

                ASSERT(entry);

                pdu_ser = (struct pdu_ser *) rfifo_pop(entry->queue);
                ASSERT(pdu_ser);

                ASSERT(sdu_is_ok(sdu));

                port_id = entry->port_id;
                spin_unlock(&tmp->ingress.queues->lock);

<<<<<<< HEAD
                pdu = serdes_pdu_deser(pdu_ser);
                if (!pdu) {
                        LOG_ERR("Failed to deserialize PDU!");
                        serdes_pdu_destroy(pdu_ser);
                        spin_lock(&tmp->ingress.queues->lock);
                        continue;
                }

                pci =  pdu_pci_get_ro(pdu);
                if (!pci) {
                        LOG_ERR("No PCI to work with, dropping SDU!");
                        pdu_destroy(pdu);
=======
                pdu = pdu_create_from(sdu);
                if (!pdu) {
                        LOG_ERR("Cannot get PDU from SDU");
                        sdu_destroy(sdu);
>>>>>>> bc312106
                        spin_lock(&tmp->ingress.queues->lock);
                        continue;
                }

<<<<<<< HEAD
                pdu_type = pci_type(pci);
                if (!pdu_type_is_ok(pdu_type)) {
                        LOG_ERR("Wrong PDU type, dropping SDU!");
=======
                if (!pdu_is_ok(pdu)) {
                        LOG_ERR("Bad PDU from SDU, cannot process");
                        sdu_destroy(sdu);
>>>>>>> bc312106
                        pdu_destroy(pdu);
                        spin_lock(&tmp->ingress.queues->lock);
                        continue;
                }
<<<<<<< HEAD
                LOG_DBG("PDU type: %d", pdu_type);

                /* (FUTURE) PDU ownership is going to be passed on */

                switch (pdu_type) {
                case PDU_TYPE_MGMT:
                        process_mgmt_sdu(tmp, port_id, pdu);
                        break;

                case PDU_TYPE_EFCP:
                case PDU_TYPE_CC:
                case PDU_TYPE_SACK:
                case PDU_TYPE_NACK:
                case PDU_TYPE_FC:
                case PDU_TYPE_ACK:
                case PDU_TYPE_ACK_AND_FC:
                case PDU_TYPE_DT:
                        /*
                         * (FUTURE)
                         *
                         * enqueue PDU in pdus_dt[dest-addr, qos-id]
                         * don't process it now ...
                         */
                        process_dt_sdu(tmp, port_id, pdu);
                        LOG_DBG("Finishing process_dt_sdu");
                        break;

                default:
                        LOG_ERR("Unknown PDU type %d", pdu_type);
                        pdu_destroy(pdu);
                        break;
=======

                ASSERT(pdu_is_ok(pdu));

                pdu_type = pci_type(pdu_pci_get_ro(pdu));
                dst_addr = pci_destination(pdu_pci_get_ro(pdu));
                qos_id   = pci_qos_id(pdu_pci_get_ro(pdu));
                if (!pdu_type_is_ok(pdu_type) ||
                    !is_address_ok(dst_addr)  ||
                    !is_qos_id_ok(qos_id)) {
                        LOG_ERR("Wrong PDU type, dst address or qos_id,"
                                " dropping SDU!");
                        sdu_destroy(sdu);
                        pdu_destroy(pdu);
                        spin_lock(&tmp->ingress.queues->lock);
                        continue;
>>>>>>> bc312106
                }

                /* pdu is not for me */
                if (tmp->address != dst_addr) {
                        if (!dst_addr) {
                                process_mgmt_pdu(tmp, port_id, pdu);
                                sdu_destroy(sdu);
                        } else {
                                forward_pdu(tmp,
                                            port_id,
                                            dst_addr,
                                            qos_id,
                                            sdu);
                                pdu_destroy(pdu);
                        }
                } else {
                        /* pdu is for me */
                        switch (pdu_type) {
                        case PDU_TYPE_MGMT:
                                process_mgmt_pdu(tmp, port_id, pdu);
                                sdu_destroy(sdu);
                                break;

                        case PDU_TYPE_EFCP:
                        case PDU_TYPE_CC:
                        case PDU_TYPE_SACK:
                        case PDU_TYPE_NACK:
                        case PDU_TYPE_FC:
                        case PDU_TYPE_ACK:
                        case PDU_TYPE_ACK_AND_FC:
                        case PDU_TYPE_DT:
                                /*
                                 * (FUTURE)
                                 *
                                 * enqueue PDU in pdus_dt[dest-addr, qos-id]
                                 * don't process it now ...
                                 */
                                process_dt_pdu(tmp, port_id, pdu);
                                LOG_DBG("Finishing  process_dt_sdu");
                                sdu_destroy(sdu);
                                break;

                        default:
                                LOG_ERR("Unknown PDU type %d", pdu_type);
                                sdu_destroy(sdu);
                                pdu_destroy(pdu);
                                break;
                        }
                }
                spin_lock(&tmp->ingress.queues->lock);
        }
        spin_unlock(&tmp->ingress.queues->lock);

        return 0;
}

int rmt_receive(struct rmt * instance,
                struct sdu * sdu,
                port_id_t    from)
{
        struct rwq_work_item * item;
        struct rmt_queue *     r_queue;

        if (!sdu_is_ok(sdu)) {
                LOG_ERR("Bogus SDU passed");
                return -1;
        }
        if (!instance) {
                LOG_ERR("No RMT passed");

                sdu_destroy(sdu);
                return -1;
        }
        if (!is_port_id_ok(from)) {
                LOG_ERR("Wrong port-id %d", from);

                sdu_destroy(sdu);
                return -1;
        }
        if (!instance->ingress.queues) {
                LOG_ERR("No ingress queues in RMT: %pK", instance);

                sdu_destroy(sdu);
                return -1;
        }

        /* Is this _ni() call really necessary ??? */
        item = rwq_work_create_ni(receive_worker, instance);
        if (!item) {
                LOG_ERR("Cannot receive SDU from port-id %d", from);

                sdu_destroy(sdu);
                return -1;
        }

        spin_lock(&instance->ingress.queues->lock);
        r_queue = qmap_find(instance->ingress.queues, from);
        if (!r_queue) {
                spin_unlock(&instance->ingress.queues->lock);

                sdu_destroy(sdu);
                return -1;
        }

        if (rfifo_push_ni(r_queue->queue, sdu)) {
                spin_unlock(&instance->ingress.queues->lock);

                sdu_destroy(sdu);
                return -1;
        }
        spin_unlock(&instance->ingress.queues->lock);

        ASSERT(instance->ingress.wq);
        if (rwq_work_post(instance->ingress.wq, item)) {
                LOG_ERR("Cannot post work (SDU) to ingress work-queue");

                spin_lock(&instance->ingress.queues->lock);
                r_queue = qmap_find(instance->ingress.queues, from);
                if (r_queue) {
                        struct sdu * tmp;

                        tmp = rfifo_pop(r_queue->queue);
                        if (tmp)
                                sdu_destroy(tmp);
                }
                spin_unlock(&instance->ingress.queues->lock);

                sdu_destroy(sdu);
                return -1;
        }

        return 0;
}

/* FIXME: To be rearranged */
static bool is_rmt_pft_ok(struct rmt * instance)
{ return (instance && instance->pft) ? true : false; }

int rmt_pft_add(struct rmt *       instance,
                address_t          destination,
                qos_id_t           qos_id,
                const port_id_t  * ports,
                size_t             count)
{
        return is_rmt_pft_ok(instance) ? pft_add(instance->pft,
                                                 destination,
                                                 qos_id,
                                                 ports,
                                                 count) : -1;
}
EXPORT_SYMBOL(rmt_pft_add);

int rmt_pft_remove(struct rmt *       instance,
                   address_t          destination,
                   qos_id_t           qos_id,
                   const port_id_t  * ports,
                   const size_t       count)
{
        return is_rmt_pft_ok(instance) ? pft_remove(instance->pft,
                                                    destination,
                                                    qos_id,
                                                    ports,
                                                    count) : -1;
}
EXPORT_SYMBOL(rmt_pft_remove);

int rmt_pft_dump(struct rmt *       instance,
                 struct list_head * entries)
{
        return is_rmt_pft_ok(instance) ? pft_dump(instance->pft,
                                                  entries) : -1;
}
EXPORT_SYMBOL(rmt_pft_dump);

int rmt_pft_flush(struct rmt * instance)
{
        return is_rmt_pft_ok(instance) ? pft_flush(instance->pft) : -1;
}
EXPORT_SYMBOL(rmt_pft_flush);

#ifdef CONFIG_RINA_RMT_REGRESSION_TESTS
#if 0
/* FIXME: THese regressions are outdated */

static struct pdu * regression_tests_pdu_create(address_t address)
{
        struct buffer * buffer;
        struct pdu *    pdu;
        struct pci *    pci;
        char *          data = "Hello, world";

        buffer =  buffer_create_from(data, strlen(data) + 1);
        if (!buffer) {
                LOG_DBG("Failed to create buffer");
                return NULL;
        }
        pci = pci_create();
        if (!pci) {
                buffer_destroy(buffer);
                return NULL;
        }

        if (pci_format(pci,
                       0,
                       0,
                       address,
                       0,
                       0,
                       0,
                       PDU_TYPE_MGMT)) {
                buffer_destroy(buffer);
                pci_destroy(pci);
                return NULL;
        }

        pdu = pdu_create();
        if (!pdu) {
                buffer_destroy(buffer);
                pci_destroy(pci);
                return NULL;
        }

        if (pdu_buffer_set(pdu, buffer)) {
                pdu_destroy(pdu);
                buffer_destroy(buffer);
                pci_destroy(pci);
                return NULL;
        }

        if (pdu_pci_set(pdu, pci)) {
                pdu_destroy(pdu);
                pci_destroy(pci);
                return NULL;
        }

        return pdu;
}

static bool regression_tests_egress_queue(void)
{
        struct rmt *        rmt;
        struct rmt_queue *  tmp;
        port_id_t           id;
        struct pdu *        pdu;
        address_t           address;
        const char *        name;
        struct rmt_queue *  entry;
        bool                out;
        struct hlist_node * ntmp;
        int                 bucket;

        address = 11;

        rmt = rkzalloc(sizeof(*rmt), GFP_KERNEL);
        if (!rmt) {
                LOG_DBG("Could not malloc memory for RMT");
                return false;
        }

        LOG_DBG("Creating a new qmap instance");
        rmt->egress.queues = qmap_create();
        if (!rmt->egress.queues) {
                LOG_DBG("Failed to create qmap");
                rmt_destroy(rmt);
                return false;
        }

        LOG_DBG("Creating rmt-egress-wq");
        name = create_name("egress-wq", rmt);
        if (!name) {
                rmt_destroy(rmt);
                return false;
        }
        rmt->egress.wq = rwq_create(name);
        if (!rmt->egress.wq) {
                rmt_destroy(rmt);
                return false;
        }

        id = 1;
        if (rmt_queue_send_add(rmt, id)) {
                LOG_DBG("Failed to add queue");
                rmt_destroy(rmt);
                return false;
        }
        LOG_DBG("Added to qmap");

        tmp = qmap_find(rmt->egress.queues, id);
        if (!tmp) {
                LOG_DBG("Failed to retrieve queue");
                rmt_destroy(rmt);
                return false;
        }
        tmp = NULL;

        pdu = regression_tests_pdu_create(address);
        if (!pdu) {
                LOG_DBG("Failed to create pdu");
                rmt_destroy(rmt);
                return false;
        }

        LOG_DBG("Data:       %s",
                (char *) buffer_data_ro(pdu_buffer_get_ro(pdu)));
        LOG_DBG("Length:     %d",
                buffer_length(pdu_buffer_get_ro(pdu)));
        LOG_DBG("PDU Type:   %X",
                pci_type(pdu_pci_get_ro(pdu)));
        LOG_DBG("PCI Length: %d",
                pci_length(pdu_pci_get_ro(pdu)));

        LOG_DBG("Pushing PDU into queues");
        spin_lock(&rmt->egress.queues->lock);
        tmp = qmap_find(rmt->egress.queues, id);
        if (!tmp) {
                spin_unlock(&rmt->egress.queues->lock);
                pdu_destroy(pdu);
                rmt_destroy(rmt);
                return false;
        }

        if (rfifo_push_ni(tmp->queue, pdu)) {
                spin_unlock(&rmt->egress.queues->lock);
                pdu_destroy(pdu);
                rmt_destroy(rmt);
                return false;
        }
        spin_unlock(&rmt->egress.queues->lock);

        out = false;
        while (!out) {
                out = true;
                hash_for_each_safe(rmt->egress.queues->queues,
                                   bucket,
                                   ntmp,
                                   entry,
                                   hlist) {
                        struct sdu * sdu;
                        port_id_t    port_id;

                        spin_lock(&rmt->egress.queues->lock);
                        pdu     = (struct pdu *) rfifo_pop(entry->queue);
                        port_id = entry->port_id;
                        spin_unlock(&rmt->egress.queues->lock);

                        if (!pdu) {
                                LOG_DBG("Where is our PDU???");
                                break;
                        }
                        out = false;
                        sdu = sdu_create_pdu_with(pdu);
                        if (!sdu) {
                                LOG_DBG("Where is our SDU???");
                                break;
                        }

                        if (sdu_destroy(sdu)) {
                                LOG_DBG("Failed destruction of SDU");
                                LOG_DBG("SDU was not ok");
                        }
                }
        }

        if (queue_destroy(tmp)) {
                LOG_DBG("Failed to destroy queue");
                rmt_destroy(rmt);
                return false;
        }

        rmt_destroy(rmt);

        return true;
}

static bool regression_tests_process_mgmt_pdu(struct rmt * rmt,
                                              port_id_t    port_id,
                                              struct sdu * sdu)
{
        struct buffer * buffer;
        struct pdu *    pdu;

        pdu = pdu_create_with(sdu);
        if (!pdu) {
                LOG_DBG("Cannot get PDU from SDU");
                sdu_destroy(sdu);
                return false;
        }

        buffer = pdu_buffer_get_rw(pdu);
        if (!buffer_is_ok(buffer)) {
                LOG_DBG("PDU has no buffer ???");
                return false;
        }

        sdu = sdu_create_buffer_with(buffer);
        if (!sdu_is_ok(sdu)) {
                LOG_DBG("Cannot create SDU");
                pdu_destroy(pdu);
                return false;
        }

        if (pdu_buffer_disown(pdu)) {
                pdu_destroy(pdu);
                /* FIXME: buffer is owned by PDU and SDU, we're leaking sdu */
                return false;
        }

        pdu_destroy(pdu);

        if (sdu_destroy(sdu)) {
                LOG_DBG("Cannot destroy SDU something bad happened");
                return false;
        }

        return true;
}

static bool regression_tests_ingress_queue(void)
{
        struct rmt *       rmt;
        struct rmt_queue * tmp;
        port_id_t          id;
        struct sdu *       sdu;
        struct pdu *       pdu;
        address_t          address;
        const char *       name;
        bool               nothing_to_do;

        address = 17;

        rmt = rkzalloc(sizeof(*rmt), GFP_KERNEL);
        if (!rmt) {
                LOG_DBG("Could not malloc memory for RMT");
                return false;
        }

        LOG_DBG("Creating a qmap instance for ingress");
        rmt->ingress.queues = qmap_create();
        if (!rmt->ingress.queues) {
                LOG_DBG("Failed to create qmap");
                rmt_destroy(rmt);
                return false;
        }

        LOG_DBG("Creating rmt-ingress-wq");
        name = create_name("ingress-wq", rmt);
        if (!name) {
                rmt_destroy(rmt);
                return false;
        }
        rmt->ingress.wq = rwq_create(name);
        if (!rmt->ingress.wq) {
                rmt_destroy(rmt);
                return false;
        }

        id = 1;
        if (rmt_queue_recv_add(rmt, id)) {
                LOG_DBG("Failed to add queue");
                rmt_destroy(rmt);
                return false;
        }
        LOG_DBG("Added to qmap");

        tmp = qmap_find(rmt->ingress.queues, id);
        if (!tmp) {
                LOG_DBG("Failed to retrieve queue");
                rmt_destroy(rmt);
                return false;
        }
        tmp = NULL;

        pdu = regression_tests_pdu_create(address);
        if (!pdu) {
                LOG_DBG("Failed to create pdu");
                rmt_destroy(rmt);
                return false;
        }

        sdu = sdu_create_pdu_with(pdu);
        if (!sdu) {
                LOG_DBG("Failed to create SDU");
                pdu_destroy(pdu);
                rmt_destroy(rmt);
                return false;
        }
        spin_lock(&rmt->ingress.queues->lock);
        tmp = qmap_find(rmt->ingress.queues, id);
        if (!tmp) {
                spin_unlock(&rmt->ingress.queues->lock);
                sdu_destroy(sdu);
                rmt_destroy(rmt);
                return false;
        }

        if (rfifo_push_ni(tmp->queue, sdu)) {
                spin_unlock(&rmt->ingress.queues->lock);
                sdu_destroy(sdu);
                rmt_destroy(rmt);
                return false;
        }
        spin_unlock(&rmt->ingress.queues->lock);

        nothing_to_do = false;
        while (!nothing_to_do) {
                struct rmt_queue *  entry;
                int                 bucket;
                struct hlist_node * ntmp;

                nothing_to_do = true;
                hash_for_each_safe(rmt->ingress.queues->queues,
                                   bucket,
                                   ntmp,
                                   entry,
                                   hlist) {
                        struct sdu * sdu;
                        port_id_t    pid;
                        pdu_type_t   pdu_type;
                        struct pci * pci;

                        ASSERT(entry);

                        spin_lock(&rmt->ingress.queues->lock);
                        sdu     = (struct sdu *) rfifo_pop(entry->queue);
                        pid = entry->port_id;
                        spin_unlock(&rmt->ingress.queues->lock);

                        if (!sdu) {
                                LOG_DBG("No SDU to work with");
                                break;
                        }

                        nothing_to_do = false;
                        pci = sdu_pci_copy(sdu);
                        if (!pci) {
                                LOG_DBG("No PCI to work with");
                                break;
                        }

                        pdu_type = pci_type(pci);
                        if (!pdu_type_is_ok(pdu_type)) {
                                LOG_ERR("Wrong PDU type");
                                pci_destroy(pci);
                                sdu_destroy(sdu);
                                break;
                        }
                        LOG_DBG("PDU type: %X", pdu_type);
                        switch (pdu_type) {
                        case PDU_TYPE_MGMT:
                                regression_tests_process_mgmt_pdu(rmt,
                                                                  pid,
                                                                  sdu);
                                break;
                        case PDU_TYPE_DT:
                                /*
                                 * (FUTURE)
                                 *
                                 * enqueue PDU in pdus_dt[dest-addr, qos-id]
                                 * don't process it now ...
                                 *
                                 * process_dt_pdu(rmt, port_id, sdu);
                                 */
                                break;
                        default:
                                LOG_ERR("Unknown PDU type %d", pdu_type);
                                sdu_destroy(sdu);
                                break;
                        }
                        pci_destroy(pci);

                        /* (FUTURE) foreach_end() */
                }
        }

        if (queue_destroy(tmp)) {
                LOG_DBG("Failed to destroy queue");
                rmt_destroy(rmt);
                return false;
        }

        rmt_destroy(rmt);

        return true;
}
#endif

bool regression_tests_rmt(void)
{
#if 0
        if (!regression_tests_egress_queue()) {
                LOG_ERR("Failed regression test on egress queues");
                return false;
        }

        if (!regression_tests_ingress_queue()) {
                LOG_ERR("Failed regression test on ingress queues");
                return false;
        }
#endif
        return true;
}
#endif<|MERGE_RESOLUTION|>--- conflicted
+++ resolved
@@ -718,11 +718,7 @@
 }
 EXPORT_SYMBOL(rmt_n1port_unbind);
 
-<<<<<<< HEAD
-/* FIXME: To be removed */
-=======
 /* FIXME: This function is only used in testig and they are disabled */
->>>>>>> bc312106
 #if 0
 static struct pci * sdu_pci_copy(const struct sdu * sdu)
 {
@@ -742,11 +738,7 @@
 
         ASSERT(rmt);
         ASSERT(is_port_id_ok(port_id));
-<<<<<<< HEAD
         ASSERT(pdu_is_ok(pdu));
-=======
-        ASSERT(pdu);
->>>>>>> bc312106
 
         buffer = pdu_buffer_get_rw(pdu);
         if (!buffer_is_ok(buffer)) {
@@ -773,29 +765,20 @@
                                                 sdu) ? -1 : 0);
 }
 
-<<<<<<< HEAD
 /* FIXME: This function is a mess, we have to rearrange ASAP */
-static int process_dt_sdu(struct rmt *       rmt,
+static int process_dt_pdu(struct rmt *       rmt,
                           port_id_t          port_id,
                           struct pdu *       pdu)
 {
-        address_t    dest_addr;
+        address_t  dst_addr;
+        cep_id_t   c;
+        pdu_type_t pdu_type;
 
         ASSERT(rmt);
         ASSERT(is_port_id_ok(port_id));
         ASSERT(pdu_is_ok(pdu));
 
         /* (FUTURE) Address and qos-id are the same, do a single match only */
-=======
-static int process_dt_pdu(struct rmt * rmt,
-                          port_id_t    port_id,
-                          struct pdu * pdu)
-{
-        address_t    dst_addr;
-        cep_id_t c;
-        pdu_type_t pdu_type;
-
-        ASSERT(pdu_is_ok(pdu));
 
         dst_addr = pci_destination(pdu_pci_get_ro(pdu));
         if (!is_address_ok(dst_addr)) {
@@ -824,46 +807,45 @@
 
         return 0;
 }
->>>>>>> bc312106
 
 static int forward_pdu(struct rmt * rmt,
                        port_id_t    port_id,
                        address_t    dst_addr,
                        qos_id_t     qos_id,
-                       struct sdu * sdu)
-{
-        int      i;
-        
+                       struct pdu * pdu)
+{
+        int              i;
+        struct sdu *     sdu;
+        struct pdu_ser * pdu_ser;
+
         if (!is_address_ok(dst_addr)) {
                 LOG_ERR("PDU has Wrong destination address");
-<<<<<<< HEAD
-                pdu_destroy(pdu);
-=======
-                sdu_destroy(sdu);
->>>>>>> bc312106
+                pdu_destroy(pdu);
                 return -1;
         }
 
         if (!is_qos_id_ok(qos_id)) {
                 LOG_ERR("QOS id is wrong...");
-                sdu_destroy(sdu);
-                return -1;
-        }
-
-<<<<<<< HEAD
-                qos_id = pci_qos_id(pdu_pci_get_ro(pdu));
-                if (pft_nhop(rmt->pft,
-                             dest_addr,
-                             qos_id,
-                             &(rmt->ingress.cache.pids),
-                             &(rmt->ingress.cache.count))) {
-                        LOG_ERR("Cannot get NHOP");
-                        pdu_destroy(pdu);
-                        return -1;
-                }
-=======
+                pdu_destroy(pdu);
+                return -1;
+        }
+
+        pdu_ser = serdes_pdu_ser(pdu);
+        if (!pdu_ser) {
+                LOG_ERR("Error creating serialized PDU");
+                pdu_destroy(pdu);
+                return -1; 
+        }
+   
+        sdu = sdu_create_buffer_with(serdes_pdu_buffer(pdu_ser));
+        if (!sdu) {
+                LOG_ERR("Error creating SDU from serialized PDU, "
+                        "dropping PDU!");
+                serdes_pdu_destroy(pdu_ser);
+                return -1;
+        }
+
         ASSERT(rmt->address != dst_addr);
->>>>>>> bc312106
 
         if (pft_nhop(rmt->pft,
                      dst_addr,
@@ -875,20 +857,11 @@
                 return -1;
         }
 
-<<<<<<< HEAD
-                        /* 
-                         * Extra copy here instead of 
-                         * two extra copies because of 
-                         * late deserializing
-                         */
-                        tmp = sdu_create_pdu_with(pdu_dup(pdu));
-=======
         if (rmt->ingress.cache.count > 0) {
                 for (i = 1; i < rmt->ingress.cache.count; i++) {
-                        struct sdu * tmp;
+                        struct sdu *    tmp;
                                 
                         tmp = sdu_dup(sdu);
->>>>>>> bc312106
                         if (!tmp)
                                 continue;
 
@@ -905,24 +878,8 @@
                         LOG_ERR("Cannot write SDU to KFA port-id %d",
                                 rmt->ingress.cache.pids[0]);
         } else {
-<<<<<<< HEAD
-                cep_id_t c;
-
-                c = pci_cep_destination(pdu_pci_get_ro(pdu));
-                if (!is_cep_id_ok(c)) {
-                        LOG_ERR("Wrong CEP-id in PDU");
-                        pdu_destroy(pdu);
-                        return -1;
-                }
-
-                if (efcp_container_receive(rmt->efcpc, c, pdu)) {
-                        LOG_ERR("EFCP container problems");
-                        return -1;
-                }
-=======
                 LOG_DBG("Could not forward PDU");
                 sdu_destroy(sdu);
->>>>>>> bc312106
         }
 
         return 0;
@@ -949,37 +906,26 @@
                            ntmp,
                            entry,
                            hlist) {
-<<<<<<< HEAD
-                /* struct sdu * sdu; */
+
                 port_id_t          port_id;
                 pdu_type_t         pdu_type;
                 const struct pci * pci;
                 struct pdu_ser *   pdu_ser;
                 struct pdu *       pdu;
-=======
-                struct sdu * sdu;
-                struct pdu * pdu;
-                port_id_t    port_id;
-                pdu_type_t   pdu_type;
-                address_t    dst_addr;
-                qos_id_t     qos_id;
->>>>>>> bc312106
+                address_t          dst_addr;
+                qos_id_t           qos_id;
 
                 ASSERT(entry);
 
                 pdu_ser = (struct pdu_ser *) rfifo_pop(entry->queue);
                 ASSERT(pdu_ser);
 
-                ASSERT(sdu_is_ok(sdu));
-
                 port_id = entry->port_id;
                 spin_unlock(&tmp->ingress.queues->lock);
 
-<<<<<<< HEAD
                 pdu = serdes_pdu_deser(pdu_ser);
                 if (!pdu) {
                         LOG_ERR("Failed to deserialize PDU!");
-                        serdes_pdu_destroy(pdu_ser);
                         spin_lock(&tmp->ingress.queues->lock);
                         continue;
                 }
@@ -988,99 +934,41 @@
                 if (!pci) {
                         LOG_ERR("No PCI to work with, dropping SDU!");
                         pdu_destroy(pdu);
-=======
-                pdu = pdu_create_from(sdu);
-                if (!pdu) {
-                        LOG_ERR("Cannot get PDU from SDU");
-                        sdu_destroy(sdu);
->>>>>>> bc312106
                         spin_lock(&tmp->ingress.queues->lock);
                         continue;
                 }
 
-<<<<<<< HEAD
+                ASSERT(pdu_is_ok(pdu));
+
                 pdu_type = pci_type(pci);
-                if (!pdu_type_is_ok(pdu_type)) {
-                        LOG_ERR("Wrong PDU type, dropping SDU!");
-=======
-                if (!pdu_is_ok(pdu)) {
-                        LOG_ERR("Bad PDU from SDU, cannot process");
-                        sdu_destroy(sdu);
->>>>>>> bc312106
-                        pdu_destroy(pdu);
-                        spin_lock(&tmp->ingress.queues->lock);
-                        continue;
-                }
-<<<<<<< HEAD
-                LOG_DBG("PDU type: %d", pdu_type);
-
-                /* (FUTURE) PDU ownership is going to be passed on */
-
-                switch (pdu_type) {
-                case PDU_TYPE_MGMT:
-                        process_mgmt_sdu(tmp, port_id, pdu);
-                        break;
-
-                case PDU_TYPE_EFCP:
-                case PDU_TYPE_CC:
-                case PDU_TYPE_SACK:
-                case PDU_TYPE_NACK:
-                case PDU_TYPE_FC:
-                case PDU_TYPE_ACK:
-                case PDU_TYPE_ACK_AND_FC:
-                case PDU_TYPE_DT:
-                        /*
-                         * (FUTURE)
-                         *
-                         * enqueue PDU in pdus_dt[dest-addr, qos-id]
-                         * don't process it now ...
-                         */
-                        process_dt_sdu(tmp, port_id, pdu);
-                        LOG_DBG("Finishing process_dt_sdu");
-                        break;
-
-                default:
-                        LOG_ERR("Unknown PDU type %d", pdu_type);
-                        pdu_destroy(pdu);
-                        break;
-=======
-
-                ASSERT(pdu_is_ok(pdu));
-
-                pdu_type = pci_type(pdu_pci_get_ro(pdu));
-                dst_addr = pci_destination(pdu_pci_get_ro(pdu));
-                qos_id   = pci_qos_id(pdu_pci_get_ro(pdu));
+                dst_addr = pci_destination(pci);
+                qos_id   = pci_qos_id(pci);
                 if (!pdu_type_is_ok(pdu_type) ||
                     !is_address_ok(dst_addr)  ||
                     !is_qos_id_ok(qos_id)) {
                         LOG_ERR("Wrong PDU type, dst address or qos_id,"
                                 " dropping SDU!");
-                        sdu_destroy(sdu);
                         pdu_destroy(pdu);
                         spin_lock(&tmp->ingress.queues->lock);
                         continue;
->>>>>>> bc312106
                 }
 
                 /* pdu is not for me */
                 if (tmp->address != dst_addr) {
                         if (!dst_addr) {
                                 process_mgmt_pdu(tmp, port_id, pdu);
-                                sdu_destroy(sdu);
                         } else {
                                 forward_pdu(tmp,
                                             port_id,
                                             dst_addr,
                                             qos_id,
-                                            sdu);
-                                pdu_destroy(pdu);
+                                            pdu);
                         }
                 } else {
                         /* pdu is for me */
                         switch (pdu_type) {
                         case PDU_TYPE_MGMT:
                                 process_mgmt_pdu(tmp, port_id, pdu);
-                                sdu_destroy(sdu);
                                 break;
 
                         case PDU_TYPE_EFCP:
@@ -1099,12 +987,10 @@
                                  */
                                 process_dt_pdu(tmp, port_id, pdu);
                                 LOG_DBG("Finishing  process_dt_sdu");
-                                sdu_destroy(sdu);
                                 break;
 
                         default:
                                 LOG_ERR("Unknown PDU type %d", pdu_type);
-                                sdu_destroy(sdu);
                                 pdu_destroy(pdu);
                                 break;
                         }
