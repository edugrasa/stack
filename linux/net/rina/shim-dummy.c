--- conflicted
+++ resolved
@@ -4,6 +4,7 @@
  *    Francesco Salvestrini <f.salvestrini@nextworks.it>
  *    Miquel Tarzan         <miquel.tarzan@i2cat.net>
  *    Sander Vrijders       <sander.vrijders@intec.ugent.be>
+ *    Leonardo Bergesio     <leonardo.bergesio@i2cat.net>
  *
  * This program is free software; you can redistribute it and/or modify
  * it under the terms of the GNU General Public License as published by
@@ -269,37 +270,26 @@
                 }
                 if (kipcm_flow_add(default_kipcm,
                                    data->id, port_id, flow_id)) {
-<<<<<<< HEAD
                         kfa_flow_unbind_and_destroy(data->kfa, port_id);
-=======
-                        /* FIXME: change this with kfa_flow_destroy
-                           kipcm_flow_remove(default_kipcm, port_id); */
->>>>>>> 2995e8ad
                         list_del(&flow->list);
                         name_destroy(flow->source);
                         name_destroy(flow->dest);
                         rkfree(flow);
                         return -1;
                 }
-<<<<<<< HEAD
-                if (kipcm_flow_res(default_kipcm, data->id, flow->src_fid, 0)) {
-                        kfa_flow_unbind_and_destroy(data->kfa, flow->port_id);
-                        kfa_flow_unbind_and_destroy(data->kfa, port_id);
-=======
+
                 if (kipcm_notify_flow_alloc_req_result(default_kipcm,
                                                        data->id,
                                                        flow->src_fid,
                                                        0)) {
-                        /* FIXME: change this with kfa_flow_destroy
-                           kipcm_flow_remove(default_kipcm, flow->port_id);
-                           kipcm_flow_remove(default_kipcm, port_id); */
->>>>>>> 2995e8ad
+                        kfa_flow_unbind_and_destroy(data->kfa, flow->port_id);
+                        kfa_flow_unbind_and_destroy(data->kfa, port_id);
                         list_del(&flow->list);
                         name_destroy(flow->source);
                         name_destroy(flow->dest);
                         rkfree(flow);
                         return -1;
-                }
+		}
         } else {
                 list_del(&flow->list);
                 name_destroy(flow->source);
