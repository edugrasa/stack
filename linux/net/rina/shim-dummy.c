/*
 *  Dummy Shim IPC Process
 *
 *    Francesco Salvestrini <f.salvestrini@nextworks.it>
 *    Miquel Tarzan         <miquel.tarzan@i2cat.net>
 *    Sander Vrijders       <sander.vrijders@intec.ugent.be>
 *
 * This program is free software; you can redistribute it and/or modify
 * it under the terms of the GNU General Public License as published by
 * the Free Software Foundation; either version 2 of the License, or
 * (at your option) any later version.
 *
 * This program is distributed in the hope that it will be useful,
 * but WITHOUT ANY WARRANTY; without even the implied warranty of
 * MERCHANTABILITY or FITNESS FOR A PARTICULAR PURPOSE.  See the
 * GNU General Public License for more details.
 *
 * You should have received a copy of the GNU General Public License
 * along with this program; if not, write to the Free Software
 * Foundation, Inc., 675 Mass Ave, Cambridge, MA 02139, USA.
 */

#include <linux/module.h>
#include <linux/list.h>

#define SHIM_NAME   "shim-dummy"

#define RINA_PREFIX SHIM_NAME

#include "logs.h"
#include "common.h"
#include "debug.h"
#include "utils.h"
#include "kipcm.h"
#include "ipcp-utils.h"
#include "ipcp-factories.h"
#include "du.h"
#include "netlink.h"
#include "netlink-utils.h"

/* FIXME: To be removed ABSOLUTELY */
extern struct kipcm * default_kipcm;

/* Holds all configuration related to a shim instance */
struct dummy_info {
        /* IPC Instance name */
        struct name * name;
        /* DIF name */
        struct name * dif_name;
};

struct ipcp_instance_data {
        ipc_process_id_t    id;

        /* FIXME: Stores the state of flows indexed by port_id */
        struct list_head    flows;

        /* Used to keep a list of all the dummy shims */
        struct list_head    list;

        struct dummy_info * info;

        struct list_head    apps_registered;
};

enum dummy_flow_state {
        PORT_STATE_NULL = 1,
        PORT_STATE_RECIPIENT_ALLOCATE_PENDING,
        PORT_STATE_INITIATOR_ALLOCATE_PENDING,
        PORT_STATE_ALLOCATED
};

struct dummy_flow {
        port_id_t             port_id;
        struct name *         source;
        struct name *         dest;
        struct list_head      list;
        enum dummy_flow_state state;
};

struct app_register {
        struct name *    app_name;
        struct list_head list;
};

static int is_app_registered(struct ipcp_instance_data * data,
                             const struct name *         name)
{
        struct app_register * app;

        list_for_each_entry(app, &data->apps_registered, list) {
                if (!name_cmp(app->app_name, name)) {
                        return 1;
                }
        }
        return 0;
}

static struct app_register * find_app(struct ipcp_instance_data * data,
                                      const struct name *         name)
{
        struct app_register * app;

        list_for_each_entry(app, &data->apps_registered, list) {
                if (!name_cmp(app->app_name, name)) {
                        return app;
                }
        }

        return NULL;
}

static struct dummy_flow * find_flow(struct ipcp_instance_data * data,
                                     port_id_t                   id)
{
        struct dummy_flow * flow;

        list_for_each_entry(flow, &data->flows, list) {
                if (flow->port_id == id) {
                        return flow;
                }
        }

        return NULL;
}

static int dummy_flow_allocate_request(struct ipcp_instance_data * data,
                                       const struct name *         source,
                                       const struct name *         dest,
                                       const struct flow_spec *    fspec,
                                       port_id_t                   id)
{
        struct dummy_flow * flow;

        ASSERT(data);
        ASSERT(source);
        ASSERT(dest);

        if (find_flow(data, id)) {
                LOG_ERR("A flow already exists on port %d", id);
                return -1;
        }

        flow = rkzalloc(sizeof(*flow), GFP_KERNEL);
        if (!flow)
                return -1;

        flow->dest = name_dup(dest);
        if (!flow->dest) {
                rkfree(flow);
                return -1;
        }
        flow->source = name_dup(source);
        if (!flow->source) {
                name_destroy(flow->dest);
                rkfree(flow);
                return -1;
        }
<<<<<<< HEAD
        flow->state = PORT_STATE_INITIATOR_ALLOCATE_PENDING;

        flow->port_id = id;
=======
>>>>>>> 4c90cd7a

        flow->state = PORT_STATE_INITIATOR_ALLOCATE_PENDING;
        flow->port_id = id;
        INIT_LIST_HEAD(&flow->list);
        list_add(&flow->list, &data->flows);

        return 0;
}

static int dummy_flow_allocate_response(struct ipcp_instance_data * data,
                                        port_id_t                   id,
                                        response_reason_t *         response)
{
        static struct dummy_flow * flow;

        ASSERT(data);
        ASSERT(response);

        /* On positive response, flow should transition to allocated state */
        if (*response == 0) {
                flow = find_flow(data, id);
                if (!flow) {
                        LOG_ERR("Flow does not exist, cannot go to allocated");
                        return -1;
                }
                if (kipcm_flow_add(default_kipcm, data->id, id)) {
                        list_del(&flow->list);
                        name_destroy(flow->source);
                        name_destroy(flow->dest);
                        rkfree(flow);
                        return -1;
                }
                flow->state = PORT_STATE_ALLOCATED;
        }

        /*
         * NOTE:
         *   Other shims may implement other behavior here,
         *   such as contacting the apposite shim IPC process
         */

        return 0;
}

static int dummy_flow_deallocate(struct ipcp_instance_data * data,
                                 port_id_t                   id)
{
        struct dummy_flow * flow;

        ASSERT(data);
        flow = find_flow(data, id);
        if (!flow) {
                LOG_ERR("Flow does not exist, cannot remove");
                return -1;
        }

        /* FIXME: Notify the destination application, maybe? */

        list_del(&flow->list);
        name_destroy(flow->dest);
        name_destroy(flow->source);
        rkfree(flow);

        if (kipcm_flow_remove(default_kipcm, id))
                return -1;

        return 0;
}

static int dummy_application_register(struct ipcp_instance_data * data,
                                      const struct name *         source)
{
        struct app_register * app_reg;

        ASSERT(source);

        if (!data->info) {
<<<<<<< HEAD
        	LOG_ERR("IPC Process doesn't belong to any DIF");
        	return -1;
        }
        if (!data->info->dif_name) {
        	LOG_ERR("IPC Process doesn't belong to any DIF");
        	return -1;
=======
                LOG_ERR("IPC Process doesn't belong to any DIF");
                return -1;
        }
        if (!data->info->dif_name) {
                LOG_ERR("IPC Process doesn't belong to any DIF");
                return -1;
>>>>>>> 4c90cd7a
        }

        if (is_app_registered(data, source)) {
                char * tmp = name_tostring(source);

                LOG_ERR("Application %s has been already registered", tmp);

                rkfree(tmp);

                return -1;
        }

        app_reg = rkzalloc(sizeof(*app_reg), GFP_KERNEL);
        if (!app_reg)
                return -1;

        app_reg->app_name = rkzalloc(sizeof(struct name), GFP_KERNEL);
        if (!app_reg->app_name) {
                rkfree(app_reg);

                return -1;
        }
        if (name_cpy(source, app_reg->app_name)) {
                char * tmp = name_tostring(source);

                name_destroy(app_reg->app_name);
                rkfree(app_reg);

                LOG_ERR("Application %s registration has failed", tmp);

                rkfree(tmp);

                return -1;
        }
        INIT_LIST_HEAD(&app_reg->list);
        list_add(&app_reg->list, &data->apps_registered);

        return 0;
}

static int dummy_application_unregister(struct ipcp_instance_data * data,
                                        const struct name *         source)
{
        struct app_register * app;

        ASSERT(source);

        if (!is_app_registered(data, source)) {
                char * tmp = name_tostring(source);

                LOG_ERR("Application %s is not registered", tmp);

                rkfree(tmp);

                return -1;
        }
        app = find_app(data, source);
        list_del(&app->list);
        name_destroy(app->app_name);
        rkfree(app);

        return 0;
}

static int dummy_unregister_all(struct ipcp_instance_data * data)
{
        struct app_register * cur, *next;

        list_for_each_entry_safe(cur, next, &data->apps_registered, list) {
                list_del(&cur->list);
                name_destroy(cur->app_name);
                rkfree(cur);
        }

        return 0;
}

static int dummy_sdu_write(struct ipcp_instance_data * data,
                           port_id_t                   id,
                           struct sdu *                sdu)
{
        struct dummy_flow * flow;

        flow = find_flow(data, id);
        if (!flow) {
                LOG_ERR("There is no flow allocated for port-id %d", id);
                return -1;
        }

        /* FIXME: Add code here to send the sdu */
        LOG_MISSING;

#if 0
        /* FIXME: An SDU is a buffer, do not presume it's a string */
        LOG_DBG("Port id %d. Written %zd size of data, data: %s",
                id, sdu->buffer->size, sdu->buffer->data);
#endif

        return 0;
}

static int dummy_deallocate_all(struct ipcp_instance_data * data)
{
        struct dummy_flow *pos, *next;

        list_for_each_entry_safe(pos, next, &data->flows, list) {
                list_del(&pos->list);
                name_destroy(pos->dest);
                name_destroy(pos->source);
                rkfree(pos);
        }
        return 0;
}

struct ipcp_factory_data {
        struct list_head instances;
};

static struct ipcp_factory_data dummy_data;

static int dummy_init(struct ipcp_factory_data * data)
{
        ASSERT(data);

        bzero(&dummy_data, sizeof(dummy_data));
        INIT_LIST_HEAD(&data->instances);

        return 0;
}

static int dummy_fini(struct ipcp_factory_data * data)
{
        ASSERT(data);

        ASSERT(list_empty(&data->instances));

        return 0;
}

<<<<<<< HEAD
static int dummy_assign_dif_request(struct ipcp_instance_data * data,
		    	    	    const struct name * 	dif_name)
{
	ASSERT(data);

	data->info = rkzalloc(sizeof(struct dummy_info), GFP_KERNEL);
	if (!data->info)
		return -1;

	data->info->dif_name = rkzalloc(sizeof(struct name), GFP_KERNEL);
	if (!data->info->dif_name) {
		rkfree(data->info);

		return -1;
	}

	if (name_cpy(dif_name, data->info->dif_name)) {
		char * tmp = name_tostring(dif_name);

		rkfree(data->info->dif_name);
		rkfree(data->info);

		LOG_ERR("Application %s registration has failed", tmp);

		rkfree(tmp);

		return -1;
	}

	return 0;
=======
static int dummy_assign_to_dif(struct ipcp_instance_data * data,
                               const struct name *         dif_name)
{
        ASSERT(data);

        data->info = rkzalloc(sizeof(struct dummy_info), GFP_KERNEL);
        if (!data->info)
                return -1;

        /* FIXME: name_dup() should do all this code */
        data->info->dif_name = rkzalloc(sizeof(struct name), GFP_KERNEL);
        if (!data->info->dif_name) {
                rkfree(data->info);

                return -1;
        }

        if (name_cpy(dif_name, data->info->dif_name)) {
                char * tmp = name_tostring(dif_name);

                rkfree(data->info->dif_name);
                rkfree(data->info);

                LOG_ERR("Application %s registration has failed", tmp);

                rkfree(tmp);

                return -1;
        }

        return 0;
>>>>>>> 4c90cd7a
}

static struct ipcp_instance_ops dummy_instance_ops = {
        .flow_allocate_request  = dummy_flow_allocate_request,
        .flow_allocate_response = dummy_flow_allocate_response,
        .flow_deallocate        = dummy_flow_deallocate,
        .application_register   = dummy_application_register,
        .application_unregister = dummy_application_unregister,
        .sdu_write              = dummy_sdu_write,
<<<<<<< HEAD
        .assign_dif_request	= dummy_assign_dif_request,
=======
        .assign_to_dif          = dummy_assign_to_dif,
>>>>>>> 4c90cd7a
};

static struct ipcp_instance_data *
find_instance(struct ipcp_factory_data * data,
              ipc_process_id_t           id)
{

        struct ipcp_instance_data * pos;

        list_for_each_entry(pos, &(data->instances), list) {
                if (pos->id == id) {
                        return pos;
                }
        }

        return NULL;
}

static struct ipcp_instance * dummy_create(struct ipcp_factory_data * data,
                                           ipc_process_id_t           id)
{
        struct ipcp_instance * inst;

        ASSERT(data);

        /* Check if there already is an instance with that id */
        if (find_instance(data,id)) {
                LOG_ERR("There's a shim instance with id %d already", id);
                return NULL;
        }

        /* Create an instance */
        LOG_DBG("Create an instance");
        inst = rkzalloc(sizeof(*inst), GFP_KERNEL);
        if (!inst)
                return NULL;

        /* fill it properly */
        LOG_DBG("Fill it properly");
        inst->ops  = &dummy_instance_ops;
        inst->data = rkzalloc(sizeof(struct ipcp_instance_data), GFP_KERNEL);
        if (!inst->data) {
                LOG_DBG("Fill it properly failed");
                rkfree(inst);
                return NULL;
        }

        inst->data->id = id;
        INIT_LIST_HEAD(&inst->data->flows);
        inst->data->info = rkzalloc(sizeof(*inst->data->info), GFP_KERNEL);
        if (!inst->data->info) {
                LOG_DBG("Failed creation of inst->data->info");
                rkfree(inst->data);
                rkfree(inst);
                return NULL;
        }

        inst->data->info->dif_name = name_create();
        if (!inst->data->info->dif_name) {
                LOG_DBG("Failed creation of dif_name");
                rkfree(inst->data->info);
                rkfree(inst->data);
                rkfree(inst);
                return NULL;
        }

        inst->data->info->name = name_create();
        if (!inst->data->info->name) {
                LOG_DBG("Failed creation of ipc name");
                name_destroy(inst->data->info->dif_name);
                rkfree(inst->data->info);
                rkfree(inst->data);
                rkfree(inst);
                return NULL;
        }

        /*
         * Bind the shim-instance to the shims set, to keep all our data
         * structures linked (somewhat) together
         */

        INIT_LIST_HEAD(&inst->data->apps_registered);

        LOG_DBG("Adding dummy instance to the list of shim dummy instances");

        INIT_LIST_HEAD(&(inst->data->list));
        LOG_DBG("Initialization of instance list: %pK", &inst->data->list);
        list_add(&(inst->data->list), &(data->instances));
        LOG_DBG("Inst %pK added to the dummy instances", inst);

        return inst;
}

/* FIXME: It doesn't allow reconfiguration */
static struct ipcp_instance * dummy_configure(struct ipcp_factory_data * data,
                                              struct ipcp_instance *     inst,
                                              const struct ipcp_config * conf)
{
        struct ipcp_instance_data * instance;
        struct ipcp_config *        tmp;

        ASSERT(data);
        ASSERT(inst);
        ASSERT(conf);

        instance = find_instance(data, inst->data->id);
        if (!instance) {
                LOG_ERR("There's no instance with id %d", inst->data->id);
                return inst;
        }

        /* Use configuration values on that instance */
        list_for_each_entry(tmp, &(conf->list), list) {
                if (!strcmp(tmp->entry->name, "dif-name") &&
                    tmp->entry->value->type == IPCP_CONFIG_STRING) {
                        if (name_cpy(instance->info->dif_name,
                                     (struct name *)
                                     tmp->entry->value->data)) {
                                LOG_ERR("Failed to copy DIF name");
                                return inst;
                        }
                }
                else if (!strcmp(tmp->entry->name, "name") &&
                         tmp->entry->value->type == IPCP_CONFIG_STRING) {
                        if (name_cpy(instance->info->name,
                                     (struct name *)
                                     tmp->entry->value->data)) {
                                LOG_ERR("Failed to copy name");
                                return inst;
                        }
                }
                else {
                        LOG_ERR("Cannot identify parameter '%s'",
                                tmp->entry->name);
                        return NULL;
                }
        }

        /*
         * Instance might change (reallocation), return the updated pointer
         * if needed. We don't re-allocate our instance so we'll be returning
         * the same pointer.
         */

        return inst;
}

static int dummy_destroy(struct ipcp_factory_data * data,
                         struct ipcp_instance *     instance)
{
        struct ipcp_instance_data * pos, * next;

        ASSERT(data);
        ASSERT(instance);

        /* Retrieve the instance */
        list_for_each_entry_safe(pos, next, &data->instances, list) {
                if (pos->id == instance->data->id) {
                        /* Unbind from the instances set */
                        list_del(&pos->list);
                        dummy_deallocate_all(pos);
                        dummy_unregister_all(pos);
                        /* Destroy it */
                        name_destroy(pos->info->dif_name);
                        name_destroy(pos->info->name);
                        rkfree(pos->info);
                        rkfree(pos);
                        rkfree(instance);

                        return 0;
                }
        }

        return -1;
}

static struct ipcp_factory_ops dummy_ops = {
        .init      = dummy_init,
        .fini      = dummy_fini,
        .create    = dummy_create,
        .destroy   = dummy_destroy,
        .configure = dummy_configure,
};

struct ipcp_factory * shim;

static int __init mod_init(void)
{
        shim = kipcm_ipcp_factory_register(default_kipcm,
                                           SHIM_NAME,
                                           &dummy_data,
                                           &dummy_ops);
        if (!shim) {
                LOG_CRIT("Cannot register %s factory", SHIM_NAME);
                return -1;
        }

        return 0;
}

static void __exit mod_exit(void)
{
        ASSERT(shim);

        if (kipcm_ipcp_factory_unregister(default_kipcm, shim)) {
                LOG_CRIT("Cannot unregister %s factory", SHIM_NAME);
                return;
        }
}

module_init(mod_init);
module_exit(mod_exit);

MODULE_DESCRIPTION("RINA Dummy Shim IPC");

MODULE_LICENSE("GPL");

MODULE_AUTHOR("Francesco Salvestrini <f.salvestrini@nextworks.it>");
MODULE_AUTHOR("Miquel Tarzan <miquel.tarzan@i2cat.net>");
MODULE_AUTHOR("Sander Vrijders <sander.vrijders@intec.ugent.be>");<|MERGE_RESOLUTION|>--- conflicted
+++ resolved
@@ -156,12 +156,6 @@
                 rkfree(flow);
                 return -1;
         }
-<<<<<<< HEAD
-        flow->state = PORT_STATE_INITIATOR_ALLOCATE_PENDING;
-
-        flow->port_id = id;
-=======
->>>>>>> 4c90cd7a
 
         flow->state = PORT_STATE_INITIATOR_ALLOCATE_PENDING;
         flow->port_id = id;
@@ -239,21 +233,12 @@
         ASSERT(source);
 
         if (!data->info) {
-<<<<<<< HEAD
-        	LOG_ERR("IPC Process doesn't belong to any DIF");
-        	return -1;
-        }
-        if (!data->info->dif_name) {
-        	LOG_ERR("IPC Process doesn't belong to any DIF");
-        	return -1;
-=======
                 LOG_ERR("IPC Process doesn't belong to any DIF");
                 return -1;
         }
         if (!data->info->dif_name) {
                 LOG_ERR("IPC Process doesn't belong to any DIF");
                 return -1;
->>>>>>> 4c90cd7a
         }
 
         if (is_app_registered(data, source)) {
@@ -393,38 +378,6 @@
         return 0;
 }
 
-<<<<<<< HEAD
-static int dummy_assign_dif_request(struct ipcp_instance_data * data,
-		    	    	    const struct name * 	dif_name)
-{
-	ASSERT(data);
-
-	data->info = rkzalloc(sizeof(struct dummy_info), GFP_KERNEL);
-	if (!data->info)
-		return -1;
-
-	data->info->dif_name = rkzalloc(sizeof(struct name), GFP_KERNEL);
-	if (!data->info->dif_name) {
-		rkfree(data->info);
-
-		return -1;
-	}
-
-	if (name_cpy(dif_name, data->info->dif_name)) {
-		char * tmp = name_tostring(dif_name);
-
-		rkfree(data->info->dif_name);
-		rkfree(data->info);
-
-		LOG_ERR("Application %s registration has failed", tmp);
-
-		rkfree(tmp);
-
-		return -1;
-	}
-
-	return 0;
-=======
 static int dummy_assign_to_dif(struct ipcp_instance_data * data,
                                const struct name *         dif_name)
 {
@@ -456,7 +409,6 @@
         }
 
         return 0;
->>>>>>> 4c90cd7a
 }
 
 static struct ipcp_instance_ops dummy_instance_ops = {
@@ -466,11 +418,7 @@
         .application_register   = dummy_application_register,
         .application_unregister = dummy_application_unregister,
         .sdu_write              = dummy_sdu_write,
-<<<<<<< HEAD
-        .assign_dif_request	= dummy_assign_dif_request,
-=======
         .assign_to_dif          = dummy_assign_to_dif,
->>>>>>> 4c90cd7a
 };
 
 static struct ipcp_instance_data *
