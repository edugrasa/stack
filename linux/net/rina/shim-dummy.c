/*
 *  Dummy Shim IPC Process
 *
 *    Francesco Salvestrini <f.salvestrini@nextworks.it>
 *    Miquel Tarzan         <miquel.tarzan@i2cat.net>
 *    Sander Vrijders       <sander.vrijders@intec.ugent.be>
 *
 * This program is free software; you can redistribute it and/or modify
 * it under the terms of the GNU General Public License as published by
 * the Free Software Foundation; either version 2 of the License, or
 * (at your option) any later version.
 *
 * This program is distributed in the hope that it will be useful,
 * but WITHOUT ANY WARRANTY; without even the implied warranty of
 * MERCHANTABILITY or FITNESS FOR A PARTICULAR PURPOSE.  See the
 * GNU General Public License for more details.
 *
 * You should have received a copy of the GNU General Public License
 * along with this program; if not, write to the Free Software
 * Foundation, Inc., 675 Mass Ave, Cambridge, MA 02139, USA.
 */

#include <linux/module.h>
#include <linux/list.h>

#define SHIM_NAME   "shim-dummy"

#define RINA_PREFIX SHIM_NAME

#include "logs.h"
#include "common.h"
#include "debug.h"
#include "utils.h"
#include "kipcm.h"
#include "shim.h"
#include "shim-utils.h"

/* FIXME: To be removed ABSOLUTELY */
extern struct kipcm * default_kipcm;

/* Holds all configuration related to a shim instance */
struct dummy_info {
	/* IPC Instance name */
	struct name * name;
	/* DIF name */
	struct name * dif_name;
};


struct shim_instance_data {
        ipc_process_id_t id;

        /* FIXME: Stores the state of flows indexed by port_id */
        struct list_head flows;

        /* Used to keep a list of all the dummy shims */
        struct list_head list;

	struct dummy_info * info;
};

struct dummy_flow {
        port_id_t        port_id;
        struct name *    source;
        struct name *    dest;
        struct list_head list;
};

static struct dummy_flow * find_flow(struct shim_instance_data * data,
                                     port_id_t                   id)
{
        struct dummy_flow *     flow;

        list_for_each_entry(flow, &data->flows, list) {
                if (flow->port_id == id) {
                        return flow;
                }
        }

        return NULL;
}


static int dummy_flow_allocate_request(struct shim_instance_data * data,
                                       const struct name *         source,
                                       const struct name *         dest,
                                       const struct flow_spec *    fspec,
                                       port_id_t                   id)
{
        struct dummy_flow *         flow;

        ASSERT(data);
        ASSERT(source);
        ASSERT(dest);
	ASSERT(fspec);

        if (find_flow(data, id)) {
        	LOG_ERR("Flow already exists");
        	return -1;
        }

        flow = rkzalloc(sizeof(*flow), GFP_KERNEL);
        if (!flow)
                return -1;

        flow->dest = name_dup(dest);
        if(!flow->dest) {
        	rkfree(flow);
		LOG_ERR("Name copy failed");
		return -1;
	}
        flow->source = name_dup(source);
	if(!flow->source) {
		rkfree(flow->dest);
		rkfree(flow);
		LOG_ERR("Name copy failed");
		return -1;
	}
        /* FIXME: Now we should ask the destination application for a flow */

        flow->port_id = id;

        INIT_LIST_HEAD(&flow->list);
        list_add(&flow->list, &data->flows);

<<<<<<< HEAD
        if (kipcm_flow_add(default_kipcm, data->ipc_process_id, id)) {
        	LOG_ERR("Couldn't add flow to the kipcm");
        	return -1;
        }
=======

        if (kipcm_flow_add(default_kipcm, data->id, id))
        	return -1;
>>>>>>> 4666fe1b

        return 0;
}

static int dummy_flow_allocate_response(struct shim_instance_data * data,
                                        port_id_t                   id,
                                        response_reason_t *         response)
{         
	ASSERT(data);
        ASSERT(response);

	/* If response is positive, flow should transition to allocated state */
	if (response == 0) {
		
	}

	/* 
	 * NOTE:
	 *   Other shims may implement other behavior here,
	 *   such as contacting the apposite shim IPC process 
	 */

        return 0;
}

static int dummy_flow_deallocate(struct shim_instance_data * data,
                                 port_id_t                   id)
{
	struct dummy_flow * flow;

	ASSERT(data);
	flow = find_flow(data, id);
	if (!flow) {
		LOG_ERR("Flow does not exist, cannot remove");
		return -1;
	}

	/* FIXME: Notify the destination application, maybe? */

	list_del(&flow->list);
	name_destroy(flow->dest);
	name_destroy(flow->source);
	rkfree(flow);

	if (kipcm_flow_remove(default_kipcm, id)) {
		LOG_ERR("Couldn't remove flow %pK from kipcm", flow);
		return -1;
	}

	return 0;
}

static int dummy_application_register(struct shim_instance_data * data,
                                      const struct name *         source)
{ return -1; }

static int dummy_application_unregister(struct shim_instance_data * data,
                                        const struct name *         source)
{ return -1; }

static int dummy_sdu_write(struct shim_instance_data * data,
                           port_id_t                   id,
                           const struct sdu *          sdu)
{
        struct dummy_flow * flow;

        flow = find_flow(data, id);
        if (!flow) {
                LOG_ERR("There is no flow allocated for port-id %d", id);
                return -1;
        }

        /* FIXME: Add code here to send the sdu */

        return -1;
}

static int dummy_sdu_read(struct shim_instance_data * data,
                          port_id_t                   id,
                          struct sdu *                sdu)
{
        struct dummy_flow * flow;

        flow = find_flow(data, id);
        if (!flow) {
                LOG_ERR("There is not a flow allocated for port-id %d", id);
                return -1;
        }

        return -1;
}

static int dummy_deallocate_all(struct shim_instance_data * data)
{
	struct dummy_flow *pos, *next;

	list_for_each_entry_safe(pos, next, &data->flows, list) {
		if (dummy_flow_deallocate(data, pos->port_id)) {
			/* FIXME: Maybe more should be done here in case
			 * the flow couldn't be destroyed
			 */
			LOG_ERR("Flow %d could not be removed", pos->port_id);
		}
	}
	return 0;
}

struct shim_data {
        struct list_head instances;
};

static struct shim_data dummy_data;

static struct shim *    dummy_shim = NULL;

static int dummy_init(struct shim_data * data)
{
	ASSERT(data);

	bzero(&dummy_data, sizeof(dummy_data));
	INIT_LIST_HEAD(&data->instances);

        return 0;
}

static int dummy_fini(struct shim_data * data)
{
        ASSERT(data);

        ASSERT(list_empty(&data->instances));

        return 0;
}

static struct shim_instance_ops dummy_instance_ops = {
	.flow_allocate_request  = dummy_flow_allocate_request,
	.flow_allocate_response = dummy_flow_allocate_response,
	.flow_deallocate        = dummy_flow_deallocate,
	.application_register   = dummy_application_register,
	.application_unregister = dummy_application_unregister,
	.sdu_write              = dummy_sdu_write,
	.sdu_read               = dummy_sdu_read,
};

static struct shim_instance_data * find_instance(struct shim_data * data,
                                                 ipc_process_id_t   id)
{

        struct shim_instance_data * pos;

        list_for_each_entry(pos, &(data->instances), list) {
                if (pos->id == id) {
                        return pos;
                }
        }

        return NULL;
}

static struct shim_instance * dummy_create(struct shim_data * data,
                                           ipc_process_id_t   id)
{
	struct shim_instance * inst;

        ASSERT(data);
	
        /* Check if there already is an instance with that id */
        if (find_instance(data,id)) {
                LOG_ERR("There's a shim instance with id %d already", id);
                return NULL;
        } 

        /* Create an instance */
        inst = rkzalloc(sizeof(*inst), GFP_KERNEL);
        if (!inst)
                return NULL;

        /* fill it properly */
        inst->ops  = &dummy_instance_ops;
        inst->data = rkzalloc(sizeof(struct shim_instance_data), GFP_KERNEL);
        if (!inst->data) {
                rkfree(inst);
                return NULL;
        }

        inst->data->id = id;
	inst->data->info = rkzalloc(sizeof(*inst->data->info), GFP_KERNEL);
	if (!inst->data->info) {
		rkfree(inst->data);
		rkfree(inst);
		return NULL;
	}

        inst->data->info->dif_name = name_create();
	if (!inst->data->info->dif_name) {
		rkfree(inst->data->info);
		rkfree(inst->data);
		rkfree(inst);
		return NULL;
	}

	inst->data->info->name = name_create();
	if (!inst->data->info->name) {
		rkfree(inst->data->info->dif_name);
		rkfree(inst->data->info);
		rkfree(inst->data);
		rkfree(inst);
		return NULL;
	}


        /*
         * Bind the shim-instance to the shims set, to keep all our data
         * structures linked (somewhat) together
         */
	INIT_LIST_HEAD(&(inst->data->list));
        list_add(&(data->instances), &(inst->data->list));

        return inst;
}

<<<<<<< HEAD
static int dummy_destroy(struct shim_data *     data,
                         struct shim_instance * inst)
{
	struct shim_instance_data * pos, * next;

	ASSERT(data);
	ASSERT(inst);

	list_for_each_entry_safe(pos, next, &data->shim_list, list) {
		if (inst->data->ipc_process_id == pos->ipc_process_id) {
			list_del(&pos->list);
			dummy_deallocate_all(pos);
			rkfree(pos);
			rkfree(inst);
			return 0;
		}
	}

	return -1;
}

=======
>>>>>>> 4666fe1b
/* FIXME: It doesn't allow reconfiguration */
static struct shim_instance * dummy_configure(struct shim_data *         data,
                                              struct shim_instance *     inst,
                                              const struct shim_config * conf)
{
	struct shim_instance_data * instance;
        struct shim_config *        tmp;

        ASSERT(data);
        ASSERT(inst);
        ASSERT(conf);

        instance = find_instance(data, inst->data->id);
        if (!instance) {
                LOG_ERR("There's no instance with id %d", inst->data->id);
                return inst;
        }

        /* Use configuration values on that instance */
        list_for_each_entry(tmp, &(conf->list), list) {
                if (!strcmp(tmp->entry->name, "dif-name") &&
                    tmp->entry->value->type == SHIM_CONFIG_STRING) {
                        if (name_cpy(instance->info->dif_name,
                                     (struct name *)
                                     tmp->entry->value->data)) {
                                LOG_ERR("Failed to copy DIF name");
                                return inst;
                        }
                }
		else if (!strcmp(tmp->entry->name, "name") &&
                    tmp->entry->value->type == SHIM_CONFIG_STRING) {
                        if (name_cpy(instance->info->name,
                                     (struct name *)
                                     tmp->entry->value->data)) {
                                LOG_ERR("Failed to copy name");
                                return inst;
                        }
		}
		else {
                        LOG_ERR("Cannot identify parameter '%s'",
                                tmp->entry->name);
                        return NULL;
                }
        }
	
        /*
         * Instance might change (reallocation), return the updated pointer
         * if needed. We don't re-allocate our instance so we'll be returning
         * the same pointer.
         */
	
        return inst;
}

static int dummy_destroy(struct shim_data *     data,
                         struct shim_instance * instance)
{
	struct shim_instance_data * inst;
        struct list_head          * pos, * q;

        ASSERT(data);
        ASSERT(instance);

        /* Retrieve the instance */
        list_for_each_safe(pos, q, &(data->instances)) {
                inst = list_entry(pos, struct shim_instance_data, list);

                if (inst->id == instance->data->id) {
                        /* Unbind from the instances set */
                        list_del(pos);
			
			dummy_deallocate_all(inst);
                        /* Destroy it */
                        name_destroy(inst->info->dif_name);
			name_destroy(inst->info->name);
			rkfree(inst->info);
                        rkfree(inst);
                }
        }

        return 0;
}

static struct shim_ops dummy_ops = {
        .init      = dummy_init,
        .fini      = dummy_fini,
        .create    = dummy_create,
        .destroy   = dummy_destroy,
        .configure = dummy_configure,
};

static int __init mod_init(void)
{
        dummy_shim = kipcm_shim_register(default_kipcm,
                                         SHIM_NAME,
                                         &dummy_data,
                                         &dummy_ops);
        if (!dummy_shim) {
                LOG_CRIT("Initialization failed");
                return -1;
        }

        return 0;
}

static void __exit mod_exit(void)
{
        if (kipcm_shim_unregister(default_kipcm, dummy_shim)) {
                LOG_CRIT("Cannot unregister");
                return;
        }
}

module_init(mod_init);
module_exit(mod_exit);

MODULE_DESCRIPTION("RINA Dummy Shim IPC");

MODULE_LICENSE("GPL");

MODULE_AUTHOR("Francesco Salvestrini <f.salvestrini@nextworks.it>");
MODULE_AUTHOR("Miquel Tarzan <miquel.tarzan@i2cat.net>");
MODULE_AUTHOR("Sander Vrijders <sander.vrijders@intec.ugent.be>");<|MERGE_RESOLUTION|>--- conflicted
+++ resolved
@@ -123,16 +123,8 @@
         INIT_LIST_HEAD(&flow->list);
         list_add(&flow->list, &data->flows);
 
-<<<<<<< HEAD
-        if (kipcm_flow_add(default_kipcm, data->ipc_process_id, id)) {
-        	LOG_ERR("Couldn't add flow to the kipcm");
-        	return -1;
-        }
-=======
-
         if (kipcm_flow_add(default_kipcm, data->id, id))
         	return -1;
->>>>>>> 4666fe1b
 
         return 0;
 }
@@ -354,30 +346,6 @@
         return inst;
 }
 
-<<<<<<< HEAD
-static int dummy_destroy(struct shim_data *     data,
-                         struct shim_instance * inst)
-{
-	struct shim_instance_data * pos, * next;
-
-	ASSERT(data);
-	ASSERT(inst);
-
-	list_for_each_entry_safe(pos, next, &data->shim_list, list) {
-		if (inst->data->ipc_process_id == pos->ipc_process_id) {
-			list_del(&pos->list);
-			dummy_deallocate_all(pos);
-			rkfree(pos);
-			rkfree(inst);
-			return 0;
-		}
-	}
-
-	return -1;
-}
-
-=======
->>>>>>> 4666fe1b
 /* FIXME: It doesn't allow reconfiguration */
 static struct shim_instance * dummy_configure(struct shim_data *         data,
                                               struct shim_instance *     inst,
