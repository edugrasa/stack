/*
 *  Dummy Shim IPC Process
 *
 *    Francesco Salvestrini <f.salvestrini@nextworks.it>
 *    Miquel Tarzan         <miquel.tarzan@i2cat.net>
 *    Sander Vrijders       <sander.vrijders@intec.ugent.be>
 *
 * This program is free software; you can redistribute it and/or modify
 * it under the terms of the GNU General Public License as published by
 * the Free Software Foundation; either version 2 of the License, or
 * (at your option) any later version.
 *
 * This program is distributed in the hope that it will be useful,
 * but WITHOUT ANY WARRANTY; without even the implied warranty of
 * MERCHANTABILITY or FITNESS FOR A PARTICULAR PURPOSE.  See the
 * GNU General Public License for more details.
 *
 * You should have received a copy of the GNU General Public License
 * along with this program; if not, write to the Free Software
 * Foundation, Inc., 675 Mass Ave, Cambridge, MA 02139, USA.
 */

#include <linux/module.h>
#include <linux/list.h>

#define SHIM_NAME   "shim-dummy"

#define RINA_PREFIX SHIM_NAME

#include "logs.h"
#include "common.h"
#include "debug.h"
#include "utils.h"
#include "kipcm.h"
#include "ipcp-utils.h"
#include "ipcp-factories.h"
#include "du.h"
#include "netlink.h"
#include "netlink-utils.h"

/* FIXME: To be removed ABSOLUTELY */
extern struct kipcm * default_kipcm;

/* Holds all configuration related to a shim instance */
struct dummy_info {
        /* IPC Instance name */
        struct name * name;
        /* DIF name */
        struct name * dif_name;
};

struct ipcp_instance_data {
        ipc_process_id_t    id;

        /* FIXME: Stores the state of flows indexed by port_id */
        struct list_head    flows;

        /* Used to keep a list of all the dummy shims */
        struct list_head    list;

        struct dummy_info * info;

        struct list_head    apps_registered;
};

enum dummy_flow_state {
        PORT_STATE_NULL = 1,
        PORT_STATE_RECIPIENT_ALLOCATE_PENDING,
        PORT_STATE_INITIATOR_ALLOCATE_PENDING,
        PORT_STATE_ALLOCATED
};

struct dummy_flow {
        port_id_t             port_id;
        port_id_t	      dst_port_id;
        struct name *         source;
        struct name *         dest;
        struct list_head      list;
        enum dummy_flow_state state;
        uint_t		      dst_seq_num;
        uint_t		      seq_num; /* Required to notify back to the */
        ipc_process_id_t      dst_id;  /* IPC Manager the result of the
        				* allocation */
};

struct app_register {
        struct name *    app_name;
        struct list_head list;
};

static int is_app_registered(struct ipcp_instance_data * data,
		const struct name *         name)
{
	struct app_register * app;

	list_for_each_entry(app, &data->apps_registered, list) {
		if (!name_cmp(app->app_name, name)) {
			return 1;
		}
	}
	return 0;
}

static struct app_register * find_app(struct ipcp_instance_data * data,
                                      const struct name *         name)
{
        struct app_register * app;

        list_for_each_entry(app, &data->apps_registered, list) {
                if (!name_cmp(app->app_name, name)) {
                        return app;
                }
        }

        return NULL;
}

static struct dummy_flow * find_flow(struct ipcp_instance_data * data,
                                     port_id_t                   id)
{
        struct dummy_flow * flow;

        list_for_each_entry(flow, &data->flows, list) {
                if (flow->port_id == id) {
                        return flow;
                }
        }

        return NULL;
}

static int dummy_flow_allocate_request(struct ipcp_instance_data * data,
		const struct name *         source,
		const struct name *         dest,
		const struct flow_spec *    fspec,
		port_id_t                   id,
		uint_t			   seq_num,
		ipc_process_id_t		   dst_id)
{
	struct dummy_flow * flow;

	ASSERT(data);
	ASSERT(source);
	ASSERT(dest);

	if (!data->info) {
		LOG_ERR("There is not info in this IPC Process");
		return -1;
	}

	if (!data->info->dif_name) {
		LOG_ERR("This IPC Process doesn't belong to a DIF");
		return -1;
	}

<<<<<<< HEAD
	if (!is_app_registered(data, dest)) {
		LOG_ERR("Application is not registered in this IPC Process");
		return -1;
	}
=======
        if (!is_app_registered(data, dest)) {
        	LOG_ERR("Application is not registered in this IPC Process");
        	return -1;
        }
>>>>>>> ab228cc4

	if (find_flow(data, id)) {
		LOG_ERR("A flow already exists on port %d", id);
		return -1;
	}

<<<<<<< HEAD
	if (rnl_app_alloc_flow_req_arrived_msg(data,
			source,
			dest,
			fspec,
			id,
			seq_num))
		return -1;

	flow = rkzalloc(sizeof(*flow), GFP_KERNEL);
	if (!flow)
		return -1;
=======
        flow = rkzalloc(sizeof(*flow), GFP_KERNEL);
        if (!flow)
                return -1;
>>>>>>> ab228cc4

	flow->dst_id  = dst_id;
	flow->seq_num = seq_num;
	flow->dest    = name_dup(dest);
	if (!flow->dest) {
		rkfree(flow);
		return -1;
	}
	flow->source = name_dup(source);
	if (!flow->source) {
		name_destroy(flow->dest);
		rkfree(flow);
		return -1;
	}

	flow->state = PORT_STATE_INITIATOR_ALLOCATE_PENDING;
	flow->port_id = id;
	INIT_LIST_HEAD(&flow->list);
	list_add(&flow->list, &data->flows);
	flow->dst_seq_num = 666; /*FIXME!!!*/

	if (rnl_app_alloc_flow_req_arrived_msg(data->id,
					       data->info->dif_name,
					       source,
					       dest,
					       fspec,
					       flow->dst_seq_num,
					       1)) {
		list_del(&flow->list);
		name_destroy(flow->source);
		name_destroy(flow->dest);
		rkfree(flow);
		return -1;
	}

	return 0;
}

static struct dummy_flow * find_flow_by_seq_num(struct ipcp_instance_data * data,
					 	uint_t			    seq_num)
{
	struct dummy_flow * flow;

	list_for_each_entry(flow, &data->flows, list) {
		if (flow->dst_seq_num == seq_num) {
			return flow;
		}
	}

	return NULL;
}

static int dummy_flow_allocate_response(struct ipcp_instance_data * data,
					port_id_t                   id,
					uint_t			    seq_num,
					response_reason_t *         response)
{
	struct dummy_flow * flow;
	int retval = 0;

	ASSERT(data);
	ASSERT(response);

	if (!data->info) {
		LOG_ERR("There is not info in this IPC Process");
		return -1;
	}

	if (!data->info->dif_name) {
		LOG_ERR("This IPC Process doesn't belong to a DIF");
		return -1;
	}

	flow = find_flow_by_seq_num(data, seq_num);
	if (!flow) {
		LOG_ERR("Flow does not exist, cannot allocate");
		return -1;
	}

	if (flow->state != PORT_STATE_INITIATOR_ALLOCATE_PENDING)
		return -1;

	/* On positive response, flow should transition to allocated state */
	if (*response == 0) {
		flow->dst_port_id = id;
		flow->state = PORT_STATE_ALLOCATED;
		if (kipcm_flow_add(default_kipcm, data->id, id)) {
			list_del(&flow->list);
			name_destroy(flow->source);
			name_destroy(flow->dest);
			rkfree(flow);
			return -1;
		}
		if (rnl_app_alloc_flow_result_msg(data->id,
				flow->dst_id,
				0,
				flow->seq_num)) {
			kipcm_flow_remove(default_kipcm, flow->port_id);
			list_del(&flow->list);
			name_destroy(flow->source);
			name_destroy(flow->dest);
			rkfree(flow);
			return -1;
		}
	} else {
		if (rnl_app_alloc_flow_result_msg(data->id,
				flow->dst_id,
				-1,
				flow->seq_num))
			retval = -1;

		list_del(&flow->list);
		name_destroy(flow->source);
		name_destroy(flow->dest);
		rkfree(flow);
		return retval;
	}

	/*
	 * NOTE:
	 *   Other shims may implement other behavior here,
	 *   such as contacting the apposite shim IPC process
	 */

	return 0;
}

static int dummy_flow_deallocate(struct ipcp_instance_data * data,
		port_id_t                   id)
{
	struct dummy_flow * flow;

	ASSERT(data);
	flow = find_flow(data, id);
	if (!flow) {
		LOG_ERR("Flow does not exist, cannot remove");
		return -1;
	}

	/* FIXME: Notify the destination application, maybe? */

	list_del(&flow->list);
	name_destroy(flow->dest);
	name_destroy(flow->source);
	rkfree(flow);

	if (kipcm_flow_remove(default_kipcm, id))
		return -1;

	return 0;
}

static int dummy_application_register(struct ipcp_instance_data * data,
                                      const struct name *         source)
{
        struct app_register * app_reg;

        ASSERT(source);

        if (!data->info) {
                LOG_ERR("There is not info in this IPC Process");
                return -1;
        }
        if (!data->info->dif_name) {
                LOG_ERR("IPC Process doesn't belong to any DIF");
                return -1;
        }

        if (is_app_registered(data, source)) {
                char * tmp = name_tostring(source);

                LOG_ERR("Application %s has been already registered", tmp);

                rkfree(tmp);

                return -1;
        }

        app_reg = rkzalloc(sizeof(*app_reg), GFP_KERNEL);
        if (!app_reg)
                return -1;

        app_reg->app_name = rkzalloc(sizeof(struct name), GFP_KERNEL);
        if (!app_reg->app_name) {
                rkfree(app_reg);

                return -1;
        }
        if (name_cpy(source, app_reg->app_name)) {
                char * tmp = name_tostring(source);

                name_destroy(app_reg->app_name);
                rkfree(app_reg);

                LOG_ERR("Application %s registration has failed", tmp);

                rkfree(tmp);

                return -1;
        }
        INIT_LIST_HEAD(&app_reg->list);
        list_add(&app_reg->list, &data->apps_registered);

        return 0;
}

static int dummy_application_unregister(struct ipcp_instance_data * data,
                                        const struct name *         source)
{
        struct app_register * app;

        ASSERT(source);

        if (!is_app_registered(data, source)) {
                char * tmp = name_tostring(source);

                LOG_ERR("Application %s is not registered", tmp);

                rkfree(tmp);

                return -1;
        }
        app = find_app(data, source);
        list_del(&app->list);
        name_destroy(app->app_name);
        rkfree(app);

        return 0;
}

static int dummy_unregister_all(struct ipcp_instance_data * data)
{
        struct app_register * cur, *next;

        list_for_each_entry_safe(cur, next, &data->apps_registered, list) {
                list_del(&cur->list);
                name_destroy(cur->app_name);
                rkfree(cur);
        }

        return 0;
}

static int dummy_sdu_write(struct ipcp_instance_data * data,
                           port_id_t                   id,
                           struct sdu *                sdu)
{
        struct dummy_flow * flow;

        flow = find_flow(data, id);
        if (!flow) {
                LOG_ERR("There is no flow allocated for port-id %d", id);
                return -1;
        }

        /* FIXME: Add code here to send the sdu */
        LOG_MISSING;

#if 0
        /* FIXME: An SDU is a buffer, do not presume it's a string */
        LOG_DBG("Port id %d. Written %zd size of data, data: %s",
                id, sdu->buffer->size, sdu->buffer->data);
#endif

        return 0;
}

static int dummy_deallocate_all(struct ipcp_instance_data * data)
{
        struct dummy_flow *pos, *next;

        list_for_each_entry_safe(pos, next, &data->flows, list) {
                list_del(&pos->list);
                name_destroy(pos->dest);
                name_destroy(pos->source);
                rkfree(pos);
        }
        return 0;
}

struct ipcp_factory_data {
        struct list_head instances;
};

static struct ipcp_factory_data dummy_data;

static int dummy_init(struct ipcp_factory_data * data)
{
        ASSERT(data);

        bzero(&dummy_data, sizeof(dummy_data));
        INIT_LIST_HEAD(&data->instances);

        return 0;
}

static int dummy_fini(struct ipcp_factory_data * data)
{
        ASSERT(data);

        ASSERT(list_empty(&data->instances));

        return 0;
}

static int dummy_assign_to_dif(struct ipcp_instance_data * data,
		const struct name *         dif_name)
{
	ASSERT(data);

        if (!data->info) {
        	LOG_ERR("There is no info for this IPC process");
                return -1;
        }

	data->info->dif_name = name_dup(dif_name);
	if (!data->info->dif_name) {
		char * tmp = name_tostring(dif_name);
		LOG_ERR("Assingment of IPC Process to DIF %s failed", tmp);
		rkfree(tmp);
		rkfree(data->info);

		return -1;
	}

	LOG_DBG("Assigned IPC Process to DIF %s",
			data->info->dif_name->process_name);

	return 0;
}

static struct ipcp_instance_ops dummy_instance_ops = {
        .flow_allocate_request  = dummy_flow_allocate_request,
        .flow_allocate_response = dummy_flow_allocate_response,
        .flow_deallocate        = dummy_flow_deallocate,
        .application_register   = dummy_application_register,
        .application_unregister = dummy_application_unregister,
        .sdu_write              = dummy_sdu_write,
        .assign_to_dif          = dummy_assign_to_dif,
};

static struct ipcp_instance_data *
find_instance(struct ipcp_factory_data * data,
              ipc_process_id_t           id)
{

        struct ipcp_instance_data * pos;

        list_for_each_entry(pos, &(data->instances), list) {
                if (pos->id == id) {
                        return pos;
                }
        }

        return NULL;
}

static struct ipcp_instance * dummy_create(struct ipcp_factory_data * data,
                                           ipc_process_id_t           id)
{
        struct ipcp_instance * inst;

        ASSERT(data);

        /* Check if there already is an instance with that id */
        if (find_instance(data,id)) {
                LOG_ERR("There's a shim instance with id %d already", id);
                return NULL;
        }

        /* Create an instance */
        LOG_DBG("Create an instance");
        inst = rkzalloc(sizeof(*inst), GFP_KERNEL);
        if (!inst)
                return NULL;

        /* fill it properly */
        LOG_DBG("Fill it properly");
        inst->ops  = &dummy_instance_ops;
        inst->data = rkzalloc(sizeof(struct ipcp_instance_data), GFP_KERNEL);
        if (!inst->data) {
                LOG_DBG("Fill it properly failed");
                rkfree(inst);
                return NULL;
        }

        inst->data->id = id;
        INIT_LIST_HEAD(&inst->data->flows);
        inst->data->info = rkzalloc(sizeof(*inst->data->info), GFP_KERNEL);
        if (!inst->data->info) {
                LOG_DBG("Failed creation of inst->data->info");
                rkfree(inst->data);
                rkfree(inst);
                return NULL;
        }

        inst->data->info->name = name_create();
        if (!inst->data->info->name) {
                LOG_DBG("Failed creation of ipc name");
                name_destroy(inst->data->info->dif_name);
                rkfree(inst->data->info);
                rkfree(inst->data);
                rkfree(inst);
                return NULL;
        }

        /*
         * Bind the shim-instance to the shims set, to keep all our data
         * structures linked (somewhat) together
         */

        INIT_LIST_HEAD(&inst->data->apps_registered);

        LOG_DBG("Adding dummy instance to the list of shim dummy instances");

        INIT_LIST_HEAD(&(inst->data->list));
        LOG_DBG("Initialization of instance list: %pK", &inst->data->list);
        list_add(&(inst->data->list), &(data->instances));
        LOG_DBG("Inst %pK added to the dummy instances", inst);

        return inst;
}

/* FIXME: It doesn't allow reconfiguration */
static struct ipcp_instance * dummy_configure(struct ipcp_factory_data * data,
                                              struct ipcp_instance *     inst,
                                              const struct ipcp_config * conf)
{
        struct ipcp_instance_data * instance;
        struct ipcp_config *        tmp;

        ASSERT(data);
        ASSERT(inst);
        ASSERT(conf);

        instance = find_instance(data, inst->data->id);
        if (!instance) {
                LOG_ERR("There's no instance with id %d", inst->data->id);
                return inst;
        }

        /* Use configuration values on that instance */
        list_for_each_entry(tmp, &(conf->list), list) {
                if (!strcmp(tmp->entry->name, "dif-name") &&
                    tmp->entry->value->type == IPCP_CONFIG_STRING) {
                        if (name_cpy(instance->info->dif_name,
                                     (struct name *)
                                     tmp->entry->value->data)) {
                                LOG_ERR("Failed to copy DIF name");
                                return inst;
                        }
                }
                else if (!strcmp(tmp->entry->name, "name") &&
                         tmp->entry->value->type == IPCP_CONFIG_STRING) {
                        if (name_cpy(instance->info->name,
                                     (struct name *)
                                     tmp->entry->value->data)) {
                                LOG_ERR("Failed to copy name");
                                return inst;
                        }
                }
                else {
                        LOG_ERR("Cannot identify parameter '%s'",
                                tmp->entry->name);
                        return NULL;
                }
        }

        /*
         * Instance might change (reallocation), return the updated pointer
         * if needed. We don't re-allocate our instance so we'll be returning
         * the same pointer.
         */

        return inst;
}

static int dummy_destroy(struct ipcp_factory_data * data,
                         struct ipcp_instance *     instance)
{
        struct ipcp_instance_data * pos, * next;

        ASSERT(data);
        ASSERT(instance);

        /* Retrieve the instance */
        list_for_each_entry_safe(pos, next, &data->instances, list) {
                if (pos->id == instance->data->id) {
                        /* Unbind from the instances set */
                        list_del(&pos->list);
                        dummy_deallocate_all(pos);
                        dummy_unregister_all(pos);
                        /* Destroy it */
                        name_destroy(pos->info->dif_name);
                        name_destroy(pos->info->name);
                        rkfree(pos->info);
                        rkfree(pos);
                        rkfree(instance);

                        return 0;
                }
        }

        return -1;
}

static struct ipcp_factory_ops dummy_ops = {
        .init      = dummy_init,
        .fini      = dummy_fini,
        .create    = dummy_create,
        .destroy   = dummy_destroy,
        .configure = dummy_configure,
};

struct ipcp_factory * shim;

static int __init mod_init(void)
{
        shim = kipcm_ipcp_factory_register(default_kipcm,
                                           SHIM_NAME,
                                           &dummy_data,
                                           &dummy_ops);
        if (!shim) {
                LOG_CRIT("Cannot register %s factory", SHIM_NAME);
                return -1;
        }

        return 0;
}

static void __exit mod_exit(void)
{
        ASSERT(shim);

        if (kipcm_ipcp_factory_unregister(default_kipcm, shim)) {
                LOG_CRIT("Cannot unregister %s factory", SHIM_NAME);
                return;
        }
}

module_init(mod_init);
module_exit(mod_exit);

MODULE_DESCRIPTION("RINA Dummy Shim IPC");

MODULE_LICENSE("GPL");

MODULE_AUTHOR("Francesco Salvestrini <f.salvestrini@nextworks.it>");
MODULE_AUTHOR("Miquel Tarzan <miquel.tarzan@i2cat.net>");
MODULE_AUTHOR("Sander Vrijders <sander.vrijders@intec.ugent.be>");<|MERGE_RESOLUTION|>--- conflicted
+++ resolved
@@ -134,8 +134,7 @@
 		const struct name *         dest,
 		const struct flow_spec *    fspec,
 		port_id_t                   id,
-		uint_t			   seq_num,
-		ipc_process_id_t		   dst_id)
+		uint_t			   seq_num)
 {
 	struct dummy_flow * flow;
 
@@ -153,42 +152,20 @@
 		return -1;
 	}
 
-<<<<<<< HEAD
 	if (!is_app_registered(data, dest)) {
 		LOG_ERR("Application is not registered in this IPC Process");
 		return -1;
 	}
-=======
-        if (!is_app_registered(data, dest)) {
-        	LOG_ERR("Application is not registered in this IPC Process");
-        	return -1;
-        }
->>>>>>> ab228cc4
 
 	if (find_flow(data, id)) {
 		LOG_ERR("A flow already exists on port %d", id);
 		return -1;
 	}
 
-<<<<<<< HEAD
-	if (rnl_app_alloc_flow_req_arrived_msg(data,
-			source,
-			dest,
-			fspec,
-			id,
-			seq_num))
-		return -1;
-
 	flow = rkzalloc(sizeof(*flow), GFP_KERNEL);
 	if (!flow)
 		return -1;
-=======
-        flow = rkzalloc(sizeof(*flow), GFP_KERNEL);
-        if (!flow)
-                return -1;
->>>>>>> ab228cc4
-
-	flow->dst_id  = dst_id;
+
 	flow->seq_num = seq_num;
 	flow->dest    = name_dup(dest);
 	if (!flow->dest) {
@@ -204,9 +181,9 @@
 
 	flow->state = PORT_STATE_INITIATOR_ALLOCATE_PENDING;
 	flow->port_id = id;
+	flow->dst_seq_num = 666; /*FIXME!!!*/
 	INIT_LIST_HEAD(&flow->list);
 	list_add(&flow->list, &data->flows);
-	flow->dst_seq_num = 666; /*FIXME!!!*/
 
 	if (rnl_app_alloc_flow_req_arrived_msg(data->id,
 					       data->info->dif_name,
