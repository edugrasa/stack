--- conflicted
+++ resolved
@@ -383,16 +383,10 @@
 {
 	ASSERT(data);
 
-<<<<<<< HEAD
         if (!data->info) {
         	LOG_ERR("There is no info for this IPC process");
                 return -1;
         }
-=======
-	data->info = rkzalloc(sizeof(struct dummy_info), GFP_KERNEL);
-	if (!data->info)
-		return -1;
->>>>>>> eda162ee
 
 	data->info->dif_name = name_dup(dif_name);
 	if (!data->info->dif_name) {
