/*
 *  Dummy Shim IPC Process
 *
 *    Francesco Salvestrini <f.salvestrini@nextworks.it>
 *    Miquel Tarzan         <miquel.tarzan@i2cat.net>
 *    Sander Vrijders       <sander.vrijders@intec.ugent.be>
 *
 * This program is free software; you can redistribute it and/or modify
 * it under the terms of the GNU General Public License as published by
 * the Free Software Foundation; either version 2 of the License, or
 * (at your option) any later version.
 *
 * This program is distributed in the hope that it will be useful,
 * but WITHOUT ANY WARRANTY; without even the implied warranty of
 * MERCHANTABILITY or FITNESS FOR A PARTICULAR PURPOSE.  See the
 * GNU General Public License for more details.
 *
 * You should have received a copy of the GNU General Public License
 * along with this program; if not, write to the Free Software
 * Foundation, Inc., 675 Mass Ave, Cambridge, MA 02139, USA.
 */

#include <linux/module.h>
#include <linux/list.h>

#define SHIM_NAME   "shim-dummy"

#define RINA_PREFIX SHIM_NAME

#include "logs.h"
#include "common.h"
#include "debug.h"
#include "utils.h"
#include "kipcm.h"
#include "shim.h"
#include "shim-utils.h"

/* FIXME: To be removed ABSOLUTELY */
extern struct kipcm * default_kipcm;

/* Holds all configuration related to a shim instance */
struct dummy_info {
	/* IPC Instance name */
	struct name * name;
	/* DIF name */
	struct name * dif_name;
};


struct shim_instance_data {
        ipc_process_id_t id;

        /* FIXME: Stores the state of flows indexed by port_id */
        struct list_head flows;

        /* Used to keep a list of all the dummy shims */
        struct list_head list;

	struct dummy_info * info;
};

struct dummy_flow {
        port_id_t        port_id;
        struct name *    source;
        struct name *    dest;
        struct list_head list;
};

static struct dummy_flow * find_flow(struct shim_instance_data * data,
                                     port_id_t                   id)
{
        struct dummy_flow *     flow;

        list_for_each_entry(flow, &data->flows, list) {
                if (flow->port_id == id) {
                        return flow;
                }
        }

        return NULL;
}


static int dummy_flow_allocate_request(struct shim_instance_data * data,
                                       const struct name *         source,
                                       const struct name *         dest,
                                       const struct flow_spec *    fspec,
                                       port_id_t                   id)
{
        struct dummy_flow *         flow;

        ASSERT(data);
        ASSERT(source);
        ASSERT(dest);
	ASSERT(fspec);

        if (find_flow(data, id)) {
        	LOG_ERR("Flow already exists");
        	return -1;
        }

        flow = rkzalloc(sizeof(*flow), GFP_KERNEL);
        if (!flow)
                return -1;

        flow->dest = name_dup(dest);
        if(!flow->dest) {
        	rkfree(flow);
		LOG_ERR("Name copy failed");
		return -1;
	}
        flow->source = name_dup(source);
	if(!flow->source) {
		rkfree(flow->dest);
		rkfree(flow);
		LOG_ERR("Name copy failed");
		return -1;
	}
        /* FIXME: Now we should ask the destination application for a flow */

        flow->port_id = id;

        INIT_LIST_HEAD(&flow->list);
        list_add(&flow->list, &data->flows);

<<<<<<< HEAD
        if (kipcm_flow_add(default_kipcm, data->ipc_process_id, id))
=======
        if (kipcm_flow_add(default_kipcm, data->id, id))
>>>>>>> 3c439577
        	return -1;

        return 0;
}

static int dummy_flow_allocate_response(struct shim_instance_data * data,
                                        port_id_t                   id,
                                        response_reason_t *         response)
{         
	ASSERT(data);
        ASSERT(response);

	/* If response is positive, flow should transition to allocated state */
	if (response == 0) {
		
	}

	/* 
	 * NOTE:
	 *   Other shims may implement other behavior here,
	 *   such as contacting the apposite shim IPC process 
	 */

        return 0;
}

static int dummy_flow_deallocate(struct shim_instance_data * data,
                                 port_id_t                   id)
{
	struct dummy_flow * flow;

	ASSERT(data);
	flow = find_flow(data, id);
	if (!flow) {
		LOG_ERR("Flow does not exist, cannot remove");
		return -1;
	}

	/* FIXME: Notify the destination application, maybe? */

	list_del(&flow->list);
	name_destroy(flow->dest);
	name_destroy(flow->source);
	rkfree(flow);

	if (kipcm_flow_remove(default_kipcm, id))
		return -1;

	return 0;
}

static int dummy_application_register(struct shim_instance_data * data,
                                      const struct name *         source)
{ return -1; }

static int dummy_application_unregister(struct shim_instance_data * data,
                                        const struct name *         source)
{ return -1; }

static int dummy_sdu_write(struct shim_instance_data * data,
                           port_id_t                   id,
                           const struct sdu *          sdu)
{
        struct dummy_flow * flow;

        flow = find_flow(data, id);
        if (!flow) {
                LOG_ERR("There is no flow allocated for port-id %d", id);
                return -1;
        }

        /* FIXME: Add code here to send the sdu */

        return -1;
}

static int dummy_sdu_read(struct shim_instance_data * data,
                          port_id_t                   id,
                          struct sdu *                sdu)
{
        struct dummy_flow * flow;

        flow = find_flow(data, id);
        if (!flow) {
                LOG_ERR("There is not a flow allocated for port-id %d", id);
                return -1;
        }

        return -1;
}

static int dummy_deallocate_all(struct shim_instance_data * data)
{
	struct dummy_flow *pos, *next;

	list_for_each_entry_safe(pos, next, &data->flows, list) {
		if (dummy_flow_deallocate(data, pos->port_id)) {
			/* FIXME: Maybe more should be done here in case
			 * the flow couldn't be destroyed
			 */
			LOG_ERR("Flow %d could not be removed", pos->port_id);
		}
	}
	return 0;
}

struct shim_data {
        struct list_head instances;
};

static struct shim_data dummy_data;

static struct shim *    dummy_shim = NULL;

static int dummy_init(struct shim_data * data)
{
	ASSERT(data);

	bzero(&dummy_data, sizeof(dummy_data));
	INIT_LIST_HEAD(&data->instances);

        return 0;
}

static int dummy_fini(struct shim_data * data)
{
        ASSERT(data);

        ASSERT(list_empty(&data->instances));

        return 0;
}

static struct shim_instance_ops dummy_instance_ops = {
	.flow_allocate_request  = dummy_flow_allocate_request,
	.flow_allocate_response = dummy_flow_allocate_response,
	.flow_deallocate        = dummy_flow_deallocate,
	.application_register   = dummy_application_register,
	.application_unregister = dummy_application_unregister,
	.sdu_write              = dummy_sdu_write,
	.sdu_read               = dummy_sdu_read,
};

static struct shim_instance_data * find_instance(struct shim_data * data,
                                                 ipc_process_id_t   id)
{

        struct shim_instance_data * pos;

        list_for_each_entry(pos, &(data->instances), list) {
                if (pos->id == id) {
                        return pos;
                }
        }

        return NULL;
}

static struct shim_instance * dummy_create(struct shim_data * data,
                                           ipc_process_id_t   id)
{
	struct shim_instance * inst;

        ASSERT(data);
	
        /* Check if there already is an instance with that id */
        if (find_instance(data,id)) {
                LOG_ERR("There's a shim instance with id %d already", id);
                return NULL;
        } 

        /* Create an instance */
        inst = rkzalloc(sizeof(*inst), GFP_KERNEL);
        if (!inst)
                return NULL;

        /* fill it properly */
        inst->ops  = &dummy_instance_ops;
        inst->data = rkzalloc(sizeof(struct shim_instance_data), GFP_KERNEL);
        if (!inst->data) {
                rkfree(inst);
                return NULL;
        }

        inst->data->id = id;
	inst->data->info = rkzalloc(sizeof(*inst->data->info), GFP_KERNEL);
	if (!inst->data->info) {
		rkfree(inst->data);
		rkfree(inst);
		return NULL;
	}

        inst->data->info->dif_name = name_create();
	if (!inst->data->info->dif_name) {
		rkfree(inst->data->info);
		rkfree(inst->data);
		rkfree(inst);
		return NULL;
	}

	inst->data->info->name = name_create();
	if (!inst->data->info->name) {
		rkfree(inst->data->info->dif_name);
		rkfree(inst->data->info);
		rkfree(inst->data);
		rkfree(inst);
		return NULL;
	}


        /*
         * Bind the shim-instance to the shims set, to keep all our data
         * structures linked (somewhat) together
         */
	INIT_LIST_HEAD(&(inst->data->list));
        list_add(&(data->instances), &(inst->data->list));

        return inst;
}

/* FIXME: It doesn't allow reconfiguration */
static struct shim_instance * dummy_configure(struct shim_data *         data,
                                              struct shim_instance *     inst,
                                              const struct shim_config * conf)
{
	struct shim_instance_data * instance;
        struct shim_config *        tmp;

        ASSERT(data);
        ASSERT(inst);
        ASSERT(conf);

        instance = find_instance(data, inst->data->id);
        if (!instance) {
                LOG_ERR("There's no instance with id %d", inst->data->id);
                return inst;
        }

        /* Use configuration values on that instance */
        list_for_each_entry(tmp, &(conf->list), list) {
                if (!strcmp(tmp->entry->name, "dif-name") &&
                    tmp->entry->value->type == SHIM_CONFIG_STRING) {
                        if (name_cpy(instance->info->dif_name,
                                     (struct name *)
                                     tmp->entry->value->data)) {
                                LOG_ERR("Failed to copy DIF name");
                                return inst;
                        }
                }
		else if (!strcmp(tmp->entry->name, "name") &&
                         tmp->entry->value->type == SHIM_CONFIG_STRING) {
                        if (name_cpy(instance->info->name,
                                     (struct name *)
                                     tmp->entry->value->data)) {
                                LOG_ERR("Failed to copy name");
                                return inst;
                        }
		}
		else {
                        LOG_ERR("Cannot identify parameter '%s'",
                                tmp->entry->name);
                        return NULL;
                }
        }
	
        /*
         * Instance might change (reallocation), return the updated pointer
         * if needed. We don't re-allocate our instance so we'll be returning
         * the same pointer.
         */
	
        return inst;
}

static int dummy_destroy(struct shim_data *     data,
                         struct shim_instance * instance)
{
	struct shim_instance_data * inst;
        struct list_head          * pos, * q;

        ASSERT(data);
        ASSERT(instance);

        /* Retrieve the instance */
        list_for_each_safe(pos, q, &(data->instances)) {
                inst = list_entry(pos, struct shim_instance_data, list);

                if (inst->id == instance->data->id) {
                        /* Unbind from the instances set */
                        list_del(pos);
			
			dummy_deallocate_all(inst);
                        /* Destroy it */
                        name_destroy(inst->info->dif_name);
			name_destroy(inst->info->name);
			rkfree(inst->info);
                        rkfree(inst);
                }
        }

        return 0;
}

static struct shim_ops dummy_ops = {
        .init      = dummy_init,
        .fini      = dummy_fini,
        .create    = dummy_create,
        .destroy   = dummy_destroy,
        .configure = dummy_configure,
};

static int __init mod_init(void)
{
        dummy_shim = kipcm_shim_register(default_kipcm,
                                         SHIM_NAME,
                                         &dummy_data,
                                         &dummy_ops);
        if (!dummy_shim) {
                LOG_CRIT("Initialization failed");
                return -1;
        }

        return 0;
}

static void __exit mod_exit(void)
{
        if (kipcm_shim_unregister(default_kipcm, dummy_shim)) {
                LOG_CRIT("Cannot unregister");
                return;
        }
}

module_init(mod_init);
module_exit(mod_exit);

MODULE_DESCRIPTION("RINA Dummy Shim IPC");

MODULE_LICENSE("GPL");

MODULE_AUTHOR("Francesco Salvestrini <f.salvestrini@nextworks.it>");
MODULE_AUTHOR("Miquel Tarzan <miquel.tarzan@i2cat.net>");
MODULE_AUTHOR("Sander Vrijders <sander.vrijders@intec.ugent.be>");<|MERGE_RESOLUTION|>--- conflicted
+++ resolved
@@ -123,11 +123,7 @@
         INIT_LIST_HEAD(&flow->list);
         list_add(&flow->list, &data->flows);
 
-<<<<<<< HEAD
-        if (kipcm_flow_add(default_kipcm, data->ipc_process_id, id))
-=======
         if (kipcm_flow_add(default_kipcm, data->id, id))
->>>>>>> 3c439577
         	return -1;
 
         return 0;
