/*
 *  Dummy Shim IPC Process
 *
 *    Francesco Salvestrini <f.salvestrini@nextworks.it>
 *    Miquel Tarzan         <miquel.tarzan@i2cat.net>
 *    Sander Vrijders       <sander.vrijders@intec.ugent.be>
 *
 * This program is free software; you can redistribute it and/or modify
 * it under the terms of the GNU General Public License as published by
 * the Free Software Foundation; either version 2 of the License, or
 * (at your option) any later version.
 *
 * This program is distributed in the hope that it will be useful,
 * but WITHOUT ANY WARRANTY; without even the implied warranty of
 * MERCHANTABILITY or FITNESS FOR A PARTICULAR PURPOSE.  See the
 * GNU General Public License for more details.
 *
 * You should have received a copy of the GNU General Public License
 * along with this program; if not, write to the Free Software
 * Foundation, Inc., 675 Mass Ave, Cambridge, MA 02139, USA.
 */

#include <linux/module.h>
#include <linux/list.h>

#define SHIM_NAME   "shim-dummy"

#define RINA_PREFIX SHIM_NAME

#include "logs.h"
#include "common.h"
#include "debug.h"
#include "utils.h"
#include "kipcm.h"
#include "shim.h"
#include "shim-utils.h"

/* FIXME: To be removed ABSOLUTELY */
extern struct kipcm * default_kipcm;

/* Holds all configuration related to a shim instance */
struct dummy_info {
        /* IPC Instance name */
        struct name * name;
        /* DIF name */
        struct name * dif_name;
};

struct shim_instance_data {
        ipc_process_id_t    id;

        /* FIXME: Stores the state of flows indexed by port_id */
        struct list_head    flows;

        /* Used to keep a list of all the dummy shims */
        struct list_head    list;

<<<<<<< HEAD
	struct dummy_info * info;

	struct list_head    apps_registered;
=======
        struct dummy_info * info;
>>>>>>> 67482b7e
};

enum dummy_flow_state {
        NULL_STATE = 1,
        CONNECT_PENDING,
        AUTHENTICATED,
        ESTABLISHED,
        RELEASING,
};

struct dummy_flow {
        port_id_t        port_id;
        struct name *    source;
        struct name *    dest;
        struct list_head list;
};

struct app_register {
	struct name * 	 app_name;
	struct list_head list;
};

static int is_app_registered(struct shim_instance_data * data,
			     struct name * name)
{
	struct app_register * app;

	list_for_each_entry(app, &data->apps_registered, list) {
		if (!memcmp(app->app_name, name, sizeof(struct name))) {
			return 1;
		}
	}
	return 0;
}

static struct dummy_flow * find_flow(struct shim_instance_data * data,
                                     port_id_t                   id)
{
        struct dummy_flow * flow;

        list_for_each_entry(flow, &data->flows, list) {
                if (flow->port_id == id) {
                        return flow;
                }
        }

        return NULL;
}

static int send_app_alloc_flow_req_arrived_msg(void)
{
        /* FIXME: Add code here */

        return 0;
}

static int dummy_flow_allocate_request(struct shim_instance_data * data,
                                       const struct name *         source,
                                       const struct name *         dest,
                                       const struct flow_spec *    fspec,
                                       port_id_t                   id)
{
        struct dummy_flow * flow;

        ASSERT(data);
        ASSERT(source);
        ASSERT(dest);

        if (find_flow(data, id)) {
                LOG_ERR("A flow already exists on port %d", id);
                return -1;
        }

        flow = rkzalloc(sizeof(*flow), GFP_KERNEL);
        if (!flow)
                return -1;

        flow->dest = name_dup(dest);
        if (!flow->dest) {
                rkfree(flow);
                return -1;
        }
        flow->source = name_dup(source);
        if (!flow->source) {
                name_destroy(flow->dest);
                rkfree(flow);
                return -1;
        }
        /* FIXME: Now we should ask the destination application for a flow */

        flow->port_id = id;

        INIT_LIST_HEAD(&flow->list);
        list_add(&flow->list, &data->flows);

        if (kipcm_flow_add(default_kipcm, data->id, id)) {
                list_del(&flow->list);
                name_destroy(flow->source);
                name_destroy(flow->dest);
                rkfree(flow);
                return -1;
        }

        /*
         * FIXME: we need to add here the sending of the message (i.e.
         * app_alloc_flow_req_arrived_msg)
         */
        if (send_app_alloc_flow_req_arrived_msg())
                return -1;

        return 0;
}

static int dummy_flow_allocate_response(struct shim_instance_data * data,
                                        port_id_t                   id,
                                        response_reason_t *         response)
{
        ASSERT(data);
        ASSERT(response);

        /* On positive response, flow should transition to allocated state */
        if (response == 0) {

        }

        /*
         * NOTE:
         *   Other shims may implement other behavior here,
         *   such as contacting the apposite shim IPC process
         */

        return 0;
}

static int dummy_flow_deallocate(struct shim_instance_data * data,
                                 port_id_t                   id)
{
        struct dummy_flow * flow;

        ASSERT(data);
        flow = find_flow(data, id);
        if (!flow) {
                LOG_ERR("Flow does not exist, cannot remove");
                return -1;
        }

        /* FIXME: Notify the destination application, maybe? */

        list_del(&flow->list);
        name_destroy(flow->dest);
        name_destroy(flow->source);
        rkfree(flow);

        if (kipcm_flow_remove(default_kipcm, id))
                return -1;

        return 0;
}

static int dummy_application_register(struct shim_instance_data * data,
                                      const struct name *         source)
{
	ASSERT(source);

	if (is_app_registered(source))
		return -1;
	return -1;
}

static int dummy_application_unregister(struct shim_instance_data * data,
                                        const struct name *         source)
{ return -1; }

static int dummy_sdu_write(struct shim_instance_data * data,
                           port_id_t                   id,
                           const struct sdu *          sdu)
{
        struct dummy_flow * flow;

        flow = find_flow(data, id);
        if (!flow) {
                LOG_ERR("There is no flow allocated for port-id %d", id);
                return -1;
        }

        /* FIXME: Add code here to send the sdu */

        return -1;
}

static int dummy_sdu_read(struct shim_instance_data * data,
                          port_id_t                   id,
                          struct sdu *                sdu)
{
        struct dummy_flow * flow;

        flow = find_flow(data, id);
        if (!flow) {
                LOG_ERR("There is not a flow allocated for port-id %d", id);
                return -1;
        }

        return -1;
}

static int dummy_deallocate_all(struct shim_instance_data * data)
{
        struct dummy_flow *pos, *next;

        list_for_each_entry_safe(pos, next, &data->flows, list) {
                if (dummy_flow_deallocate(data, pos->port_id)) {
                        /* FIXME: Maybe more should be done here in case
                         * the flow couldn't be destroyed
                         */
                        LOG_ERR("Flow %d could not be removed", pos->port_id);
                }
        }
        return 0;
}

struct shim_data {
        struct list_head instances;
};

static struct shim_data dummy_data;
static struct shim *    dummy_shim = NULL;

static int dummy_init(struct shim_data * data)
{
        ASSERT(data);

        bzero(&dummy_data, sizeof(dummy_data));
        INIT_LIST_HEAD(&data->instances);

        return 0;
}

static int dummy_fini(struct shim_data * data)
{
        ASSERT(data);

        ASSERT(list_empty(&data->instances));

        return 0;
}

static struct shim_instance_ops dummy_instance_ops = {
        .flow_allocate_request  = dummy_flow_allocate_request,
        .flow_allocate_response = dummy_flow_allocate_response,
        .flow_deallocate        = dummy_flow_deallocate,
        .application_register   = dummy_application_register,
        .application_unregister = dummy_application_unregister,
        .sdu_write              = dummy_sdu_write,
        .sdu_read               = dummy_sdu_read,
};

static struct shim_instance_data * find_instance(struct shim_data * data,
                                                 ipc_process_id_t   id)
{

        struct shim_instance_data * pos;

        list_for_each_entry(pos, &(data->instances), list) {
                if (pos->id == id) {
                        return pos;
                }
        }

        return NULL;
}

static struct shim_instance * dummy_create(struct shim_data * data,
                                           ipc_process_id_t   id)
{
        struct shim_instance * inst;

        ASSERT(data);

        /* Check if there already is an instance with that id */
        if (find_instance(data,id)) {
                LOG_ERR("There's a shim instance with id %d already", id);
                return NULL;
        }

        /* Create an instance */
        LOG_DBG("Create an instance");
        inst = rkzalloc(sizeof(*inst), GFP_KERNEL);
        if (!inst)
                return NULL;

        /* fill it properly */
        LOG_DBG("Fill it properly");
        inst->ops  = &dummy_instance_ops;
        inst->data = rkzalloc(sizeof(struct shim_instance_data), GFP_KERNEL);
        if (!inst->data) {
                LOG_DBG("Fill it properly failed");
                rkfree(inst);
                return NULL;
        }

        inst->data->id = id;
        INIT_LIST_HEAD(&inst->data->flows);
        inst->data->info = rkzalloc(sizeof(*inst->data->info), GFP_KERNEL);
        if (!inst->data->info) {
                LOG_DBG("Failed creation of inst->data->info");
                rkfree(inst->data);
                rkfree(inst);
                return NULL;
        }

        inst->data->info->dif_name = name_create();
        if (!inst->data->info->dif_name) {
                LOG_DBG("Failed creation of dif_name");
                rkfree(inst->data->info);
                rkfree(inst->data);
                rkfree(inst);
                return NULL;
        }

        inst->data->info->name = name_create();
        if (!inst->data->info->name) {
                LOG_DBG("Failed creation of ipc name");
                name_destroy(inst->data->info->dif_name);
                rkfree(inst->data->info);
                rkfree(inst->data);
                rkfree(inst);
                return NULL;
        }

        /*
         * Bind the shim-instance to the shims set, to keep all our data
         * structures linked (somewhat) together
         */
<<<<<<< HEAD
	
	INIT_LIST_HEAD(&inst->data->apps_registered);

	LOG_DBG("Adding dummy instance to the list of shim dummy instances");
=======
>>>>>>> 67482b7e

        LOG_DBG("Adding dummy instance to the list of shim dummy instances");

        INIT_LIST_HEAD(&(inst->data->list));
        LOG_DBG("Initialization of instance list: %pK", &inst->data->list);
        list_add(&(inst->data->list), &(data->instances));
        LOG_DBG("Inst %pK added to the dummy instances", inst);

        return inst;
}

/* FIXME: It doesn't allow reconfiguration */
static struct shim_instance * dummy_configure(struct shim_data *         data,
                                              struct shim_instance *     inst,
                                              const struct shim_config * conf)
{
        struct shim_instance_data * instance;
        struct shim_config *        tmp;

        ASSERT(data);
        ASSERT(inst);
        ASSERT(conf);

        instance = find_instance(data, inst->data->id);
        if (!instance) {
                LOG_ERR("There's no instance with id %d", inst->data->id);
                return inst;
        }

        /* Use configuration values on that instance */
        list_for_each_entry(tmp, &(conf->list), list) {
                if (!strcmp(tmp->entry->name, "dif-name") &&
                    tmp->entry->value->type == SHIM_CONFIG_STRING) {
                        if (name_cpy(instance->info->dif_name,
                                     (struct name *)
                                     tmp->entry->value->data)) {
                                LOG_ERR("Failed to copy DIF name");
                                return inst;
                        }
                }
                else if (!strcmp(tmp->entry->name, "name") &&
                         tmp->entry->value->type == SHIM_CONFIG_STRING) {
                        if (name_cpy(instance->info->name,
                                     (struct name *)
                                     tmp->entry->value->data)) {
                                LOG_ERR("Failed to copy name");
                                return inst;
                        }
                }
                else {
                        LOG_ERR("Cannot identify parameter '%s'",
                                tmp->entry->name);
                        return NULL;
                }
        }

        /*
         * Instance might change (reallocation), return the updated pointer
         * if needed. We don't re-allocate our instance so we'll be returning
         * the same pointer.
         */

        return inst;
}

static int dummy_destroy(struct shim_data *     data,
                         struct shim_instance * instance)
{
        struct shim_instance_data * pos, * next;

        ASSERT(data);
        ASSERT(instance);

        /* Retrieve the instance */
        list_for_each_entry_safe(pos, next, &data->instances, list) {
                if (pos->id == instance->data->id) {
                        /* Unbind from the instances set */
                        list_del(&pos->list);
                        dummy_deallocate_all(pos);
                        /* Destroy it */
                        name_destroy(pos->info->dif_name);
                        name_destroy(pos->info->name);
                        rkfree(pos->info);
                        rkfree(pos);
                        rkfree(instance);

                        return 0;
                }
        }

        return -1;
}

static struct shim_ops dummy_ops = {
        .init      = dummy_init,
        .fini      = dummy_fini,
        .create    = dummy_create,
        .destroy   = dummy_destroy,
        .configure = dummy_configure,
};

static int __init mod_init(void)
{
        dummy_shim = kipcm_shim_register(default_kipcm,
                                         SHIM_NAME,
                                         &dummy_data,
                                         &dummy_ops);
        if (!dummy_shim) {
                LOG_CRIT("Initialization failed");
                return -1;
        }

        return 0;
}

static void __exit mod_exit(void)
{
        if (kipcm_shim_unregister(default_kipcm, dummy_shim)) {
                LOG_CRIT("Cannot unregister");
                return;
        }
}

module_init(mod_init);
module_exit(mod_exit);

MODULE_DESCRIPTION("RINA Dummy Shim IPC");

MODULE_LICENSE("GPL");

MODULE_AUTHOR("Francesco Salvestrini <f.salvestrini@nextworks.it>");
MODULE_AUTHOR("Miquel Tarzan <miquel.tarzan@i2cat.net>");
MODULE_AUTHOR("Sander Vrijders <sander.vrijders@intec.ugent.be>");<|MERGE_RESOLUTION|>--- conflicted
+++ resolved
@@ -55,13 +55,9 @@
         /* Used to keep a list of all the dummy shims */
         struct list_head    list;
 
-<<<<<<< HEAD
 	struct dummy_info * info;
 
 	struct list_head    apps_registered;
-=======
-        struct dummy_info * info;
->>>>>>> 67482b7e
 };
 
 enum dummy_flow_state {
@@ -395,13 +391,10 @@
          * Bind the shim-instance to the shims set, to keep all our data
          * structures linked (somewhat) together
          */
-<<<<<<< HEAD
 	
 	INIT_LIST_HEAD(&inst->data->apps_registered);
 
 	LOG_DBG("Adding dummy instance to the list of shim dummy instances");
-=======
->>>>>>> 67482b7e
 
         LOG_DBG("Adding dummy instance to the list of shim dummy instances");
 
