/*
 *  Dummy Shim IPC Process
 *
 *    Francesco Salvestrini <f.salvestrini@nextworks.it>
 *    Miquel Tarzan         <miquel.tarzan@i2cat.net>
 *    Sander Vrijders       <sander.vrijders@intec.ugent.be>
 *
 * This program is free software; you can redistribute it and/or modify
 * it under the terms of the GNU General Public License as published by
 * the Free Software Foundation; either version 2 of the License, or
 * (at your option) any later version.
 *
 * This program is distributed in the hope that it will be useful,
 * but WITHOUT ANY WARRANTY; without even the implied warranty of
 * MERCHANTABILITY or FITNESS FOR A PARTICULAR PURPOSE.  See the
 * GNU General Public License for more details.
 *
 * You should have received a copy of the GNU General Public License
 * along with this program; if not, write to the Free Software
 * Foundation, Inc., 675 Mass Ave, Cambridge, MA 02139, USA.
 */

#include <linux/module.h>
#include <linux/list.h>

#define SHIM_NAME   "shim-dummy"

#define RINA_PREFIX SHIM_NAME

#include "logs.h"
#include "common.h"
#include "debug.h"
#include "utils.h"
#include "kipcm.h"
#include "shim.h"
#include "shim-utils.h"

/* FIXME: To be removed ABSOLUTELY */
extern struct kipcm * default_kipcm;

/* Holds all configuration related to a shim instance */
struct dummy_info {
	/* IPC Instance name */
	struct name * name;
	/* DIF name */
	struct name * dif_name;
};

struct shim_instance_data {
        ipc_process_id_t    id;

        /* FIXME: Stores the state of flows indexed by port_id */
        struct list_head    flows;

        /* Used to keep a list of all the dummy shims */
        struct list_head    list;

	struct dummy_info * info;
};

enum dummy_flow_state {
	NULL_STATE = 1,
	CONNECT_PENDING,
	AUTHENTICATED,
	ESTABLISHED,
	RELEASING,
};

struct dummy_flow {
        port_id_t        port_id;
        struct name *    source;
        struct name *    dest;
        struct list_head list;
};

static struct dummy_flow * find_flow(struct shim_instance_data * data,
                                     port_id_t                   id)
{
        struct dummy_flow * flow;

        list_for_each_entry(flow, &data->flows, list) {
                if (flow->port_id == id) {
                        return flow;
                }
        }

        return NULL;
}


static int dummy_flow_allocate_request(struct shim_instance_data * data,
                                       const struct name *         source,
                                       const struct name *         dest,
                                       const struct flow_spec *    fspec,
                                       port_id_t                   id)
{
        struct dummy_flow * flow;

        ASSERT(data);
        ASSERT(source);
        ASSERT(dest);

        if (find_flow(data, id)) {
        	LOG_ERR("Flow already exists");
        	return -1;
        }

        flow = rkzalloc(sizeof(*flow), GFP_KERNEL);
        if (!flow)
                return -1;

        flow->dest = name_dup(dest);
        if (!flow->dest) {
        	rkfree(flow);
		LOG_ERR("Name copy failed");
		return -1;
	}
        flow->source = name_dup(source);
	if (!flow->source) {
		rkfree(flow->dest);
		rkfree(flow);
		LOG_ERR("Name copy failed");
		return -1;
	}
        /* FIXME: Now we should ask the destination application for a flow */

        flow->port_id = id;

        INIT_LIST_HEAD(&flow->list);
        list_add(&flow->list, &data->flows);

        if (kipcm_flow_add(default_kipcm, data->id, id))
        	return -1;

        return 0;
}

static int dummy_flow_allocate_response(struct shim_instance_data * data,
                                        port_id_t                   id,
                                        response_reason_t *         response)
{         
	ASSERT(data);
        ASSERT(response);

	/* On positive response, flow should transition to allocated state */
	if (response == 0) {
		
	}

	/* 
	 * NOTE:
	 *   Other shims may implement other behavior here,
	 *   such as contacting the apposite shim IPC process 
	 */

        return 0;
}

static int dummy_flow_deallocate(struct shim_instance_data * data,
                                 port_id_t                   id)
{
	struct dummy_flow * flow;

	ASSERT(data);
	flow = find_flow(data, id);
	if (!flow) {
		LOG_ERR("Flow does not exist, cannot remove");
		return -1;
	}

	/* FIXME: Notify the destination application, maybe? */

	list_del(&flow->list);
	name_destroy(flow->dest);
	name_destroy(flow->source);
	rkfree(flow);

	if (kipcm_flow_remove(default_kipcm, id))
		return -1;

	return 0;
}

static int dummy_application_register(struct shim_instance_data * data,
                                      const struct name *         source)
{ return -1; }

static int dummy_application_unregister(struct shim_instance_data * data,
                                        const struct name *         source)
{ return -1; }

static int dummy_sdu_write(struct shim_instance_data * data,
                           port_id_t                   id,
                           const struct sdu *          sdu)
{
        struct dummy_flow * flow;

        flow = find_flow(data, id);
        if (!flow) {
                LOG_ERR("There is no flow allocated for port-id %d", id);
                return -1;
        }

        /* FIXME: Add code here to send the sdu */

        return -1;
}

static int dummy_sdu_read(struct shim_instance_data * data,
                          port_id_t                   id,
                          struct sdu *                sdu)
{
        struct dummy_flow * flow;

        flow = find_flow(data, id);
        if (!flow) {
                LOG_ERR("There is not a flow allocated for port-id %d", id);
                return -1;
        }

        return -1;
}

static int dummy_deallocate_all(struct shim_instance_data * data)
{
	struct dummy_flow *pos, *next;

	list_for_each_entry_safe(pos, next, &data->flows, list) {
		if (dummy_flow_deallocate(data, pos->port_id)) {
			/* FIXME: Maybe more should be done here in case
			 * the flow couldn't be destroyed
			 */
			LOG_ERR("Flow %d could not be removed", pos->port_id);
		}
	}
	return 0;
}

struct shim_data {
        struct list_head instances;
};

static struct shim_data dummy_data;
static struct shim *    dummy_shim = NULL;

static int dummy_init(struct shim_data * data)
{
	ASSERT(data);

	bzero(&dummy_data, sizeof(dummy_data));
	INIT_LIST_HEAD(&data->instances);

        return 0;
}

static int dummy_fini(struct shim_data * data)
{
        ASSERT(data);

        ASSERT(list_empty(&data->instances));

        return 0;
}

static struct shim_instance_ops dummy_instance_ops = {
	.flow_allocate_request  = dummy_flow_allocate_request,
	.flow_allocate_response = dummy_flow_allocate_response,
	.flow_deallocate        = dummy_flow_deallocate,
	.application_register   = dummy_application_register,
	.application_unregister = dummy_application_unregister,
	.sdu_write              = dummy_sdu_write,
	.sdu_read               = dummy_sdu_read,
};

static struct shim_instance_data * find_instance(struct shim_data * data,
                                                 ipc_process_id_t   id)
{

        struct shim_instance_data * pos;

        list_for_each_entry(pos, &(data->instances), list) {
                if (pos->id == id) {
                        return pos;
                }
        }

        return NULL;
}

static struct shim_instance * dummy_create(struct shim_data * data,
                                           ipc_process_id_t   id)
{
	struct shim_instance * inst;

        ASSERT(data);
	
        /* Check if there already is an instance with that id */
        if (find_instance(data,id)) {
                LOG_ERR("There's a shim instance with id %d already", id);
                return NULL;
        } 

        /* Create an instance */
	LOG_DBG("Create an instance");
        inst = rkzalloc(sizeof(*inst), GFP_KERNEL);
        if (!inst)
                return NULL;

        /* fill it properly */
	LOG_DBG("Fill it properly");
        inst->ops  = &dummy_instance_ops;
        inst->data = rkzalloc(sizeof(struct shim_instance_data), GFP_KERNEL);
        if (!inst->data) {
		LOG_DBG("Fill it properly failed");
                rkfree(inst);
                return NULL;
        }

        inst->data->id = id;
        INIT_LIST_HEAD(&inst->data->flows);
	inst->data->info = rkzalloc(sizeof(*inst->data->info), GFP_KERNEL);
	if (!inst->data->info) {
		LOG_DBG("Failed creation of inst->data->info");
		rkfree(inst->data);
		rkfree(inst);
		return NULL;
	}

        inst->data->info->dif_name = name_create();
	if (!inst->data->info->dif_name) {
		LOG_DBG("Failed creation of dif_name");
		rkfree(inst->data->info);
		rkfree(inst->data);
		rkfree(inst);
		return NULL;
	}

	inst->data->info->name = name_create();
	if (!inst->data->info->name) {
<<<<<<< HEAD
		LOG_DBG("Failed creation of ipc name");
=======
>>>>>>> a5d1ea17
		name_destroy(inst->data->info->dif_name);
		rkfree(inst->data->info);
		rkfree(inst->data);
		rkfree(inst);
		return NULL;
	}


        /*
         * Bind the shim-instance to the shims set, to keep all our data
         * structures linked (somewhat) together
         */
	
	LOG_DBG("Adding dummy instance to the list of shim dummy instances");

	INIT_LIST_HEAD(&(inst->data->list));
	LOG_DBG("Initialization of instance list: %pK", &inst->data->list);
        list_add(&(inst->data->list), &(data->instances));
	LOG_DBG("Inst %pK added to the dummy instances", inst);

        return inst;
}

/* FIXME: It doesn't allow reconfiguration */
static struct shim_instance * dummy_configure(struct shim_data *         data,
                                              struct shim_instance *     inst,
                                              const struct shim_config * conf)
{
	struct shim_instance_data * instance;
        struct shim_config *        tmp;

        ASSERT(data);
        ASSERT(inst);
        ASSERT(conf);

        instance = find_instance(data, inst->data->id);
        if (!instance) {
                LOG_ERR("There's no instance with id %d", inst->data->id);
                return inst;
        }

        /* Use configuration values on that instance */
        list_for_each_entry(tmp, &(conf->list), list) {
                if (!strcmp(tmp->entry->name, "dif-name") &&
                    tmp->entry->value->type == SHIM_CONFIG_STRING) {
                        if (name_cpy(instance->info->dif_name,
                                     (struct name *)
                                     tmp->entry->value->data)) {
                                LOG_ERR("Failed to copy DIF name");
                                return inst;
                        }
                }
		else if (!strcmp(tmp->entry->name, "name") &&
                         tmp->entry->value->type == SHIM_CONFIG_STRING) {
                        if (name_cpy(instance->info->name,
                                     (struct name *)
                                     tmp->entry->value->data)) {
                                LOG_ERR("Failed to copy name");
                                return inst;
                        }
		}
		else {
                        LOG_ERR("Cannot identify parameter '%s'",
                                tmp->entry->name);
                        return NULL;
                }
        }
	
        /*
         * Instance might change (reallocation), return the updated pointer
         * if needed. We don't re-allocate our instance so we'll be returning
         * the same pointer.
         */
	
        return inst;
}

static int dummy_destroy(struct shim_data *     data,
                         struct shim_instance * instance)
{
	struct shim_instance_data * pos, * next;

        ASSERT(data);
        ASSERT(instance);

        /* Retrieve the instance */
        list_for_each_entry_safe(pos, next, &data->instances, list) {
                if (pos->id == instance->data->id) {
                        /* Unbind from the instances set */
                        list_del(&pos->list);
			dummy_deallocate_all(pos);
                        /* Destroy it */
                        name_destroy(pos->info->dif_name);
			name_destroy(pos->info->name);
			rkfree(pos->info);
                        rkfree(pos);
                        rkfree(instance);

                        return 0;
                }
        }

        return -1;
}

static struct shim_ops dummy_ops = {
        .init      = dummy_init,
        .fini      = dummy_fini,
        .create    = dummy_create,
        .destroy   = dummy_destroy,
        .configure = dummy_configure,
};

<<<<<<< HEAD
/* Test only 
struct shim_instance * inst;

static void test_init(void)
{
	int res;
	const struct name *source, *dest;
	struct name s, d;
	string_t *app_source = "Iris";
	string_t *app_dest = "Celia";
	struct dummy_flow *flow;

	inst = dummy_create(dummy_shim->data, 1);
	LOG_DBG("Instance data: %pK", inst->data);
	LOG_DBG("Instance ops : %pK", inst->ops);
	LOG_DBG("Instance created: %pK", inst);
	LOG_DBG("Instance id: %d", inst->data->id);
	s.process_name = app_source;
	d.process_name = app_dest;
	s.process_instance = NULL;
	s.entity_name = NULL;
	s.entity_instance = NULL;
	d.process_instance = NULL;
	d.entity_name = NULL;
	d.entity_instance = NULL;
	source = &s;
	dest   = &d;
	res = dummy_flow_allocate_request(inst->data,source,dest,NULL,1);

	LOG_DBG("Flow allocated %d", res);
	flow = find_flow(inst->data, 1);
	LOG_DBG("Flow: %pK", flow);
	LOG_DBG("Flow id: %d", flow->port_id);
	LOG_DBG("Source app name: %s", flow->source->process_name);
	LOG_DBG("Destin app name: %s", flow->dest->process_name);
}

static void test_init_2(void)
{
	int res;
	const struct name *source, *dest;
	struct name s, d;
	string_t *app_source = "Iris";
	string_t *app_dest = "Celia";
	struct dummy_flow *flow;
	struct shim_instance_data * inst_data;

	inst_data = find_instance(dummy_shim->data, 1);
	LOG_DBG("Instance data: %pK", inst_data);
	LOG_DBG("Instance id: %d", inst_data->id);
	s.process_name = app_source;
	d.process_name = app_dest;
	s.process_instance = NULL;
	s.entity_name = NULL;
	s.entity_instance = NULL;
	d.process_instance = NULL;
	d.entity_name = NULL;
	d.entity_instance = NULL;
	source = &s;
	dest   = &d;
	res = dummy_flow_allocate_request(inst_data,source,dest,NULL,1);

	LOG_DBG("Flow allocated %d", res);
	flow = find_flow(inst_data, 1);
	LOG_DBG("Flow: %pK", flow);
	LOG_DBG("Flow id: %d", flow->port_id);
	LOG_DBG("Source app name: %s", flow->source->process_name);
	LOG_DBG("Destin app name: %s", flow->dest->process_name);
	res = dummy_flow_deallocate(inst_data,1);
	LOG_DBG("Flow deallocated: %d", res);
}
static void test_exit(void)
{
	int res;

	LOG_DBG("Finishing shim-dummy");
	LOG_DBG("Dummy shim: %pK", dummy_shim);
	LOG_DBG("Dummy data: %pK", &dummy_data);
	res = dummy_destroy(dummy_shim->data, inst);
	LOG_DBG("Dummy destroy : %d", res);
}

static void test_exit_2(void)
{
	int res;

	LOG_DBG("Finishing shim-dummy");
	LOG_DBG("Dummy shim: %pK", dummy_shim);
	LOG_DBG("Dummy data: %pK", &dummy_data);
	res = dummy_destroy(dummy_shim->data, inst);
	LOG_DBG("Dummy destroy : %d", res);
}
 ******/

=======
>>>>>>> a5d1ea17
static int __init mod_init(void)
{
        dummy_shim = kipcm_shim_register(default_kipcm,
                                         SHIM_NAME,
                                         &dummy_data,
                                         &dummy_ops);
        if (!dummy_shim) {
                LOG_CRIT("Initialization failed");
                return -1;
        }

        return 0;
}

static void __exit mod_exit(void)
{
        if (kipcm_shim_unregister(default_kipcm, dummy_shim)) {
                LOG_CRIT("Cannot unregister");
                return;
        }
}

module_init(mod_init);
module_exit(mod_exit);

MODULE_DESCRIPTION("RINA Dummy Shim IPC");

MODULE_LICENSE("GPL");

MODULE_AUTHOR("Francesco Salvestrini <f.salvestrini@nextworks.it>");
MODULE_AUTHOR("Miquel Tarzan <miquel.tarzan@i2cat.net>");
MODULE_AUTHOR("Sander Vrijders <sander.vrijders@intec.ugent.be>");<|MERGE_RESOLUTION|>--- conflicted
+++ resolved
@@ -337,10 +337,7 @@
 
 	inst->data->info->name = name_create();
 	if (!inst->data->info->name) {
-<<<<<<< HEAD
 		LOG_DBG("Failed creation of ipc name");
-=======
->>>>>>> a5d1ea17
 		name_destroy(inst->data->info->dif_name);
 		rkfree(inst->data->info);
 		rkfree(inst->data);
@@ -454,103 +451,6 @@
         .configure = dummy_configure,
 };
 
-<<<<<<< HEAD
-/* Test only 
-struct shim_instance * inst;
-
-static void test_init(void)
-{
-	int res;
-	const struct name *source, *dest;
-	struct name s, d;
-	string_t *app_source = "Iris";
-	string_t *app_dest = "Celia";
-	struct dummy_flow *flow;
-
-	inst = dummy_create(dummy_shim->data, 1);
-	LOG_DBG("Instance data: %pK", inst->data);
-	LOG_DBG("Instance ops : %pK", inst->ops);
-	LOG_DBG("Instance created: %pK", inst);
-	LOG_DBG("Instance id: %d", inst->data->id);
-	s.process_name = app_source;
-	d.process_name = app_dest;
-	s.process_instance = NULL;
-	s.entity_name = NULL;
-	s.entity_instance = NULL;
-	d.process_instance = NULL;
-	d.entity_name = NULL;
-	d.entity_instance = NULL;
-	source = &s;
-	dest   = &d;
-	res = dummy_flow_allocate_request(inst->data,source,dest,NULL,1);
-
-	LOG_DBG("Flow allocated %d", res);
-	flow = find_flow(inst->data, 1);
-	LOG_DBG("Flow: %pK", flow);
-	LOG_DBG("Flow id: %d", flow->port_id);
-	LOG_DBG("Source app name: %s", flow->source->process_name);
-	LOG_DBG("Destin app name: %s", flow->dest->process_name);
-}
-
-static void test_init_2(void)
-{
-	int res;
-	const struct name *source, *dest;
-	struct name s, d;
-	string_t *app_source = "Iris";
-	string_t *app_dest = "Celia";
-	struct dummy_flow *flow;
-	struct shim_instance_data * inst_data;
-
-	inst_data = find_instance(dummy_shim->data, 1);
-	LOG_DBG("Instance data: %pK", inst_data);
-	LOG_DBG("Instance id: %d", inst_data->id);
-	s.process_name = app_source;
-	d.process_name = app_dest;
-	s.process_instance = NULL;
-	s.entity_name = NULL;
-	s.entity_instance = NULL;
-	d.process_instance = NULL;
-	d.entity_name = NULL;
-	d.entity_instance = NULL;
-	source = &s;
-	dest   = &d;
-	res = dummy_flow_allocate_request(inst_data,source,dest,NULL,1);
-
-	LOG_DBG("Flow allocated %d", res);
-	flow = find_flow(inst_data, 1);
-	LOG_DBG("Flow: %pK", flow);
-	LOG_DBG("Flow id: %d", flow->port_id);
-	LOG_DBG("Source app name: %s", flow->source->process_name);
-	LOG_DBG("Destin app name: %s", flow->dest->process_name);
-	res = dummy_flow_deallocate(inst_data,1);
-	LOG_DBG("Flow deallocated: %d", res);
-}
-static void test_exit(void)
-{
-	int res;
-
-	LOG_DBG("Finishing shim-dummy");
-	LOG_DBG("Dummy shim: %pK", dummy_shim);
-	LOG_DBG("Dummy data: %pK", &dummy_data);
-	res = dummy_destroy(dummy_shim->data, inst);
-	LOG_DBG("Dummy destroy : %d", res);
-}
-
-static void test_exit_2(void)
-{
-	int res;
-
-	LOG_DBG("Finishing shim-dummy");
-	LOG_DBG("Dummy shim: %pK", dummy_shim);
-	LOG_DBG("Dummy data: %pK", &dummy_data);
-	res = dummy_destroy(dummy_shim->data, inst);
-	LOG_DBG("Dummy destroy : %d", res);
-}
- ******/
-
-=======
->>>>>>> a5d1ea17
 static int __init mod_init(void)
 {
         dummy_shim = kipcm_shim_register(default_kipcm,
