--- conflicted
+++ resolved
@@ -113,15 +113,10 @@
         /* RMT (kernel) -> IPC Process (user space) */
         RINA_C_RMT_DUMP_FT_REPLY,
 
-<<<<<<< HEAD
-        RINA_C_MAX,
-=======
 	/* NL layer -> IPC Manager */
 	RINA_C_IPCM_SOCKET_CLOSED_NOTIFICATION,
 
 	RINA_C_MAX,
->>>>>>> c2f66410
-
 } msg_id;
 
 int  rnl_init(void);
