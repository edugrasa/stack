/*
 * RMT (Relaying and Multiplexing Task)
 *
 *    Francesco Salvestrini <f.salvestrini@nextworks.it>
 *    Miquel Tarzan         <miquel.tarzan@i2cat.net>
 *    Leonardo Bergesio     <leonardo.bergesio@i2cat.net>
 *
 * This program is free software; you can redistribute it and/or modify
 * it under the terms of the GNU General Public License as published by
 * the Free Software Foundation; either version 2 of the License, or
 * (at your option) any later version.
 *
 * This program is distributed in the hope that it will be useful,
 * but WITHOUT ANY WARRANTY; without even the implied warranty of
 * MERCHANTABILITY or FITNESS FOR A PARTICULAR PURPOSE. See the
 * GNU General Public License for more details.
 *
 * You should have received a copy of the GNU General Public License
 * along with this program; if not, write to the Free Software
 * Foundation, Inc., 675 Mass Ave, Cambridge, MA 02139, USA.
 */

#ifndef RINA_RMT_H
#define RINA_RMT_H

#include <linux/hashtable.h>
#include <linux/crypto.h>

#include "common.h"
#include "du.h"
#include "efcp.h"
#include "ipcp-factories.h"
#include "ipcp-instances.h"
#include "ps-factory.h"
#include "sdup.h"

struct rmt;

/*
 * NOTEs:
 *
 * QoS-id - An identifier unambiguous within this DIF that identifies a
 * QoS-hypercube. As QoS-cubes are created they are sequentially enumerated.
 * QoS-id is an element of Data Transfer PCI that may be used by the RMT to
 * classify PDUs.
 *
 * RMT - This task is an element of the data transfer function of a DIF.
 * Logically, it sits between the EFCP and SDU Protection.  RMT performs the
 * real time scheduling of sending PDUs on the appropriate (N-1)-ports of the
 * (N-1)-DIFs available to the RMT.
 */

/* NOTE: There's one RMT for each IPC Process */

/* Plugin support */

#define RMT_PS_HASHSIZE 7

/* FIXME: Hide these structs */
enum flow_state {
	N1_PORT_STATE_ENABLED,
	N1_PORT_STATE_DISABLED,
	N1_PORT_STATE_DO_NOT_DISABLE,
	N1_PORT_STATE_DEALLOCATED,
};

struct rmt_n1_port {
<<<<<<< HEAD
	spinlock_t		lock;
	port_id_t		port_id;
	struct ipcp_instance	*n1_ipcp;
	struct hlist_node	hlist;
	enum flow_state		state;
	struct dup_config_entry *dup_config;
	struct crypto_blkcipher *blkcipher;
	atomic_t		refs_c;
	struct pdu		*pending_pdu;
=======
	spinlock_t lock;
	port_id_t port_id;
	struct ipcp_instance *n1_ipcp;
	struct hlist_node hlist;
	enum flow_state	state;
	atomic_t n_sdus;
	atomic_t pending_ops;
	struct sdup_port * sdup_port;
>>>>>>> ca64e02a
};

struct rmt	  *rmt_create(struct ipcp_instance *parent,
			      struct kfa *kfa,
			      struct efcp_container *efcpc,
			      struct sdup *sdup);
int		   rmt_destroy(struct rmt *instance);
int		   rmt_address_set(struct rmt *instance,
				   address_t address);
int		   rmt_dt_cons_set(struct rmt *instance,
				   struct dt_cons *dt_cons);
int		   rmt_config_set(struct rmt *instance,
				  struct rmt_config *rmt_config);
struct rmt_config *rmt_config_get(struct rmt *instance);
int		   rmt_n1port_bind(struct rmt *instance,
				   port_id_t id,
				   struct ipcp_instance *n1_ipcp);
int		   rmt_n1port_unbind(struct rmt *instance,
				     port_id_t id);
int		   rmt_pff_add(struct rmt *instance,
			       struct mod_pff_entry *entry);
int		   rmt_pff_remove(struct rmt *instance,
				  struct mod_pff_entry *entry);
int		   rmt_pff_port_state_change(struct rmt *rmt,
					     port_id_t	port_id,
					     bool up);
int		   rmt_pff_dump(struct rmt *instance,
				struct list_head *entries);
int		   rmt_pff_flush(struct rmt *instance);
int		   rmt_send(struct rmt *instance,
			    struct pdu *pdu);
int		   rmt_send_port_id(struct rmt *instance,
				    port_id_t id,
				    struct pdu *pdu);
int		   rmt_receive(struct rmt *instance,
			       struct sdu *sdu,
			       port_id_t from);
int		   rmt_enable_port_id(struct rmt *instance,
				      port_id_t id);
int		   rmt_disable_port_id(struct rmt *instance,
				       port_id_t id);
int		   rmt_select_policy_set(struct rmt *rmt,
					 const string_t *path,
					 const string_t *name);
int		   rmt_set_policy_set_param(struct rmt *rmt,
					    const string_t *path,
					    const string_t *name,
					    const string_t *value);
int		   rmt_enable_encryption(struct rmt *instance,
					 bool	enable_encryption,
					 bool	enable_decryption,
					 struct buffer *encrypt_key,
					 port_id_t port_id);
struct rmt	  *rmt_from_component(struct rina_component *component);

#endif<|MERGE_RESOLUTION|>--- conflicted
+++ resolved
@@ -24,7 +24,6 @@
 #define RINA_RMT_H
 
 #include <linux/hashtable.h>
-#include <linux/crypto.h>
 
 #include "common.h"
 #include "du.h"
@@ -65,26 +64,14 @@
 };
 
 struct rmt_n1_port {
-<<<<<<< HEAD
 	spinlock_t		lock;
 	port_id_t		port_id;
 	struct ipcp_instance	*n1_ipcp;
 	struct hlist_node	hlist;
 	enum flow_state		state;
-	struct dup_config_entry *dup_config;
-	struct crypto_blkcipher *blkcipher;
 	atomic_t		refs_c;
 	struct pdu		*pending_pdu;
-=======
-	spinlock_t lock;
-	port_id_t port_id;
-	struct ipcp_instance *n1_ipcp;
-	struct hlist_node hlist;
-	enum flow_state	state;
-	atomic_t n_sdus;
-	atomic_t pending_ops;
-	struct sdup_port * sdup_port;
->>>>>>> ca64e02a
+	struct sdup_port 	*sdup_port;
 };
 
 struct rmt	  *rmt_create(struct ipcp_instance *parent,
@@ -133,11 +120,6 @@
 					    const string_t *path,
 					    const string_t *name,
 					    const string_t *value);
-int		   rmt_enable_encryption(struct rmt *instance,
-					 bool	enable_encryption,
-					 bool	enable_decryption,
-					 struct buffer *encrypt_key,
-					 port_id_t port_id);
 struct rmt	  *rmt_from_component(struct rina_component *component);
 
 #endif