/*
 * RMT (Relaying and Multiplexing Task)
 *
 *    Francesco Salvestrini <f.salvestrini@nextworks.it>
 *    Miquel Tarzan         <miquel.tarzan@i2cat.net>
 *    Leonardo Bergesio     <leonardo.bergesio@i2cat.net>
 *
 * This program is free software; you can redistribute it and/or modify
 * it under the terms of the GNU General Public License as published by
 * the Free Software Foundation; either version 2 of the License, or
 * (at your option) any later version.
 *
 * This program is distributed in the hope that it will be useful,
 * but WITHOUT ANY WARRANTY; without even the implied warranty of
 * MERCHANTABILITY or FITNESS FOR A PARTICULAR PURPOSE.  See the
 * GNU General Public License for more details.
 *
 * You should have received a copy of the GNU General Public License
 * along with this program; if not, write to the Free Software
 * Foundation, Inc., 675 Mass Ave, Cambridge, MA 02139, USA.
 */

#ifndef RINA_RMT_H
#define RINA_RMT_H

#include <linux/hashtable.h>
#include <linux/crypto.h>

#include "common.h"
#include "du.h"
#include "efcp.h"
#include "ipcp-factories.h"
#include "ipcp-instances.h"
#include "ps-factory.h"

struct rmt;

/*
 * NOTEs:
 *
 * QoS-id - An identifier unambiguous within this DIF that identifies a
 * QoS-hypercube. As QoS-cubes are created they are sequentially enumerated.
 * QoS-id is an element of Data Transfer PCI that may be used by the RMT to
 * classify PDUs.
 *
 * RMT - This task is an element of the data transfer function of a DIF.
 * Logically, it sits between the EFCP and SDU Protection.  RMT performs the
 * real time scheduling of sending PDUs on the appropriate (N-1)-ports of the
 * (N-1)-DIFs available to the RMT.
 */

/* NOTE: There's one RMT for each IPC Process */

/* Plugin support */

#define RMT_PS_HASHSIZE 7

enum flow_state {
        N1_PORT_STATE_ENABLED,
        N1_PORT_STATE_DISABLED,
        N1_PORT_STATE_DEALLOCATED,
};

struct rmt_n1_port {
        spinlock_t             lock;
        port_id_t              port_id;
        struct ipcp_instance * n1_ipcp;
        struct hlist_node      hlist;
        enum flow_state        state;
        atomic_t               n_sdus;
        struct dup_config_entry * dup_config;
        struct crypto_blkcipher * blkcipher;
        atomic_t               pending_ops;
};

/* The key in this struct is used to filter by cep_ids, qos_id, address... */
struct rmt_kqueue {
        struct rfifo *    queue;
        unsigned int      key;
        unsigned int      max_q;
        unsigned int      min_qth;
        unsigned int      max_qth;
        struct hlist_node hlist;
};

struct rmt_qgroup {
        port_id_t         pid;
        struct hlist_node hlist;
        DECLARE_HASHTABLE(queues, RMT_PS_HASHSIZE);
};

struct rmt_queue_set {
        DECLARE_HASHTABLE(qgroups, RMT_PS_HASHSIZE);
};

struct rmt_kqueue *     rmt_kqueue_create(unsigned int key);
int                     rmt_kqueue_destroy(struct rmt_kqueue * q);
struct rmt_qgroup *     rmt_qgroup_create(port_id_t pid);
int                     rmt_qgroup_destroy(struct rmt_qgroup* g);
struct rmt_kqueue *     rmt_kqueue_find(struct rmt_qgroup * g,
                                        unsigned int        key);
struct rmt_queue_set *  rmt_queue_set_create(void);
int                     rmt_queue_set_destroy(struct rmt_queue_set * qs);
struct rmt_qgroup *     rmt_qgroup_find(struct rmt_queue_set * qs,
                                        port_id_t              pid);
struct rmt * rmt_create(struct ipcp_instance *  parent,
                        struct kfa *            kfa,
                        struct efcp_container * efcpc);
int          rmt_destroy(struct rmt * instance);

int          rmt_address_set(struct rmt * instance,
                             address_t    address);
int          rmt_dt_cons_set(struct rmt *     instance,
                             struct dt_cons * dt_cons);
<<<<<<< HEAD
int 	     rmt_sdup_config_set(struct rmt *         instance,
                    	         struct sdup_config * sdup_conf);
=======
int          rmt_config_set(struct rmt *        instance,
                            struct rmt_config * rmt_config);
>>>>>>> 22bddf31

int          rmt_n1port_bind(struct rmt * instance,
                             port_id_t    id,
                             struct ipcp_instance * n1_ipcp);
int          rmt_n1port_unbind(struct rmt * instance,
                               port_id_t    id);
int          rmt_pft_add(struct rmt *       instance,
			 struct modpdufwd_entry * entry);
int          rmt_pft_remove(struct rmt *       instance,
			 struct modpdufwd_entry * entry);
int          rmt_pft_dump(struct rmt *       instance,
                          struct list_head * entries);
int          rmt_pft_flush(struct rmt * instance);

int          rmt_send(struct rmt * instance,
                      struct pci * pci,
                      struct pdu * pdu);
int          rmt_send_port_id(struct rmt *  instance,
                              port_id_t     id,
                              struct pdu *  pdu);
int          rmt_receive(struct rmt * instance,
                         struct sdu * sdu,
                         port_id_t    from);

int          rmt_enable_port_id(struct rmt * instance,
                                port_id_t    id);
int          rmt_disable_port_id(struct rmt * instance,
                                 port_id_t    id);

int          rmt_select_policy_set(struct rmt * rmt, const string_t *path,
                                   const string_t * name);

int          rmt_set_policy_set_param(struct rmt * rmt,
                                      const string_t * path,
                                      const string_t * name,
                                      const string_t * value);

int 	     rmt_enable_encryption(struct rmt *     instance,
			     	   bool 	    enable_encryption,
			     	   bool    	    enable_decryption,
			     	   struct buffer *  encrypt_key,
			     	   port_id_t 	    port_id);

struct rmt * rmt_from_component(struct rina_component * component);

#endif<|MERGE_RESOLUTION|>--- conflicted
+++ resolved
@@ -112,13 +112,10 @@
                              address_t    address);
 int          rmt_dt_cons_set(struct rmt *     instance,
                              struct dt_cons * dt_cons);
-<<<<<<< HEAD
 int 	     rmt_sdup_config_set(struct rmt *         instance,
                     	         struct sdup_config * sdup_conf);
-=======
 int          rmt_config_set(struct rmt *        instance,
                             struct rmt_config * rmt_config);
->>>>>>> 22bddf31
 
 int          rmt_n1port_bind(struct rmt * instance,
                              port_id_t    id,
