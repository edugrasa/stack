/*
 * KFA (Kernel Flow Allocator)
 *
 *    Francesco Salvestrini <f.salvestrini@nextworks.it>
 *    Miquel Tarzan         <miquel.tarzan@i2cat.net>
 *    Leonardo Bergesio     <leonardo.bergesio@i2cat.net>
 *
 * This program is free software; you can redistribute it and/or modify
 * it under the terms of the GNU General Public License as published by
 * the Free Software Foundation; either version 2 of the License, or
 * (at your option) any later version.
 *
 * This program is distributed in the hope that it will be useful,
 * but WITHOUT ANY WARRANTY; without even the implied warranty of
 * MERCHANTABILITY or FITNESS FOR A PARTICULAR PURPOSE.  See the
 * GNU General Public License for more details.
 *
 * You should have received a copy of the GNU General Public License
 * along with this program; if not, write to the Free Software
 * Foundation, Inc., 675 Mass Ave, Cambridge, MA 02139, USA.
 */

#include <linux/module.h>

/* For sdu_ready */
#include <linux/kfifo.h>

/* For wait_queue */
#include <linux/sched.h>
#include <linux/wait.h>

#define RINA_PREFIX "kfa"

#include "logs.h"
#include "debug.h"
#include "utils.h"
#include "pidm.h"
#include "kfa.h"
#include "kfa-utils.h"

struct kfa {
        spinlock_t    lock;
        struct pidm * pidm;
        struct kfa_pmap * flows;
};

enum flow_state {
        PORT_STATE_NULL = 1,
        PORT_STATE_PENDING,
        PORT_STATE_ALLOCATED
};

struct ipcp_flow {
        port_id_t              port_id;

        enum flow_state         state;

        struct ipcp_instance *  ipc_process;

        /* FIXME: To be wiped out */
        struct kfifo           sdu_ready;
        wait_queue_head_t      wait_queue;
};

struct kfa * kfa_create(void)
{
        struct kfa * instance;

        instance = rkzalloc(sizeof(*instance), GFP_KERNEL);
        if (!instance)
                return NULL;

        instance->pidm = pidm_create();
        if (!instance->pidm) {
                rkfree(instance);
                return NULL;
        }

        instance->flows = kfa_pmap_create();

        if (!instance->flows) {
                rkfree(instance);
                return NULL;
        }

        spin_lock_init(&instance->lock);

        return instance;
}

int kfa_destroy(struct kfa * instance)
{
        if (!instance) {
                LOG_ERR("Bogus instance passed, bailing out");
                return -1;
        }

        /* FIXME: Destroy all the committed flows */
        ASSERT(kfa_pmap_empty(instance->flows));
        kfa_pmap_destroy(instance->flows);

        pidm_destroy(instance->pidm);
        rkfree(instance);

        return 0;
}

port_id_t kfa_flow_create(struct kfa *     instance,
                          ipc_process_id_t id)
{
        struct ipcp_flow * flow;
<<<<<<< HEAD
        port_id_t          pid;
        unsigned long      flags;
=======
        flow_id_t          fid;

        IRQ_BARRIER;
>>>>>>> abe8dd91

        if (!instance) {
                LOG_ERR("Bogus instance passed, bailing out");
                return port_id_bad();
        }

        spin_lock(&instance->lock);

<<<<<<< HEAD
        if (!instance->pidm) {
                LOG_ERR("This instance doesn't have a PIDM");
                spin_unlock_irqrestore(&instance->lock, flags);
                return port_id_bad();
        }

        pid = pidm_allocate(instance->pidm);
        if (!is_port_id_ok(pid)) {
                LOG_ERR("Cannot get a port-id");
                spin_unlock_irqrestore(&instance->lock, flags);;
                return port_id_bad();
=======
        if (!instance->fidm) {
                LOG_ERR("This instance doesn't have a FIDM");

                spin_unlock(&instance->lock);
                return flow_id_bad();
        }

        fid = fidm_allocate(instance->fidm);
        if (!is_flow_id_ok(fid)) {
                LOG_ERR("Cannot get a flow-id");

                spin_unlock(&instance->lock);
                return flow_id_bad();
>>>>>>> abe8dd91
        }

        flow = rkzalloc(sizeof(*flow), GFP_ATOMIC);
        if (!flow) {
<<<<<<< HEAD
                pidm_release(instance->pidm, pid);
                spin_unlock_irqrestore(&instance->lock, flags);
                return port_id_bad();
=======
                fidm_release(instance->fidm, fid);

                spin_unlock(&instance->lock);
                return flow_id_bad();
>>>>>>> abe8dd91
        }

        flow->state = PORT_STATE_PENDING;

        init_waitqueue_head(&flow->wait_queue);

        if (kfa_pmap_add_gfp(GFP_ATOMIC, instance->flows, pid, flow, id)) {
                LOG_ERR("Could not map Flow and Port ID");
                pidm_release(instance->pidm, pid);
                rkfree(flow);
<<<<<<< HEAD
                spin_unlock_irqrestore(&instance->lock, flags);
                return port_id_bad();
=======

                spin_unlock(&instance->lock);
                return flow_id_bad();
>>>>>>> abe8dd91
        }

        spin_unlock(&instance->lock);

        return pid;

}
EXPORT_SYMBOL(kfa_flow_create);

int kfa_flow_bind(struct kfa *           instance,
                  port_id_t              pid,
                  struct ipcp_instance * ipc_process,
                  ipc_process_id_t       ipc_id)
{
        struct ipcp_flow * flow;

        IRQ_BARRIER;

        if (!instance) {
                LOG_ERR("Bogus instance passed, bailing out");
                return -1;
        }
        if (!is_port_id_ok(pid)) {
                LOG_ERR("Bogus flow-id, bailing out");
                return -1;
        }
        if (!is_port_id_ok(pid)) {
                LOG_ERR("Bogus port-id, bailing out");
                return -1;
        }
        if (!ipc_process) {
                LOG_ERR("Bogus ipc process instance passed, bailing out");
                return -1;
        }
        /* FIXME: Check the ipc-id */

        spin_lock(&instance->lock);

        flow = kfa_pmap_find(instance->flows, pid);
        if (!flow) {
                LOG_ERR("The flow with port-id %d is not pending, "
                        "cannot commit it", pid);
                spin_unlock(&instance->lock);
                return -1;
        }
        if (flow->state != PORT_STATE_PENDING) {
                LOG_ERR("Flow on port-id %d already committed", pid);
                spin_unlock(&instance->lock);
                return -1;
        }

        flow->state = PORT_STATE_ALLOCATED;
        flow->ipc_process = ipc_process;

        if (kfifo_alloc(&flow->sdu_ready, PAGE_SIZE, GFP_ATOMIC)) {
                LOG_ERR("Couldn't create the sdu-ready queue for "
                        "flow on port-id %d", pid);
                rkfree(flow);
                spin_unlock(&instance->lock);
                return -1;
        }

        LOG_DBG("Flow bound to port id %d with waitqueue %pK",
                pid, &flow->wait_queue);

        spin_unlock(&instance->lock);

        return 0;
}
EXPORT_SYMBOL(kfa_flow_bind);

<<<<<<< HEAD
=======
flow_id_t kfa_flow_unbind(struct kfa * instance,
                          port_id_t    id)
{
        struct ipcp_flow * flow;
        flow_id_t          fid;

        IRQ_BARRIER;

        if (!instance) {
                LOG_ERR("Bogus instance passed, bailing out");
                return -1;
        }
        if (!is_port_id_ok(id)) {
                LOG_ERR("Bogus port-id, bailing out");
                return -1;
        }

        spin_lock(&instance->lock);

        flow = kfa_pmap_find(instance->flows.committed, id);
        if (!flow) {
                LOG_ERR("There is no flow binded on port-id %d", id);
                spin_unlock(&instance->lock);
                return -1;
        }

        if (kfa_pmap_remove(instance->flows.committed, id)) {
                LOG_ERR("Could not remove commited flow at port %d", id);
                spin_unlock(&instance->lock);
                return -1;
        }

        fid = fidm_allocate(instance->fidm);

        if (!is_flow_id_ok(fid)) {
                LOG_ERR("Flow ID could not be generated (bitmap is full)");
                rkfree(flow);
                spin_unlock(&instance->lock);
                return flow_id_bad();
        }

        if (kfa_fmap_add_gfp(GFP_ATOMIC, instance->flows.pending, fid, flow)) {
                LOG_ERR("Could not map Flow and Flow ID");
                rkfree(flow);
                spin_unlock(&instance->lock);
                return flow_id_bad();
        }

        spin_unlock(&instance->lock);

        return fid;
}
EXPORT_SYMBOL(kfa_flow_unbind);

>>>>>>> abe8dd91
int kfa_flow_destroy(struct kfa * instance,
                     port_id_t    id)
{
        struct ipcp_flow * flow;

        IRQ_BARRIER;

        if (!instance) {
                LOG_ERR("Bogus instance passed, bailing out");
                return -1;
        }
        if (!is_port_id_ok(id)) {
                LOG_ERR("Bogus flow-id, bailing out");
                return -1;
        }

        spin_lock(&instance->lock);

        flow = kfa_pmap_find(instance->flows, id);
        if (!flow) {
                LOG_ERR("There is no flow created with port_id %d", id);
                spin_unlock(&instance->lock);
                return -1;
        }

        kfifo_free(&flow->sdu_ready);
        rkfree(flow);

        if (kfa_pmap_remove(instance->flows, id)) {
                LOG_ERR("Could not remove pending flow with port_id %d", id);
                spin_unlock(&instance->lock);
                return -1;
        }

        if (pidm_release(instance->pidm, id)) {
                LOG_ERR("Could not release pid %d from the map", id);
                spin_unlock(&instance->lock);
                return -1;
        }

        spin_unlock(&instance->lock);

        return 0;
}
EXPORT_SYMBOL(kfa_flow_destroy);

<<<<<<< HEAD
=======
int kfa_flow_unbind_and_destroy(struct kfa * instance,
                                port_id_t    id)
{

        flow_id_t rm_fid;

        IRQ_BARRIER;

        rm_fid = kfa_flow_unbind(instance, id);
        if (!is_flow_id_ok(rm_fid)){
                LOG_ERR("Could not unbind flow at port %d", id);
                return -1;
        }

        if (kfa_flow_destroy(instance, rm_fid)) {
                LOG_ERR("Could not destroy flow with fid: %d", rm_fid);
                return -1;
        }

        return 0;
}
EXPORT_SYMBOL(kfa_flow_unbind_and_destroy);

>>>>>>> abe8dd91
/* FIXME: To be removed ASAP */
int kfa_remove_all_for_id(struct kfa *     instance,
                          ipc_process_id_t id)
{
        IRQ_BARRIER;

        if (!instance) {
                LOG_ERR("Bogus instance passed, bailing out");
                return -1;
        }

        if (kfa_pmap_remove_all_for_id(instance->flows, id))
                return -1;

        return 0;
}
EXPORT_SYMBOL(kfa_remove_all_for_id);

int kfa_flow_sdu_write(struct kfa * instance,
                       port_id_t    id,
                       struct sdu * sdu)
{
        struct ipcp_flow *     flow;
        struct ipcp_instance * ipcp;

        IRQ_BARRIER;

        if (!instance) {
                LOG_ERR("Bogus instance passed, bailing out");
                return -1;
        }
        if (!is_sdu_ok(sdu)) {
                LOG_ERR("Bogus port-id, bailing out");
                return -1;
        }

        spin_lock(&instance->lock);

        if (!is_port_id_ok(id)) {
                LOG_ERR("Bogus port-id, bailing out");
                spin_unlock(&instance->lock);
                return -1;
        }

        flow = kfa_pmap_find(instance->flows, id);
        if (!flow) {
                LOG_ERR("There is no flow bound to port-id %d", id);
                spin_unlock(&instance->lock);
                return -1;
        }

        while (flow->state != PORT_STATE_ALLOCATED) {
                LOG_DBG("Write is going to sleep on wait queue %pK",
                        &flow->wait_queue);
                spin_unlock(&instance->lock);
                wait_event_interruptible(flow->wait_queue,
                                         (flow->state == PORT_STATE_ALLOCATED));

                spin_lock(&instance->lock);
                LOG_DBG("Write woken up");

                flow = kfa_pmap_find(instance->flows, id);
                if (!flow) {
                        LOG_ERR("There is no flow bound to port-id %d anymore",
                                id);
                        spin_unlock(&instance->lock);
                        return -1;
                }
        }

        ipcp = flow->ipc_process;
        if (!ipcp) {
                spin_unlock(&instance->lock);
                return -1;
        }
        if (ipcp->ops->sdu_write(ipcp->data, id, sdu)) {
                LOG_ERR("Couldn't write SDU on port-id %d", id);
                spin_unlock(&instance->lock);
                return -1;
        }

        spin_unlock(&instance->lock);

        return 0;
}

static int ready_queue_not_empty(struct kfifo * sdu_ready)
{
        return (!kfifo_is_empty(sdu_ready));
}

int kfa_flow_sdu_read(struct kfa *  instance,
                      port_id_t     id,
                      struct sdu ** sdu)
{
        struct ipcp_flow * flow;

        IRQ_BARRIER;

        if (!instance) {
                LOG_ERR("Bogus instance passed, bailing out");
                return -1;
        }
        if (!is_port_id_ok(id)) {
                LOG_ERR("Bogus port-id, bailing out");
                return -1;
        }

        LOG_DBG("Trying to read SDU from port-id %d", id);
        spin_lock(&instance->lock);
        flow = kfa_pmap_find(instance->flows, id);
        if (!flow) {
                LOG_ERR("There is no flow bound to port-id %d", id);
                spin_unlock(&instance->lock);
                return -1;
        }
        while (kfifo_is_empty(&flow->sdu_ready)) {
                LOG_DBG("Going to sleep on wait queue %pK", &flow->wait_queue);
                spin_unlock(&instance->lock);
                wait_event_interruptible(flow->wait_queue,
                                         ready_queue_not_empty(&flow->sdu_ready));

                spin_lock(&instance->lock);
                LOG_DBG("Woken up");

                flow = kfa_pmap_find(instance->flows, id);
                if (!flow) {
                        LOG_ERR("There is no flow bound to port-id %d anymore",
                                id);
                        spin_unlock(&instance->lock);
                        return -1;
                }
        }

        if (kfifo_out(&flow->sdu_ready, sdu, sizeof(struct sdu *)) <
            sizeof(struct sdu *)) {
                LOG_ERR("There is not enough data in port-id %d fifo",
                        id);
                spin_unlock(&instance->lock);
                return -1;
        }

        spin_unlock(&instance->lock);

        return 0;
}

int kfa_sdu_post(struct kfa * instance,
                 port_id_t    id,
                 struct sdu * sdu)
{
        struct ipcp_flow *  flow;
        wait_queue_head_t * wq;

        IRQ_BARRIER;

        /*
         * FIXME: kfa_sdu_post copies the contents of the SDU in the kfifo,
         * which forces the reader of the port id to create a new SDU from
         * this data. This is too much of a burden for the two operations and
         * should change, probably through a fifo of pointers.
         */
        if (!instance) {
                LOG_ERR("Bogus kfa instance passed, cannot post SDU");
                return -1;
        }
        if (!is_port_id_ok(id)) {
                LOG_ERR("Bogus port-id, bailing out");
                return -1;
        }

        if (!sdu || !is_sdu_ok(sdu)) {
                LOG_ERR("Bogus parameters passed, bailing out");
                return -1;
        }

        LOG_DBG("Posting SDU of size %zd to port-id %d ",
                sdu->buffer->size, id);

        spin_lock(&instance->lock);
        flow = kfa_pmap_find(instance->flows, id);
        if (!flow) {
                LOG_ERR("There is no flow bound to port-id %d", id);
                spin_unlock(&instance->lock);
                return -1;
        }

        if (kfifo_avail(&flow->sdu_ready) < (sizeof(struct sdu *))) {
                LOG_ERR("There is no space in the port-id %d fifo", id);
                spin_unlock(&instance->lock);
                return -1;
        }
        if (kfifo_in(&flow->sdu_ready,
                     &sdu,
                     sizeof(struct sdu *)) != sizeof(struct sdu *)) {
                LOG_ERR("Could not write %zd bytes into port-id %d fifo",
                        sizeof(struct sdu *), id);
                spin_unlock(&instance->lock);
                return -1;
        }

        wq = &flow->wait_queue;

        LOG_DBG("Wait queue %pK, next: %pK, prev: %pK",
                wq, wq->task_list.next, wq->task_list.prev);

        spin_unlock(&instance->lock);

        LOG_DBG("SDU posted");

        wake_up(wq);

        LOG_DBG("Sleeping read syscall should be working now");

        return 0;
}
EXPORT_SYMBOL(kfa_sdu_post);

<<<<<<< HEAD
struct ipcp_flow * kfa_find_flow_by_pid(struct kfa * instance, port_id_t pid)
{ return kfa_pmap_find(instance->flows, pid); }
EXPORT_SYMBOL(kfa_find_flow_by_pid);
=======
struct ipcp_flow * kfa_find_flow_by_fid(struct kfa * instance, flow_id_t fid)
{
        IRQ_BARRIER;

        if (!instance) {
                LOG_ERR("Bogus kfa instance passed, cannot find flow %d", fid);
                return NULL;
        }

        return kfa_fmap_find(instance->flows.pending, fid);
}
EXPORT_SYMBOL(kfa_find_flow_by_fid);
>>>>>>> abe8dd91
<|MERGE_RESOLUTION|>--- conflicted
+++ resolved
@@ -109,14 +109,9 @@
                           ipc_process_id_t id)
 {
         struct ipcp_flow * flow;
-<<<<<<< HEAD
         port_id_t          pid;
-        unsigned long      flags;
-=======
-        flow_id_t          fid;
-
-        IRQ_BARRIER;
->>>>>>> abe8dd91
+
+        IRQ_BARRIER;
 
         if (!instance) {
                 LOG_ERR("Bogus instance passed, bailing out");
@@ -125,47 +120,24 @@
 
         spin_lock(&instance->lock);
 
-<<<<<<< HEAD
         if (!instance->pidm) {
                 LOG_ERR("This instance doesn't have a PIDM");
-                spin_unlock_irqrestore(&instance->lock, flags);
+                spin_unlock(&instance->lock);
                 return port_id_bad();
         }
 
         pid = pidm_allocate(instance->pidm);
         if (!is_port_id_ok(pid)) {
                 LOG_ERR("Cannot get a port-id");
-                spin_unlock_irqrestore(&instance->lock, flags);;
+                spin_unlock(&instance->lock);
                 return port_id_bad();
-=======
-        if (!instance->fidm) {
-                LOG_ERR("This instance doesn't have a FIDM");
-
-                spin_unlock(&instance->lock);
-                return flow_id_bad();
-        }
-
-        fid = fidm_allocate(instance->fidm);
-        if (!is_flow_id_ok(fid)) {
-                LOG_ERR("Cannot get a flow-id");
-
-                spin_unlock(&instance->lock);
-                return flow_id_bad();
->>>>>>> abe8dd91
         }
 
         flow = rkzalloc(sizeof(*flow), GFP_ATOMIC);
         if (!flow) {
-<<<<<<< HEAD
                 pidm_release(instance->pidm, pid);
-                spin_unlock_irqrestore(&instance->lock, flags);
+                spin_unlock(&instance->lock);
                 return port_id_bad();
-=======
-                fidm_release(instance->fidm, fid);
-
-                spin_unlock(&instance->lock);
-                return flow_id_bad();
->>>>>>> abe8dd91
         }
 
         flow->state = PORT_STATE_PENDING;
@@ -176,14 +148,8 @@
                 LOG_ERR("Could not map Flow and Port ID");
                 pidm_release(instance->pidm, pid);
                 rkfree(flow);
-<<<<<<< HEAD
-                spin_unlock_irqrestore(&instance->lock, flags);
+                spin_unlock(&instance->lock);
                 return port_id_bad();
-=======
-
-                spin_unlock(&instance->lock);
-                return flow_id_bad();
->>>>>>> abe8dd91
         }
 
         spin_unlock(&instance->lock);
@@ -255,63 +221,6 @@
 }
 EXPORT_SYMBOL(kfa_flow_bind);
 
-<<<<<<< HEAD
-=======
-flow_id_t kfa_flow_unbind(struct kfa * instance,
-                          port_id_t    id)
-{
-        struct ipcp_flow * flow;
-        flow_id_t          fid;
-
-        IRQ_BARRIER;
-
-        if (!instance) {
-                LOG_ERR("Bogus instance passed, bailing out");
-                return -1;
-        }
-        if (!is_port_id_ok(id)) {
-                LOG_ERR("Bogus port-id, bailing out");
-                return -1;
-        }
-
-        spin_lock(&instance->lock);
-
-        flow = kfa_pmap_find(instance->flows.committed, id);
-        if (!flow) {
-                LOG_ERR("There is no flow binded on port-id %d", id);
-                spin_unlock(&instance->lock);
-                return -1;
-        }
-
-        if (kfa_pmap_remove(instance->flows.committed, id)) {
-                LOG_ERR("Could not remove commited flow at port %d", id);
-                spin_unlock(&instance->lock);
-                return -1;
-        }
-
-        fid = fidm_allocate(instance->fidm);
-
-        if (!is_flow_id_ok(fid)) {
-                LOG_ERR("Flow ID could not be generated (bitmap is full)");
-                rkfree(flow);
-                spin_unlock(&instance->lock);
-                return flow_id_bad();
-        }
-
-        if (kfa_fmap_add_gfp(GFP_ATOMIC, instance->flows.pending, fid, flow)) {
-                LOG_ERR("Could not map Flow and Flow ID");
-                rkfree(flow);
-                spin_unlock(&instance->lock);
-                return flow_id_bad();
-        }
-
-        spin_unlock(&instance->lock);
-
-        return fid;
-}
-EXPORT_SYMBOL(kfa_flow_unbind);
-
->>>>>>> abe8dd91
 int kfa_flow_destroy(struct kfa * instance,
                      port_id_t    id)
 {
@@ -358,32 +267,6 @@
 }
 EXPORT_SYMBOL(kfa_flow_destroy);
 
-<<<<<<< HEAD
-=======
-int kfa_flow_unbind_and_destroy(struct kfa * instance,
-                                port_id_t    id)
-{
-
-        flow_id_t rm_fid;
-
-        IRQ_BARRIER;
-
-        rm_fid = kfa_flow_unbind(instance, id);
-        if (!is_flow_id_ok(rm_fid)){
-                LOG_ERR("Could not unbind flow at port %d", id);
-                return -1;
-        }
-
-        if (kfa_flow_destroy(instance, rm_fid)) {
-                LOG_ERR("Could not destroy flow with fid: %d", rm_fid);
-                return -1;
-        }
-
-        return 0;
-}
-EXPORT_SYMBOL(kfa_flow_unbind_and_destroy);
-
->>>>>>> abe8dd91
 /* FIXME: To be removed ASAP */
 int kfa_remove_all_for_id(struct kfa *     instance,
                           ipc_process_id_t id)
@@ -440,7 +323,8 @@
                         &flow->wait_queue);
                 spin_unlock(&instance->lock);
                 wait_event_interruptible(flow->wait_queue,
-                                         (flow->state == PORT_STATE_ALLOCATED));
+                                         (flow->state ==
+                                          PORT_STATE_ALLOCATED));
 
                 spin_lock(&instance->lock);
                 LOG_DBG("Write woken up");
@@ -602,21 +486,6 @@
 }
 EXPORT_SYMBOL(kfa_sdu_post);
 
-<<<<<<< HEAD
 struct ipcp_flow * kfa_find_flow_by_pid(struct kfa * instance, port_id_t pid)
 { return kfa_pmap_find(instance->flows, pid); }
-EXPORT_SYMBOL(kfa_find_flow_by_pid);
-=======
-struct ipcp_flow * kfa_find_flow_by_fid(struct kfa * instance, flow_id_t fid)
-{
-        IRQ_BARRIER;
-
-        if (!instance) {
-                LOG_ERR("Bogus kfa instance passed, cannot find flow %d", fid);
-                return NULL;
-        }
-
-        return kfa_fmap_find(instance->flows.pending, fid);
-}
-EXPORT_SYMBOL(kfa_find_flow_by_fid);
->>>>>>> abe8dd91
+EXPORT_SYMBOL(kfa_find_flow_by_pid);