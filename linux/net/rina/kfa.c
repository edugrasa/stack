--- conflicted
+++ resolved
@@ -729,12 +729,9 @@
 struct ipcp_flow * kfa_find_flow_by_pid(struct kfa * instance, port_id_t pid)
 {
         struct ipcp_flow * tmp;
-<<<<<<< HEAD
-=======
-        
+
         if (!instance)
                 return NULL;
->>>>>>> 51d55621
 
         spin_lock(&instance->lock);
 
