--- conflicted
+++ resolved
@@ -37,13 +37,7 @@
 #include "utils.h"
 #include "fidm.h"
 #include "kfa.h"
-<<<<<<< HEAD
-#include "kipcm-utils.h"
 #include "kfa-utils.h"
-
-=======
-#include "kfa-utils.h"
->>>>>>> 74519197
 
 struct kfa {
         spinlock_t    lock;
@@ -145,19 +139,7 @@
         fid = fidm_allocate(instance->fidm);
         if (!is_flow_id_ok(fid)){
                 LOG_ERR("Cannot get a flow-id");
-<<<<<<< HEAD
-		spin_unlock(&instance->lock);
-		return flow_id_bad();
-	}
-	
-	flow = rkzalloc(sizeof(*flow), GFP_KERNEL);
-	if (!flow) {
-		spin_unlock(&instance->lock);
-		return flow_id_bad();
-	}
-
-	if (!ipcp_fmap_add(instance->flows.pending, fid, flow)) {
-=======
+
                 spin_unlock(&instance->lock);
                 return flow_id_bad();
         }
@@ -169,7 +151,6 @@
         }
 
         if (!kfa_fmap_add(instance->flows.pending, fid, flow)) {
->>>>>>> 74519197
                 LOG_ERR("Could not map Flow and Flow ID");
                 rkfree(flow);
                 spin_unlock(&instance->lock);
@@ -467,13 +448,10 @@
         return 0;
 }
 EXPORT_SYMBOL(kfa_sdu_post);
-<<<<<<< HEAD
 
 struct ipcp_flow * kfa_find_flow_by_fid(struct kfa * instance,
 			 	 	flow_id_t    fid)
 {
 	return kfa_fmap_find(instance->flows.pending, fid);
 }
-EXPORT_SYMBOL(kfa_find_flow_by_fid);
-=======
->>>>>>> 74519197
+EXPORT_SYMBOL(kfa_find_flow_by_fid);