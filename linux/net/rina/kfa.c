/*
 * KFA (Kernel Flow Allocator)
 *
 *    Francesco Salvestrini <f.salvestrini@nextworks.it>
 *    Miquel Tarzan         <miquel.tarzan@i2cat.net>
 *    Leonardo Bergesio     <leonardo.bergesio@i2cat.net>
 *    Vincenzo Maffione     <v.maffione@nextworks.it>
 *
 * This program is free software; you can redistribute it and/or modify
 * it under the terms of the GNU General Public License as published by
 * the Free Software Foundation; either version 2 of the License, or
 * (at your option) any later version.
 *
 * This program is distributed in the hope that it will be useful,
 * but WITHOUT ANY WARRANTY; without even the implied warranty of
 * MERCHANTABILITY or FITNESS FOR A PARTICULAR PURPOSE.  See the
 * GNU General Public License for more details.
 *
 * You should have received a copy of the GNU General Public License
 * along with this program; if not, write to the Free Software
 * Foundation, Inc., 675 Mass Ave, Cambridge, MA 02139, USA.
 */

#include <linux/export.h>

/* For sdu_ready */
#include <linux/kfifo.h>

/* For wait_queue */
#include <linux/sched.h>
#include <linux/wait.h>

#define RINA_PREFIX "kfa"

#include "logs.h"
#include "debug.h"
#include "utils.h"
#include "pidm.h"
#include "kfa.h"
#include "kfa-utils.h"

struct kfa {
        struct mutex           lock;
        struct pidm *          pidm;
        struct kfa_pmap *      flows;
        struct ipcp_instance * ipcp;
        struct list_head       list;
};

enum flow_state {
        PORT_STATE_NULL        = 1,
        PORT_STATE_PENDING,
        PORT_STATE_ALLOCATED,
        PORT_STATE_DEALLOCATED
};

struct ipcp_flow {
        port_id_t              port_id;

        enum flow_state        state;
        struct ipcp_instance * ipc_process;
        struct rfifo *         sdu_ready;
        wait_queue_head_t      wait_queue;
        atomic_t               readers;
        atomic_t               writers;
        atomic_t               posters;
};

struct ipcp_instance_data {
        struct kfa * kfa;
};

port_id_t kfa_port_id_reserve(struct kfa *     instance,
                              ipc_process_id_t id)
{
        port_id_t pid;

        if (!instance) {
                LOG_ERR("Bogus instance passed, bailing out");
                return port_id_bad();
        }

        mutex_lock(&instance->lock);

        if (!instance->pidm) {
                mutex_unlock(&instance->lock);
                LOG_ERR("This KFA instance doesn't have a PIDM");
                return port_id_bad();
        }

        pid = pidm_allocate(instance->pidm);
        if (!is_port_id_ok(pid)) {
                mutex_unlock(&instance->lock);
                LOG_ERR("Cannot get a port-id");
                return port_id_bad();
        }

        mutex_unlock(&instance->lock);

        return pid;
}
EXPORT_SYMBOL(kfa_port_id_reserve);

int  kfa_port_id_release(struct kfa * instance,
                         port_id_t    port_id)
{
        struct ipcp_flow * flow;

        if (!instance) {
                LOG_ERR("Bogus instance passed, bailing out");
                return -1;
        }

        if (!is_port_id_ok(port_id)) {
                LOG_ERR("Bogus port-id, bailing out");
                return -1;
        }

        mutex_lock(&instance->lock);

        /* To avoid releasing the port if it is used by a flow in the kfa (to */
        /* an app) which will be automatically destroyed when the flow is     */
        /* unbound by the provider ipcp and the writers/readers/posters in kfa*/
        /* are 0. This avoids allocating the freed port again before the kfa  */
        /* finally destroys everything. */
        flow = kfa_pmap_find(instance->flows, port_id);
        if (flow) {
                mutex_unlock(&instance->lock);
                return 0;
        }

        if (!instance->pidm) {
                LOG_ERR("This KFA instance doesn't have a PIDM");
                mutex_unlock(&instance->lock);
                return -1;
        }

        if (pidm_release(instance->pidm, port_id)) {
                LOG_ERR("Could not release pid %d from the map", port_id);
                mutex_unlock(&instance->lock);
                return -1;
        }

        mutex_unlock(&instance->lock);

        return 0;
}
EXPORT_SYMBOL(kfa_port_id_release);

/* NOTE: Add instance-locking IFF exporting to API */
static int kfa_flow_destroy(struct kfa *       instance,
                            struct ipcp_flow * flow,
                            port_id_t          id)
{
        int                    retval = 0;

        ASSERT(flow);

        LOG_DBG("We are destroying flow %d", id);

        /* FIXME: Should we ASSERT() here ? */
        if (!flow->sdu_ready)
                LOG_WARN("Instance %pK SDU-ready FIFO is NULL", instance);
        else
                if (rfifo_destroy(flow->sdu_ready,
                                  (void (*) (void *)) sdu_destroy)) {
                        LOG_ERR("Flow %d FIFO has not been destroyed", id);
                        retval = -1;
                }

        if (kfa_pmap_remove(instance->flows, id)) {
                LOG_ERR("Could not remove pending flow with port-id %d", id);
                retval = -1;
        }

        if (pidm_release(instance->pidm, id)) {
                LOG_ERR("Could not release pid %d from the map", id);
                retval = -1;
        }

        rkfree(flow);

        return retval;
}

static int kfa_flow_deallocate(struct ipcp_instance_data * data,
                               port_id_t    id)
{
        struct ipcp_flow * flow;
        struct kfa *       instance;

        IRQ_BARRIER;

        if (!data) {
                LOG_ERR("Bogus ipcp data passed, bailing out");
                return -1;
        }

        instance = data->kfa;
        if (!instance) {
                LOG_ERR("Bogus instance passed, bailing out");
                return -1;
        }
        if (!is_port_id_ok(id)) {
                LOG_ERR("Bogus flow-id, bailing out");
                return -1;
        }

        mutex_lock(&instance->lock);

        flow = kfa_pmap_find(instance->flows, id);
        if (!flow) {
                LOG_ERR("There is no flow created with port-id %d", id);
                mutex_unlock(&instance->lock);
                return -1;
        }

        flow->state = PORT_STATE_DEALLOCATED;

        if ((atomic_read(&flow->readers) == 0) &&
            (atomic_read(&flow->writers) == 0) &&
            (atomic_read(&flow->posters) == 0)) {
                if (kfa_flow_destroy(instance, flow, id))
                        LOG_ERR("Could not destroy the flow correctly");
                mutex_unlock(&instance->lock);
                return 0;
        }

        mutex_unlock(&instance->lock);

        LOG_DBG("Waking up all!");
        wake_up_interruptible_all(&flow->wait_queue);

        return 0;
}
EXPORT_SYMBOL(kfa_flow_deallocate);

int kfa_flow_sdu_write(struct ipcp_instance_data * data,
                       port_id_t                   id,
                       struct sdu *                sdu)
{
        struct ipcp_flow *     flow;
        struct ipcp_instance * ipcp;
        struct kfa *           instance;
        int                    retval = 0;

        IRQ_BARRIER;

        if (!data) {
                LOG_ERR("Bogus ipcp data passed, bailing out");
                sdu_destroy(sdu);
                return -1;
        }

        instance = data->kfa;
        if (!instance) {
                LOG_ERR("Bogus instance passed, bailing out");
                sdu_destroy(sdu);
                return -1;
        }
        if (!is_port_id_ok(id)) {
                LOG_ERR("Bogus port-id, bailing out");
                sdu_destroy(sdu);
                return -1;
        }
        if (!sdu_is_ok(sdu)) {
                LOG_ERR("Bogus sdu, bailing out");
                sdu_destroy(sdu);
                return -1;
        }

        LOG_DBG("Trying to write SDU to port-id %d", id);

        mutex_lock(&instance->lock);

        flow = kfa_pmap_find(instance->flows, id);
        if (!flow) {
                LOG_ERR("There is no flow bound to port-id %d", id);
                mutex_unlock(&instance->lock);
                sdu_destroy(sdu);
                return -1;
        }
        if (flow->state == PORT_STATE_DEALLOCATED) {
                LOG_ERR("Flow with port-id %d is already deallocated", id);
                mutex_unlock(&instance->lock);
                sdu_destroy(sdu);
                return -1;
        }

        atomic_inc(&flow->writers);

        while (flow->state == PORT_STATE_PENDING) {
                mutex_unlock(&instance->lock);

                LOG_DBG("Going to sleep on wait queue %pK (writing)",
                        &flow->wait_queue);
                retval = wait_event_interruptible(flow->wait_queue,
                                                  (flow->state !=
                                                   PORT_STATE_PENDING));
                LOG_DBG("Write woken up (%d)", retval);

                if (retval) {
                        LOG_DBG("Wait-event interrupted (%d)", retval);
                        if (signal_pending(current)) {
                                LOG_DBG("A signal is pending");
#if 0
                                LOG_DBG("A signal is pending "
                                        "(sig = 0x%08zx%08zx)",
                                        current->pending.signal.sig[0],
                                        current->pending.signal.sig[1]);
#endif
                        }
                }

                mutex_lock(&instance->lock);

                flow = kfa_pmap_find(instance->flows, id);
                if (!flow) {
                        mutex_unlock(&instance->lock);
                        sdu_destroy(sdu);

                        LOG_ERR("There is no flow bound to port-id %d anymore",
                                id);
                        return -1;
                }

                if (retval) {
                        sdu_destroy(sdu);
                        goto finish;
                }
        }

        ipcp = flow->ipc_process;
        if (!ipcp) {
                retval = -1;
                sdu_destroy(sdu);
                goto finish;
        }

        ASSERT(ipcp->ops);
        ASSERT(ipcp->ops->sdu_write);

        if (ipcp->ops->sdu_write(ipcp->data, id, sdu)) {
                LOG_ERR("Couldn't write SDU on port-id %d", id);
                retval = -1;
                goto finish;
        }

 finish:
        LOG_DBG("Finishing (write)");

        if (atomic_dec_and_test(&flow->writers) &&
            (atomic_read(&flow->readers) == 0)  &&
            (atomic_read(&flow->posters) == 0)  &&
            (flow->state == PORT_STATE_DEALLOCATED))
                if (kfa_flow_destroy(instance, flow, id))
                        LOG_ERR("Could not destroy the flow correctly");

        mutex_unlock(&instance->lock);

        return retval;
}

static bool queue_ready(struct ipcp_flow * flow)
{
        ASSERT(flow);

        LOG_DBG("Queue-ready check called");

        if (flow->state == PORT_STATE_DEALLOCATED) {
                LOG_DBG("Queue-ready / "
                        "flow state is PORT_STATE_DEALLOCATED");
                return true;
        }

        if (flow->state != PORT_STATE_PENDING &&
            !rfifo_is_empty(flow->sdu_ready)) {
                if (flow->state != PORT_STATE_PENDING)
                        LOG_DBG("Queue-ready / "
                                "flow state is not PORT_STATE_PENDING");
                if (!rfifo_is_empty(flow->sdu_ready))
                        LOG_DBG("Queue-ready / "
                                "rfifo is not empty");
                return true;
        }

        return false;
}

int kfa_flow_sdu_read(struct kfa *  instance,
                      port_id_t     id,
                      struct sdu ** sdu)
{
        struct ipcp_flow * flow;
        int                retval = 0;

        IRQ_BARRIER;

        if (!instance) {
                LOG_ERR("Bogus instance passed, bailing out");
                return -1;
        }
        if (!is_port_id_ok(id)) {
                LOG_ERR("Bogus port-id, bailing out");
                return -1;
        }
        if (!sdu) {
                LOG_ERR("Bogus output sdu parameter passed, bailing out");
                return -1;
        }

        LOG_DBG("Trying to read SDU from port-id %d", id);

        mutex_lock(&instance->lock);

        flow = kfa_pmap_find(instance->flows, id);
        if (!flow) {
                LOG_ERR("There is no flow bound to port-id %d", id);
                mutex_unlock(&instance->lock);
                return -1;
        }
        if (flow->state == PORT_STATE_DEALLOCATED) {
                LOG_ERR("Flow with port-id %d is already deallocated", id);
                mutex_unlock(&instance->lock);
                return -1;
        }

        atomic_inc(&flow->readers);

        while (flow->state == PORT_STATE_PENDING ||
               rfifo_is_empty(flow->sdu_ready)) {
                mutex_unlock(&instance->lock);

                LOG_DBG("Going to sleep on wait queue %pK (reading)",
                        &flow->wait_queue);
                retval = wait_event_interruptible(flow->wait_queue,
                                                  queue_ready(flow));
                LOG_DBG("Read woken up (%d)", retval);

                if (retval) {
                        LOG_DBG("Wait-event interrupted (%d)", retval);
                        if (signal_pending(current)) {
                                LOG_DBG("A signal is pending");
#if 0
                                LOG_DBG("A signal is pending "
                                        "(sig = 0x%08zx%08zx)",
                                        current->pending.signal.sig[0],
                                        current->pending.signal.sig[1]);
#endif
                        }
                }

                mutex_lock(&instance->lock);

                flow = kfa_pmap_find(instance->flows, id);
                if (!flow) {
                        mutex_unlock(&instance->lock);

                        LOG_ERR("There is no flow bound to port-id %d anymore",
                                id);
                        return -1;
                }

                if (retval)
                        goto finish;

                if (flow->state == PORT_STATE_DEALLOCATED) {
                        if (rfifo_is_empty(flow->sdu_ready)) {
                                retval = 0;
                                goto finish;
                        }
                        break;
                }
        }

        if (rfifo_is_empty(flow->sdu_ready)) {
                retval = -1;
                goto finish;
        }

        *sdu = rfifo_pop(flow->sdu_ready);
        if (!sdu_is_ok(*sdu)) {
                LOG_ERR("There is not a valid in port-id %d fifo", id);
                retval = -1;
        }

 finish:
        LOG_DBG("Finishing (read)");

        if (atomic_dec_and_test(&flow->readers) &&
            (atomic_read(&flow->writers) == 0)  &&
            (atomic_read(&flow->posters) == 0)  &&
            (flow->state == PORT_STATE_DEALLOCATED))
                if (kfa_flow_destroy(instance, flow, id))
                        LOG_ERR("Could not destroy the flow correctly");

        mutex_unlock(&instance->lock);

        return retval;
}

static int kfa_sdu_post(struct ipcp_instance_data * data,
                        port_id_t                   id,
                        struct sdu *                sdu)
{
        struct ipcp_flow *  flow;
        wait_queue_head_t * wq;
        struct kfa *        instance;
        int                 retval = 0;

        if (!data) {
                LOG_ERR("Bogus ipcp data instance passed, cannot post SDU");
                sdu_destroy(sdu);
                return -1;
        }

        instance = data->kfa;
        if (!instance) {
                LOG_ERR("Bogus kfa instance passed, cannot post SDU");
                sdu_destroy(sdu);
                return -1;
        }
        if (!is_port_id_ok(id)) {
                LOG_ERR("Bogus port-id, bailing out");
                sdu_destroy(sdu);
                return -1;
        }
        if (!sdu_is_ok(sdu)) {
                LOG_ERR("Bogus parameters passed, bailing out");
                sdu_destroy(sdu);
                return -1;
        }

        LOG_DBG("Posting SDU to port-id %d ", id);

        mutex_lock(&instance->lock);
        flow = kfa_pmap_find(instance->flows, id);
        if (!flow) {
                LOG_ERR("There is no flow bound to port-id %d", id);
                mutex_unlock(&instance->lock);
                sdu_destroy(sdu);
                return -1;
        }

        if (flow->state == PORT_STATE_DEALLOCATED) {
                LOG_ERR("Flow with port-id %d is already deallocated", id);
                mutex_unlock(&instance->lock);
                sdu_destroy(sdu);
                return -1;
        }

        atomic_inc(&flow->posters);

        if (rfifo_push_ni(flow->sdu_ready, sdu)) {
                LOG_ERR("Could not write %zd bytes into "
                        "port-id %d fifo",
                        sizeof(struct sdu *), id);
                retval = -1;
        }

        if (atomic_dec_and_test(&flow->posters) &&
            (atomic_read(&flow->writers) == 0)  &&
            (atomic_read(&flow->readers) == 0)  &&
            (flow->state == PORT_STATE_DEALLOCATED)) {
                if (kfa_flow_destroy(instance, flow, id))
                        LOG_ERR("Could not destroy the flow correctly");
                flow = NULL;
        }

        mutex_unlock(&instance->lock);

        if (flow && (retval == 0)) {
                wq = &flow->wait_queue;
                ASSERT(wq);

                LOG_DBG("Wait queue %pK, next: %pK, prev: %pK",
                        wq, wq->task_list.next, wq->task_list.prev);

                wake_up_interruptible(wq);
                LOG_DBG("SDU posted");
                LOG_DBG("Sleeping read syscall should be working now");
        }

        return retval;
}

#if 0
struct ipcp_flow * kfa_flow_find_by_pid(struct kfa * instance, port_id_t pid)
{
        struct ipcp_flow * tmp;

        if (!instance)
                return NULL;

        mutex_lock(&instance->lock);
        tmp = kfa_pmap_find(instance->flows, pid);
        mutex_unlock(&instance->lock);

        return tmp;
}
EXPORT_SYMBOL(kfa_flow_find_by_pid);
#endif

int kfa_flow_create(struct kfa *           instance,
                    port_id_t              pid,
                    struct ipcp_instance * ipcp)
{
        struct ipcp_flow * flow;

        IRQ_BARRIER;

        if (!instance)
                return -1;

        if (!is_port_id_ok(pid))
                return -1;

        if (!ipcp)
                return -1;

        IRQ_BARRIER;

        if (!instance) {
                LOG_ERR("Bogus instance passed, bailing out");
                return -1;
        }
        if (!is_port_id_ok(pid)) {
                LOG_ERR("Bogus PID passed, bailing out");
                return-1;
        }

        flow = rkzalloc(sizeof(*flow), GFP_KERNEL);
        if (!flow)
                return -1;

        atomic_set(&flow->readers, 0);
        atomic_set(&flow->writers, 0);
        atomic_set(&flow->posters, 0);

        init_waitqueue_head(&flow->wait_queue);

        flow->ipc_process = ipcp;

        flow->state     = PORT_STATE_PENDING;
        LOG_DBG("Flow PRE bound to port-id %d with waitqueue %pK",
                pid, &flow->wait_queue);
<<<<<<< HEAD

        mutex_lock(&instance->lock);

        if (kfa_pmap_add_ni(instance->flows, pid, flow)) {
                LOG_ERR("Could not map flow and port-id %d", pid);
                rkfree(flow);

                mutex_unlock(&instance->lock);
                return -1;
        }

=======

        mutex_lock(&instance->lock);

        if (kfa_pmap_add_ni(instance->flows, pid, flow)) {
                LOG_ERR("Could not map flow and port-id %d", pid);
                rkfree(flow);

                mutex_unlock(&instance->lock);
                return -1;
        }

>>>>>>> b5998bf7
        mutex_unlock(&instance->lock);

        return 0;
}
EXPORT_SYMBOL(kfa_flow_create);

static int kfa_flow_ipcp_bind(struct ipcp_instance_data * data,
                              port_id_t                   pid,
                              struct ipcp_instance *      ipcp)
{
        struct ipcp_flow * flow;
        struct kfa * instance;

        IRQ_BARRIER;
<<<<<<< HEAD

        if (!data)
                return -1;

=======

        if (!data)
                return -1;

>>>>>>> b5998bf7
        instance = data->kfa;
        if (!instance)
                return -1;

        if (!is_port_id_ok(pid))
                return -1;

        if (!ipcp)
                return -1;

        IRQ_BARRIER;

        if (!instance) {
                LOG_ERR("Bogus instance passed, bailing out");
                return -1;
        }
        if (!is_port_id_ok(pid)) {
                LOG_ERR("Bogus PID passed, bailing out");
                return-1;
        }

        mutex_lock(&instance->lock);
        flow = kfa_pmap_find(instance->flows, pid);
        if (!flow) {
                mutex_unlock(&instance->lock);
                return -1;
        }

        flow->ipc_process = ipcp;

        flow->state     = PORT_STATE_ALLOCATED;
        flow->sdu_ready = rfifo_create_ni();
        if (!flow->sdu_ready) {
                kfa_pmap_remove(instance->flows, pid);
                rkfree(flow);
                mutex_unlock(&instance->lock);
                return -1;
        }

        LOG_DBG("Flow bound to port-id %d with waitqueue %pK",
                pid, &flow->wait_queue);

        mutex_unlock(&instance->lock);

        return 0;
}

struct ipcp_instance * kfa_ipcp_instance(struct kfa * instance)
{
        if (!instance)
                return NULL;

        return instance->ipcp;
}
EXPORT_SYMBOL(kfa_ipcp_instance);

static const struct name * kfa_name(struct ipcp_instance_data * data)
{ return NULL; }

static struct ipcp_instance_ops kfa_instance_ops = {
        .flow_allocate_request     = NULL,
        .flow_allocate_response    = NULL,
        .flow_deallocate           = NULL,
        .flow_binding_ipcp         = kfa_flow_ipcp_bind,
        .flow_unbinding_ipcp       = kfa_flow_deallocate,
        .application_register      = NULL,
        .application_unregister    = NULL,
        .assign_to_dif             = NULL,
        .update_dif_config         = NULL,
        .connection_create         = NULL,
        .connection_update         = NULL,
        .connection_destroy        = NULL,
        .connection_create_arrived = NULL,
        .sdu_enqueue               = kfa_sdu_post,
        .sdu_write                 = kfa_flow_sdu_write,
        .ipcp_name                 = kfa_name
};

struct kfa * kfa_create(void)
{
        struct kfa * instance;

        instance = rkzalloc(sizeof(*instance), GFP_KERNEL);
        if (!instance)
                return NULL;

        instance->pidm = pidm_create();
        if (!instance->pidm) {
                rkfree(instance);
                return NULL;
        }

        instance->flows = kfa_pmap_create();

        if (!instance->flows) {
                pidm_destroy(instance->pidm);
                rkfree(instance);
                return NULL;
        }

        instance->ipcp = rkzalloc(sizeof(struct ipcp_instance), GFP_KERNEL);
        if (!instance->ipcp) {
                pidm_destroy(instance->pidm);
                kfa_pmap_destroy(instance->flows);
                rkfree(instance);
                return NULL;
        }
        instance->ipcp->ops  = &kfa_instance_ops;
        instance->ipcp->data = rkzalloc(sizeof(struct ipcp_instance_data),
                                        GFP_KERNEL);
        if (!instance->ipcp->data) {
                LOG_ERR("Could not allocate memory for kfa ipcp "
                        "internal data");
                pidm_destroy(instance->pidm);
                kfa_pmap_destroy(instance->flows);
                rkfree(instance);
                return NULL;
        }
        instance->ipcp->data->kfa = instance;

        mutex_init(&instance->lock);

        return instance;
}

int kfa_destroy(struct kfa * instance)
{
        if (!instance) {
                LOG_ERR("Bogus instance passed, bailing out");
                return -1;
        }

        /* FIXME: Destroy all the committed flows */
        ASSERT(kfa_pmap_empty(instance->flows));
        kfa_pmap_destroy(instance->flows);

        pidm_destroy(instance->pidm);
        rkfree(instance);

        return 0;
}<|MERGE_RESOLUTION|>--- conflicted
+++ resolved
@@ -644,7 +644,6 @@
         flow->state     = PORT_STATE_PENDING;
         LOG_DBG("Flow PRE bound to port-id %d with waitqueue %pK",
                 pid, &flow->wait_queue);
-<<<<<<< HEAD
 
         mutex_lock(&instance->lock);
 
@@ -656,19 +655,6 @@
                 return -1;
         }
 
-=======
-
-        mutex_lock(&instance->lock);
-
-        if (kfa_pmap_add_ni(instance->flows, pid, flow)) {
-                LOG_ERR("Could not map flow and port-id %d", pid);
-                rkfree(flow);
-
-                mutex_unlock(&instance->lock);
-                return -1;
-        }
-
->>>>>>> b5998bf7
         mutex_unlock(&instance->lock);
 
         return 0;
@@ -683,17 +669,10 @@
         struct kfa * instance;
 
         IRQ_BARRIER;
-<<<<<<< HEAD
 
         if (!data)
                 return -1;
 
-=======
-
-        if (!data)
-                return -1;
-
->>>>>>> b5998bf7
         instance = data->kfa;
         if (!instance)
                 return -1;
