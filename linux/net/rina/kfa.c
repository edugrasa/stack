--- conflicted
+++ resolved
@@ -57,7 +57,6 @@
         /* FIXME: To be wiped out */
         struct kfifo            sdu_ready;
         wait_queue_head_t       wait_queue;
-        atomic_t                flag;
 };
 
 struct kfa * kfa_create(void)
@@ -151,8 +150,6 @@
                 return flow_id_bad();
         }
 
-        atomic_set(&flow->flag, 0);
-
         init_waitqueue_head(&flow->wait_queue);
 
         if (kfa_fmap_add(instance->flows.pending, fid, flow)) {
@@ -240,10 +237,6 @@
                 return -1;
         }
 
-        LOG_DBG("Flow bound to port id %d with waitqueue %pK, task_list %pK",
-                pid, &flow->wait_queue, &flow->wait_queue.task_list);
-        LOG_DBG("Next: %pK", flow->wait_queue.task_list.next);
-
         spin_unlock(&instance->lock);
 
         return 0;
@@ -401,17 +394,9 @@
         }
         while (kfifo_is_empty(&flow->sdu_ready)) {
                 LOG_DBG("Going to sleep on wait queue %pK", &flow->wait_queue);
-                atomic_set(&flow->flag, 0);
-                spin_unlock(&instance->lock);
-<<<<<<< HEAD
-                wait_event_interruptible((flow->wait_queue),
-                                ((atomic_read(&flow->flag)) == 1));
-                //interruptible_sleep_on(&flow->wait_queue);
-=======
-
+                spin_unlock(&instance->lock);
                 wait_event_interruptible(flow->wait_queue,
                                        ready_queue_not_empty(&flow->sdu_ready));
->>>>>>> bc178e31
 
                 spin_lock(&instance->lock);
                 LOG_DBG("Woken up");
@@ -525,8 +510,6 @@
         LOG_DBG("Wait queue %pK, next: %pK, prev: %pK",
                         wq, wq->task_list.next, wq->task_list.prev);
 
-        atomic_set(&flow->flag, 1);
-
         spin_unlock(&instance->lock);
 
         LOG_DBG("SDU posted");
