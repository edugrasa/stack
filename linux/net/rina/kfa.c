--- conflicted
+++ resolved
@@ -286,33 +286,9 @@
 }
 EXPORT_SYMBOL(kfa_flow_deallocate);
 
-<<<<<<< HEAD
-int kfa_flow_sdu_write(struct kfa * instance,
-                       port_id_t    id,
-                       struct sdu * sdu)
-=======
-/* FIXME: To be removed ASAP */
-int kfa_remove_all_for_id(struct kfa *     instance,
-                          ipc_process_id_t id)
-{
-        IRQ_BARRIER;
-
-        if (!instance) {
-                LOG_ERR("Bogus instance passed, bailing out");
-                return -1;
-        }
-
-        if (kfa_pmap_remove_all_for_id(instance->flows, id))
-                return -1;
-
-        return 0;
-}
-EXPORT_SYMBOL(kfa_remove_all_for_id);
-
-static int kfa_flow_sdu_write(struct ipcp_instance_data * data,
-                              port_id_t                   id,
-                              struct sdu *                sdu)
->>>>>>> 7173086c
+int kfa_flow_sdu_write(struct ipcp_instance_data * data,
+                       port_id_t                   id,
+                       struct sdu *                sdu)
 {
         struct ipcp_flow *     flow;
         struct ipcp_instance * ipcp;
@@ -755,16 +731,6 @@
 
         mutex_unlock(&instance->lock);
 
-        return 0;
-}
-
-/* FIXME: To be deleted, just keeped to let the shims compile */
-int kfa_flow_bind(struct kfa * instance,
-                  port_id_t pid,
-                  struct ipcp_instance * ipc_process,
-                  ipc_process_id_t ipc_id)
-{
-        LOG_MISSING;
         return 0;
 }
 
