/*
 * PDU-FWD-T (PDU Forwarding Table)
 *
 *    Francesco Salvestrini <f.salvestrini@nextworks.it>
 *    Sander Vrijders       <sander.vrijders@intec.ugent.be>
 *    Leonardo Bergesio     <leonardo.bergesio@i2cat.net>
 *
 * This program is free software; you can redistribute it and/or modify
 * it under the terms of the GNU General Public License as published by
 * the Free Software Foundation; either version 2 of the License, or
 * (at your option) any later version.
 *
 * This program is distributed in the hope that it will be useful,
 * but WITHOUT ANY WARRANTY; without even the implied warranty of
 * MERCHANTABILITY or FITNESS FOR A PARTICULAR PURPOSE.  See the
 * GNU General Public License for more details.
 *
 * You should have received a copy of the GNU General Public License
 * along with this program; if not, write to the Free Software
 * Foundation, Inc., 675 Mass Ave, Cambridge, MA 02139, USA.
 */

#include <linux/rculist.h>
#include <linux/slab.h>

#define RINA_PREFIX "pft"

#include "logs.h"
#include "utils.h"
#include "debug.h"
#include "pft.h"

/* FIXME: This representation is crappy and MUST be changed */
struct pft_port_entry {
        port_id_t        port_id;

        struct list_head next;
};

static struct pft_port_entry * pft_pe_create_gfp(gfp_t     flags,
                                                 port_id_t port_id)
{
        struct pft_port_entry * tmp;

        ASSERT(is_port_id_ok(port_id));

        tmp = rkmalloc(sizeof(*tmp), GFP_KERNEL);
        if (!tmp)
                return NULL;

        tmp->port_id = port_id;
        INIT_LIST_HEAD(&tmp->next);

        return tmp;
}

#if 0
static struct pft_port_entry * pft_pe_create_ni(port_id_t port_id)
{ return pft_pe_create_gfp(GFP_ATOMIC, port_id); }
#endif

static struct pft_port_entry * pft_pe_create(port_id_t port_id)
{ return pft_pe_create_gfp(GFP_KERNEL, port_id); }

static bool pft_pe_is_ok(struct pft_port_entry * pe)
{ return pe ? true : false;  }

static void pft_pe_destroy(struct pft_port_entry * pe)
{
        ASSERT(pft_pe_is_ok(pe));

        list_del_rcu(&pe->next);
        synchronize_rcu();
        rkfree(pe);
}

static port_id_t pft_pe_port(struct pft_port_entry * pe)
{
        ASSERT(pft_pe_is_ok(pe));

        return pe->port_id;
}

/* FIXME: This representation is crappy and MUST be changed */
struct pft_entry {
        address_t        destination;
        qos_id_t         qos_id;
        struct list_head ports;
        struct list_head next;
};

static struct pft_entry * pfte_create_gfp(gfp_t     flags,
                                          address_t destination,
                                          qos_id_t  qos_id)
{
        struct pft_entry * tmp;

        tmp = rkmalloc(sizeof(*tmp), flags);
        if (!tmp)
                return NULL;

        tmp->destination = destination;
        tmp->qos_id      = qos_id;
        INIT_LIST_HEAD(&tmp->ports);
        INIT_LIST_HEAD(&tmp->next);

        return tmp;
}

#if 0
static struct pft_entry * pfte_create_ni(address_t destination,
                                         qos_id_t  qos_id)
{ return pfte_create_gfp(GFP_ATOMIC, destination, qos_id); }
#endif

static struct pft_entry * pfte_create(address_t destination,
                                      qos_id_t  qos_id)
{ return pfte_create_gfp(GFP_KERNEL, destination, qos_id); }

static bool pfte_is_ok(struct pft_entry * entry)
{ return entry ? true : false; }

static void pfte_destroy(struct pft_entry * entry)
{
        struct pft_port_entry * pos;

        ASSERT(pfte_is_ok(entry));

        list_for_each_entry_rcu(pos, &entry->ports, next) {
                pft_pe_destroy(pos);
        }

        list_del_rcu(&entry->next);
        synchronize_rcu();
        rkfree(entry);
}

static struct pft_port_entry * pfte_port_find(struct pft_entry * entry,
                                              port_id_t          id)
{
        struct pft_port_entry * pos;

        ASSERT(pfte_is_ok(entry));

        list_for_each_entry_rcu(pos, &entry->ports, next) {
                if (pos->port_id == id)
                        return pos;
        }

        return NULL;
}

static int pfte_port_add(struct pft_entry * entry,
                         port_id_t          id)
{
        struct pft_port_entry * pe;

        ASSERT(pfte_is_ok(entry));

        pe = pfte_port_find(entry, id);
        if (pe)
                return 0;

        pe = pft_pe_create(id);
        if (!pe)
                return -1;

        list_add_rcu(&pe->next, &entry->ports);

        return 0;
}

static void pfte_port_remove(struct pft_entry * entry,
                             port_id_t          id)
{
        struct pft_port_entry * pos;

        ASSERT(pfte_is_ok(entry));
        ASSERT(is_port_id_ok(id));

        /* Remove the port-id here */
        list_for_each_entry_rcu(pos, &entry->ports, next) {
                if (pft_pe_port(pos) == id) {
                        pft_pe_destroy(pos);
                }
        }

        /* If the list of port-ids is empty, remove the entry */
        if (list_empty(&entry->ports)) {
                pfte_destroy(entry);
        }
}

static int pfte_ports_copy(struct pft_entry * entry,
                           port_id_t **       port_ids,
                           size_t *           entries)
{
        struct pft_port_entry * pos;
        size_t                  count;
        int                     i;

        ASSERT(pfte_is_ok(entry));

        count = 0;
        list_for_each_entry_rcu(pos, &entry->ports, next) {
                count++;
        }

        ASSERT(entries);

        if (*entries != count) {
                if (*entries > 0)
                        rkfree(*port_ids);
                if (count > 0) {
<<<<<<< HEAD
                        *port_ids = 
                                rkmalloc(count * sizeof(**port_ids), 
                                         GFP_ATOMIC);
=======
                        *port_ids = rkmalloc(count * sizeof(**port_ids),
                                             GFP_ATOMIC);
>>>>>>> f8564626
                        if (!*port_ids) {
                                *entries = 0;
                                return -1;
                        }
                }
                *entries = count;
        }

        /* Get the first port, and so on, fill in the port_ids */
        i = 0;
        list_for_each_entry_rcu(pos, &entry->ports, next) {
                (*port_ids)[i++] = pft_pe_port(pos);
        }

        return 0;
}

/* FIXME: This representation is crappy and MUST be changed */
struct pft {
        struct list_head entries;
};

static struct pft * pft_create_gfp(gfp_t flags)
{
        struct pft * tmp;

        tmp = rkzalloc(sizeof(*tmp), flags);
        if (!tmp)
                return NULL;

        INIT_LIST_HEAD(&tmp->entries);

        return tmp;
}

#if 0
struct pft * pft_create_ni(void)
{ return pft_create_gfp(GFP_ATOMIC); }
#endif

struct pft * pft_create(void)
{ return pft_create_gfp(GFP_KERNEL); }

static bool pft_is_ok(struct pft * instance)
{ return instance ? true : false; }

bool pft_is_empty(struct pft * instance)
{ return pft_is_ok(instance) ? list_empty(&instance->entries) : false;  }

static void __pft_flush(struct pft * instance)
{
        struct pft_entry * pos;

        ASSERT(pft_is_ok(instance));

        list_for_each_entry_rcu(pos, &instance->entries, next) {
                pfte_destroy(pos);
        }
}

int pft_flush(struct pft * instance)
{
        if (!pft_is_ok(instance))
                return -1;

        __pft_flush(instance);

        return 0;
}

int pft_destroy(struct pft * instance)
{
        if (!pft_is_ok(instance))
                return -1;

        __pft_flush(instance);

        rkfree(instance);

        return 0;
}

static struct pft_entry * pft_find(struct pft * instance,
                                   address_t    destination,
                                   qos_id_t     qos_id)
{
        struct pft_entry * pos;

        ASSERT(pft_is_ok(instance));
        ASSERT(is_address_ok(destination));

        rcu_read_lock();
        list_for_each_entry_rcu(pos, &instance->entries, next) {
                if ((pos->destination == destination) &&
                    (pos->qos_id      == qos_id)) {
                        rcu_read_unlock();
                        return pos;
                }
        }
        rcu_read_unlock();

        return NULL;
}

int pft_add(struct pft *      instance,
            address_t         destination,
            qos_id_t          qos_id,
            const port_id_t * ports,
            size_t            count)
{
        struct pft_entry * tmp;
        int                i;

        if (!pft_is_ok(instance))
                return -1;

        if (!is_address_ok(destination) || !is_qos_id_ok(qos_id)) {
                LOG_ERR("Bogus input parameters");
                return -1;
        }

        if (!ports || !count) {
                LOG_ERR("Bogus output parameters");
                return -1;
        }

        tmp = pft_find(instance, destination, qos_id);
        if (!tmp) {
                tmp = pfte_create(destination, qos_id);
                if (!tmp)
                        return -1;

                list_add_rcu(&tmp->next, &instance->entries);
        }

        for (i = 0; i < count; i++) {
                if (pfte_port_add(tmp, ports[i])) {
                        pfte_destroy(tmp);
                        return -1;
                }
        }

        return 0;
}

int pft_remove(struct pft *      instance,
               address_t         destination,
               qos_id_t          qos_id,
               const port_id_t * ports,
               size_t            count)
{
        struct pft_entry * tmp;
        int                i;

        if (!pft_is_ok(instance))
                return -1;

        if (!is_address_ok(destination) || !is_qos_id_ok(qos_id)) {
                LOG_ERR("Bogus input parameters");
                return -1;
        }

        if (!ports || !count) {
                LOG_ERR("Bogus output parameters");
                return -1;
        }

        tmp = pft_find(instance, destination, qos_id);
        if (!tmp)
                return -1;

        for (i = 0; i < count; i++)
                pfte_port_remove(tmp, ports[i]);

        return 0;
}

int pft_nhop(struct pft * instance,
             address_t    destination,
             qos_id_t     qos_id,
             port_id_t ** ports,
             size_t *     count)
{
        struct pft_entry * tmp;

        if (!pft_is_ok(instance))
                return -1;

        if (!is_address_ok(destination) ||
            !is_qos_id_ok(qos_id)) {
                LOG_ERR("Bogus input parameters");
                return -1;
        }

        if (!ports || !count) {
                LOG_ERR("Bogus input parameters");
                return -1;
        }

        /*
         * Taking the lock here since otherwise instance might be deleted when
         * copying the ports
         */
        rcu_read_lock();

        tmp = pft_find(instance, destination, qos_id);
        if (!tmp) {
                LOG_ERR("Could not find any entry");
                rcu_read_unlock();
                return -1;
        }

        if (pfte_ports_copy(tmp, ports, count)) {
                rcu_read_unlock();
                return -1;
        }

        rcu_read_unlock();

        return 0;
}

int pft_dump(struct pft *       instance,
             struct list_head * entries)
{
        struct pft_entry *    pos;
        struct pdu_ft_entry * entry;

        if (!pft_is_ok(instance))
                return -1;

        rcu_read_lock();
        list_for_each_entry_rcu(pos, &instance->entries, next) {
                entry = rkmalloc(sizeof(*entry), GFP_ATOMIC);
                if (!entry) {
                        rcu_read_unlock();
                        return -1;
                }

                entry->destination = pos->destination;
                entry->qos_id      = pos->qos_id;
                entry->ports_size  = 0;
                entry->ports       = NULL;
                if (pfte_ports_copy(pos, &entry->ports, &entry->ports_size)) {
                        rkfree(entry);
                        rcu_read_unlock();
                        return -1;
                }

                list_add_rcu(&entry->next, entries);
        }
        rcu_read_unlock();
                 
        return 0;
}

#ifdef CONFIG_RINA_PFT_REGRESSION_TESTS
static bool regression_tests_nhop(void)
{
        struct pft * tmp;
        port_id_t *  port_ids;
        size_t       nr;
        port_id_t *  ports;
        size_t       entries;
        int          i;

        LOG_DBG("Creating a new instance");
        tmp = pft_create();
        if (!tmp) {
                LOG_DBG("Failed to create instance");
                return false;
        }

        entries = 1;
        ports   = rkmalloc(sizeof(*ports), GFP_KERNEL);
        if (!ports) {
                LOG_DBG("Failed to malloc");
                return false;
        }

        LOG_DBG("Adding a new entry");
        ports[0] = 2;
        LOG_DBG("Adding port-id %d", ports[0]);
        if (pft_add(tmp, 30, 2, ports, entries)) {
                LOG_DBG("Failed to add entry in table");
                rkfree(ports);
                return false;
        }

        LOG_DBG("Adding a new entry");
        ports[0] = 99;
        LOG_DBG("Adding port-id %d", ports[0]);
        if (pft_add(tmp, 30, 2, ports, entries)) {
                LOG_DBG("Failed to add entry");
                rkfree(ports);
                return false;
        }

        LOG_DBG("Trying to retrieve these entries with "
                "a table that is set to NULL "
                "and size 0 as in parameter");
        nr       = 0;
        port_ids = NULL;
        if (pft_nhop(tmp, 30, 2, &port_ids, &nr)) {
                LOG_DBG("Failed to get port-ids");
                rkfree(ports);
                return false;
        }

        LOG_DBG("Checking if we got both port-ids");
        if (nr != 2) {
                LOG_DBG("Wrong number of port-ids returned");
                rkfree(ports);
                return false;
        }

        for (i = 0; i < nr; i++) {
                LOG_DBG("Retrieved port-id %d", port_ids[i]);
        }

        LOG_DBG("Flushing table");
        if (pft_flush(tmp)) {
                LOG_DBG("Failed to flush table");
                rkfree(ports);
                return false;
        }

        /* Port-id table is now 2 in size */

        LOG_DBG("Adding the same entries again");
        ports[0] = 2;
        if (pft_add(tmp, 30, 2, ports, entries)) {
                LOG_DBG("Failed to add entry");
                rkfree(ports);
                return false;
        }

        ports[0] = 99;
        if (pft_add(tmp, 30, 2, ports, entries)) {
                LOG_DBG("Failed to add entry");
                rkfree(ports);
                return false;
        }

        LOG_DBG("Retrieving with a table of size 2 as in param");
        if (pft_nhop(tmp, 30, 2, &port_ids, &nr)) {
                LOG_DBG("Failed to get port-ids");
                rkfree(ports);
                return false;
        }

        LOG_DBG("Checking the number of port-ids returned");
        if (nr != 2) {
                LOG_DBG("Wrong number of port-ids returned");
                rkfree(ports);
                return false;
        }

        LOG_DBG("Flushing the table");
        if (pft_flush(tmp)) {
                LOG_DBG("Failed to flush table");
                rkfree(ports);
                return false;
        }

        /* Trying with 1 port-id */
        LOG_DBG("Trying with just one port-id now");
        LOG_DBG("Adding an entry");
        ports[0] = 2;
        if (pft_add(tmp, 30, 2, ports, entries)) {
                LOG_DBG("Failed to add entry");
                rkfree(ports);
                return false;
        }

        LOG_DBG("Retrieving it");
        if (pft_nhop(tmp, 30, 2, &port_ids, &nr)) {
                LOG_DBG("Failed to get port-ids");
                rkfree(ports);
                return false;
        }

        LOG_DBG("Checking if it is just one port-id");
        if (nr != 1) {
                LOG_DBG("Wrong number of port-ids returned");
                rkfree(ports);
                return false;
        }

        LOG_DBG("Flushing the table");
        if (pft_flush(tmp)) {
                LOG_DBG("Failed to flush table");
                rkfree(ports);
                return false;
        }

        /* Trying with 3 port-ids */
        LOG_DBG("Trying with 3 port-ids");
        LOG_DBG("Adding an entry");
        ports[0] = 2;
        if (pft_add(tmp, 30, 2, ports, entries)) {
                LOG_DBG("Failed to add entry");
                rkfree(ports);
                return false;
        }

        LOG_DBG("Adding an entry");
        ports[0] = 99;
        if (pft_add(tmp, 30, 2,  ports, entries)) {
                LOG_DBG("Failed to add entry");
                rkfree(ports);
                return false;
        }

        LOG_DBG("Adding an entry");
        ports[0] = 9;
        if (pft_add(tmp, 30, 2,  ports, entries)) {
                LOG_DBG("Failed to add entry");
                rkfree(ports);
                return false;
        }

        LOG_DBG("Retrieving it");
        if (pft_nhop(tmp, 30, 2, &port_ids, &nr)) {
                LOG_DBG("Failed to get port-ids");
                rkfree(ports);
                return false;
        }

        LOG_DBG("Checking if we retrieved 3");
        if (nr != 3) {
                LOG_DBG("Wrong number of port-ids returned");
                rkfree(ports);
                return false;
        }

        /* Passing bogus parms here */
        LOG_DBG("Passing bogus parms to nhop");
        LOG_DBG("Passing bogus array");
        if (!pft_nhop(tmp, 30, 2, NULL, 0)) {
                LOG_DBG("Bogus array passed");
                rkfree(ports);
                return false;
        }

        LOG_DBG("Passing bogus instance");
        if (!pft_nhop(NULL, 30, 2, &port_ids, &nr)) {
                LOG_DBG("Bogus instance passed");
                rkfree(ports);
                return false;
        }

        LOG_DBG("Passing bogus port-id");
        if (!pft_nhop(tmp, 30, -99, &port_ids, &nr)) {
                LOG_DBG("Bogus port-id passed");
                rkfree(ports);
                return false;
        }

        LOG_DBG("Passing bogus address");
        if (!pft_nhop(tmp, -59, 9, &port_ids, &nr)) {
                LOG_DBG("Bogus address passed");
                rkfree(ports);
                return false;
        }

        LOG_DBG("Destroying instance");
        if (pft_destroy(tmp)) {
                LOG_DBG("Failed to destroy instance");
                rkfree(ports);
                return false;
        }

        rkfree(ports);
        return true;
}

static bool regression_tests_entries(void)
{
        struct pft * tmp;
        port_id_t *  ports;
        size_t       entries;

        LOG_DBG("Creating a new instance");
        tmp = pft_create();
        if (!tmp) {
                LOG_DBG("Failed to create instance");
                return false;
        }

        entries = 1;
        ports   = rkmalloc(sizeof(*ports), GFP_KERNEL);
        if (!ports) {
                LOG_DBG("Failed to malloc");
                return false;
        }

        LOG_DBG("Adding an entry");
        ports[0] = 1;
        if (pft_add(tmp, 16, 1, ports, entries)) {
                LOG_DBG("Failed to add entry");
                rkfree(ports);
                return false;
        }

        LOG_DBG("Removing an entry");
        if (pft_remove(tmp, 16, 1, ports, entries)) {
                LOG_DBG("Failed to remove entry");
                rkfree(ports);
                return false;
        }

        LOG_DBG("Removing the previous entry again");
        if (!pft_remove(tmp, 16, 1, ports, entries)) {
                LOG_DBG("Entry should have already been removed");
                rkfree(ports);
                return false;
        }

        LOG_DBG("Removing an entry that's not there");
        if (!pft_remove(tmp, 35, 4, ports, entries)) {
                LOG_DBG("No such entry was added");
                rkfree(ports);
                return false;
        }

        LOG_DBG("Adding an entry");
        ports[0] = 2;
        if (pft_add(tmp, 30, 8, ports, entries)) {
                LOG_DBG("Failed to add entry");
                rkfree(ports);
                return false;
        }

        LOG_DBG("Adding an entry");
        ports[0] = 99;
        if (pft_add(tmp, 35, 5, ports, entries)) {
                LOG_DBG("Failed to add entry");
                rkfree(ports);
                return false;
        }

        LOG_DBG("Flushing the whole table");
        if (pft_flush(tmp)) {
                LOG_DBG("Failed to flush table");
                rkfree(ports);
                return false;
        }

        /* Passing bogus parms here */
        LOG_DBG("Trying bogus parameters");

        LOG_DBG("Passing bogus instance");
        if (!pft_add(NULL, 35, 5, ports, entries)) {
                LOG_DBG("Bogus instance used");
                rkfree(ports);
                return false;
        }

        LOG_DBG("Adding an entry with an empty table");
        if (!pft_add(tmp, 35, 5, NULL, 0)) {
                LOG_DBG("Bogus ports passed");
                rkfree(ports);
                return false;
        }

        LOG_DBG("Passing bogus instance");
        if (!pft_remove(NULL, 35, 4, ports, entries)) {
                LOG_DBG("Bogus instance used");
                rkfree(ports);
                return false;
        }

        LOG_DBG("Removing an entry with an empty table");
        if (!pft_remove(tmp, 35, 4, NULL, 0)) {
                LOG_DBG("Bogus ports passed to remove");
                rkfree(ports);
                return false;
        }

        LOG_DBG("Destroying the instance");
        if (pft_destroy(tmp)) {
                LOG_DBG("Failed to destroy instance");
                rkfree(ports);
                return false;
        }

        rkfree(ports);
        return true;
}

static bool regression_tests_instance(void)
{
        struct pft * tmp;

        LOG_DBG("Creating an instance");
        tmp = pft_create();
        if (!tmp) {
                LOG_DBG("Failed to create instance");
                return false;
        }

        LOG_DBG("Destroying an instance");
        if (pft_destroy(tmp)) {
                LOG_DBG("Failed to destroy instance");
                return false;
        }

        return true;
}

bool regression_tests_pft(void)
{
        if (!regression_tests_instance()) {
                LOG_ERR("Creating of an instance test failed, "
                        "bailing out");
                return false;
        }

        if (!regression_tests_entries()) {
                LOG_ERR("Adding/removing entries test failed, "
                        "bailing out");
                return false;
        }

        if (!regression_tests_nhop()) {
                LOG_ERR("NHOP lookup operation is crap, "
                        "bailing out");
                return false;
        }

        return true;
}
#endif<|MERGE_RESOLUTION|>--- conflicted
+++ resolved
@@ -212,14 +212,8 @@
                 if (*entries > 0)
                         rkfree(*port_ids);
                 if (count > 0) {
-<<<<<<< HEAD
-                        *port_ids = 
-                                rkmalloc(count * sizeof(**port_ids), 
-                                         GFP_ATOMIC);
-=======
                         *port_ids = rkmalloc(count * sizeof(**port_ids),
                                              GFP_ATOMIC);
->>>>>>> f8564626
                         if (!*port_ids) {
                                 *entries = 0;
                                 return -1;
