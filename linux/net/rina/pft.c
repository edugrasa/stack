/*
 * PDU-FWD-T (PDU Forwarding Table)
 *
 *    Francesco Salvestrini <f.salvestrini@nextworks.it>
 *    Sander Vrijders       <sander.vrijders@intec.ugent.be>
 *    Leonardo Bergesio     <leonardo.bergesio@i2cat.net>
 *
 * This program is free software; you can redistribute it and/or modify
 * it under the terms of the GNU General Public License as published by
 * the Free Software Foundation; either version 2 of the License, or
 * (at your option) any later version.
 *
 * This program is distributed in the hope that it will be useful,
 * but WITHOUT ANY WARRANTY; without even the implied warranty of
 * MERCHANTABILITY or FITNESS FOR A PARTICULAR PURPOSE.  See the
 * GNU General Public License for more details.
 *
 * You should have received a copy of the GNU General Public License
 * along with this program; if not, write to the Free Software
 * Foundation, Inc., 675 Mass Ave, Cambridge, MA 02139, USA.
 */

#include <linux/rculist.h>
#include <linux/slab.h>

#define RINA_PREFIX "pft"

#include "logs.h"
#include "utils.h"
#include "debug.h"
#include "pft.h"

/* FIXME: This representation is crappy and MUST be changed */
struct pft_port_entry {
        port_id_t        port_id;

        struct list_head next;
};

static struct pft_port_entry * pft_pe_create_gfp(gfp_t     flags,
                                                 port_id_t port_id)
{
        struct pft_port_entry * tmp;

        ASSERT(is_port_id_ok(port_id));

        tmp = rkmalloc(sizeof(*tmp), GFP_KERNEL);
        if (!tmp)
                return NULL;

        tmp->port_id = port_id;
        INIT_LIST_HEAD(&tmp->next);

        return tmp;
}

#if 0
static struct pft_port_entry * pft_pe_create_ni(port_id_t port_id)
{ return pft_pe_create_gfp(GFP_ATOMIC, port_id); }
#endif

static struct pft_port_entry * pft_pe_create(port_id_t port_id)
{ return pft_pe_create_gfp(GFP_KERNEL, port_id); }

static bool pft_pe_is_ok(struct pft_port_entry * pe)
{ return pe ? true : false;  }

static void pft_pe_destroy(struct pft_port_entry * pe)
{
        ASSERT(pft_pe_is_ok(pe));

        list_del_rcu(&pe->next);
        synchronize_rcu();
        rkfree(pe);
}

static port_id_t pft_pe_port(struct pft_port_entry * pe)
{
        ASSERT(pft_pe_is_ok(pe));

        return pe->port_id;
}

/* FIXME: This representation is crappy and MUST be changed */
struct pft_entry {
        address_t        destination;
        qos_id_t         qos_id;
        struct list_head ports;
        struct list_head next;
};

static struct pft_entry * pfte_create_gfp(gfp_t     flags,
                                          address_t destination,
                                          qos_id_t  qos_id)
{
        struct pft_entry * tmp;

        tmp = rkmalloc(sizeof(*tmp), flags);
        if (!tmp)
                return NULL;

        tmp->destination = destination;
        tmp->qos_id      = qos_id;
        INIT_LIST_HEAD(&tmp->ports);
        INIT_LIST_HEAD(&tmp->next);

        return tmp;
}

#if 0
static struct pft_entry * pfte_create_ni(address_t destination,
                                         qos_id_t  qos_id)
{ return pfte_create_gfp(GFP_ATOMIC, destination, qos_id); }
#endif

static struct pft_entry * pfte_create(address_t destination,
                                      qos_id_t  qos_id)
{ return pfte_create_gfp(GFP_KERNEL, destination, qos_id); }

static bool pfte_is_ok(struct pft_entry * entry)
{ return entry ? true : false; }

static void pfte_destroy(struct pft_entry * entry)
{
        struct pft_port_entry * pos;

        ASSERT(pfte_is_ok(entry));

        list_for_each_entry_rcu(pos, &entry->ports, next) {
                pft_pe_destroy(pos);
        }

        list_del_rcu(&entry->next);
        synchronize_rcu();
        rkfree(entry);
}

static struct pft_port_entry * pfte_port_find(struct pft_entry * entry,
                                              port_id_t          id)
{
        struct pft_port_entry * pos;

        ASSERT(pfte_is_ok(entry));

        list_for_each_entry_rcu(pos, &entry->ports, next) {
                if (pos->port_id == id)
                        return pos;
        }

        return NULL;
}

static int pfte_port_add(struct pft_entry * entry,
                         port_id_t          id)
{
        struct pft_port_entry * pe;

        ASSERT(pfte_is_ok(entry));

        pe = pfte_port_find(entry, id);
        if (pe)
                return 0;

        pe = pft_pe_create(id);
        if (!pe)
                return -1;

        list_add_rcu(&pe->next, &entry->ports);

        return 0;
}

static void pfte_port_remove(struct pft_entry * entry,
                             port_id_t          id)
{
        struct pft_port_entry * pos;

        ASSERT(pfte_is_ok(entry));
        ASSERT(is_port_id_ok(id));

        /* Remove the port-id here */
        list_for_each_entry_rcu(pos, &entry->ports, next) {
                if (pft_pe_port(pos) == id) {
                        pft_pe_destroy(pos);
                }
        }

        /* If the list of port-ids is empty, remove the entry */
        if (list_empty(&entry->ports)) {
                pfte_destroy(entry);
        }
}

static int pfte_ports_copy(struct pft_entry * entry,
                           port_id_t **       port_ids,
                           size_t *           entries)
{
        struct pft_port_entry * pos;
        size_t                  count;
        int                     i;

        ASSERT(pfte_is_ok(entry));

        count = 0;
        list_for_each_entry_rcu(pos, &entry->ports, next) {
                count++;
        }

        ASSERT(entries);

        if (*entries != count) {
                if (*entries > 0)
                        rkfree(*port_ids);
<<<<<<< HEAD
                if (*count > 0) {
                        *port_ids = rkmalloc(count * sizeof(**port_ids),
                                             GFP_ATOMIC);
=======
                if (count > 0) {
                        *port_ids = 
                                rkmalloc(count * sizeof(**port_ids), GFP_ATOMIC);
>>>>>>> a933d838
                        if (!*port_ids) {
                                *entries = 0;
                                return -1;
                        }
                }
                *entries = count;
        }

        /* Get the first port, and so on, fill in the port_ids */
        i = 0;
        list_for_each_entry_rcu(pos, &entry->ports, next) {
                (*port_ids)[i++] = pft_pe_port(pos);
        }

        return 0;
}

/* FIXME: This representation is crappy and MUST be changed */
struct pft {
        struct list_head entries;
};

static struct pft * pft_create_gfp(gfp_t flags)
{
        struct pft * tmp;

        tmp = rkzalloc(sizeof(*tmp), flags);
        if (!tmp)
                return NULL;

        INIT_LIST_HEAD(&tmp->entries);

        return tmp;
}

#if 0
struct pft * pft_create_ni(void)
{ return pft_create_gfp(GFP_ATOMIC); }
#endif

struct pft * pft_create(void)
{ return pft_create_gfp(GFP_KERNEL); }

static bool pft_is_ok(struct pft * instance)
{ return instance ? true : false; }

bool pft_is_empty(struct pft * instance)
{ return pft_is_ok(instance) ? list_empty(&instance->entries) : false;  }

static void __pft_flush(struct pft * instance)
{
        struct pft_entry * pos;

        ASSERT(pft_is_ok(instance));

        list_for_each_entry_rcu(pos, &instance->entries, next) {
                pfte_destroy(pos);
        }
}

int pft_flush(struct pft * instance)
{
        if (!pft_is_ok(instance))
                return -1;

        __pft_flush(instance);

        return 0;
}

int pft_destroy(struct pft * instance)
{
        if (!pft_is_ok(instance))
                return -1;

        __pft_flush(instance);

        rkfree(instance);

        return 0;
}

static struct pft_entry * pft_find(struct pft * instance,
                                   address_t    destination,
                                   qos_id_t     qos_id)
{
        struct pft_entry * pos;

        ASSERT(pft_is_ok(instance));
        ASSERT(is_address_ok(destination));

        rcu_read_lock();
        list_for_each_entry_rcu(pos, &instance->entries, next) {
                if ((pos->destination == destination) &&
                    (pos->qos_id      == qos_id)) {
                        rcu_read_unlock();
                        return pos;
                }
        }
        rcu_read_unlock();

        return NULL;
}

int pft_add(struct pft *      instance,
            address_t         destination,
            qos_id_t          qos_id,
            const port_id_t * ports,
            size_t            count)
{
        struct pft_entry * tmp;
        int                i;

        if (!pft_is_ok(instance))
                return -1;

        if (!is_address_ok(destination) || !is_qos_id_ok(qos_id)) {
                LOG_ERR("Bogus input parameters");
                return -1;
        }

        if (!ports || !count) {
                LOG_ERR("Bogus output parameters");
                return -1;
        }

        tmp = pft_find(instance, destination, qos_id);
        if (!tmp) {
                tmp = pfte_create(destination, qos_id);
                if (!tmp)
                        return -1;

                list_add_rcu(&tmp->next, &instance->entries);
        }

        for (i = 0; i < count; i++) {
                if (pfte_port_add(tmp, ports[i])) {
                        pfte_destroy(tmp);
                        return -1;
                }
        }

        return 0;
}

int pft_remove(struct pft *      instance,
               address_t         destination,
               qos_id_t          qos_id,
               const port_id_t * ports,
               size_t            count)
{
        struct pft_entry * tmp;
        int                i;

        if (!pft_is_ok(instance))
                return -1;

        if (!is_address_ok(destination) || !is_qos_id_ok(qos_id)) {
                LOG_ERR("Bogus input parameters");
                return -1;
        }

        if (!ports || !count) {
                LOG_ERR("Bogus output parameters");
                return -1;
        }

        tmp = pft_find(instance, destination, qos_id);
        if (!tmp)
                return -1;

        for (i = 0; i < count; i++)
                pfte_port_remove(tmp, ports[i]);

        return 0;
}

int pft_nhop(struct pft * instance,
             address_t    destination,
             qos_id_t     qos_id,
             port_id_t ** ports,
             size_t *     count)
{
        struct pft_entry * tmp;

        if (!pft_is_ok(instance))
                return -1;

        if (!is_address_ok(destination) ||
            !is_qos_id_ok(qos_id)) {
                LOG_ERR("Bogus input parameters");
                return -1;
        }

        if (!ports || !count) {
                LOG_ERR("Bogus input parameters");
                return -1;
        }

        /*
         * Taking the lock here since otherwise instance might be deleted when
         * copying the ports
         */
        rcu_read_lock();

        tmp = pft_find(instance, destination, qos_id);
        if (!tmp) {
                LOG_ERR("Could not find any entry");
                rcu_read_unlock();
                return -1;
        }

        if (pfte_ports_copy(tmp, ports, count)) {
                rcu_read_unlock();
                return -1;
        }

        rcu_read_unlock();

        return 0;
}

int pft_dump(struct pft *       instance,
             struct list_head * entries)
{
        struct pft_entry *    pos;
        struct pdu_ft_entry * entry;

        if (!pft_is_ok(instance))
                return -1;

        rcu_read_lock();
        list_for_each_entry_rcu(pos, &instance->entries, next) {
                entry = rkmalloc(sizeof(*entry), GFP_ATOMIC);
                if (!entry) {
                        rcu_read_unlock();
                        return -1;
                }

                entry->destination = pos->destination;
                entry->qos_id      = pos->qos_id;
                entry->ports_size  = 0;
                entry->ports       = NULL;
                if (pfte_ports_copy(pos, &entry->ports, &entry->ports_size)) {
                        rkfree(entry);
                        rcu_read_unlock();
                        return -1;
                }

                list_add_rcu(&entry->next, entries);
        }
        rcu_read_unlock();
                 
        return 0;
}

#ifdef CONFIG_RINA_PFT_REGRESSION_TESTS
static bool regression_tests_nhop(void)
{
        struct pft * tmp;
        port_id_t *  port_ids;
        size_t       nr;
        port_id_t *  ports;
        size_t       entries;
        int          i;

        LOG_DBG("Creating a new instance");
        tmp = pft_create();
        if (!tmp) {
                LOG_DBG("Failed to create instance");
                return false;
        }

        entries = 1;
        ports   = rkmalloc(sizeof(*ports), GFP_KERNEL);
        if (!ports) {
                LOG_DBG("Failed to malloc");
                return false;
        }

        LOG_DBG("Adding a new entry");
        ports[0] = 2;
        LOG_DBG("Adding port-id %d", ports[0]);
        if (pft_add(tmp, 30, 2, ports, entries)) {
                LOG_DBG("Failed to add entry in table");
                rkfree(ports);
                return false;
        }

        LOG_DBG("Adding a new entry");
        ports[0] = 99;
        LOG_DBG("Adding port-id %d", ports[0]);
        if (pft_add(tmp, 30, 2, ports, entries)) {
                LOG_DBG("Failed to add entry");
                rkfree(ports);
                return false;
        }

        LOG_DBG("Trying to retrieve these entries with "
                "a table that is set to NULL "
                "and size 0 as in parameter");
        nr       = 0;
        port_ids = NULL;
        if (pft_nhop(tmp, 30, 2, &port_ids, &nr)) {
                LOG_DBG("Failed to get port-ids");
                rkfree(ports);
                return false;
        }

        LOG_DBG("Checking if we got both port-ids");
        if (nr != 2) {
                LOG_DBG("Wrong number of port-ids returned");
                rkfree(ports);
                return false;
        }

        for (i = 0; i < nr; i++) {
                LOG_DBG("Retrieved port-id %d", port_ids[i]);
        }

        LOG_DBG("Flushing table");
        if (pft_flush(tmp)) {
                LOG_DBG("Failed to flush table");
                rkfree(ports);
                return false;
        }

        /* Port-id table is now 2 in size */

        LOG_DBG("Adding the same entries again");
        ports[0] = 2;
        if (pft_add(tmp, 30, 2, ports, entries)) {
                LOG_DBG("Failed to add entry");
                rkfree(ports);
                return false;
        }

        ports[0] = 99;
        if (pft_add(tmp, 30, 2, ports, entries)) {
                LOG_DBG("Failed to add entry");
                rkfree(ports);
                return false;
        }

        LOG_DBG("Retrieving with a table of size 2 as in param");
        if (pft_nhop(tmp, 30, 2, &port_ids, &nr)) {
                LOG_DBG("Failed to get port-ids");
                rkfree(ports);
                return false;
        }

        LOG_DBG("Checking the number of port-ids returned");
        if (nr != 2) {
                LOG_DBG("Wrong number of port-ids returned");
                rkfree(ports);
                return false;
        }

        LOG_DBG("Flushing the table");
        if (pft_flush(tmp)) {
                LOG_DBG("Failed to flush table");
                rkfree(ports);
                return false;
        }

        /* Trying with 1 port-id */
        LOG_DBG("Trying with just one port-id now");
        LOG_DBG("Adding an entry");
        ports[0] = 2;
        if (pft_add(tmp, 30, 2, ports, entries)) {
                LOG_DBG("Failed to add entry");
                rkfree(ports);
                return false;
        }

        LOG_DBG("Retrieving it");
        if (pft_nhop(tmp, 30, 2, &port_ids, &nr)) {
                LOG_DBG("Failed to get port-ids");
                rkfree(ports);
                return false;
        }

        LOG_DBG("Checking if it is just one port-id");
        if (nr != 1) {
                LOG_DBG("Wrong number of port-ids returned");
                rkfree(ports);
                return false;
        }

        LOG_DBG("Flushing the table");
        if (pft_flush(tmp)) {
                LOG_DBG("Failed to flush table");
                rkfree(ports);
                return false;
        }

        /* Trying with 3 port-ids */
        LOG_DBG("Trying with 3 port-ids");
        LOG_DBG("Adding an entry");
        ports[0] = 2;
        if (pft_add(tmp, 30, 2, ports, entries)) {
                LOG_DBG("Failed to add entry");
                rkfree(ports);
                return false;
        }

        LOG_DBG("Adding an entry");
        ports[0] = 99;
        if (pft_add(tmp, 30, 2,  ports, entries)) {
                LOG_DBG("Failed to add entry");
                rkfree(ports);
                return false;
        }

        LOG_DBG("Adding an entry");
        ports[0] = 9;
        if (pft_add(tmp, 30, 2,  ports, entries)) {
                LOG_DBG("Failed to add entry");
                rkfree(ports);
                return false;
        }

        LOG_DBG("Retrieving it");
        if (pft_nhop(tmp, 30, 2, &port_ids, &nr)) {
                LOG_DBG("Failed to get port-ids");
                rkfree(ports);
                return false;
        }

        LOG_DBG("Checking if we retrieved 3");
        if (nr != 3) {
                LOG_DBG("Wrong number of port-ids returned");
                rkfree(ports);
                return false;
        }

        /* Passing bogus parms here */
        LOG_DBG("Passing bogus parms to nhop");
        LOG_DBG("Passing bogus array");
        if (!pft_nhop(tmp, 30, 2, NULL, 0)) {
                LOG_DBG("Bogus array passed");
                rkfree(ports);
                return false;
        }

        LOG_DBG("Passing bogus instance");
        if (!pft_nhop(NULL, 30, 2, &port_ids, &nr)) {
                LOG_DBG("Bogus instance passed");
                rkfree(ports);
                return false;
        }

        LOG_DBG("Passing bogus port-id");
        if (!pft_nhop(tmp, 30, -99, &port_ids, &nr)) {
                LOG_DBG("Bogus port-id passed");
                rkfree(ports);
                return false;
        }

        LOG_DBG("Passing bogus address");
        if (!pft_nhop(tmp, -59, 9, &port_ids, &nr)) {
                LOG_DBG("Bogus address passed");
                rkfree(ports);
                return false;
        }

        LOG_DBG("Destroying instance");
        if (pft_destroy(tmp)) {
                LOG_DBG("Failed to destroy instance");
                rkfree(ports);
                return false;
        }

        rkfree(ports);
        return true;
}

static bool regression_tests_entries(void)
{
        struct pft * tmp;
        port_id_t *  ports;
        size_t       entries;

        LOG_DBG("Creating a new instance");
        tmp = pft_create();
        if (!tmp) {
                LOG_DBG("Failed to create instance");
                return false;
        }

        entries = 1;
        ports   = rkmalloc(sizeof(*ports), GFP_KERNEL);
        if (!ports) {
                LOG_DBG("Failed to malloc");
                return false;
        }

        LOG_DBG("Adding an entry");
        ports[0] = 1;
        if (pft_add(tmp, 16, 1, ports, entries)) {
                LOG_DBG("Failed to add entry");
                rkfree(ports);
                return false;
        }

        LOG_DBG("Removing an entry");
        if (pft_remove(tmp, 16, 1, ports, entries)) {
                LOG_DBG("Failed to remove entry");
                rkfree(ports);
                return false;
        }

        LOG_DBG("Removing the previous entry again");
        if (!pft_remove(tmp, 16, 1, ports, entries)) {
                LOG_DBG("Entry should have already been removed");
                rkfree(ports);
                return false;
        }

        LOG_DBG("Removing an entry that's not there");
        if (!pft_remove(tmp, 35, 4, ports, entries)) {
                LOG_DBG("No such entry was added");
                rkfree(ports);
                return false;
        }

        LOG_DBG("Adding an entry");
        ports[0] = 2;
        if (pft_add(tmp, 30, 8, ports, entries)) {
                LOG_DBG("Failed to add entry");
                rkfree(ports);
                return false;
        }

        LOG_DBG("Adding an entry");
        ports[0] = 99;
        if (pft_add(tmp, 35, 5, ports, entries)) {
                LOG_DBG("Failed to add entry");
                rkfree(ports);
                return false;
        }

        LOG_DBG("Flushing the whole table");
        if (pft_flush(tmp)) {
                LOG_DBG("Failed to flush table");
                rkfree(ports);
                return false;
        }

        /* Passing bogus parms here */
        LOG_DBG("Trying bogus parameters");

        LOG_DBG("Passing bogus instance");
        if (!pft_add(NULL, 35, 5, ports, entries)) {
                LOG_DBG("Bogus instance used");
                rkfree(ports);
                return false;
        }

        LOG_DBG("Adding an entry with an empty table");
        if (!pft_add(tmp, 35, 5, NULL, 0)) {
                LOG_DBG("Bogus ports passed");
                rkfree(ports);
                return false;
        }

        LOG_DBG("Passing bogus instance");
        if (!pft_remove(NULL, 35, 4, ports, entries)) {
                LOG_DBG("Bogus instance used");
                rkfree(ports);
                return false;
        }

        LOG_DBG("Removing an entry with an empty table");
        if (!pft_remove(tmp, 35, 4, NULL, 0)) {
                LOG_DBG("Bogus ports passed to remove");
                rkfree(ports);
                return false;
        }

        LOG_DBG("Destroying the instance");
        if (pft_destroy(tmp)) {
                LOG_DBG("Failed to destroy instance");
                rkfree(ports);
                return false;
        }

        rkfree(ports);
        return true;
}

static bool regression_tests_instance(void)
{
        struct pft * tmp;

        LOG_DBG("Creating an instance");
        tmp = pft_create();
        if (!tmp) {
                LOG_DBG("Failed to create instance");
                return false;
        }

        LOG_DBG("Destroying an instance");
        if (pft_destroy(tmp)) {
                LOG_DBG("Failed to destroy instance");
                return false;
        }

        return true;
}

bool regression_tests_pft(void)
{
        if (!regression_tests_instance()) {
                LOG_ERR("Creating of an instance test failed, "
                        "bailing out");
                return false;
        }

        if (!regression_tests_entries()) {
                LOG_ERR("Adding/removing entries test failed, "
                        "bailing out");
                return false;
        }

        if (!regression_tests_nhop()) {
                LOG_ERR("NHOP lookup operation is crap, "
                        "bailing out");
                return false;
        }

        return true;
}
#endif<|MERGE_RESOLUTION|>--- conflicted
+++ resolved
@@ -211,15 +211,9 @@
         if (*entries != count) {
                 if (*entries > 0)
                         rkfree(*port_ids);
-<<<<<<< HEAD
-                if (*count > 0) {
+                if (count > 0) {
                         *port_ids = rkmalloc(count * sizeof(**port_ids),
                                              GFP_ATOMIC);
-=======
-                if (count > 0) {
-                        *port_ids = 
-                                rkmalloc(count * sizeof(**port_ids), GFP_ATOMIC);
->>>>>>> a933d838
                         if (!*port_ids) {
                                 *entries = 0;
                                 return -1;
