/*
 * RNL (RINA NetLink support)
 *
 *    Francesco Salvestrini <f.salvestrini@nextworks.it>
 *    Leonardo Bergesio <leonardo.bergesio@i2cat.net>
 *
 * This program is free software; you can redistribute it and/or modify
 * it under the terms of the GNU General Public License as published by
 * the Free Software Foundation; either version 2 of the License, or
 * (at your option) any later version.
 *
 * This program is distributed in the hope that it will be useful,
 * but WITHOUT ANY WARRANTY; without even the implied warranty of
 * MERCHANTABILITY or FITNESS FOR A PARTICULAR PURPOSE.  See the
 * GNU General Public License for more details.
 *
 * You should have received a copy of the GNU General Public License
 * along with this program; if not, write to the Free Software
 * Foundation, Inc., 675 Mass Ave, Cambridge, MA 02139, USA.
 */

#define RINA_PREFIX "rnl"

#include "logs.h"
#include "utils.h"
#include "debug.h"
#include "rnl.h"
#include "rnl-utils.h"
#include "rnl-workarounds.h"

#define NETLINK_RINA "rina"

#define NETLINK_RINA_C_MIN (RINA_C_MIN + 1)
#define NETLINK_RINA_C_MAX (RINA_C_MAX - 1)

struct message_handler {
        void *             data;
        message_handler_cb cb;
};

struct rnl_set {
        spinlock_t             lock;
        struct message_handler handlers[NETLINK_RINA_C_MAX];
        rnl_sn_t               sn_counter;
};

static struct rnl_set * default_set = NULL;

struct genl_family rnl_nl_family = {
        .id      = GENL_ID_GENERATE,
        /* .hdrsize = 0, */
        .hdrsize = sizeof(struct rina_msg_hdr),
        .name    = NETLINK_RINA,
        .version = 1,
        /* .maxattr = NETLINK_RINA_A_MAX, */
};

static int is_message_type_in_range(msg_type_t msg_type)
{ return is_value_in_range(msg_type, NETLINK_RINA_C_MIN, NETLINK_RINA_C_MAX); }

static int dispatcher(struct sk_buff * skb_in, struct genl_info * info)
{
        /*
         * Message handling code goes here; return 0 on success, negative
         * values on failure
         */

        /* FIXME: What do we do if the handler returns != 0 ??? */

        message_handler_cb cb_function;
        void *             data;
        msg_type_t         msg_type;
        int                ret_val;
        struct rnl_set *   tmp;

        if (!info) {
                LOG_ERR("Can't dispatch message, info parameter is empty");
                return -1;
        }

        if (!info->genlhdr) {
                LOG_ERR("Received message has no genlhdr field, "
                        "bailing out");
                return -1;
        }

        /* FIXME: Is this ok ? */
        if (!skb_in) {
                LOG_ERR("No skb to dispatch, bailing out");
                return -1;
        }

        LOG_DBG("Dispatching message (skb-in=%pK, info=%pK)", skb_in, info);

        msg_type = (msg_type_t) info->genlhdr->cmd;
        LOG_DBG("Multiplexing message type %d", msg_type);

        if (!is_message_type_in_range(msg_type)) {
                LOG_ERR("Wrong message type %d received from Netlink, "
                        "bailing out", msg_type);
                return -1;
        }
        ASSERT(is_message_type_in_range(msg_type));

        tmp = default_set;
        if (!tmp) {
                LOG_ERR("There is no set registered, "
                        "first register a (default) set");
                return -1;
        }

        LOG_DBG("Fetching handler callback and data");
        spin_lock(&tmp->lock);
        cb_function = tmp->handlers[msg_type].cb;
        data        = tmp->handlers[msg_type].data;
        spin_unlock(&tmp->lock);

        if (!cb_function) {
                LOG_ERR("There's no handler callback registered for "
                        "message type %d", msg_type);
                return -1;
        }
        /* Data might be empty, no check strictly necessary */

        ret_val = cb_function(data, skb_in, info);
        if (ret_val) {
                LOG_ERR("Callback returned %d, bailing out", ret_val);
                return -1;
        }

        LOG_DBG("Message %d handled successfully", msg_type);

        return 0;
}

/* NOTE: Let's avoid silly (and dangerous) copy&paste-like initializations */
#define DECL_NL_OP(X) {                         \
                .cmd    = X,                    \
                        .flags  = 0,            \
                        .doit   = dispatcher,   \
                        .dumpit = NULL,         \
                        }

static struct genl_ops nl_ops[] = {
        DECL_NL_OP(RINA_C_IPCM_ASSIGN_TO_DIF_REQUEST),
        DECL_NL_OP(RINA_C_IPCM_ASSIGN_TO_DIF_RESPONSE),
        DECL_NL_OP(RINA_C_IPCM_UPDATE_DIF_CONFIG_REQUEST),
        DECL_NL_OP(RINA_C_IPCM_UPDATE_DIF_CONFIG_RESPONSE),
        DECL_NL_OP(RINA_C_IPCM_IPC_PROCESS_DIF_REGISTRATION_NOTIFICATION),
        DECL_NL_OP(RINA_C_IPCM_IPC_PROCESS_DIF_UNREGISTRATION_NOTIFICATION),
        DECL_NL_OP(RINA_C_IPCM_ENROLL_TO_DIF_REQUEST),
        DECL_NL_OP(RINA_C_IPCM_ENROLL_TO_DIF_RESPONSE),
        DECL_NL_OP(RINA_C_IPCM_DISCONNECT_FROM_NEIGHBOR_REQUEST),
        DECL_NL_OP(RINA_C_IPCM_DISCONNECT_FROM_NEIGHBOR_RESPONSE),
        DECL_NL_OP(RINA_C_IPCM_ALLOCATE_FLOW_REQUEST),
        DECL_NL_OP(RINA_C_IPCM_ALLOCATE_FLOW_REQUEST_ARRIVED),
        DECL_NL_OP(RINA_C_IPCM_ALLOCATE_FLOW_REQUEST_RESULT),
        DECL_NL_OP(RINA_C_IPCM_ALLOCATE_FLOW_RESPONSE),
        DECL_NL_OP(RINA_C_IPCM_DEALLOCATE_FLOW_REQUEST),
        DECL_NL_OP(RINA_C_IPCM_DEALLOCATE_FLOW_RESPONSE),
        DECL_NL_OP(RINA_C_IPCM_FLOW_DEALLOCATED_NOTIFICATION),
        DECL_NL_OP(RINA_C_IPCM_REGISTER_APPLICATION_REQUEST),
        DECL_NL_OP(RINA_C_IPCM_REGISTER_APPLICATION_RESPONSE),
        DECL_NL_OP(RINA_C_IPCM_UNREGISTER_APPLICATION_REQUEST),
        DECL_NL_OP(RINA_C_IPCM_UNREGISTER_APPLICATION_RESPONSE),
        DECL_NL_OP(RINA_C_IPCM_QUERY_RIB_REQUEST),
        DECL_NL_OP(RINA_C_IPCM_QUERY_RIB_RESPONSE),
        DECL_NL_OP(RINA_C_RMT_ADD_FTE_REQUEST),
        DECL_NL_OP(RINA_C_RMT_DELETE_FTE_REQUEST),
        DECL_NL_OP(RINA_C_RMT_DUMP_FT_REQUEST),
        DECL_NL_OP(RINA_C_RMT_DUMP_FT_REPLY),
        DECL_NL_OP(RINA_C_IPCM_SOCKET_CLOSED_NOTIFICATION),
        DECL_NL_OP(RINA_C_IPCM_IPC_MANAGER_PRESENT)
};

int rnl_handler_register(struct rnl_set *   set,
                         msg_type_t         msg_type,
                         void *             data,
                         message_handler_cb handler)
{
        if (!set) {
                LOG_ERR("Bogus set passed, cannot register handler");
                return -1;
        }

        LOG_DBG("Registering handler callback %pK and data %pK "
                "for message type %d", handler, data, msg_type);

        if (!handler) {
                LOG_ERR("Handler for message type %d is empty, "
                        "use unregister to remove it", msg_type);
                return -1;
        }

        if (!is_message_type_in_range(msg_type)) {
                LOG_ERR("Message type %d is out-of-range, "
                        "cannot register", msg_type);
                return -1;
        }
        ASSERT(msg_type >= NETLINK_RINA_C_MIN &&
               msg_type <= NETLINK_RINA_C_MAX);
        ASSERT(handler != NULL);

        spin_lock(&set->lock);
        if (set->handlers[msg_type].cb) {
                spin_unlock(&set->lock);
                LOG_ERR("There is a handler for message type %d still "
                        "registered, unregister it first",
                        msg_type);
                return -1;
        }

        set->handlers[msg_type].cb   = handler;
        set->handlers[msg_type].data = data;
        spin_unlock(&set->lock);

        LOG_DBG("Handler %pK (data %pK) registered for message type %d",
                handler, data, msg_type);

        return 0;
}
EXPORT_SYMBOL(rnl_handler_register);

int rnl_handler_unregister(struct rnl_set * set,
                           msg_type_t       msg_type)
{
        if (!set) {
                LOG_ERR("Bogus set passed, cannot register handler");
                return -1;
        }

        LOG_DBG("Unregistering handler for message type %d", msg_type);

        if (!is_message_type_in_range(msg_type)) {
                LOG_ERR("Message type %d is out-of-range, "
                        "cannot unregister", msg_type);
                return -1;
        }
        ASSERT(msg_type >= NETLINK_RINA_C_MIN &&
               msg_type <= NETLINK_RINA_C_MAX);

        spin_lock(&set->lock);
        bzero(&set->handlers[msg_type], sizeof(set->handlers[msg_type]));
        spin_unlock(&set->lock);

        LOG_DBG("Handler for message type %d unregistered successfully",
                msg_type);

        return 0;
}
EXPORT_SYMBOL(rnl_handler_unregister);

int rnl_set_register(struct rnl_set * set)
{
        if (!set) {
                LOG_ERR("Bogus set passed, cannot register it");
                return -1;
        }

        if (default_set != NULL) {
                LOG_ERR("Default set already registered");
                return -2;
        }

        default_set = set;

        LOG_DBG("Set %pK registered", set);

        return 0;
}
EXPORT_SYMBOL(rnl_set_register);

int rnl_set_unregister(struct rnl_set * set)
{
        if (!set) {
                LOG_ERR("Bogus set passed, cannot unregister it");
                return -1;
        }

        if (default_set != set) {
                LOG_ERR("Target set is different than the registered one");
                return -2;
        }

        default_set = NULL;

        LOG_DBG("Set %pK unregistered", set);

        return 0;
}
EXPORT_SYMBOL(rnl_set_unregister);

struct rnl_set * rnl_set_create(personality_id id)
{
        struct rnl_set * tmp;

        tmp = rkzalloc(sizeof(*tmp), GFP_ATOMIC);
        if (!tmp)
                return NULL;

        spin_lock_init(&tmp->lock);

        LOG_DBG("Set %pK created successfully", tmp);

        return tmp;
}
EXPORT_SYMBOL(rnl_set_create);

int rnl_set_destroy(struct rnl_set * set)
{
        int    i;
        size_t count;

        if (!set) {
                LOG_ERR("Bogus set passed, cannot destroy");
                return -1;
        }

        count = 0;
        for (i = 0; i < ARRAY_SIZE(set->handlers); i++) {
                if (set->handlers[i].cb != NULL) {
                        count++;
                        LOG_DBG("Set %pK has at least one hander still "
                                "registered, it will be unregistered", set);
                        break;
                }
        }

        if (count)
                LOG_WARN("Set %pK had %zd handler(s) that have not been "
                         "unregistered ...", set, count);
        rkfree(set);

        LOG_DBG("Set %pK destroyed %s", set, count ? "" : "successfully");

        return 0;
}
EXPORT_SYMBOL(rnl_set_destroy);

rnl_sn_t rnl_get_next_seqn(struct rnl_set * set)
{
        /* FIXME: What to do about roll-over? */
        rnl_sn_t tmp;

        spin_lock(&set->lock);

        tmp = set->sn_counter++;
        if (set->sn_counter == 0) {
                LOG_WARN("RNL Sequence number rolled-over for set %pK!", set);
        }

        spin_unlock(&set->lock);

        return set->sn_counter;
}
EXPORT_SYMBOL(rnl_get_next_seqn);

/*
 * Invoked when an event related to a NL socket occurs. We're only interested
 * in socket closed events.
 */
static int kipcm_netlink_notify(struct notifier_block * nb,
                                unsigned long           state,
                                void *                  notification)
{
        struct netlink_notify * notify = notification;
        rnl_port_t              port;

        if (state != NETLINK_URELEASE)
                return NOTIFY_DONE;

        if (!notify) {
                LOG_ERR("Wrong data obtained in netlink notifier callback");
                return NOTIFY_BAD;
        }

        port = rnl_get_ipc_manager_port();

<<<<<<< HEAD
        if (ipc_manager_port) {
=======
        if (port) {
                LOG_DBG("IPC Manager port: %u", port);

>>>>>>> e7a65ce5
                /* Check if the IPC Manager is the process that died */
                if (port == notify->portid) {
                        rnl_set_ipc_manager_port(0);

                        LOG_WARN("IPC Manager process has been destroyed");
                } else
                        rnl_ipcm_sock_closed_notif_msg(notify->portid, port);
        }

        return NOTIFY_DONE;
}

static struct notifier_block kipcm_netlink_notifier = {
        .notifier_call = kipcm_netlink_notify,
};

int rnl_init(void)
{
        int ret;

        LOG_DBG("Initializing Netlink layer");

        /* FIXME:
         *   This is to allow user-space processes to exchange NL messages
         *   without requiring the CAP_NET_ADMIN capability. We should find
         *   a better way to do it since we're modifying an internal NL
         *   data structure, but apparently there's no other way around.
         */
        set_netlink_non_root_send_flag();

        ret = genl_register_family_with_ops(&rnl_nl_family,
                                            nl_ops,
                                            ARRAY_SIZE(nl_ops));
        if (ret != 0) {
                LOG_ERR("Cannot register Netlink family and ops (error=%i), "
                        "bailing out", ret);
                return -1;
        }
        LOG_DBG("NL family registered (id = %d)", rnl_nl_family.id);

        /*
         * Register a NETLINK notifier so that the kernel is
         * informed when a Netlink socket in user-space is closed
         */
        ret = netlink_register_notifier(&kipcm_netlink_notifier);
        if (ret) {
                LOG_ERR("Cannot register Netlink notifier (error=%i), "
                        "bailing out", ret);
                genl_unregister_family(&rnl_nl_family);
                return -1;
        }

        LOG_DBG("NetLink layer initialized successfully");

        return 0;
}

void rnl_exit(void)
{
        int ret;

        LOG_DBG("Finalizing Netlink layer");

        /* Unregister the notifier */
        netlink_unregister_notifier(&kipcm_netlink_notifier);

        ret = genl_unregister_family(&rnl_nl_family);
        if (ret) {
                LOG_ERR("Could not unregister Netlink family (error=%i), "
                        "bailing out. Your system might become unstable", ret);
                return;
        }

        /*
         * FIXME:
         *   Add checks here to prevent misses of finalizations and/or
         *   destructions
         */

        ASSERT(!default_set);

        LOG_DBG("NetLink layer finalized successfully");
}

static rnl_port_t ipc_manager_port = 0;

rnl_port_t rnl_get_ipc_manager_port(void)
{ return ipc_manager_port; }
EXPORT_SYMBOL(rnl_get_ipc_manager_port);

void rnl_set_ipc_manager_port(rnl_port_t port)
{ ipc_manager_port = port; }
EXPORT_SYMBOL(rnl_set_ipc_manager_port);<|MERGE_RESOLUTION|>--- conflicted
+++ resolved
@@ -376,13 +376,9 @@
 
         port = rnl_get_ipc_manager_port();
 
-<<<<<<< HEAD
-        if (ipc_manager_port) {
-=======
         if (port) {
                 LOG_DBG("IPC Manager port: %u", port);
 
->>>>>>> e7a65ce5
                 /* Check if the IPC Manager is the process that died */
                 if (port == notify->portid) {
                         rnl_set_ipc_manager_port(0);
