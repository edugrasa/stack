--- conflicted
+++ resolved
@@ -455,9 +455,6 @@
 }
 EXPORT_SYMBOL(rnl_set_destroy);
 
-<<<<<<< HEAD
-int rnl_init(void)
-=======
 /*
  * Invoked when an event related to a NL socket occurs. We're only
  * interested in socket closed events.
@@ -487,37 +484,28 @@
 		.notifier_call = kipcm_netlink_notify,
 };
 
-int rina_netlink_init(void)
->>>>>>> c2f66410
+int rnl_init(void)
 {
 	int ret;
 
 	LOG_DBG("Initializing Netlink layer");
 
 	ret = genl_register_family_with_ops(&nl_family,
-			nl_ops,
-			ARRAY_SIZE(nl_ops));
-
-<<<<<<< HEAD
-        if (ret != 0) {
-                LOG_ERR("Cannot register Netlink family and ops (error=%i), "
-                        "bailing out", ret);
-                return -1;
-        }
-        LOG_DBG("Registering Family returned: %d", ret);
-        LOG_DBG("Family registered with id: %d",   nl_family.id);
-=======
+                                            nl_ops,
+                                            ARRAY_SIZE(nl_ops));
 	if (ret != 0) {
 		LOG_ERR("Cannot register Netlink family and ops (error=%i), "
-				"bailing out", ret);
+                        "bailing out", ret);
 		return -1;
 	}
+
 	LOG_DBG("Registering Family returned: %d", ret);
-	LOG_DBG("Family registered with id: %d",   nl_family.id);
->>>>>>> c2f66410
-
-	//Register a NETLINK notifier so that the kernel is
-	//informed when a Netlink socket in user-space is closed
+	LOG_DBG("Family registered with id:   %d", nl_family.id);
+
+	/*
+         * Register a NETLINK notifier so that the kernel is
+         * informed when a Netlink socket in user-space is closed
+         */
 	ret = netlink_register_notifier(&kipcm_netlink_notifier);
 	if (ret){
 		LOG_ERR("Cannot register Netlink notifier (error=%i), "
@@ -543,7 +531,7 @@
 	ret = genl_unregister_family(&nl_family);
 	if (ret) {
 		LOG_ERR("Could not unregister Netlink family (error=%i), "
-				"bailing out. Your system might become unstable", ret);
+                        "bailing out. Your system might become unstable", ret);
 		return;
 	}
 
