--- conflicted
+++ resolved
@@ -60,11 +60,7 @@
         struct kfa *            kfa;
         struct efcp_container * efcpc;
         struct rmt *            rmt;
-<<<<<<< HEAD
-	address_t               address;
-=======
         address_t               address;
->>>>>>> 5004acdf
 };
 
 enum normal_flow_state {
