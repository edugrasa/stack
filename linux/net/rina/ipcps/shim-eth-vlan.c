/*
 * Shim IPC Process over Ethernet (using VLANs)
 *
 *   Francesco Salvestrini <f.salvestrini@nextworks.it>
 *   Sander Vrijders       <sander.vrijders@intec.ugent.be>
 *   Miquel Tarzan         <miquel.tarzan@i2cat.net>
 *   Leonardo Bergesio     <leonardo.bergesio@i2cat.net>
 *   Eduard Grasa	   <eduard.grasa@i2cat.net>
 *
 * This program is free software; you can redistribute it and/or modify
 * it under the terms of the GNU General Public License as published by
 * the Free Software Foundation; either version 2 of the License, or
 * (at your option) any later version.
 *
 * This program is distributed in the hope that it will be useful,
 * but WITHOUT ANY WARRANTY; without even the implied warranty of
 * MERCHANTABILITY or FITNESS FOR A PARTICULAR PURPOSE.  See the
 * GNU General Public License for more details.
 *
 * You should have received a copy of the GNU General Public License
 * along with this program; if not, write to the Free Software
 * Foundation, Inc., 675 Mass Ave, Cambridge, MA 02139, USA.
 */

#include <linux/module.h>
#include <linux/kernel.h>
#include <linux/if_ether.h>
#include <linux/string.h>
#include <linux/list.h>
#include <linux/if.h>
#include <linux/if_packet.h>
#include <linux/workqueue.h>
#include <linux/notifier.h>
#include <net/pkt_sched.h>
#include <net/sch_generic.h>

#define SHIM_NAME   "shim-eth-vlan"

#define RINA_PREFIX SHIM_NAME

#include "logs.h"
#include "kipcm.h"
#include "debug.h"
#include "utils.h"
#include "du.h"
#include "ipcp-utils.h"
#include "ipcp-factories.h"
#include "rinarp/rinarp.h"
#include "rinarp/arp826-utils.h"

#define DEFAULT_QDISC_MAX_SIZE 50
#define DEFAULT_QDISC_ENABLE_SIZE 10

/* FIXME: To be solved properly */
static struct workqueue_struct * rcv_wq;

struct rcv_work_data {
        struct sk_buff *            skb;
        struct net_device *         dev;
        struct shim_eth_flow *      flow;
        struct ipcp_instance_data * data;
};

/* FIXME: To be removed ABSOLUTELY */
extern struct kipcm * default_kipcm;

/* Holds the configuration of one shim instance */
struct eth_vlan_info {
        uint16_t vlan_id;
        char *   interface_name;
        uint16_t qdisc_max_size;
        uint16_t qdisc_enable_size;
};

static struct ipcp_factory_data {
        struct list_head instances;
	struct notifier_block ntfy;
} eth_vlan_data;

enum port_id_state {
        PORT_STATE_NULL = 1,
        PORT_STATE_PENDING,
        PORT_STATE_ALLOCATED
};

/* Holds the information related to one flow */
struct shim_eth_flow {
        struct list_head       list;

        struct gha *           dest_ha;
        struct gpa *           dest_pa;

        /* Only used once for allocate_response */
        port_id_t              port_id;
        enum port_id_state     port_id_state;

        /* Used when flow is not allocated yet */
        struct rfifo *         sdu_queue;
        struct ipcp_instance * user_ipcp;
};

/*
 * Contains all the information associated to an instance of a
 * shim Ethernet IPC Process
 */
struct ipcp_instance_data {
        struct list_head       list;
        ipc_process_id_t       id;

        /* IPC Process name */
        struct name *          name;
        struct name *          dif_name;
        struct eth_vlan_info * info;
        struct packet_type *   eth_vlan_packet_type;
        struct net_device *    dev;
        struct net_device *    phy_dev;
        struct Qdisc *	       old_qdisc;
        struct flow_spec *     fspec;

        /* The IPC Process using the shim-eth-vlan */
        struct name *          app_name;

        /* True if the registered app wants blocking flows, false otherwise */
        bool		       blocking;

        /* Stores the state of flows indexed by port_id */
        spinlock_t             lock;
        struct list_head       flows;

        /* FIXME: Remove it as soon as the kipcm_kfa gets removed */
        struct kfa *           kfa;

        /* RINARP related */
        struct rinarp_handle * handle;

	/* To handle device notifications. */
	struct notifier_block ntfy;
};

/* Needed for eth_vlan_rcv function */
struct interface_data_mapping {
        struct list_head            list;

        struct net_device *         dev;
        struct ipcp_instance_data * data;
};

static DEFINE_SPINLOCK(data_instances_lock);
static struct list_head data_instances_list;

static struct interface_data_mapping *
inst_data_mapping_get(struct net_device * dev)
{
        struct interface_data_mapping * mapping;

	ASSERT(dev);

        spin_lock(&data_instances_lock);

        list_for_each_entry(mapping, &data_instances_list, list) {
                if (mapping->dev == dev) {
                        spin_unlock(&data_instances_lock);
                        return mapping;
                }
        }

        spin_unlock(&data_instances_lock);

        return NULL;
}

static struct ipcp_instance_data *
find_instance(struct ipcp_factory_data * data,
              ipc_process_id_t           id)
{
        struct ipcp_instance_data * pos;

	ASSERT(data);

        list_for_each_entry(pos, &(data->instances), list) {
                if (pos->id == id) {
                        return pos;
                }
        }

        return NULL;

}

static struct shim_eth_flow * find_flow(struct ipcp_instance_data * data,
                                        port_id_t                   id)
{
        unsigned long          flags;
        struct shim_eth_flow * flow;

	ASSERT(data);
	ASSERT(is_port_id_ok(id));

        spin_lock_irqsave(&data->lock, flags);

        list_for_each_entry(flow, &data->flows, list) {
                if (flow && flow->port_id == id) {
                        spin_unlock_irqrestore(&data->lock, flags);
                        return flow;
                }
        }

        spin_unlock_irqrestore(&data->lock, flags);

        return NULL;
}

static struct gpa * name_to_gpa(const struct name * name)
{
        char *       tmp;
        struct gpa * gpa;

	ASSERT(name);

	tmp = name_tostring(name);
        if (!tmp)
                return NULL;

        gpa = gpa_create(tmp, strlen(tmp));
        if (!gpa) {
                rkfree(tmp);
                return NULL;
        }

        rkfree(tmp);

        return gpa;
}

static struct shim_eth_flow *
find_flow_by_gha(struct ipcp_instance_data * data,
                 const struct gha *          addr)
{
        struct shim_eth_flow * flow;

	ASSERT(data);
        ASSERT(gha_is_ok(addr));

        list_for_each_entry(flow, &data->flows, list) {
                if (gha_is_equal(addr, flow->dest_ha)) {
                        return flow;
                }
        }

        return NULL;
}

static struct shim_eth_flow *
find_flow_by_gpa(struct ipcp_instance_data * data,
                 const struct gpa *          addr)
{
        struct shim_eth_flow * flow;

        ASSERT(data);
	ASSERT(gpa_is_ok(addr));

        spin_lock(&data->lock);

        list_for_each_entry(flow, &data->flows, list) {
                if (gpa_is_equal(addr, flow->dest_pa)) {
                        spin_unlock(&data->lock);
                        return flow;
                }
        }

        spin_unlock(&data->lock);

        return NULL;
}

static bool vlan_id_is_ok(uint16_t vlan_id)
{
        if (vlan_id & 0xF000) /* vlan_id > 4095) */
		return false;

        /*
         * Reserved values:
         *   0    Contains user_priority data (802.1Q)
         *   1    Default Port VID (802.1Q)
         *   4095 Reserved (802.1Q)
         */

        if (vlan_id == 0 || vlan_id == 1 || vlan_id == 4095) {
                /* Reserved */
                LOG_DBG("Reserved value used for vlan id");
                return false;
        }

        return true;
}

static string_t * create_vlan_interface_name(string_t * interface_name,
                                             uint16_t   vlan_id)
{
        char       string_vlan_id[5];
        string_t * complete_interface;
        size_t     length;

        ASSERT(interface_name);

	if (!vlan_id_is_ok(vlan_id)) {
		LOG_ERR("Wrong vlan-id %d", vlan_id);
		return NULL;
	}

        bzero(string_vlan_id, sizeof(string_vlan_id)); /* Be safe */
        snprintf(string_vlan_id, sizeof(string_vlan_id), "%d", vlan_id);

        length = strlen(interface_name) +
                sizeof(char)            +
                strlen(string_vlan_id)  +
                1 /* Terminator */;

        complete_interface = rkmalloc(length, GFP_KERNEL);
        if (!complete_interface)
                return NULL;

        complete_interface[0] = 0;
        strcat(complete_interface, interface_name);
        strcat(complete_interface, ".");
        strcat(complete_interface, string_vlan_id);
        complete_interface[length - 1] = 0; /* Final terminator */

        LOG_DBG("Complete vlan-interface-name = '%s'", complete_interface);

        return complete_interface;
}

static int flow_destroy(struct ipcp_instance_data * data,
                        struct shim_eth_flow *      flow)
{
        ASSERT(data);
	ASSERT(flow);

        spin_lock(&data->lock);
        if (!list_empty(&flow->list)) {
                list_del(&flow->list);
        }
        spin_unlock(&data->lock);

        if (flow->dest_pa) gpa_destroy(flow->dest_pa);
        if (flow->dest_ha) gha_destroy(flow->dest_ha);
        if (flow->sdu_queue)
                rfifo_destroy(flow->sdu_queue, (void (*)(void *)) pdu_destroy);
        rkfree(flow);

        return 0;
}

static int unbind_and_destroy_flow(struct ipcp_instance_data * data,
                                   struct shim_eth_flow *      flow)
{
	ASSERT(data);
        ASSERT(flow);

        if (flow->user_ipcp) {
                ASSERT(flow->user_ipcp->ops);
                flow->user_ipcp->ops->
                        flow_unbinding_ipcp(flow->user_ipcp->data,
                                            flow->port_id);
        }
        LOG_DBG("Shim ethe vlan unbinded port: %u", flow->port_id);
        if (flow_destroy(data, flow)) {
                LOG_ERR("Failed to destroy shim-eth-vlan flow");
                return -1;
        }

        return 0;
}

static int eth_vlan_unbind_user_ipcp(struct ipcp_instance_data * data,
                                     port_id_t                   id)
{
        struct shim_eth_flow * flow;
        unsigned long          flags;

<<<<<<< HEAD
        if(!data) {
        	return -1;
        }
=======
	if (!data) {
		LOG_ERR("Bogus data passed, bailing out");
		return -1;
	}
	if (!is_port_id_ok(id)) {
		LOG_ERR("Invalid port ID passed, bailing out");
		return -1;
	}
>>>>>>> 647f79c9

        flow = find_flow(data, id);

	spin_lock_irqsave(&data->lock, flags);
	if (!flow)
                return -1;

<<<<<<< HEAD
        spin_lock_irqsave(&data->lock, flags);

        list_for_each_entry(flow, &data->flows, list) {
		if (flow->user_ipcp) {
			flow->user_ipcp = NULL;
		}
=======
        if (flow->user_ipcp) {
                flow->user_ipcp = NULL;
>>>>>>> 647f79c9
        }

        spin_unlock_irqrestore(&data->lock, flags);

        return 0;
}

static void rinarp_resolve_handler(void *             opaque,
                                   const struct gpa * dest_pa,
                                   const struct gha * dest_ha)
{
        struct ipcp_instance_data * data;
        struct ipcp_instance *      user_ipcp;
        struct ipcp_instance *      ipcp;
        struct shim_eth_flow *      flow;
        unsigned long 		    irqflags;

        LOG_DBG("Entered the ARP resolve handler of the shim-eth");

	ASSERT(opaque);
	ASSERT(dest_pa);
	ASSERT(dest_ha);

        data = (struct ipcp_instance_data *) opaque;
        flow = find_flow_by_gpa(data, dest_pa);
        if (!flow) {
                LOG_ERR("No flow found for this dest_pa");
                return;
        }

        spin_lock_irqsave(&data->lock, irqflags);
        if (flow->port_id_state == PORT_STATE_PENDING) {
                flow->port_id_state = PORT_STATE_ALLOCATED;
                spin_unlock_irqrestore(&data->lock, irqflags);

                flow->dest_ha = gha_dup_ni(dest_ha);

                user_ipcp = flow->user_ipcp;
                ASSERT(user_ipcp);

                ipcp = kipcm_find_ipcp(default_kipcm, data->id);
                if (!ipcp) {
                        LOG_ERR("KIPCM could not retrieve this IPCP");
                        unbind_and_destroy_flow(data, flow);
                        return;
                }

                ASSERT(user_ipcp);
                ASSERT(user_ipcp->ops);
                ASSERT(user_ipcp->ops->flow_binding_ipcp);
                if (user_ipcp->ops->flow_binding_ipcp(user_ipcp->data,
                                                      flow->port_id,
                                                      ipcp)) {
                        LOG_ERR("Could not bind flow with user_ipcp");
                        unbind_and_destroy_flow(data, flow);
                        return;
                }

                ASSERT(flow->sdu_queue);

                while (!rfifo_is_empty(flow->sdu_queue)) {
                        struct sdu * tmp = NULL;

                        tmp = rfifo_pop(flow->sdu_queue);
                        ASSERT(tmp);

                        LOG_DBG("Got a new element from the fifo");

                        ASSERT(user_ipcp->ops->sdu_enqueue);
                        if (user_ipcp->ops->sdu_enqueue(user_ipcp->data,
                                                        flow->port_id,
                                                        tmp)) {
                                LOG_ERR("Couldn't enqueue SDU to KFA ...");
                                return;
                        }
                }

                rfifo_destroy(flow->sdu_queue, (void (*)(void *)) pdu_destroy);
                flow->sdu_queue = NULL;

                if (kipcm_notify_flow_alloc_req_result(default_kipcm,
                                                       data->id,
                                                       flow->port_id,
                                                       0)) {
                        LOG_ERR("Couldn't tell flow is allocated to KIPCM");
                        unbind_and_destroy_flow(data, flow);
                        return;
                }
        } else {
        	spin_unlock_irqrestore(&data->lock, irqflags);
        }
}

static int
eth_vlan_flow_allocate_request(struct ipcp_instance_data * data,
                               struct ipcp_instance *      user_ipcp,
                               const struct name *         source,
                               const struct name *         dest,
                               const struct flow_spec *    fspec,
                               port_id_t                   id)
{
        struct shim_eth_flow * flow;

	if (!data) {
		LOG_ERR("Bogus data passed, bailing out");
		return -1;
	}

	if (!source) {
		LOG_ERR("Bogus source passed, bailing out");
		return -1;
	}

	if (!dest) {
		LOG_ERR("Bogus dest passed, bailing out");
		return -1;
	}

	if (!is_port_id_ok(id)) {
		LOG_ERR("Invalid port ID passed, bailing out");
		return -1;
	}


        if (!data->app_name || !name_is_equal(source, data->app_name)) {
                LOG_ERR("Wrong request, app is not registered");
                return -1;
        }

        flow = find_flow(data, id);
        if (!flow) {
                flow = rkzalloc(sizeof(*flow), GFP_KERNEL);
                if (!flow)
                        return -1;

                flow->port_id       = id;
                flow->port_id_state = PORT_STATE_PENDING;
                flow->user_ipcp     = user_ipcp;
                flow->dest_pa       = name_to_gpa(dest);

                if (!gpa_is_ok(flow->dest_pa)) {
                        LOG_ERR("Destination protocol address is not ok");
                        unbind_and_destroy_flow(data, flow);
                        return -1;
                }

                INIT_LIST_HEAD(&flow->list);
                spin_lock(&data->lock);
                list_add(&flow->list, &data->flows);
                spin_unlock(&data->lock);

                flow->sdu_queue = rfifo_create();
                if (!flow->sdu_queue) {
                        LOG_ERR("Couldn't create the sdu queue for a new flow");
                        unbind_and_destroy_flow(data, flow);
                        return -1;
                }

                if (rinarp_resolve_gpa(data->handle,
                                       flow->dest_pa,
                                       rinarp_resolve_handler,
                                       data)) {
                        LOG_ERR("Failed to lookup ARP entry");
                        unbind_and_destroy_flow(data, flow);
                        return -1;
                }
        } else if (flow->port_id_state == PORT_STATE_PENDING) {
                LOG_ERR("Port-id state is already pending ...");
        } else {
                LOG_ERR("Allocate called in a wrong state, how dare you!");
                return -1;
        }

        return 0;
}

static int
eth_vlan_flow_allocate_response(struct ipcp_instance_data * data,
                                struct ipcp_instance *      user_ipcp,
                                port_id_t                   port_id,
                                int                         result)
{
        struct shim_eth_flow * flow;
        struct ipcp_instance * ipcp;

       	if (!data) {
		LOG_ERR("Bogus data passed, bailing out");
		return -1;
	}

	if (!is_port_id_ok(port_id)) {
		LOG_ERR("Invalid port ID passed, bailing out");
		return -1;
	}

        if (!user_ipcp) {
                LOG_ERR("Wrong user_ipcp passed, bailing out");
                kfa_port_id_release(data->kfa, port_id);
                return -1;
        }

        flow = find_flow(data, port_id);
        if (!flow) {
                LOG_ERR("Flow does not exist, you shouldn't call this");
                kfa_port_id_release(data->kfa, port_id);
                return -1;
        }

        spin_lock(&data->lock);
        if (flow->port_id_state != PORT_STATE_PENDING) {
                LOG_ERR("Flow is already allocated");
                spin_unlock(&data->lock);
                return -1;
        }
        spin_unlock(&data->lock);

        /* On positive response, flow should transition to allocated state */
        if (!result) {
                ipcp = kipcm_find_ipcp(default_kipcm, data->id);
                if (!ipcp) {
                        LOG_ERR("KIPCM could not retrieve this IPCP");
                        kfa_port_id_release(data->kfa, port_id);
                        unbind_and_destroy_flow(data, flow);
                        return -1;
                }
                ASSERT(user_ipcp->ops);
                ASSERT(user_ipcp->ops->flow_binding_ipcp);
                if (user_ipcp->ops->flow_binding_ipcp(user_ipcp->data,
                                                      port_id,
                                                      ipcp)) {
                        LOG_ERR("Could not bind flow with user_ipcp");
                        kfa_port_id_release(data->kfa, port_id);
                        unbind_and_destroy_flow(data, flow);
                        return -1;
                }

                spin_lock(&data->lock);
                flow->port_id_state = PORT_STATE_ALLOCATED;
                flow->port_id   = port_id;
                flow->user_ipcp = user_ipcp;
                spin_unlock(&data->lock);

                ASSERT(flow->sdu_queue);

                while (!rfifo_is_empty(flow->sdu_queue)) {
                        struct sdu * tmp = NULL;

                        tmp = rfifo_pop(flow->sdu_queue);
                        ASSERT(tmp);

                        LOG_DBG("Got a new element from the fifo");

                        ASSERT(flow->user_ipcp->ops->sdu_enqueue);
                        if (flow->user_ipcp->ops->
                            sdu_enqueue(flow->user_ipcp->data,
                                        flow->port_id,
                                        tmp)) {
                                LOG_ERR("Couldn't enqueue SDU to KFA ...");
                                return -1;
                        }
                }

                rfifo_destroy(flow->sdu_queue, (void (*)(void *)) pdu_destroy);
                flow->sdu_queue = NULL;
        } else {
                spin_lock(&data->lock);
                flow->port_id_state = PORT_STATE_NULL;
                spin_unlock(&data->lock);

                /*
                 *  If we would destroy the flow, the application
                 *  we refused would constantly try to allocate
                 *  a flow again. This should only be allowed if
                 *  the IPC manager deallocates the NULL state flow first.
                 */
                ASSERT(flow->sdu_queue);
                rfifo_destroy(flow->sdu_queue, (void (*)(void *)) pdu_destroy);
                flow->sdu_queue = NULL;
        }

        return 0;
}

static int eth_vlan_flow_deallocate(struct ipcp_instance_data * data,
                                    port_id_t                   id)
{
        struct shim_eth_flow * flow;

	if (!data) {
		LOG_ERR("Bogus data passed, bailing out");
		return -1;
	}

	if (!is_port_id_ok(id)) {
		LOG_ERR("Invalid port ID passed, bailing out");
		return -1;
	}

        flow = find_flow(data, id);
        if (!flow) {
                LOG_ERR("Flow does not exist, cannot remove");
                return -1;
        }

        return unbind_and_destroy_flow(data, flow);
}

static int eth_vlan_application_register(struct ipcp_instance_data * data,
                                         const struct name *         name,
                                         bool			     blocking)
{
        struct gpa * pa;
        struct gha * ha;

	if (!data) {
		LOG_ERR("Bogus data passed, bailing out");
		return -1;
	}

	if (!name) {
		LOG_ERR("Invalid name passed, bailing out");
		return -1;
	}

        if (data->app_name) {
                char * tmp = name_tostring(data->app_name);
                LOG_ERR("Application %s is already registered", tmp);
                if (tmp) rkfree(tmp);
                return -1;
        }

        data->blocking = blocking;
        data->app_name = name_dup(name);
        if (!data->app_name) {
                char * tmp = name_tostring(name);
                LOG_ERR("Application %s registration has failed", tmp);
                if (tmp) rkfree(tmp);
                return -1;
        }

        pa = name_to_gpa(name);
        if (!gpa_is_ok(pa)) {
                LOG_ERR("Failed to create gpa");
                name_destroy(data->app_name);
                return -1;
        }
        ha = gha_create(MAC_ADDR_802_3, data->dev->dev_addr);
        if (!gha_is_ok(ha)) {
                LOG_ERR("Failed to create gha");
                name_destroy(data->app_name);
                gpa_destroy(pa);
                return -1;
        }
        data->handle = rinarp_add(data->dev, pa, ha);
        if (!data->handle) {
                LOG_ERR("Failed to register application in ARP");
                name_destroy(data->app_name);
                gpa_destroy(pa);
                gha_destroy(ha);

                return -1;
        }
        gpa_destroy(pa);
        gha_destroy(ha);

        return 0;
}

static int eth_vlan_application_unregister(struct ipcp_instance_data * data,
                                           const struct name *         name)
{
      	if (!data) {
		LOG_ERR("Bogus data passed, bailing out");
		return -1;
	}

	if (!name) {
		LOG_ERR("Invalid name passed, bailing out");
		return -1;
	}

        if (!data->app_name) {
                LOG_ERR("Shim-eth-vlan has no application registered");
                return -1;
        }

        if (!name_is_equal(data->app_name, name)) {
                LOG_ERR("Application registered != application specified");
                return -1;
        }

        /* Remove from ARP cache */
        if (data->handle) {
                if (rinarp_remove(data->handle)) {
                        LOG_ERR("Failed to remove the entry from the cache");
                        return -1;
                }
                data->handle = NULL;
        }

        name_destroy(data->app_name);
        data->app_name = NULL;
        return 0;
}

static void enable_all_port_ids(struct ipcp_instance_data * data)
{
	struct shim_eth_flow 	  * flow;
	unsigned long               flags;

	ASSERT(data);

	spin_lock_irqsave(&data->lock, flags);
	list_for_each_entry(flow, &data->flows, list) {
		if (flow->user_ipcp && flow->user_ipcp->ops)
			flow->user_ipcp->ops->enable_write(flow->user_ipcp->data,
							   flow->port_id);
	}
	spin_unlock_irqrestore(&data->lock, flags);
}

static void enable_write_all(struct net_device * dev)
{
	struct ipcp_instance_data * pos;

	ASSERT(dev);

        list_for_each_entry(pos, &(eth_vlan_data.instances), list) {
                if (pos->phy_dev == dev)
                	enable_all_port_ids(pos);
        }
}

/*
 * Private data for a rina_shim_eth scheduler containing:
 * 	- queue max_size
 * 	- queue enable_thres (size at which the qdisc will enable N+1 ports)
 */
struct shim_eth_qdisc_priv {
	uint16_t q_max_size;
	uint16_t q_enable_thres;
};

static int shim_eth_qdisc_enqueue(struct sk_buff *skb, struct Qdisc *qdisc)
{
	struct shim_eth_qdisc_priv *priv;

	if (!skb) {
		LOG_ERR("Bogus skb passed, bailing out");
		return -1;
	}

	if (!qdisc) {
		LOG_ERR("Bogus qdisc passed, bailing out");
		return -1;
	}

	priv = qdisc_priv(qdisc);

	LOG_DBG("shim-eth-enqueue called; current size is %u", qdisc->q.qlen);
	if (skb_queue_len(&qdisc->q) < priv->q_max_size)
		return __qdisc_enqueue_tail(skb, qdisc, &qdisc->q);

	return qdisc_drop(skb, qdisc);
}

static struct sk_buff * shim_eth_qdisc_dequeue(struct Qdisc *qdisc)
{
	struct shim_eth_qdisc_priv *priv;

	if (!qdisc) {
		LOG_ERR("Bogus qdisc passed, bailing out");
		return NULL;
	}

	priv = qdisc_priv(qdisc);

	if (skb_queue_len(&qdisc->q) > 0) {
		struct sk_buff *skb = __qdisc_dequeue_head(qdisc, &qdisc->q);
		if (skb_queue_len(&qdisc->q) == priv->q_enable_thres)
			enable_write_all(qdisc->dev_queue->dev);
		return skb;
	}

	return NULL;
}

static struct sk_buff * shim_eth_qdisc_peek(struct Qdisc *qdisc)
{
	if (!qdisc) {
		LOG_ERR("Bogus qdisc passed, bailing out");
		return NULL;
	}

	return skb_peek(&qdisc->q);
}

static int shim_eth_qdisc_init(struct Qdisc *qdisc, struct nlattr *opt)
{
	struct shim_eth_qdisc_priv * priv;

	if (!qdisc) {
		LOG_ERR("Bogus qdisc passed, bailing out");
		return -1;
	}

	if (!opt)
		return 0;

	priv = qdisc_priv(qdisc);
	priv->q_max_size = opt->nla_len;
	priv->q_enable_thres = opt->nla_type;
	skb_queue_head_init(&qdisc->q);

	LOG_INFO("shim-eth-qdisc-init: max size: %u, enable thres: %u",
		 priv->q_max_size, priv->q_enable_thres);

	return 0;
}

static void shim_eth_qdisc_reset(struct Qdisc *qdisc)
{
	if (!qdisc) {
		LOG_ERR("Bogus qdisc passed, bailing out");
		return;
	}

	__qdisc_reset_queue(qdisc, &qdisc->q);

	qdisc->qstats.backlog = 0;
	qdisc->q.qlen = 0;
}

static struct Qdisc_ops shim_eth_qdisc_ops __read_mostly = {
	.id	   = "rina_shim_eth",
	.priv_size = sizeof(struct shim_eth_qdisc_priv),
	.enqueue   = shim_eth_qdisc_enqueue,
	.dequeue   = shim_eth_qdisc_dequeue,
	.peek	   = shim_eth_qdisc_peek,
	.init	   = shim_eth_qdisc_init,
	.reset	   = shim_eth_qdisc_reset,
	.dump	   = NULL,
	.owner	   = THIS_MODULE,
};

int update_qdisc(struct net_device *    dev,
		 struct Qdisc *         old_qdisc,
		 struct eth_vlan_info * info)
{
	struct Qdisc * sch;
	struct nlattr  attr;

	ASSERT(dev);
	ASSERT(info);

	if (string_cmp(dev->qdisc->ops->id,
		       shim_eth_qdisc_ops.id) == 0)
		return 0;

	sch = qdisc_create_dflt(netdev_get_tx_queue(dev, 0),
			        &shim_eth_qdisc_ops, 0);
	if (!sch) {
		LOG_ERR("Problems creating shim-eth-qdisc");
		return -1;
	}

	attr.nla_len = info->qdisc_max_size;
	attr.nla_type = info->qdisc_enable_size;
	if (shim_eth_qdisc_init(sch, &attr)) {
		LOG_ERR("Problems initializing shim-eth-qdisc");
		qdisc_destroy(sch);
		return -1;
	}

	old_qdisc = dev->qdisc;

	if (dev->flags & IFF_UP)
		dev_deactivate(dev);

	dev_graft_qdisc(netdev_get_tx_queue(dev, 0), sch);
	dev->qdisc = sch;

	if (dev->flags & IFF_UP)
		dev_activate(dev);

	return 0;
}

static void restore_qdisc(struct net_device * dev,
			  struct Qdisc * old_qdisc)
{
	struct Qdisc * 		    sch;
	struct ipcp_instance_data * pos;
	int			    num_ipcps;

	ASSERT(dev);
	ASSERT(old_qdisc);

	sch = dev->qdisc;
	if (!sch)
		return;

	/* only do it if there are no more shims on that net_device */
	num_ipcps = 0;
	list_for_each_entry(pos, &(eth_vlan_data.instances), list) {
		if (pos->phy_dev == dev) {
			num_ipcps ++;
			if (num_ipcps >= 2)
				return;
		}
	}

	if (dev->flags & IFF_UP)
		dev_deactivate(dev);

	dev_graft_qdisc(netdev_get_tx_queue(dev, 0), old_qdisc);
	dev->qdisc = old_qdisc;
	qdisc_destroy(sch);

	if (dev->flags & IFF_UP)
		dev_activate(dev);
}

static int eth_vlan_sdu_write(struct ipcp_instance_data * data,
                              port_id_t                   id,
                              struct sdu *                sdu)
{
        struct shim_eth_flow *   flow;
        struct sk_buff *         skb;
        const unsigned char *    src_hw;
        const unsigned char *    dest_hw;
        unsigned char *          sdu_ptr;
        int                      hlen, tlen, length;
        int                      retval;
        unsigned long            flags;


        LOG_DBG("Entered the sdu-write");

	if (unlikely(!data)) {
		LOG_ERR("Bogus data passed, bailing out");
		return -1;
	}

	if (unlikely(!is_port_id_ok(id))) {
		LOG_ERR("Invalide port ID passed, bailing out");
		return -1;
	}

        if (unlikely(!sdu_is_ok(sdu))) {
        	LOG_ERR("Bogus SDU passed, bailing out");
        	sdu_destroy(sdu);
        	return -1;
        }

        length = buffer_length(sdu->buffer);
        if (length > data->dev->mtu) {
        	LOG_ERR("SDU too large (%d), dropping", length);
        	sdu_destroy(sdu);
        	return -1;
        }

        hlen   = LL_RESERVED_SPACE(data->dev);
        tlen   = data->dev->needed_tailroom;

        flow = find_flow(data, id);
        if (!flow) {
                LOG_ERR("Flow does not exist, you shouldn't call this");
                sdu_destroy(sdu);
                return -1;
        }

        spin_lock_irqsave(&data->lock, flags);
        if (flow->port_id_state != PORT_STATE_ALLOCATED) {
                LOG_ERR("Flow is not in the right state to call this");
                sdu_destroy(sdu);
                spin_unlock_irqrestore(&data->lock, flags);
                return -1;
        }
        spin_unlock_irqrestore(&data->lock, flags);

        src_hw = data->dev->dev_addr;
        if (!src_hw) {
                LOG_ERR("Failed to get source HW addr");
                sdu_destroy(sdu);
                return -1;
        }

        dest_hw = gha_address(flow->dest_ha);
        if (!dest_hw) {
                LOG_ERR("Destination HW address is unknown");
                sdu_destroy(sdu);
                return -1;
        }

        skb = alloc_skb(length + hlen + tlen, GFP_ATOMIC);
        if (skb == NULL) {
                LOG_ERR("Cannot allocate a skb");
                sdu_destroy(sdu);
                return -1;
        }

        skb_reserve(skb, hlen);
        skb_reset_network_header(skb);
        sdu_ptr = (unsigned char *) skb_put(skb, buffer_length(sdu->buffer));

        if (!memcpy(sdu_ptr,
        	    buffer_data_ro(sdu->buffer),
                    buffer_length(sdu->buffer))) {
                LOG_ERR("Memcpy failed");
                kfree_skb(skb);
                sdu_destroy(sdu);
                return -1;
        }

        sdu_destroy(sdu);

        skb->dev      = data->dev;
        skb->protocol = htons(ETH_P_RINA);

        retval = dev_hard_header(skb, data->dev,
                                 ETH_P_RINA, dest_hw, src_hw, skb->len);
        if (retval < 0) {
                LOG_ERR("Problems in dev_hard_header (%d)", retval);
                kfree_skb(skb);
                return -1;
        }

        retval = dev_queue_xmit(skb);
        if (retval == -ENETDOWN) {
        	LOG_ERR("dev_q_xmit returned device down");
        	return -1;
        }
        if (retval != NET_XMIT_SUCCESS) {
        	LOG_DBG("qdisc cannot enqueue now (%d), try later", retval);
        	return -EAGAIN;
        }

        LOG_DBG("Packet sent");

        return 0;
}

static int eth_vlan_rcv_worker(void * o)
{
        struct ipcp_instance_data *     data;
        const struct gpa *              gpaddr;
        struct name *                   sname;
        struct ipcp_instance           *ipcp;
	struct ipcp_instance           *user_ipcp;

        struct shim_eth_flow *          flow;
        struct rcv_work_data *          wdata;
        struct sk_buff *                skb;
        struct net_device *             dev;

        LOG_DBG("Worker waking up, going to create a flow");

	ASSERT(o);

        wdata = (struct rcv_work_data *) o;

        skb    = wdata->skb;
        dev    = wdata->dev;
        flow   = wdata->flow;
        data   = wdata->data;
        rkfree(wdata);

        if (!data->app_name) {
                LOG_ERR("No app registered yet! Someone is doing something bad on the network");
                kfree_skb(skb);
                return -1;
        }

        user_ipcp = kipcm_find_ipcp_by_name(default_kipcm,
                                                    data->app_name);
        if (!user_ipcp)
                user_ipcp = kfa_ipcp_instance(data->kfa);

        ipcp = kipcm_find_ipcp(default_kipcm, data->id);
        if (!user_ipcp || !ipcp) {
                LOG_ERR("Could not find required ipcps");
                if (flow_destroy(data, flow))
                        LOG_ERR("Problems destroying shim-eth-vlan "
                                "flow");
                return -1;
        }

        /* Continue filling the flow data that was started in the interrupt */
        flow->user_ipcp     = user_ipcp;
        flow->port_id       = kfa_port_id_reserve(data->kfa, data->id);

        if (!is_port_id_ok(flow->port_id)) {
                LOG_DBG("Port id is not ok");
                if (flow_destroy(data, flow))
                        LOG_ERR("Problems destroying shim-eth-vlan "
                                "flow");
                return -1;
        }

        if (!user_ipcp->ops->ipcp_name(user_ipcp->data)) {
                LOG_DBG("This flow goes for an app");
                if (kfa_flow_create(data->kfa, flow->port_id, data->blocking, ipcp)) {
                        LOG_ERR("Could not create flow in KFA");
                        kfa_port_id_release(data->kfa, flow->port_id);
                        if (flow_destroy(data, flow))
                                LOG_ERR("Problems destroying shim-eth-vlan "
                                        "flow");
                        return -1;
                }
        }
        LOG_DBG("Added flow to the list");

        sname  = NULL;
        gpaddr = rinarp_find_gpa(data->handle, flow->dest_ha);
        if (gpaddr && gpa_is_ok(gpaddr)) {
                flow->dest_pa = gpa_dup_gfp(GFP_KERNEL, gpaddr);
                if (!flow->dest_pa) {
                        LOG_ERR("Failed to duplicate gpa");
                        kfa_port_id_release(data->kfa, flow->port_id);
                        unbind_and_destroy_flow(data, flow);
                        return -1;
                }

                sname = string_toname_ni(gpa_address_value(gpaddr));
                if (!sname) {
                        LOG_ERR("Failed to convert name to string");
                        kfa_port_id_release(data->kfa, flow->port_id);
                        unbind_and_destroy_flow(data, flow);
                        return -1;
                }

                LOG_DBG("Got the address from ARP");
        } else {
                sname = name_create_ni();
                if (!name_init_from_ni(sname,
                        "Unknown app", "", "", "")) {
                         name_destroy(sname);
                         kfa_port_id_release(data->kfa, flow->port_id);
                         unbind_and_destroy_flow(data, flow);
                         return -1;
                }

                flow->dest_pa = name_to_gpa(sname);
                if (!flow->dest_pa) {
                        LOG_ERR("Failed to create gpa");

                        kfa_port_id_release(data->kfa, flow->port_id);
                        unbind_and_destroy_flow(data, flow);
                        return -1;
                }

                LOG_DBG("Flow request from unkown app received");
        }

        if (kipcm_flow_arrived(default_kipcm,
                               data->id,
                               flow->port_id,
                               data->dif_name,
                               sname,
                               data->app_name,
                               data->fspec)) {
                LOG_ERR("Couldn't tell the KIPCM about the flow");
                kfa_port_id_release(data->kfa, flow->port_id);
                unbind_and_destroy_flow(data, flow);
                name_destroy(sname);
                return -1;
        }
        name_destroy(sname);

        LOG_DBG("Worker ends...");
        return 0;
}

static int eth_vlan_recv_process_packet(struct sk_buff *    skb,
					struct net_device * dev)
{
        struct ethhdr *                 mh;
        unsigned char *                 saddr;
        struct ipcp_instance_data *     data;
        struct interface_data_mapping * mapping;
        struct shim_eth_flow *          flow;
        struct gha *                    ghaddr;
        struct sdu *                    du;
        struct buffer *                 buffer;
        char *                          sk_data;

        struct rcv_work_data          * wdata;
        struct rwq_work_item          * item;

        /* C-c-c-checks */
	if (!skb) {
		LOG_ERR("Bogus skb passed, bailing out");
		return -1;
	}

	if (!dev) {
		LOG_ERR("Bogus dev passed, bailing out");
		return -1;
	}

        mapping = inst_data_mapping_get(dev);
        if (!mapping) {
                LOG_ERR("Failed to get mapping");
                kfree_skb(skb);
                return -1;
        }

        data = mapping->data;
        if (!data) {
                kfree_skb(skb);
                return -1;
        }

        if (!data->app_name) {
                LOG_ERR("No app registered yet! Someone is doing something bad on the network");
                kfree_skb(skb);
                return -1;
        }

        if (skb->pkt_type == PACKET_OTHERHOST ||
            skb->pkt_type == PACKET_LOOPBACK) {
                kfree_skb(skb);
                return -1;
        }

        mh    = eth_hdr(skb);
        saddr = mh->h_source;
        if (!saddr) {
                LOG_ERR("Couldn't get source address");
                kfree_skb(skb);
                return -1;
        }

        /* Get correct flow based on hwaddr */
        ghaddr = gha_create_ni(MAC_ADDR_802_3, saddr);
        if (!ghaddr) {
                kfree_skb(skb);
                return -1;
        }
        ASSERT(gha_is_ok(ghaddr));

        /* Get the SDU out of the sk_buff */
        sk_data = rkmalloc(skb->len, GFP_ATOMIC);
        if (!sk_data) {
                gha_destroy(ghaddr);
                kfree_skb(skb);
                return -1;
        }

        /*
         * FIXME: We should avoid this extra copy, but then we cannot free the
         *        skb at the end of the eth_vlan_rcv function. To do so we
         *        have to either find a way to free all the data of the skb
         *        except for the SDU, or delay freeing the skb until it is
         *        safe to do so.
         */

        if (skb_copy_bits(skb, 0, sk_data, skb->len)) {
                LOG_ERR("Failed to copy data from sk_buff");
                rkfree(sk_data);
                gha_destroy(ghaddr);
                kfree_skb(skb);
                return -1;
        }

        buffer = buffer_create_with_ni(sk_data, skb->len);
        if (!buffer) {
                rkfree(sk_data);
                gha_destroy(ghaddr);
                kfree_skb(skb);
                return -1;
        }

        /* We're done with the skb from this point on so ... let's get rid */
        kfree_skb(skb);

        du = sdu_create_buffer_with_ni(buffer);
        if (!du) {
                LOG_ERR("Couldn't create data unit");
                buffer_destroy(buffer);
                gha_destroy(ghaddr);
                return -1;
        }

        spin_lock(&data->lock);
        flow = find_flow_by_gha(data, ghaddr);
        if (!flow) {
                spin_unlock(&data->lock);
                /* Create flow and its queue to handle next packets */
                flow = rkzalloc(sizeof(*flow), GFP_ATOMIC);
                if (!flow) {
                        sdu_destroy(du);
                        gha_destroy(ghaddr);
                        return -1;
                }

                flow->port_id_state = PORT_STATE_PENDING;
                flow->dest_ha       = ghaddr;
                INIT_LIST_HEAD(&flow->list);
                flow->sdu_queue = rfifo_create_ni();
                if (!flow->sdu_queue) {
                        LOG_ERR("Couldn't create the SDU queue "
                                "for a new flow");
                        sdu_destroy(du);
                        gha_destroy(ghaddr);
                        rkfree(flow);
                        return -1;
                }

                /* Store SDU in queue */
                if (rfifo_push_ni(flow->sdu_queue, du)) {
                        LOG_ERR("Could not push a SDU into the flow queue");
                        sdu_destroy(du);
                        gha_destroy(ghaddr);
                        rkfree (flow);
                        rfifo_destroy(flow->sdu_queue,
                                      (void (*)(void *)) pdu_destroy);
                        return -1;
                }

                spin_lock(&data->lock);
                list_add(&flow->list, &data->flows);
                spin_unlock(&data->lock);

                /*FIXME: add checks */

                wdata = rkzalloc(sizeof(* wdata), GFP_ATOMIC);
                wdata->skb  = skb;
                wdata->dev  = dev;
                wdata->flow = flow;
                wdata->data = data;
                item  = rwq_work_create_ni(eth_vlan_rcv_worker, wdata);

                rwq_work_post(rcv_wq, item);

                LOG_DBG("eth_vlan_recv_process_packet added work");
        } else {
                gha_destroy(ghaddr);
                LOG_DBG("Flow exists, queueing or delivering or dropping");
                if (flow->port_id_state == PORT_STATE_ALLOCATED) {
                        spin_unlock(&data->lock);

                        ASSERT(flow->user_ipcp->ops);
                        ASSERT(flow->user_ipcp->ops->sdu_enqueue);
                        if (flow->user_ipcp->ops->
                            sdu_enqueue(flow->user_ipcp->data,
                                        flow->port_id,
                                        du)) {
                                LOG_ERR("Couldn't enqueue SDU to user IPCP");
                                return -1;
                        }

                } else if (flow->port_id_state == PORT_STATE_PENDING) {
                        LOG_DBG("Queueing frame");

                        if (rfifo_push_ni(flow->sdu_queue, du)) {
                                LOG_ERR("Failed to write %zd bytes"
                                        "into the fifo",
                                        sizeof(struct sdu *));
                                spin_unlock(&data->lock);
                                sdu_destroy(du);
                                return -1;
                        }

                        spin_unlock(&data->lock);
                } else if (flow->port_id_state == PORT_STATE_NULL) {
                        spin_unlock(&data->lock);
                        sdu_destroy(du);
                }

                LOG_DBG("eth_vlan_recv_process_packet ends ...");
        }

        return 0;
}

static int eth_vlan_rcv(struct sk_buff *     skb,
                        struct net_device *  dev,
                        struct packet_type * pt,       /* not used */
                        struct net_device *  orig_dev) /* not used */
{
	ASSERT(skb);
	ASSERT(dev);

	LOG_DBG("eth_vlan_rcv started, skb received");
        skb = skb_share_check(skb, GFP_ATOMIC);
        if (!skb) {
                LOG_ERR("Couldn't obtain ownership of the skb");
                return 0;
        }

        if (eth_vlan_recv_process_packet(skb, dev))
                LOG_DBG("Failed to process packet");

        LOG_DBG("eth_vlan_rcv ends");
        return 0;
};

static int eth_vlan_assign_to_dif(struct ipcp_instance_data * data,
                                  const struct dif_info *     dif_information)
{
        struct eth_vlan_info *          info;
        struct ipcp_config *            tmp;
        string_t *                      complete_interface;
        struct interface_data_mapping * mapping;
        int                             result;
        unsigned int                    temp;

	if (!data) {
		LOG_ERR("Bogus data passed, bailing out");
		return -1;
	}

        if (!dif_information) {
		LOG_ERR("Bogus dif_information passed, bailing out");
		return -1;
	}

        info = data->info;

        if (data->dif_name) {
                ASSERT(data->dif_name->process_name);

                LOG_ERR("IPCP already assigned to DIF %s, can be assigned only once",
                        data->dif_name->process_name);
                return -1;
        }

        /* Get vlan id */
        result = kstrtouint(dif_information->dif_name->process_name,
                            10, &temp);
        if (result) {
                ASSERT(dif_information->dif_name->process_name);

                LOG_ERR("Error converting DIF Name to VLAN ID: %s",
                        dif_information->dif_name->process_name);
                return -1;
        }
        info->vlan_id = (uint16_t) temp;

        if (!vlan_id_is_ok(info->vlan_id)) {
                if (info->vlan_id != 0) {
                      LOG_ERR("Bad vlan id specified: %d", info->vlan_id);
                      return -1;
                }
        }

        data->dif_name = name_dup(dif_information->dif_name);
        if (!data->dif_name) {
                LOG_ERR("Error duplicating name, bailing out");
                return -1;
        }

        /* Retrieve configuration of IPC process from params */
        list_for_each_entry(tmp, &(dif_information->
                                   configuration->
                                   ipcp_config_entries), next) {
		const struct ipcp_config_entry * entry = tmp->entry;
		if (!strcmp(entry->name, "interface-name")) {
			ASSERT(entry->value);

			info->interface_name = rkstrdup(entry->value);
			if (!info->interface_name) {
				LOG_ERR("Cannot copy interface name");
				name_destroy(data->dif_name);
				data->dif_name = NULL;
				return -1;
			}
		} else if (!strcmp(entry->name, "qdisc-max-size")) {
			ASSERT(entry->value);

			result = kstrtouint(entry->value, 10, &temp);
			if (result) {
				LOG_ERR("Can't convert qdisc-max-size to uint");
				name_destroy(data->dif_name);
				data->dif_name = NULL;
				if (info->interface_name) {
					rkfree(info->interface_name);
					info->interface_name = NULL;
				}
				return -1;
			}
			info->qdisc_max_size = (uint16_t) temp;
		} else if (!strcmp(entry->name, "qdisc-enable-size")) {
			ASSERT(entry->value);

			result = kstrtouint(entry->value, 10, &temp);
			if (result) {
				LOG_ERR("Can't convert qdisc-enable-size to uint");
				name_destroy(data->dif_name);
				data->dif_name = NULL;
				if (info->interface_name) {
					rkfree(info->interface_name);
					info->interface_name = NULL;
				}
				return -1;
			}
			info->qdisc_enable_size = (uint16_t) temp;
                } else
                	LOG_WARN("Unknown config param for eth shim");
        }

        /* Fail here if we didn't get an interface */
        if (!info->interface_name) {
                LOG_ERR("Didn't get an interface name");
                name_destroy(data->dif_name);
                data->dif_name = NULL;
                return -1;
        }

        data->eth_vlan_packet_type->type = cpu_to_be16(ETH_P_RINA);
        data->eth_vlan_packet_type->func = eth_vlan_rcv;

        if (info->vlan_id != 0) {
                complete_interface =
                        create_vlan_interface_name(info->interface_name,
                                                   info->vlan_id);
        } else {
                complete_interface = rkstrdup(info->interface_name);
        }

        if (!complete_interface) {
                name_destroy(data->dif_name);
                data->dif_name = NULL;
                rkfree(info->interface_name);
                info->interface_name = NULL;
                return -1;
        }

        ASSERT(complete_interface);

        /* Add the handler */
        read_lock(&dev_base_lock);
        data->dev = __dev_get_by_name(&init_net, complete_interface);
        if (info->vlan_id != 0)
        	data->phy_dev = __dev_get_by_name(&init_net,
        					  info->interface_name);
        else
        	data->phy_dev = data->dev;
        if (!data->dev || !data->phy_dev) {
                LOG_ERR("Can't get device '%s'", complete_interface);
                read_unlock(&dev_base_lock);
                name_destroy(data->dif_name);
                data->dif_name = NULL;
                rkfree(info->interface_name);
                info->interface_name = NULL;
                rkfree(complete_interface);
                return -1;
        }

	/* Modfy qdisc by our own */
	if (update_qdisc(data->phy_dev,
			 data->old_qdisc,
			 data->info)) {
		LOG_ERR("Problems creating queue discipline");
		read_unlock(&dev_base_lock);
		name_destroy(data->dif_name);
		data->dif_name = NULL;
		rkfree(info->interface_name);
		info->interface_name = NULL;
		rkfree(complete_interface);
		return -1;
	}

        LOG_DBG("Got device '%s', trying to register handler",
                complete_interface);

        /* Store in list for retrieval later on */
        mapping = rkmalloc(sizeof(*mapping), GFP_ATOMIC);
        if (!mapping) {
                read_unlock(&dev_base_lock);
                name_destroy(data->dif_name);
                data->dif_name = NULL;
                rkfree(info->interface_name);
                info->interface_name = NULL;
                rkfree(complete_interface);
                return -1;
        }

        mapping->dev  = data->dev;
        mapping->data = data;
        INIT_LIST_HEAD(&mapping->list);

        spin_lock(&data_instances_lock);
        list_add(&mapping->list, &data_instances_list);
        spin_unlock(&data_instances_lock);

        data->eth_vlan_packet_type->dev = data->dev;
        dev_add_pack(data->eth_vlan_packet_type);
        read_unlock(&dev_base_lock);
        rkfree(complete_interface);

        LOG_DBG("Configured shim eth vlan IPC Process");

        return 0;
}

static int eth_vlan_update_dif_config(struct ipcp_instance_data * data,
                                      const struct dif_config *   new_config)
{
        struct eth_vlan_info *          info;
        struct ipcp_config *            tmp;
        string_t *                      old_interface_name;
        string_t *                      complete_interface;
        struct interface_data_mapping * mapping;
        int				result;
        unsigned int			temp;

	if (!data) {
		LOG_ERR("Bogus data passed, bailing out");
		return -1;
	}

        if (!new_config) {
		LOG_ERR("Bogus configuration passed, bailing out");
		return -1;
	}

        /* Get configuration struct pertaining to this shim instance */
        info               = data->info;
        old_interface_name = info->interface_name;

        /* Retrieve configuration of IPC process from params */
        list_for_each_entry(tmp, &(new_config->ipcp_config_entries), next) {
                const struct ipcp_config_entry * entry;

                entry = tmp->entry;
                if (!strcmp(entry->name, "interface-name")) {
                	ASSERT(entry->value);

                	info->interface_name = rkstrdup(entry->value);
                	if (!info->interface_name) {
                		LOG_ERR("Cannot copy interface name");
                		return -1;
                	}
		} else if (!strcmp(entry->name, "qdisc-max-size")) {
 			ASSERT(entry->value);

			result = kstrtouint(entry->value, 10, &temp);
			if (result) {
				LOG_ERR("Can't convert qdisc-max-size to uint");
				return -1;
			}
			info->qdisc_max_size = (uint16_t) temp;
		} else if (!strcmp(entry->name, "qdisc-enable-size")) {
			ASSERT(entry->value);

			result = kstrtouint(entry->value, 10, &temp);
			if (result) {
				LOG_ERR("Can't convert qdisc-enable-size to uint");
				return -1;
			}
			info->qdisc_enable_size = (uint16_t) temp;
                } else
                	LOG_WARN("Unknown config param for eth shim");
        }

	restore_qdisc(data->phy_dev, data->old_qdisc);

	dev_remove_pack(data->eth_vlan_packet_type);
        /* Remove from list */
        mapping = inst_data_mapping_get(data->dev);
        if (mapping) {
                spin_lock(&data_instances_lock);
                list_del(&mapping->list);
                spin_unlock(&data_instances_lock);
                rkfree(mapping);
        }

        data->eth_vlan_packet_type->type = cpu_to_be16(ETH_P_RINA);
        data->eth_vlan_packet_type->func = eth_vlan_rcv;

        if (info->vlan_id != 0) {
                complete_interface =
                        create_vlan_interface_name(info->interface_name,
                                                   info->vlan_id);
        } else {
                complete_interface = rkstrdup(info->interface_name);
        }

        if (!complete_interface)
                return -1;

        /* Add the handler */
        read_lock(&dev_base_lock);
        data->dev = __dev_get_by_name(&init_net, complete_interface);
        if (info->vlan_id != 0) {
        	data->phy_dev = __dev_get_by_name(&init_net,
        					  info->interface_name);
        } else {
        	data->phy_dev = data->dev;
        }
        if (!data->dev) {
                LOG_ERR("Invalid device to configure: %s", complete_interface);
                return -1;
        }

	/* Modfy qdisc by our own */
	if (update_qdisc(data->phy_dev,
			 data->old_qdisc,
			 data->info)) {
		LOG_ERR("Problems creating queue discipline");
		read_unlock(&dev_base_lock);
		name_destroy(data->dif_name);
		data->dif_name = NULL;
		rkfree(info->interface_name);
		info->interface_name = NULL;
		rkfree(complete_interface);
		return -1;
	}

        /* Store in list for retrieval later on */
        mapping = rkmalloc(sizeof(*mapping), GFP_KERNEL);
        if (!mapping)
                return -1;

        mapping->dev = data->dev;
        mapping->data = data;
        INIT_LIST_HEAD(&mapping->list);

        spin_lock(&data_instances_lock);
        list_add(&mapping->list, &data_instances_list);
        spin_unlock(&data_instances_lock);

        data->eth_vlan_packet_type->dev = data->dev;
        dev_add_pack(data->eth_vlan_packet_type);
        read_unlock(&dev_base_lock);
        rkfree(complete_interface);

        LOG_DBG("Configured shim eth vlan IPC Process");

        return 0;
}

static const struct name * eth_vlan_ipcp_name(struct ipcp_instance_data * data)
{
        ASSERT(data);
        ASSERT(name_is_ok(data->name));

        return data->name;
}

static const struct name * eth_vlan_dif_name(struct ipcp_instance_data * data)
{
	if (!data) {
		LOG_ERR("Bogus data passed, bailing out");
		return NULL;
	}

        return data->dif_name;
}

static int eth_vlan_query_rib(struct ipcp_instance_data * data,
                              struct list_head *          entries,
                              const string_t *            object_class,
                              const string_t *            object_name,
                              uint64_t                    object_instance,
                              uint32_t                    scope,
                              const string_t *            filter)
{
	LOG_MISSING;
	return -1;
}

static struct ipcp_instance_ops eth_vlan_instance_ops = {
        .flow_allocate_request     = eth_vlan_flow_allocate_request,
        .flow_allocate_response    = eth_vlan_flow_allocate_response,
        .flow_deallocate           = eth_vlan_flow_deallocate,
        .flow_prebind              = NULL,
        .flow_binding_ipcp         = NULL,
        .flow_unbinding_ipcp       = NULL,
        .flow_unbinding_user_ipcp  = eth_vlan_unbind_user_ipcp,
	.nm1_flow_state_change	   = NULL,

        .application_register      = eth_vlan_application_register,
        .application_unregister    = eth_vlan_application_unregister,

        .assign_to_dif             = eth_vlan_assign_to_dif,
        .update_dif_config         = eth_vlan_update_dif_config,

        .connection_create         = NULL,
        .connection_update         = NULL,
        .connection_destroy        = NULL,
        .connection_create_arrived = NULL,

        .sdu_enqueue               = NULL,
        .sdu_write                 = eth_vlan_sdu_write,

        .mgmt_sdu_read             = NULL,
        .mgmt_sdu_write            = NULL,
        .mgmt_sdu_post             = NULL,

        .pff_add                   = NULL,
        .pff_remove                = NULL,
        .pff_dump                  = NULL,
        .pff_flush                 = NULL,

        .query_rib		   = eth_vlan_query_rib,

        .ipcp_name                 = eth_vlan_ipcp_name,
        .dif_name                  = eth_vlan_dif_name,

        .set_policy_set_param      = NULL,
        .select_policy_set         = NULL,
        .enable_encryption	   = NULL,
        .dif_name		   = eth_vlan_dif_name
};

static int ntfy_user_ipcp_on_if_state_change(struct ipcp_instance_data * data,
					     bool up)
{
        struct shim_eth_flow * flow;

	ASSERT(data);

        list_for_each_entry(flow, &data->flows, list) {
                if (!flow->user_ipcp) {
			/* This flow is used by an userspace application,
			 * we are not able to notify that one for now. */
			continue;
                }

		flow->user_ipcp->ops->
                            nm1_flow_state_change(flow->user_ipcp->data,
                                                  flow->port_id, up);
        }

	return 0;
}

static int eth_vlan_netdev_notify(struct notifier_block *nb,
				  unsigned long event,
				  void *opaque)
{
	struct net_device *dev;
        struct ipcp_instance_data * pos;

	ASSERT(nb);
	ASSERT(opaque);

	dev = netdev_notifier_info_to_dev(opaque);

        list_for_each_entry(pos, &eth_vlan_data.instances, list) {
		if (pos->dev != dev) {
			/* We don't care about this network interface. */
			continue;
		}

		switch (event) {

		case NETDEV_UP:
			LOG_INFO("Device %s goes up", dev->name);
			ntfy_user_ipcp_on_if_state_change(pos, true);
			break;

		case NETDEV_DOWN:
			LOG_INFO("Device %s goes down", dev->name);
			ntfy_user_ipcp_on_if_state_change(pos, false);
			break;

		default:
			LOG_DBG("Ignoring event %lu on device %s",
				event, dev->name);
			break;
		}
	}

	return 0;
}

static int eth_vlan_init(struct ipcp_factory_data * data)
{
	ASSERT(data == &eth_vlan_data);

        bzero(data, sizeof(*data));
        INIT_LIST_HEAD(&(data->instances));

        INIT_LIST_HEAD(&data_instances_list);

	memset(&data->ntfy, 0, sizeof(data->ntfy));
	data->ntfy.notifier_call = eth_vlan_netdev_notify;
	register_netdevice_notifier(&data->ntfy);

        LOG_INFO("%s initialized", SHIM_NAME);

        return 0;
}

static int eth_vlan_fini(struct ipcp_factory_data * data)
{

        ASSERT(data == &eth_vlan_data);

        ASSERT(list_empty(&(data->instances)));
	unregister_netdevice_notifier(&data->ntfy);

        return 0;
}

static void inst_cleanup(struct ipcp_instance * inst)
{
        ASSERT(inst);

        if (inst->data) {
                if (inst->data->fspec)
                        rkfree(inst->data->fspec);
                if (inst->data->info)
                        rkfree(inst->data->info);
                if (inst->data->name)
                        name_destroy(inst->data->name);
                if (inst->data->eth_vlan_packet_type)
                        rkfree(inst->data->eth_vlan_packet_type);

                rkfree(inst->data);
        }

        rkfree(inst);
}

static struct ipcp_instance * eth_vlan_create(struct ipcp_factory_data * data,
                                              const struct name *        name,
                                              ipc_process_id_t           id)
{
        struct ipcp_instance * inst;

        ASSERT(data);
	ASSERT(name);

        /* Check if there already is an instance with that id */
        if (find_instance(data,id)) {
                LOG_ERR("There's a shim instance with id %d already", id);
                return NULL;
        }

        /* Create an instance */
        inst = rkzalloc(sizeof(*inst), GFP_KERNEL);
        if (!inst)
                return NULL;

        /* fill it properly */
        inst->ops  = &eth_vlan_instance_ops;
        inst->data = rkzalloc(sizeof(struct ipcp_instance_data), GFP_KERNEL);
        if (!inst->data) {
                inst_cleanup(inst);
                return NULL;
        }

        inst->data->eth_vlan_packet_type =
                rkzalloc(sizeof(struct packet_type), GFP_KERNEL);
        if (!inst->data->eth_vlan_packet_type) {
                LOG_ERR("Instance creation failed (#1)");
                inst_cleanup(inst);
                return NULL;
        }

        inst->data->id = id;

        inst->data->name = name_dup(name);
        if (!inst->data->name) {
                LOG_ERR("Failed creation of ipc name");
                inst_cleanup(inst);
                return NULL;
        }

        inst->data->info = rkzalloc(sizeof(*inst->data->info), GFP_KERNEL);
        if (!inst->data->info) {
                LOG_ERR("Instance creation failed (#2)");
                inst_cleanup(inst);
                return NULL;
        }
	inst->data->info->qdisc_max_size = DEFAULT_QDISC_MAX_SIZE;
	inst->data->info->qdisc_enable_size = DEFAULT_QDISC_ENABLE_SIZE;

        inst->data->fspec = rkzalloc(sizeof(*inst->data->fspec), GFP_KERNEL);
        if (!inst->data->fspec) {
                LOG_ERR("Instance creation failed (#3)");
                inst_cleanup(inst);
                return NULL;
        }

        inst->data->fspec->average_bandwidth           = 0;
        inst->data->fspec->average_sdu_bandwidth       = 0;
        inst->data->fspec->delay                       = 0;
        inst->data->fspec->jitter                      = 0;
        inst->data->fspec->max_allowable_gap           = -1;
        inst->data->fspec->max_sdu_size                = 1500;
        inst->data->fspec->ordered_delivery            = 0;
        inst->data->fspec->partial_delivery            = 1;
        inst->data->fspec->peak_bandwidth_duration     = 0;
        inst->data->fspec->peak_sdu_bandwidth_duration = 0;
        inst->data->fspec->undetected_bit_error_rate   = 0;

        /* FIXME: Remove as soon as the kipcm_kfa gets removed*/
        inst->data->kfa = kipcm_kfa(default_kipcm);

        ASSERT(inst->data->kfa);

        LOG_DBG("KFA instance %pK bound to the shim eth", inst->data->kfa);

        spin_lock_init(&inst->data->lock);

        INIT_LIST_HEAD(&(inst->data->flows));

        /*
         * Bind the shim-instance to the shims set, to keep all our data
         * structures linked (somewhat) together
         */
        INIT_LIST_HEAD(&(inst->data->list));
        list_add(&(inst->data->list), &(data->instances));

        return inst;
}

static int eth_vlan_destroy(struct ipcp_factory_data * data,
                            struct ipcp_instance *     instance)
{
        struct interface_data_mapping * mapping;
        struct ipcp_instance_data * pos, * next;
        struct shim_eth_flow * flow, * nflow;

        ASSERT(data);
        ASSERT(instance);

        LOG_DBG("Looking for the eth-vlan-instance to destroy");

        /* Retrieve the instance */
        list_for_each_entry_safe(pos, next, &data->instances, list) {
                if (pos->id == instance->data->id) {

                        /* Destroy existing flows */
                        list_for_each_entry_safe(flow, nflow, &pos->flows, list) {
                                unbind_and_destroy_flow(pos, flow);
                        }

			/* Restore old qdisc */
			restore_qdisc(pos->phy_dev, pos->old_qdisc);

                        /* Remove packet handler if there is one */
                        if (pos->eth_vlan_packet_type->dev)
                                __dev_remove_pack(pos->eth_vlan_packet_type);

                        /* Unbind from the instances set */
                        list_del(&pos->list);

                        /* Destroy it */
                        if (pos->name)
                                name_destroy(pos->name);

                        if (pos->dif_name)
                                name_destroy(pos->dif_name);

                        if (pos->app_name)
                                name_destroy(pos->app_name);

                        if (pos->info->interface_name)
                                rkfree(pos->info->interface_name);

                        if (pos->info)
                                rkfree(pos->info);

                        if (pos->fspec)
                                rkfree(pos->fspec);

                        if (pos->handle) {
                                if (rinarp_remove(pos->handle)) {
                                        LOG_ERR("Failed to remove "
                                                "the entry from the cache");
                                        return -1;
                                }
                        }

                        mapping = inst_data_mapping_get(pos->dev);
                        if (mapping) {
                                LOG_DBG("removing mapping from list");
                                spin_lock(&data_instances_lock);
                                list_del(&mapping->list);
                                spin_unlock(&data_instances_lock);
                                rkfree(mapping);
                        }

                        /*
                         * Might cause problems:
                         * The packet type might still be in use by receivers
                         * and must not be freed until after all
                         * the CPU's have gone through a quiescent state.
                         */
                        if (pos->eth_vlan_packet_type)
                                rkfree(pos->eth_vlan_packet_type);

                        rkfree(pos);
                        rkfree(instance);

                        LOG_DBG("Eth-vlan instance destroyed, returning");

                        return 0;
                }
        }

        LOG_DBG("Didn't find instance, returning error");

        return -1;
}

static struct ipcp_factory_ops eth_vlan_ops = {
        .init      = eth_vlan_init,
        .fini      = eth_vlan_fini,
        .create    = eth_vlan_create,
        .destroy   = eth_vlan_destroy,
};

static struct ipcp_factory * shim = NULL;

#ifdef CONFIG_RINA_SHIM_ETH_VLAN_REGRESSION_TESTS
static bool regression_test_create_vlan_interface_name(void)
{
        string_t * tmp;

        LOG_DBG("Create-vlan-name regression tests");

        LOG_DBG("Regression test #1");

        LOG_DBG("Regression test #1.1");
        tmp = create_vlan_interface_name("eth0", 0);
        if (tmp) {
                rkfree(tmp);
                return false;
        }

        LOG_DBG("Regression test #1.2");
        tmp = create_vlan_interface_name("eth0", 1);
        if (tmp) {
                rkfree(tmp);
                return false;
        }

        LOG_DBG("Regression test #1.3");
        tmp = create_vlan_interface_name("eth0", 4095);
        if (tmp) {
                rkfree(tmp);
                return false;
        }

        LOG_DBG("Regression test #1.4");
        tmp = create_vlan_interface_name("eth0", 4096);
        if (tmp) {
                rkfree(tmp);
                return false;
        }

        LOG_DBG("Regression test #2");

        LOG_DBG("Regression test #2.1");
        tmp = create_vlan_interface_name("eth0", 2);
        if (!tmp)
                return false;
        if (strlen(tmp) != 6) {
                rkfree(tmp);
                return false;
        }
        rkfree(tmp);

        LOG_DBG("Regression test #2.2");
        tmp = create_vlan_interface_name("eth0", 10);
        if (!tmp)
                return false;
        if (strlen(tmp) != 7) {
                rkfree(tmp);
                return false;
        }
        rkfree(tmp);

        LOG_DBG("Regression test #2.3");
        tmp = create_vlan_interface_name("eth0", 100);
        if (!tmp)
                return false;
        if (strlen(tmp) != 8) {
                rkfree(tmp);
                return false;
        }
        rkfree(tmp);

        LOG_DBG("Regression test #2.4");
        tmp = create_vlan_interface_name("eth0", 1000);
        if (!tmp)
                return false;
        if (strlen(tmp) != 9) {
                rkfree(tmp);
                return false;
        }
        rkfree(tmp);

        return true;
}

static bool regression_tests(void)
{
        if (!regression_test_create_vlan_interface_name()) {
                LOG_ERR("Create-vlan-interface tests failed, bailing out");
                return false;
        }

        return true;
}
#endif

static int __init mod_init(void)
{
#ifdef CONFIG_RINA_SHIM_ETH_VLAN_REGRESSION_TESTS
        LOG_DBG("Starting regression tests");

        if (!regression_tests()) {
                LOG_ERR("Regression tests failed, bailing out");
                return -1;
        }

        LOG_DBG("Regression tests completed successfully");

#endif

        rcv_wq = alloc_workqueue(SHIM_NAME,
                                 WQ_MEM_RECLAIM | WQ_HIGHPRI | WQ_UNBOUND,
                                 1);
        if (!rcv_wq) {
                LOG_CRIT("Cannot create a workqueue for shim %s", SHIM_NAME);
                return -1;
        }

        shim = kipcm_ipcp_factory_register(default_kipcm,
                                           SHIM_NAME,
                                           &eth_vlan_data,
                                           &eth_vlan_ops);
        if (!shim)
                return -1;

        spin_lock_init(&data_instances_lock);

        return 0;
}

static void __exit mod_exit(void)
{
        ASSERT(shim);

        flush_workqueue(rcv_wq);
        destroy_workqueue(rcv_wq);

        kipcm_ipcp_factory_unregister(default_kipcm, shim);
}

module_init(mod_init);
module_exit(mod_exit);

MODULE_DESCRIPTION("RINA Shim IPC Process over Ethernet");

MODULE_LICENSE("GPL");

MODULE_AUTHOR("Francesco Salvestrini <f.salvestrini@nextworks.it>");
MODULE_AUTHOR("Miquel Tarzan <miquel.tarzan@i2cat.net>");
MODULE_AUTHOR("Sander Vrijders <sander.vrijders@intec.ugent.be>");
MODULE_AUTHOR("Leonardo Bergesio <leonardo.bergesio@i2cat.net>");
MODULE_AUTHOR("Eduard Grasa <eduard.grasa@i2cat.net>");<|MERGE_RESOLUTION|>--- conflicted
+++ resolved
@@ -379,11 +379,7 @@
         struct shim_eth_flow * flow;
         unsigned long          flags;
 
-<<<<<<< HEAD
-        if(!data) {
-        	return -1;
-        }
-=======
+
 	if (!data) {
 		LOG_ERR("Bogus data passed, bailing out");
 		return -1;
@@ -392,25 +388,18 @@
 		LOG_ERR("Invalid port ID passed, bailing out");
 		return -1;
 	}
->>>>>>> 647f79c9
 
         flow = find_flow(data, id);
 
 	spin_lock_irqsave(&data->lock, flags);
-	if (!flow)
-                return -1;
-
-<<<<<<< HEAD
-        spin_lock_irqsave(&data->lock, flags);
-
-        list_for_each_entry(flow, &data->flows, list) {
-		if (flow->user_ipcp) {
-			flow->user_ipcp = NULL;
-		}
-=======
+
+	if (!flow) {
+		spin_unlock_irqrestore(&data->lock, flags);
+                return -1;
+	}
+
         if (flow->user_ipcp) {
                 flow->user_ipcp = NULL;
->>>>>>> 647f79c9
         }
 
         spin_unlock_irqrestore(&data->lock, flags);
