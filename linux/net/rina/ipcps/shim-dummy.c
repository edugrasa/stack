/*
 *  Dummy Shim IPC Process
 *
 *    Francesco Salvestrini <f.salvestrini@nextworks.it>
 *    Miquel Tarzan         <miquel.tarzan@i2cat.net>
 *    Sander Vrijders       <sander.vrijders@intec.ugent.be>
 *    Leonardo Bergesio     <leonardo.bergesio@i2cat.net>
 *
 * This program is free software; you can redistribute it and/or modify
 * it under the terms of the GNU General Public License as published by
 * the Free Software Foundation; either version 2 of the License, or
 * (at your option) any later version.
 *
 * This program is distributed in the hope that it will be useful,
 * but WITHOUT ANY WARRANTY; without even the implied warranty of
 * MERCHANTABILITY or FITNESS FOR A PARTICULAR PURPOSE.  See the
 * GNU General Public License for more details.
 *
 * You should have received a copy of the GNU General Public License
 * along with this program; if not, write to the Free Software
 * Foundation, Inc., 675 Mass Ave, Cambridge, MA 02139, USA.
 */

#include <linux/module.h>
#include <linux/list.h>

#define SHIM_NAME   "shim-dummy"

#define RINA_PREFIX SHIM_NAME

#include "logs.h"
#include "common.h"
#include "debug.h"
#include "utils.h"
#include "kipcm.h"
#include "ipcp-utils.h"
#include "ipcp-factories.h"
#include "du.h"
#include "kfa.h"
#include "rnl-utils.h"

/* FIXME: To be removed ABSOLUTELY */
extern struct kipcm * default_kipcm;

/* Holds all configuration related to a shim instance */
struct dummy_info {
        /* IPC Instance name */
        struct name * name;
        /* DIF name */
        struct name * dif_name;
};

struct ipcp_instance_data {
        ipc_process_id_t    id;

        /* FIXME: Stores the state of flows indexed by port_id */
        struct list_head    flows;

        /* Used to keep a list of all the dummy shims */
        struct list_head    list;

        struct dummy_info * info;

        struct list_head    apps_registered;

        /* FIXME: Remove it as soon as the kipcm_kfa gets removed*/
        struct kfa *        kfa;
};

enum dummy_flow_state {
        PORT_STATE_NULL = 1,
        PORT_STATE_RECIPIENT_ALLOCATE_PENDING,
        PORT_STATE_INITIATOR_ALLOCATE_PENDING,
        PORT_STATE_ALLOCATED
};

struct dummy_flow {
        port_id_t             port_id;
        port_id_t             dst_port_id;
        struct name *         source;
        struct name *         dest;
        struct list_head      list;
        enum dummy_flow_state state;
        ipc_process_id_t      dst_id;
        struct flow_spec *    fspec;
};

struct app_register {
        struct name *    app_name;
        struct list_head list;
};

static bool is_app_registered(struct ipcp_instance_data * data,
                              const struct name *         name)
{
        struct app_register * app;

        list_for_each_entry(app, &data->apps_registered, list) {
                if (name_is_equal(app->app_name, name)) {
                        return true;
                }
        }

        return false;
}

static struct app_register * find_app(struct ipcp_instance_data * data,
                                      const struct name *         name)
{
        struct app_register * app;

        list_for_each_entry(app, &data->apps_registered, list) {
                if (name_is_equal(app->app_name, name)) {
                        return app;
                }
        }

        return NULL;
}

static struct dummy_flow * find_flow(struct ipcp_instance_data * data,
                                     port_id_t                   id)
{
        struct dummy_flow * flow;

        list_for_each_entry(flow, &data->flows, list) {
                if (flow->port_id == id || flow->dst_port_id == id) {
                        return flow;
                }
        }

        return NULL;
}

static int dummy_flow_allocate_request(struct ipcp_instance_data * data,
                                       const struct name *         source,
                                       const struct name *         dest,
                                       const struct flow_spec *    fspec,
                                       port_id_t                   id)
{
        struct dummy_flow * flow;

        ASSERT(data);
        ASSERT(source);
        ASSERT(dest);

        if (!data->info) {
                LOG_ERR("There is not info in this IPC Process");
                return -1;
        }

        if (!data->info->dif_name) {
                LOG_ERR("This IPC Process doesn't belong to a DIF");
                return -1;
        }

        if (!is_app_registered(data, dest)) {
                char * tmp = name_tostring(dest);

                LOG_ERR("Application %s not registered to IPC process %d",
                        tmp, data->id);

                if (tmp) rkfree(tmp);

                return -1;
        }

        if (find_flow(data, id)) {
                LOG_ERR("A flow already exists on port %d", id);
                return -1;
        }

        flow = rkzalloc(sizeof(*flow), GFP_KERNEL);
        if (!flow)
                return -1;

        flow->dest    = name_dup(dest);
        if (!flow->dest) {
                rkfree(flow);
                return -1;
        }
        flow->source = name_dup(source);
        if (!flow->source) {
                name_destroy(flow->dest);
                rkfree(flow);
                return -1;
        }

        /* Only for readability reasons */
        ASSERT(flow->dest);
        ASSERT(flow->source);

        flow->state   = PORT_STATE_INITIATOR_ALLOCATE_PENDING;
        flow->port_id = id;
        flow->fspec   = flow_spec_dup(fspec);
        flow->dst_port_id = kfa_port_id_reserve(data->kfa, data->id);
        kfa_flow_create(data->kfa, data->id, flow->dst_port_id);
        ASSERT(is_port_id_ok(flow->dst_port_id));

        INIT_LIST_HEAD(&flow->list);
        list_add(&flow->list, &data->flows);

        if (kipcm_flow_arrived(default_kipcm,
                               data->id,
                               flow->dst_port_id,
                               data->info->dif_name,
                               flow->source,
                               flow->dest,
                               flow->fspec)) {
                return -1;
        }

        return 0;
}

static int dummy_flow_allocate_response(struct ipcp_instance_data * data,
                                        port_id_t                   port_id,
                                        int                         result)
{
        struct dummy_flow * flow;

        ASSERT(data);

        if (!data->info) {
                LOG_ERR("There is not info in this IPC Process");
                return -1;
        }

        if (!data->info->dif_name) {
                LOG_ERR("This IPC Process doesn't belong to a DIF");
                return -1;
        }

        flow = find_flow(data, port_id);
        if (!flow) {
                LOG_ERR("Flow does not exist, cannot allocate");
                return -1;
        }

        if (flow->state != PORT_STATE_INITIATOR_ALLOCATE_PENDING) {
                LOG_ERR("Wrong flow state");
                return -1;
        }

        /* On positive response, flow should transition to allocated state */
        if (result == 0) {
                flow->dst_port_id = port_id;
                flow->state = PORT_STATE_ALLOCATED;
                if (kipcm_flow_commit(default_kipcm,
                                      data->id, flow->port_id)) {
                        list_del(&flow->list);
                        name_destroy(flow->source);
                        name_destroy(flow->dest);
                        rkfree(flow);
                        return -1;
                }
                if (kipcm_flow_commit(default_kipcm,
                                      data->id, port_id)) {
                        kfa_flow_deallocate(data->kfa, port_id);
                        kfa_port_id_release(data->kfa, port_id);
                        list_del(&flow->list);
                        name_destroy(flow->source);
                        name_destroy(flow->dest);
                        rkfree(flow);
                        return -1;
                }

                if (kipcm_notify_flow_alloc_req_result(default_kipcm,
                                                       data->id,
                                                       flow->port_id,
                                                       0)) {
                        kfa_flow_deallocate(data->kfa, flow->port_id);
                        kfa_flow_deallocate(data->kfa, port_id);
                        list_del(&flow->list);
                        name_destroy(flow->source);
                        name_destroy(flow->dest);
                        rkfree(flow);
                        return -1;
                }
        } else {
                kipcm_notify_flow_alloc_req_result(default_kipcm,
                                                   data->id,
                                                   flow->port_id,
                                                   result);
                list_del(&flow->list);
                name_destroy(flow->source);
                name_destroy(flow->dest);
                rkfree(flow);
                return -1;
        }

        /*
         * NOTE:
         *   Other shims may implement other behavior here,
         *   such as contacting the apposite shim IPC process
         */

        return 0;
}

static int dummy_flow_deallocate(struct ipcp_instance_data * data,
                                 port_id_t                   id)
{
        struct dummy_flow * flow;
        port_id_t dest_port_id;

        ASSERT(data);
        flow = find_flow(data, id);
        if (!flow) {
                LOG_ERR("Flow does not exist, cannot remove");
                return -1;
        }

        if (id == flow->port_id)
                dest_port_id = flow->dst_port_id;
        else
                dest_port_id = flow->port_id;

        /*
         * FIXME: dummy_flow is not updated after unbinding cause it is going
         *        to be deleted. Is it really needed to unbind+destroy?
         */

        if (kfa_flow_deallocate(data->kfa, id) ||
            kfa_flow_deallocate(data->kfa, dest_port_id)) {
                return -1;
        }

        /* Notify the destination application */
        kipcm_notify_flow_dealloc(data->id, 0, dest_port_id, 1);

        list_del(&flow->list);
        name_destroy(flow->dest);
        name_destroy(flow->source);
        rkfree(flow->fspec);
        rkfree(flow);

        return 0;
}

static int dummy_application_register(struct ipcp_instance_data * data,
                                      const struct name *         source)
{
        struct app_register * app_reg;
        char * tmp;

        ASSERT(source);

        if (!data->info) {
                LOG_ERR("There is not info in this IPC Process");
                return -1;
        }
        if (!data->info->dif_name) {
                LOG_ERR("IPC Process doesn't belong to any DIF");
                return -1;
        }

        if (is_app_registered(data, source)) {
                char * tmp = name_tostring(source);
                LOG_ERR("Application %s has been already registered", tmp);
                if (tmp) rkfree(tmp);
                return -1;
        }

        app_reg = rkzalloc(sizeof(*app_reg), GFP_KERNEL);
        if (!app_reg)
                return -1;

        app_reg->app_name = rkzalloc(sizeof(struct name), GFP_KERNEL);
        if (!app_reg->app_name) {
                rkfree(app_reg);

                return -1;
        }
        if (name_cpy(source, app_reg->app_name)) {
                char * tmp = name_tostring(source);

                LOG_ERR("Application %s registration has failed", tmp);
                if (tmp) rkfree(tmp);

                name_destroy(app_reg->app_name);
                rkfree(app_reg);

                return -1;
        }

        INIT_LIST_HEAD(&app_reg->list);
        list_add(&app_reg->list, &data->apps_registered);

        tmp = name_tostring(source);
        LOG_DBG("Application %s registered successfully", tmp);
        if (tmp) rkfree(tmp);

        return 0;
}

static int dummy_application_unregister(struct ipcp_instance_data * data,
                                        const struct name *         source)
{
        struct app_register * app;

        ASSERT(source);

        if (!is_app_registered(data, source)) {
                char * tmp = name_tostring(source);
                LOG_ERR("Application %s is not registered", tmp);
                if (tmp) rkfree(tmp);
                return -1;
        }
        app = find_app(data, source);
        list_del(&app->list);
        name_destroy(app->app_name);
        rkfree(app);

        return 0;
}

static int dummy_unregister_all(struct ipcp_instance_data * data)
{
        struct app_register * cur, *next;

        list_for_each_entry_safe(cur, next, &data->apps_registered, list) {
                list_del(&cur->list);
                name_destroy(cur->app_name);
                rkfree(cur);
        }

        return 0;
}

static struct workqueue_struct * dummy_wq = NULL;

struct write_data {
        struct kfa * kfa;
        port_id_t    port_id;
        struct sdu * sdu;
};

static bool is_write_data_complete(const struct write_data * data)
{
        bool ret;

        ret = ((!data || !data->kfa || !data->sdu) ? false : true);

        LOG_DBG("Write data complete? %d", ret);

        return ret;
}

static void write_data_destroy(struct write_data * data)
{
        ASSERT(data);

        rkfree(data);
}

static struct write_data * write_data_create(struct kfa * kfa,
                                             struct sdu * sdu,
                                             port_id_t    port_id)
{
        struct write_data * tmp;

        tmp = rkmalloc(sizeof(*tmp), GFP_ATOMIC);
        if (!tmp)
                return NULL;

        tmp->kfa     = kfa;
        tmp->sdu     = sdu;
        tmp->port_id = port_id;

        return tmp;
}

static int dummy_write(void * o)
{
        struct write_data * tmp;

        tmp = (struct write_data *) o;
        if (!tmp) {
                LOG_ERR("No write data passed");
                return -1;
        }

        if (!is_write_data_complete(tmp)) {
                LOG_ERR("Wrong data passed to dummy_write");
                write_data_destroy(tmp);
                return -1;
        }

        if (kfa_sdu_post(tmp->kfa,
                         tmp->port_id,
                         tmp->sdu))
                return -1;

        write_data_destroy(tmp);

        return 0;
}

static int dummy_sdu_write(struct ipcp_instance_data * data,
                           port_id_t                   id,
                           struct sdu *                sdu)
{
        struct dummy_flow *    flow;
        struct write_data *    tmp;
        struct rwq_work_item * item;
        struct sdu *           copy_sdu;

        LOG_DBG("Dummy SDU write invoked.");

        if (!sdu)
                return -1;

        /*
         * We are going to dup the SDU since the shim has now the ownership
         * and it is always its burden to free it whenever the processing of
         * the SDU is finished (e.g. the SDU has been sent through a wire).
         * For the shim-dummy the processing consists of sending the new SDU
         * to the sdu_ready kfifo, which will take the ownership of this copy.
         */
        copy_sdu = sdu_dup_ni(sdu);
        if (!copy_sdu)
                return -1;

        sdu_destroy(sdu);

        list_for_each_entry(flow, &data->flows, list) {
                if (flow->port_id == id) {
                        tmp = write_data_create(data->kfa,
                                                copy_sdu,
                                                flow->dst_port_id);
                        if (!is_write_data_complete(tmp))
                                return -1;

                        item = rwq_work_create_ni(dummy_write, tmp);
                        if (!item) {
                                write_data_destroy(tmp);
                                return -1;
                        }

                        ASSERT(dummy_wq);

                        if (rwq_work_post(dummy_wq, item)) {
                                write_data_destroy(tmp);
                                sdu_destroy(copy_sdu);
                                return -1;
                        }

                        return 0;
                }
                if (flow->dst_port_id == id) {
                        tmp = write_data_create(data->kfa,
                                                copy_sdu,
                                                flow->port_id);
                        if (!is_write_data_complete(tmp))
                                return -1;

                        item = rwq_work_create_ni(dummy_write, tmp);
                        if (!item) {
                                write_data_destroy(tmp);
                                return -1;
                        }

                        ASSERT(dummy_wq);

                        if (rwq_work_post(dummy_wq, item)) {
                                write_data_destroy(tmp);
                                sdu_destroy(copy_sdu);
                                return -1;
                        }

                        return 0;

                }
        }
        LOG_ERR("There is no flow allocated for port-id %d", id);

        return -1;
}

static int dummy_deallocate_all(struct ipcp_instance_data * data)
{
        struct dummy_flow * pos, * next;

        list_for_each_entry_safe(pos, next, &data->flows, list) {
                list_del(&pos->list);
                name_destroy(pos->dest);
                name_destroy(pos->source);
                rkfree(pos);
        }
        return 0;
}

struct ipcp_factory_data {
        struct list_head instances;
};

static struct ipcp_factory_data dummy_data;

static int dummy_init(struct ipcp_factory_data * data)
{
        ASSERT(data);

        bzero(&dummy_data, sizeof(dummy_data));
        INIT_LIST_HEAD(&data->instances);

        dummy_wq = rwq_create("dummy-wq");
        if (!dummy_wq) {
                LOG_CRIT("Cannot create dummy workqueue");
                return -1;
        }

        return 0;
}

static int dummy_fini(struct ipcp_factory_data * data)
{
        int ret;

        ASSERT(data);

        ret = rwq_destroy(dummy_wq);

        return ret;
}

static int dummy_assign_to_dif(struct ipcp_instance_data * data,
                               const struct dif_info *     dif_information)
{
        struct ipcp_config * pos;

        ASSERT(data);
        ASSERT(dif_information);

        if (!data->info) {
                LOG_ERR("There is no info for this IPC process");
                return -1;
        }

        data->info->dif_name = name_dup(dif_information->dif_name);
        if (!data->info->dif_name) {
                char * tmp = name_tostring(dif_information->dif_name);
                LOG_ERR("Assingment of IPC Process to DIF %s failed", tmp);
                if (tmp) rkfree(tmp);

                rkfree(data->info);

                return -1;
        }

        if (dif_information->configuration) {
                LOG_DBG("Got DIF configuration, dumping:");
                list_for_each_entry(pos,
                                    &(dif_information->configuration->
                                      ipcp_config_entries),
                                    next)
                        LOG_DBG("  Entry (name = '%s', value '%s')",
                                pos->entry->name,
                                pos->entry->value);
                LOG_DBG("DIF configuration dump complete");
        }

        LOG_DBG("Assigned IPC Process to DIF '%s'",
                data->info->dif_name->process_name);

        return 0;
}

static int dummy_update_dif_config(struct ipcp_instance_data * data,
                                   const struct dif_config *   new_config)
{
        /* Nothing to be reconfigured */

        return -1;
}

static const struct name * dummy_ipcp_name(struct ipcp_instance_data * data)
{
        ASSERT(data);
        ASSERT(data->info);
        ASSERT(is_name_ok(data->info->name));

<<<<<<< HEAD
        return data->info->name;
} 
                
=======
        retname = data->info->name;
        if (!retname){
                LOG_ERR("Could not retrieve IPCP name");
                return NULL;
        }

        return retname;
}

>>>>>>> a61b28f9
static struct ipcp_instance_ops dummy_instance_ops = {
        .flow_allocate_request  = dummy_flow_allocate_request,
        .flow_allocate_response = dummy_flow_allocate_response,
        .flow_deallocate        = dummy_flow_deallocate,
        .application_register   = dummy_application_register,
        .application_unregister = dummy_application_unregister,
        .sdu_write              = dummy_sdu_write,
        .assign_to_dif          = dummy_assign_to_dif,
        .update_dif_config      = dummy_update_dif_config,
        .ipcp_name              = dummy_ipcp_name,
};

static struct ipcp_instance_data *
find_instance(struct ipcp_factory_data * data,
              ipc_process_id_t           id)
{

        struct ipcp_instance_data * pos;

        list_for_each_entry(pos, &(data->instances), list) {
                if (pos->id == id) {
                        return pos;
                }
        }

        return NULL;
}

static struct ipcp_instance * dummy_create(struct ipcp_factory_data * data,
                                           const struct name *        name,
                                           ipc_process_id_t           id)
{
        struct ipcp_instance * inst;

        ASSERT(data);

        /* Check if there already is an instance with that id */
        if (find_instance(data,id)) {
                LOG_ERR("There's a shim instance with id %d already", id);
                return NULL;
        }

        /* Create an instance */
        LOG_DBG("Create an instance");
        inst = rkzalloc(sizeof(*inst), GFP_KERNEL);
        if (!inst)
                return NULL;

        /* fill it properly */
        LOG_DBG("Fill it properly");
        inst->ops  = &dummy_instance_ops;
        inst->data = rkzalloc(sizeof(struct ipcp_instance_data), GFP_KERNEL);
        if (!inst->data) {
                LOG_ERR("Fill it properly failed");
                rkfree(inst);
                return NULL;
        }

        inst->data->id = id;
        INIT_LIST_HEAD(&inst->data->flows);
        inst->data->info = rkzalloc(sizeof(*inst->data->info), GFP_KERNEL);
        if (!inst->data->info) {
                LOG_ERR("Failed creation of inst->data->info");
                rkfree(inst->data);
                rkfree(inst);
                return NULL;
        }

        inst->data->info->name = name_dup(name);
        if (!inst->data->info->name) {
                LOG_ERR("Failed creation of ipc name");
                rkfree(inst->data->info);
                rkfree(inst->data);
                rkfree(inst);
                return NULL;
        }

        /* FIXME: Remove as soon as the kipcm_kfa gets removed*/
        inst->data->kfa = kipcm_kfa(default_kipcm);
        LOG_DBG("KFA instance %pK bound to the shim dummy", inst->data->kfa);

        /*
         * Bind the shim-instance to the shims set, to keep all our data
         * structures linked (somewhat) together
         */

        INIT_LIST_HEAD(&inst->data->apps_registered);

        LOG_DBG("Adding dummy instance to the list of shim dummy instances");

        INIT_LIST_HEAD(&(inst->data->list));
        LOG_DBG("Initialization of instance list: %pK", &inst->data->list);
        list_add(&(inst->data->list), &(data->instances));
        LOG_DBG("Inst %pK added to the dummy instances", inst);

        return inst;
}

static int dummy_destroy(struct ipcp_factory_data * data,
                         struct ipcp_instance *     instance)
{
        struct ipcp_instance_data * pos, * next;

        ASSERT(data);
        ASSERT(instance);

        /* Retrieve the instance */
        list_for_each_entry_safe(pos, next, &data->instances, list) {
                if (pos->id == instance->data->id) {
                        /* Unbind from the instances set */
                        list_del(&pos->list);
                        dummy_deallocate_all(pos);
                        dummy_unregister_all(pos);

                        /* Destroy it */
                        if (pos->info->dif_name)
                                name_destroy(pos->info->dif_name);

                        if (pos->info->name)
                                name_destroy(pos->info->name);

                        rkfree(pos->info);
                        rkfree(pos);
                        rkfree(instance);

                        return 0;
                }
        }

        return -1;
}

static struct ipcp_factory_ops dummy_ops = {
        .init      = dummy_init,
        .fini      = dummy_fini,
        .create    = dummy_create,
        .destroy   = dummy_destroy,
};

static struct ipcp_factory * shim = NULL;

static int __init mod_init(void)
{
        shim = kipcm_ipcp_factory_register(default_kipcm,
                                           SHIM_NAME,
                                           &dummy_data,
                                           &dummy_ops);
        if (!shim)
                return -1;

        return 0;
}

static void __exit mod_exit(void)
{
        ASSERT(shim);

        kipcm_ipcp_factory_unregister(default_kipcm, shim);
}

module_init(mod_init);
module_exit(mod_exit);

MODULE_DESCRIPTION("RINA Dummy Shim IPC");

MODULE_LICENSE("GPL");

MODULE_AUTHOR("Francesco Salvestrini <f.salvestrini@nextworks.it>");
MODULE_AUTHOR("Miquel Tarzan <miquel.tarzan@i2cat.net>");
MODULE_AUTHOR("Sander Vrijders <sander.vrijders@intec.ugent.be>");
MODULE_AUTHOR("Leonardo Bergesio <leonardo.bergesio@i2cat.net>");<|MERGE_RESOLUTION|>--- conflicted
+++ resolved
@@ -678,23 +678,11 @@
 {
         ASSERT(data);
         ASSERT(data->info);
-        ASSERT(is_name_ok(data->info->name));
-
-<<<<<<< HEAD
+        ASSERT(name_is_ok(data->info->name));
+
         return data->info->name;
 } 
-                
-=======
-        retname = data->info->name;
-        if (!retname){
-                LOG_ERR("Could not retrieve IPCP name");
-                return NULL;
-        }
-
-        return retname;
-}
-
->>>>>>> a61b28f9
+
 static struct ipcp_instance_ops dummy_instance_ops = {
         .flow_allocate_request  = dummy_flow_allocate_request,
         .flow_allocate_response = dummy_flow_allocate_response,
