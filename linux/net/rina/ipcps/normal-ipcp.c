--- conflicted
+++ resolved
@@ -480,13 +480,10 @@
         IRQ_BARRIER;
 
         mgmt_data = data->mgmt_data;
-<<<<<<< HEAD
-=======
         if (!mgmt_data) {
                 LOG_ERR("No normal_mgmt data in IPC Process %d", data->id);
                 return -1;
         }
->>>>>>> 19f2fe44
 
         spin_lock(&mgmt_data->lock);
         if (mgmt_data->state == MGMT_DATA_DESTROYED) {
@@ -504,10 +501,6 @@
                 retval = wait_event_interruptible(mgmt_data->wait_q,
                                                   queue_ready(mgmt_data));
 
-<<<<<<< HEAD
-                spin_lock(&mgmt_data->lock);
-=======
->>>>>>> 19f2fe44
                 if (!mgmt_data  || !mgmt_data->sdu_ready) {
                         LOG_ERR("No mgmt data anymore, waitqueue "
                                 "return code was %d", retval);
