/*
 *  Normal IPC Process
 *
 *    Leonardo Bergesio     <leonardo.bergesio@i2cat.net>
 *    Francesco Salvestrini <f.salvestrini@nextworks.it>
 *    Miquel Tarzan         <miquel.tarzan@i2cat.net>
 *
 * This program is free software; you can redistribute it and/or modify
 * it under the terms of the GNU General Public License as published by
 * the Free Software Foundation; either version 2 of the License, or
 * (at your option) any later version.
 *
 * This program is distributed in the hope that it will be useful,
 * but WITHOUT ANY WARRANTY; without even the implied warranty of
 * MERCHANTABILITY or FITNESS FOR A PARTICULAR PURPOSE.  See the
 * GNU General Public License for more details.
 *
 * You should have received a copy of the GNU General Public License
 * along with this program; if not, write to the Free Software
 * Foundation, Inc., 675 Mass Ave, Cambridge, MA 02139, USA.
 */

#include <linux/module.h>
#include <linux/list.h>
#include <linux/string.h>

#define IPCP_NAME   "normal-ipc"

#define RINA_PREFIX IPCP_NAME

#include "logs.h"
#include "common.h"
#include "debug.h"
#include "utils.h"
#include "kipcm.h"
#include "ipcp-utils.h"
#include "ipcp-factories.h"
#include "du.h"
#include "kfa.h"
#include "efcp.h"
#include "rmt.h"
#include "efcp-utils.h"
#include "connection.h"

/*  FIXME: To be removed ABSOLUTELY */
extern struct kipcm * default_kipcm;

struct normal_info {
        struct name * name;
        struct name * dif_name;
};

enum mgmt_state {
        MGMT_DATA_READY,
        MGMT_DATA_DESTROYED
};

struct mgmt_data {
        struct rfifo *    sdu_ready;
        wait_queue_head_t wait_q;
        spinlock_t        lock;
        atomic_t          readers;
        enum mgmt_state   state;
};

struct ipcp_instance_data {
        /* FIXME: add missing needed attributes */
        ipc_process_id_t        id;
        u32                     nl_port;
        struct list_head        flows;
        struct normal_info *    info;
        /*  FIXME: Remove it as soon as the kipcm_kfa gets removed*/
        struct kfa *            kfa;
        struct efcp_container * efcpc;
        struct rmt *            rmt;
        address_t               address;
        struct mgmt_data *      mgmt_data;
        spinlock_t              lock;
        struct list_head        list;
};

enum normal_flow_state {
        PORT_STATE_NULL = 1,
        PORT_STATE_PENDING,
        PORT_STATE_ALLOCATED,
        PORT_STATE_DEALLOCATED,
        PORT_STATE_DISABLED
};

struct cep_ids_entry {
        cep_id_t         cep_id;
        struct list_head list;
};

struct normal_flow {
        port_id_t              port_id;
        cep_id_t               active;
        struct list_head       cep_ids_list;
        enum normal_flow_state state;
        struct ipcp_instance * user_ipcp;
        struct list_head       list;
};

static struct normal_flow * find_flow(struct ipcp_instance_data * data,
                                      port_id_t                   port_id)
{
        struct normal_flow * flow;

        list_for_each_entry(flow, &(data->flows), list) {
                if (flow->port_id == port_id)
                        return flow;
        }

        return NULL;
}

struct ipcp_factory_data {
        u32    nl_port;
        struct list_head instances;
};

static struct ipcp_factory_data normal_data;

static int normal_init(struct ipcp_factory_data * data)
{
        ASSERT(data);

        bzero(&normal_data, sizeof(normal_data));
        INIT_LIST_HEAD(&data->instances);

        return 0;
}

static int normal_fini(struct ipcp_factory_data * data)
{
        ASSERT(data);
        ASSERT(list_empty(&data->instances));
        return 0;
}

static int normal_sdu_enqueue(struct ipcp_instance_data * data,
                              port_id_t                   id,
                              struct sdu *                sdu)
{
        if (rmt_receive(data->rmt, sdu, id)) {
                LOG_ERR("Could not enqueue SDU into the RMT");
                return -1;
        }

        return 0;
}

static int normal_sdu_write(struct ipcp_instance_data * data,
                            port_id_t                   id,
                            struct sdu *                sdu)
{
        struct normal_flow * flow;

        spin_lock(&data->lock);
        flow = find_flow(data, id);
        if (!flow || flow->state != PORT_STATE_ALLOCATED) {
                spin_unlock(&data->lock);
                LOG_ERR("Write: There is no flow bound to this port_id: %d",
                        id);
                sdu_destroy(sdu);
                return -1;
        }
        spin_unlock(&data->lock);

        if (efcp_container_write(data->efcpc, flow->active, sdu)) {
                LOG_ERR("Could not send sdu to EFCP Container");
                return -1;
        }

        return 0;
}

static struct ipcp_factory * normal = NULL;

static struct ipcp_instance_data *
find_instance(struct ipcp_factory_data * data,
              ipc_process_id_t           id)
{
        struct ipcp_instance_data * pos;

        list_for_each_entry(pos, &(data->instances), list) {
                if (pos->id == id) {
                        return pos;
                }
        }

        return NULL;
}

static int normal_flow_prebind(struct ipcp_instance_data * data,
                               struct ipcp_instance *      user_ipcp,
                               port_id_t                   port_id)
{
        struct normal_flow * flow;

        if (!data || !is_port_id_ok(port_id)) {
                LOG_ERR("Wrong input parameters...");
                return -1;
        }

        flow = rkzalloc(sizeof(*flow), GFP_KERNEL);
        if (!flow) {
                LOG_ERR("Could not create a flow in normal-ipcp to pre-bind");
                return -1;
        }
        if (!user_ipcp)
                user_ipcp = kfa_ipcp_instance(data->kfa);
        flow->user_ipcp = user_ipcp;
        flow->port_id = port_id;
        INIT_LIST_HEAD(&flow->list);
        INIT_LIST_HEAD(&flow->cep_ids_list);
        flow->state = PORT_STATE_PENDING;
        spin_lock(&data->lock);
        list_add(&flow->list, &data->flows);
        spin_unlock(&data->lock);

        return 0;
}

static
cep_id_t connection_create_request(struct ipcp_instance_data * data,
                                   port_id_t                   port_id,
                                   address_t                   source,
                                   address_t                   dest,
                                   qos_id_t                    qos_id,
                                   struct conn_policies *      cp_params)
{
        cep_id_t               cep_id;
        struct connection *    conn;
        struct normal_flow *   flow;
        struct cep_ids_entry * cep_entry;

        conn = connection_create();
        if (!conn)
                return -1;

        conn->destination_address = dest;
        conn->source_address      = source;
        conn->port_id             = port_id;
        conn->qos_id              = qos_id;
        conn->source_cep_id       = cep_id_bad(); /* init value */
        conn->destination_cep_id  = cep_id_bad(); /* init velue */
        conn->policies_params     = cp_params;  /* Take the ownership. */

        cep_id = efcp_connection_create(data->efcpc, NULL, conn);
        if (!is_cep_id_ok(cep_id)) {
                LOG_ERR("Failed EFCP connection creation");
                return cep_id_bad();
        }

        cep_entry = rkzalloc(sizeof(*cep_entry), GFP_KERNEL);
        if (!cep_entry) {
                LOG_ERR("Could not create a cep_id entry, bailing out");
                efcp_connection_destroy(data->efcpc, cep_id);
                return cep_id_bad();
        }
        INIT_LIST_HEAD(&cep_entry->list);
        cep_entry->cep_id = cep_id;

        spin_lock(&data->lock);

        flow = find_flow(data, port_id);
        if (!flow) {
                spin_unlock(&data->lock);
                LOG_ERR("Could not retrieve normal flow to create connection");
                efcp_connection_destroy(data->efcpc, cep_id);
                return cep_id_bad();
        }

        list_add(&cep_entry->list, &flow->cep_ids_list);
        flow->active = cep_id;
        flow->state = PORT_STATE_PENDING;

        spin_unlock(&data->lock);

        return cep_id;
}

static int connection_update_request(struct ipcp_instance_data * data,
                                     struct ipcp_instance *      user_ipcp,
                                     port_id_t                   port_id,
                                     cep_id_t                    src_cep_id,
                                     cep_id_t                    dst_cep_id)
{
        struct normal_flow *   flow;
        struct ipcp_instance * n1_ipcp;

        if (!user_ipcp)
                return cep_id_bad();

        n1_ipcp = kipcm_find_ipcp(default_kipcm, data->id);
        if (!n1_ipcp) {
                LOG_ERR("KIPCM cannot retrieve this IPCP");
                efcp_connection_destroy(data->efcpc, src_cep_id);
                return -1;
        }
        if (efcp_connection_update(data->efcpc,
                                   user_ipcp,
                                   src_cep_id,
                                   dst_cep_id))
                return -1;

        ASSERT(user_ipcp->ops);
        ASSERT(user_ipcp->ops->flow_binding_ipcp);

        spin_lock(&data->lock);

        flow = find_flow(data, port_id);
        if (!flow) {
                spin_unlock(&data->lock);
                LOG_ERR("The flow with port-id %d is not pending, "
                        "cannot commit it", port_id);
                efcp_connection_destroy(data->efcpc, src_cep_id);
                return -1;
        }
        if (user_ipcp->ops->flow_binding_ipcp(user_ipcp->data,
                                              port_id,
                                              n1_ipcp)) {
                spin_unlock(&data->lock);
                LOG_ERR("Cannot bind flow with user ipcp");
                efcp_connection_destroy(data->efcpc, src_cep_id);
                return -1;
        }

        if (flow->state != PORT_STATE_PENDING) {
                spin_unlock(&data->lock);
                LOG_ERR("Flow on port-id %d already committed", port_id);
                efcp_connection_destroy(data->efcpc, src_cep_id);
                return -1;
        }

        flow->state = PORT_STATE_ALLOCATED;

        spin_unlock(&data->lock);

        LOG_DBG("Flow bound to port-id %d", port_id);
        return 0;
}

static struct normal_flow * find_flow_cepid(struct ipcp_instance_data * data,
                                            cep_id_t                    id)
{
        struct normal_flow * pos;

        list_for_each_entry(pos, &(data->flows), list) {
                if (pos->active == id) {
                        return pos;
                }
        }
        return NULL;
}

static int remove_cep_id_from_flow(struct normal_flow * flow,
                                   cep_id_t             id)
{
        struct cep_ids_entry *pos, *next;

        list_for_each_entry_safe(pos, next, &(flow->cep_ids_list), list) {
                if (pos->cep_id == id) {
                        list_del(&pos->list);
                        rkfree(pos);
                        return 0;
                }
        }
        return -1;
}

static int ipcp_flow_binding(struct ipcp_instance_data * user_data,
                             port_id_t                   pid,
                             struct ipcp_instance *      n1_ipcp)
{ return rmt_n1port_bind(user_data->rmt, pid, n1_ipcp); }

static int normal_flow_unbinding_ipcp(struct ipcp_instance_data * user_data,
                                      port_id_t                   pid)
{
        if (rmt_n1port_unbind(user_data->rmt, pid))
                return -1;

        return 0;
}

static int normal_flow_unbinding_user_ipcp(struct ipcp_instance_data * data,
                                           port_id_t                   pid)
{
        struct normal_flow * flow;

        ASSERT(data);

        spin_lock(&data->lock);
        flow = find_flow(data, pid);
        if (!flow || !flow->active) {
                spin_unlock(&data->lock);
                LOG_ERR("Could not find flow with port %d to unbind user IPCP",
                        pid);
                return -1;
        }
        spin_unlock(&data->lock);

        if (efcp_container_unbind_user_ipcp(data->efcpc, flow->active)){
                spin_unlock(&data->lock);
                return -1;
        }

        return 0;
}

static int connection_destroy_request(struct ipcp_instance_data * data,
                                      cep_id_t                    src_cep_id)
{
        struct normal_flow * flow;

        if (!data) {
                LOG_ERR("Bogus instance passed");
                return -1;
        }
        if (efcp_connection_destroy(data->efcpc, src_cep_id))
                LOG_ERR("Could not destroy EFCP instance: %d", src_cep_id);

        spin_lock(&data->lock);
        if (!(&data->flows)) {
                spin_unlock(&data->lock);
                LOG_ERR("Could not destroy EFCP instance: %d", src_cep_id);
                return -1;
        }
        flow = find_flow_cepid(data, src_cep_id);
        if (!flow) {
                spin_unlock(&data->lock);
                LOG_ERR("Could not retrieve flow by cep_id :%d", src_cep_id);
                return -1;
        }
        if (remove_cep_id_from_flow(flow, src_cep_id))
                LOG_ERR("Could not remove cep_id: %d", src_cep_id);

        if (list_empty(&flow->cep_ids_list)) {
                list_del(&flow->list);
                rkfree(flow);
        }
        spin_unlock(&data->lock);

        return 0;
}

static cep_id_t
connection_create_arrived(struct ipcp_instance_data * data,
                          struct ipcp_instance *      user_ipcp,
                          port_id_t                   port_id,
                          address_t                   source,
                          address_t                   dest,
                          qos_id_t                    qos_id,
                          cep_id_t                    dst_cep_id,
                          struct conn_policies *      cp_params)
{
        struct connection *    conn;
        cep_id_t               cep_id;
        struct normal_flow *   flow;
        struct cep_ids_entry * cep_entry;
        struct ipcp_instance * ipcp;

        if (!user_ipcp)
                return cep_id_bad();

        conn = rkzalloc(sizeof(*conn), GFP_KERNEL);
        if (!conn) {
                LOG_ERR("Failed connection creation");
                return cep_id_bad();
        }
        conn->destination_address = dest;
        conn->source_address      = source;
        conn->port_id             = port_id;
        conn->qos_id              = qos_id;
        conn->source_cep_id       = cep_id_bad(); /* init values */
        conn->destination_cep_id  = dst_cep_id;
        conn->policies_params     = cp_params;  /* Take the ownership. */

        cep_id = efcp_connection_create(data->efcpc, user_ipcp, conn);
        if (!is_cep_id_ok(cep_id)) {
                LOG_ERR("Failed EFCP connection creation");
                return cep_id_bad();
        }
        LOG_DBG("Cep_id allocated for the arrived connection request: %d",
                cep_id);

        cep_entry = rkzalloc(sizeof(*cep_entry), GFP_KERNEL);
        if (!cep_entry) {
                LOG_ERR("Could not create a cep_id entry, bailing out");
                efcp_connection_destroy(data->efcpc, cep_id);
                return cep_id_bad();
        }
        INIT_LIST_HEAD(&cep_entry->list);
        cep_entry->cep_id = cep_id;

        ipcp = kipcm_find_ipcp(default_kipcm, data->id);
        if (!ipcp) {
                LOG_ERR("KIPCM could not retrieve this IPCP");
                efcp_connection_destroy(data->efcpc, cep_id);
                return cep_id_bad();
        }

        ASSERT(user_ipcp->ops);
        ASSERT(user_ipcp->ops->flow_binding_ipcp);
        spin_lock(&data->lock);
        flow = find_flow(data, port_id);
        if (!flow) {
                spin_unlock(&data->lock);
                LOG_ERR("Could not create a flow in normal-ipcp");
                efcp_connection_destroy(data->efcpc, cep_id);
                return cep_id_bad();
        }
        if (user_ipcp->ops->flow_binding_ipcp(user_ipcp->data,
                                              conn->port_id,
                                              ipcp)) {
                spin_unlock(&data->lock);
                LOG_ERR("Could not bind flow with user_ipcp");
                efcp_connection_destroy(data->efcpc, cep_id);
                return cep_id_bad();
        }
        list_add(&cep_entry->list, &flow->cep_ids_list);
        flow->active = cep_id;
        flow->state = PORT_STATE_ALLOCATED;
        spin_unlock(&data->lock);

        return cep_id;
}

static int remove_all_cepid(struct ipcp_instance_data * data,
                            struct normal_flow *        flow)
{
        struct cep_ids_entry *pos, *next;

        ASSERT(data);

        ASSERT(flow);
        ASSERT(&flow->cep_ids_list);

        list_for_each_entry_safe(pos, next, &flow->cep_ids_list, list) {
                efcp_connection_destroy(data->efcpc, pos->cep_id);
                list_del(&pos->list);
                rkfree(pos);
        }

        return 0;
}

static int normal_deallocate(struct ipcp_instance_data * data,
                             port_id_t                   port_id)
{
        struct normal_flow * flow;
        unsigned long        flags;
        const struct name *   user_ipcp_name;

        if (!data) {
                LOG_ERR("Bogus instance passed");
                return -1;
        }

        spin_lock_irqsave(&data->lock, flags);
        flow = find_flow(data, port_id);
        if (!flow) {
                spin_unlock_irqrestore(&data->lock, flags);
                LOG_ERR("Could not find flow %d to deallocate", port_id);
                return -1;
        }

        user_ipcp_name = flow->user_ipcp->ops->ipcp_name(flow->user_ipcp->data);

        if (flow->state == PORT_STATE_PENDING) {
                flow->user_ipcp->ops->flow_unbinding_ipcp(flow->user_ipcp->data,
                                                          port_id);
        } else {
                remove_all_cepid(data, flow);
        }

        list_del(&flow->list);
        rkfree(flow);

        spin_unlock_irqrestore(&data->lock, flags);

        /*NOTE: KFA will take care of releasing the port */
        if (user_ipcp_name)
                kfa_port_id_release(data->kfa, port_id);

        return 0;
}

static int enable_write(struct ipcp_instance_data * data,
                        port_id_t                   port_id)
{
        if (rmt_enable_port_id(data->rmt, port_id))
                return -1;

        return 0;
}

static int disable_write(struct ipcp_instance_data * data,
                         port_id_t                   port_id) {
        if (rmt_disable_port_id(data->rmt, port_id))
                return -1;

        return 0;
}

static int normal_assign_to_dif(struct ipcp_instance_data * data,
                                const struct dif_info *     dif_information)
{
        struct efcp_config * efcp_config;
<<<<<<< HEAD
        struct sdup_config * sdup_config;
=======
        struct rmt_config *  rmt_config;
>>>>>>> 22bddf31

        data->info->dif_name = name_dup(dif_information->dif_name);
        data->address        = dif_information->configuration->address;

        efcp_config = dif_information->configuration->efcp_config;

        if (!efcp_config) {
                LOG_ERR("No EFCP configuration in the dif_info");
                return -1;
        }

        if (!efcp_config->dt_cons) {
                LOG_ERR("Configuration constants for the DIF are bogus...");
                efcp_config_destroy(efcp_config);
                return -1;
        }

        efcp_container_config_set(efcp_config, data->efcpc);

        rmt_config = dif_information->configuration->rmt_config;
        if (!rmt_config) {
        	LOG_ERR("No RMT configuration in the dif_info");
        	return -1;
        }

        sdup_config = dif_information->configuration->sdup_config;
        if (!sdup_config) {
        	LOG_WARN("No SDU protection configuration specified");
        } else {
        	rmt_sdup_config_set(data->rmt, sdup_config);
        }

        if (rmt_address_set(data->rmt, data->address))
                return -1;

        if (rmt_dt_cons_set(data->rmt, dt_cons_dup(efcp_config->dt_cons))) {
                LOG_ERR("Could not set dt_cons in RMT");
                return -1;
        }

        if (rmt_config_set(data-> rmt, rmt_config)) {
                LOG_ERR("Could not set RMT conf");
        }

        return 0;
}

static bool queue_ready(struct mgmt_data * mgmt_data)
{
        if (!mgmt_data                                ||
            (mgmt_data->state == MGMT_DATA_DESTROYED) ||
            !mgmt_data->sdu_ready                     ||
            !rfifo_is_empty(mgmt_data->sdu_ready))
                return true;
        return false;
}

static int mgmt_remove(struct mgmt_data * data)
{
        if (!data)
                return -1;

        if (data->sdu_ready)
                rfifo_destroy(data->sdu_ready,
                              (void (*)(void *)) sdu_wpi_destroy);

        rkfree(data);

        return 0;
}

static int normal_mgmt_sdu_read(struct ipcp_instance_data * data,
                                struct sdu_wpi **           sdu_wpi)
{
        struct mgmt_data * mgmt_data;
        int                retval;
        unsigned long      flags;

        if (!data) {
                LOG_ERR("Bogus instance data");
                return -1;
        }

        LOG_DBG("Trying to read mgmt SDU from IPC Process %d", data->id);

        IRQ_BARRIER;

        mgmt_data = data->mgmt_data;
        if (!mgmt_data) {
                LOG_ERR("No normal_mgmt data in IPC Process %d", data->id);
                return -1;
        }

        spin_lock_irqsave(&mgmt_data->lock, flags);
        if (mgmt_data->state == MGMT_DATA_DESTROYED) {
                LOG_DBG("IPCP %d is being destroyed", data->id);
                spin_unlock_irqrestore(&mgmt_data->lock, flags);
                return -1;
        }

        atomic_inc(&mgmt_data->readers);

        while (rfifo_is_empty(mgmt_data->sdu_ready)) {
                spin_unlock_irqrestore(&mgmt_data->lock, flags);

                LOG_DBG("Mgmt read going to sleep...");
                retval = wait_event_interruptible(mgmt_data->wait_q,
                                                  queue_ready(mgmt_data));

                if (!mgmt_data  || !mgmt_data->sdu_ready) {
                        LOG_ERR("No mgmt data anymore, waitqueue "
                                "return code was %d", retval);
                        return -1;
                }

                spin_lock_irqsave(&mgmt_data->lock, flags);
                if (retval) {
                        LOG_DBG("Mgmt queue waken up by interruption, "
                                "returned error %d", retval);
                        goto finish;
                }

                if (mgmt_data->state == MGMT_DATA_DESTROYED) {
                        LOG_DBG("Mgmt data destroyed, waitqueue "
                                "return code %d", retval);
                        break;
                }
        }

        if (rfifo_is_empty(mgmt_data->sdu_ready)) {
                retval = -1;
                goto finish;
        }

        *sdu_wpi = rfifo_pop(mgmt_data->sdu_ready);
        if (!sdu_wpi_is_ok(*sdu_wpi)) {
                LOG_ERR("There is not enough data in the management queue");
                retval = -1;
        }

 finish:
        if (atomic_dec_and_test(&mgmt_data->readers) &&
            (mgmt_data->state == MGMT_DATA_DESTROYED)) {
                spin_unlock_irqrestore(&mgmt_data->lock, flags);
                if (mgmt_remove(mgmt_data))
                        LOG_ERR("Could not destroy mgmt_data");
                return retval;
        }

        spin_unlock_irqrestore(&mgmt_data->lock, flags);
        return retval;
}

static int normal_mgmt_sdu_write(struct ipcp_instance_data * data,
                                 address_t                   dst_addr,
                                 port_id_t                   port_id,
                                 struct sdu *                sdu)
{
        struct pci *  pci;
        struct pdu *  pdu;

        LOG_DBG("Passing SDU to be written to N-1 port %d "
                "from IPC Process %d", port_id, data->id);

        if (!sdu) {
                LOG_ERR("No data passed, bailing out");
                return -1;
        }

        pci = pci_create();
        if (!pci)
                return -1;

        /* FIXME: qos_id is set to 1 since 0 is QOS_ID_WRONG */
        if (pci_format(pci,
                       0,
                       0,
                       data->address,
                       dst_addr,
                       0,
                       1,
                       PDU_TYPE_MGMT)) {
                pci_destroy(pci);
                return -1;
        }

        pdu = pdu_create();
        if (!pdu) {
                pci_destroy(pci);
                return -1;
        }

        if (pdu_buffer_set(pdu, sdu_buffer_rw(sdu))) {
                pci_destroy(pci);
                return -1;
        }

        if (pdu_pci_set(pdu, pci)) {
                pci_destroy(pci);
                return -1;
        }

        /*
         * NOTE:
         *   Decide on how to deliver to the RMT depending on
         *   port_id or dst_addr
         */
        if (dst_addr) {
                if (rmt_send(data->rmt,
                             pdu_pci_get_rw(pdu),
                             pdu)) {
                        LOG_ERR("Could not send to RMT (using dst_addr");
                        return -1;
                }
        } else if (port_id) {
                if (rmt_send_port_id(data->rmt,
                                     port_id,
                                     pdu)) {
                        LOG_ERR("Could not send to RMT (using port_id)");
                        return -1;
                }
        } else {
                LOG_ERR("Could not send to RMT: no port_id nor dst_addr");
                pdu_destroy(pdu);
                return -1;
        }

        return 0;
}

static int normal_mgmt_sdu_post(struct ipcp_instance_data * data,
                                port_id_t                   port_id,
                                struct sdu *                sdu)
{
        /* FIXME: We should get rid of sdu_wpi ASAP */
        struct sdu_wpi * tmp;

        if (!data) {
                LOG_ERR("Bogus instance passed");
                sdu_destroy(sdu);
                return -1;
        }

        if (!is_port_id_ok(port_id)) {
                LOG_ERR("Wrong port id");
                sdu_destroy(sdu);
                return -1;
        }
        if (!sdu_is_ok(sdu)) {
                LOG_ERR("Bogus management SDU");
                sdu_destroy(sdu);
                return -1;
        }

        tmp = rkzalloc(sizeof(*tmp), GFP_ATOMIC);
        if (!tmp) {
                sdu_destroy(sdu);
                return -1;
        }

        if (!data->mgmt_data) {
                LOG_ERR("No mgmt data for IPCP %d", data->id);
                sdu_destroy(sdu);
                rkfree(tmp);
                return -1;
        }

        if (data->mgmt_data->state == MGMT_DATA_DESTROYED) {
                LOG_ERR("IPCP %d is being destroyed", data->id);
                sdu_destroy(sdu);
                rkfree(tmp);
                return -1;
        }

        tmp->port_id = port_id;
        tmp->sdu     = sdu;
        spin_lock(&data->mgmt_data->lock);
        if (rfifo_push_ni(data->mgmt_data->sdu_ready,
                          tmp)) {
                sdu_destroy(sdu);
                rkfree(tmp);
                spin_unlock(&data->mgmt_data->lock);
                return -1;
        }
        spin_unlock(&data->mgmt_data->lock);

        LOG_DBG("Gonna wake up waitqueue: %d", port_id);
        wake_up_interruptible(&data->mgmt_data->wait_q);

        return 0;
}

static int normal_pft_add(struct ipcp_instance_data * data,
			  struct modpdufwd_entry *       entry)

{
        ASSERT(data);

        return rmt_pft_add(data->rmt, entry);
}

static int normal_pft_remove(struct ipcp_instance_data * data,
			     struct modpdufwd_entry *       entry)
{
        ASSERT(data);

        return rmt_pft_remove(data->rmt, entry);
}

static int normal_pft_dump(struct ipcp_instance_data * data,
                           struct list_head *          entries)
{
        ASSERT(data);

        return rmt_pft_dump(data->rmt,
                            entries);
}

static int normal_pft_flush(struct ipcp_instance_data * data)
{
        ASSERT(data);

        return rmt_pft_flush(data->rmt);
}

static const struct name * normal_ipcp_name(struct ipcp_instance_data * data)
{
        ASSERT(data);
        ASSERT(data->info);
        ASSERT(name_is_ok(data->info->name));

        return data->info->name;
}

static const struct name * normal_dif_name(struct ipcp_instance_data * data)
{
        ASSERT(data);
        ASSERT(data->info);
        ASSERT(name_is_ok(data->info->dif_name));

        return data->info->dif_name;
}

static int normal_set_policy_set_param(struct ipcp_instance_data * data,
                                       const string_t *path,
                                       const string_t *param_name,
                                       const string_t *param_value)
{
        size_t cmplen;
        size_t offset;

        parse_component_id(path, &cmplen, &offset);

        if (strncmp(path, "rmt", cmplen) == 0) {
                return rmt_set_policy_set_param(data->rmt, path + offset,
                                                param_name, param_value);
        } else if (strncmp(path, "efcp", cmplen) == 0) {
                return efcp_container_set_policy_set_param(data->efcpc,
                                path + offset, param_name, param_value);
        } else {
                LOG_ERR("The selected component does not exist");
                return -1;
        }

        return -1;
}

static int normal_select_policy_set(struct ipcp_instance_data *data,
                                    const string_t *path,
                                    const string_t *ps_name)
{
        size_t cmplen;
        size_t offset;

        parse_component_id(path, &cmplen, &offset);

        if (strncmp(path, "rmt", cmplen) == 0) {
                return rmt_select_policy_set(data->rmt, path + offset,
                                             ps_name);
        } else if (strncmp(path, "efcp", cmplen) == 0) {
                return efcp_container_select_policy_set(data->efcpc,
                                                path + offset, ps_name);
        } else {
                LOG_ERR("The selected component does not exist");
                return -1;
        }

        return -1;
}

int normal_enable_encryption(struct ipcp_instance_data * data,
			     bool 	      enable_encryption,
		             bool    	      enable_decryption,
		             struct buffer *  encrypt_key,
		             port_id_t 	      port_id)
{
	return rmt_enable_encryption(data->rmt,
				     enable_encryption,
				     enable_decryption,
				     encrypt_key,
				     port_id);
}

static struct ipcp_instance_ops normal_instance_ops = {
        .flow_allocate_request     = NULL,
        .flow_allocate_response    = NULL,
        .flow_deallocate           = normal_deallocate,
        .flow_prebind              = normal_flow_prebind,
        .flow_binding_ipcp         = ipcp_flow_binding,
        .flow_unbinding_ipcp       = normal_flow_unbinding_ipcp,
        .flow_unbinding_user_ipcp  = normal_flow_unbinding_user_ipcp,

        .application_register      = NULL,
        .application_unregister    = NULL,

        .assign_to_dif             = normal_assign_to_dif,
        .update_dif_config         = NULL,

        .connection_create         = connection_create_request,
        .connection_update         = connection_update_request,
        .connection_destroy        = connection_destroy_request,
        .connection_create_arrived = connection_create_arrived,

        .sdu_enqueue               = normal_sdu_enqueue,
        .sdu_write                 = normal_sdu_write,

        .mgmt_sdu_read             = normal_mgmt_sdu_read,
        .mgmt_sdu_write            = normal_mgmt_sdu_write,
        .mgmt_sdu_post             = normal_mgmt_sdu_post,

        .pft_add                   = normal_pft_add,
        .pft_remove                = normal_pft_remove,
        .pft_dump                  = normal_pft_dump,
        .pft_flush                 = normal_pft_flush,

        .query_rib		   = NULL,

        .ipcp_name                 = normal_ipcp_name,
        .dif_name                  = normal_dif_name,

        .set_policy_set_param      = normal_set_policy_set_param,
        .select_policy_set         = normal_select_policy_set,

        .enable_write              = enable_write,
        .disable_write             = disable_write,
        .enable_encryption         = normal_enable_encryption,
        .dif_name		   = normal_dif_name
};

static struct mgmt_data * normal_mgmt_data_create(void)
{
        struct mgmt_data * data;

        data = rkzalloc(sizeof(*data), GFP_KERNEL);
        if (!data) {
                LOG_ERR("Could not allocate memory for RMT mgmt struct");
                return NULL;
        }

        data->state     = MGMT_DATA_READY;
        data->sdu_ready = rfifo_create();
        if (!data->sdu_ready) {
                LOG_ERR("Could not create MGMT SDUs queue");
                rkfree(data);
                return NULL;
        }

        init_waitqueue_head(&data->wait_q);
        spin_lock_init(&data->lock);

        return data;
}

static int mgmt_data_destroy(struct mgmt_data * data)
{
        if (!data)
                return -1;

        spin_lock(&data->lock);
        data->state = MGMT_DATA_DESTROYED;
        if ((atomic_read(&data->readers) == 0)) {
                spin_unlock(&data->lock);
                mgmt_remove(data);
                return 0;
        }
        spin_unlock(&data->lock);

        wake_up_interruptible_all(&data->wait_q);

        return 0;
}

static struct ipcp_instance * normal_create(struct ipcp_factory_data * data,
                                            const struct name *        name,
                                            ipc_process_id_t           id)
{
        struct ipcp_instance * instance;

        ASSERT(data);

        if (find_instance(data, id)) {
                LOG_ERR("There is already a normal ipcp instance with id %d",
                        id);
                return NULL;
        }

        LOG_DBG("Creating normal IPC process...");
        instance = rkzalloc(sizeof(*instance), GFP_KERNEL);
        if (!instance) {
                LOG_ERR("Could not allocate memory for normal ipc process "
                        "with id %d", id);
                return NULL;
        }

        instance->ops  = &normal_instance_ops;

        /* FIXME: Rearrange the mess creating the data */
        instance->data = rkzalloc(sizeof(struct ipcp_instance_data),
                                  GFP_KERNEL);
        if (!instance->data) {
                LOG_ERR("Could not allocate memory for normal ipcp "
                        "internal data");
                rkfree(instance);
                return NULL;
        }

        instance->data->id      = id;
        instance->data->nl_port = data->nl_port;
        instance->data->info    = rkzalloc(sizeof(struct normal_info),
                                           GFP_KERNEL);
        if (!instance->data->info) {
                LOG_ERR("Could not allocate memory for normal ipcp info");
                rkfree(instance->data);
                rkfree(instance);
                return NULL;
        }

        /* FIXME: This (whole) function has to be rehersed HEAVILY */

        instance->data->info->name = name_dup(name);
        if (!instance->data->info->name) {
                LOG_ERR("Failed creation of ipc name");
                rkfree(instance->data->info);
                rkfree(instance->data);
                rkfree(instance);
                return NULL;
        }

        /*  FIXME: Remove as soon as the kipcm_kfa gets removed */
        instance->data->kfa = kipcm_kfa(default_kipcm);

        instance->data->efcpc = efcp_container_create(instance->data->kfa);
        if (!instance->data->efcpc) {
                name_destroy(instance->data->info->name);
                rkfree(instance->data->info);
                rkfree(instance->data);
                rkfree(instance);
                return NULL;
        }
        instance->data->rmt = rmt_create(instance,
                                         instance->data->kfa,
                                         instance->data->efcpc);
        if (!instance->data->rmt) {
                LOG_ERR("Failed creation of RMT instance");
                efcp_container_destroy(instance->data->efcpc);
                name_destroy(instance->data->info->name);
                rkfree(instance->data->info);
                rkfree(instance->data);
                rkfree(instance);
                return NULL;
        }

        if (efcp_bind_rmt(instance->data->efcpc, instance->data->rmt)) {
                LOG_ERR("Failed binding of RMT and EFCPC");
                rmt_destroy(instance->data->rmt);
                efcp_container_destroy(instance->data->efcpc);
                name_destroy(instance->data->info->name);
                rkfree(instance->data->info);
                rkfree(instance->data);
                rkfree(instance);
                return NULL;
        }

        instance->data->mgmt_data = normal_mgmt_data_create();
        if (!instance->data->mgmt_data) {
                LOG_ERR("Failed creation of management data");
                rmt_destroy(instance->data->rmt);
                efcp_container_destroy(instance->data->efcpc);
                name_destroy(instance->data->info->name);
                rkfree(instance->data->info);
                rkfree(instance->data);
                rkfree(instance);
                return NULL;
        }

        INIT_LIST_HEAD(&instance->data->flows);
        INIT_LIST_HEAD(&instance->data->list);
        spin_lock_init(&instance->data->lock);
        list_add(&(instance->data->list), &(data->instances));

        LOG_DBG("Normal IPC process instance created and added to the list");

        return instance;
}

static int normal_deallocate_all(struct ipcp_instance_data * data)
{
        struct normal_flow *flow, *next;
        unsigned long       flags;

        spin_lock_irqsave(&data->lock, flags);
        list_for_each_entry_safe(flow, next, &(data->flows), list) {
                if (remove_all_cepid(data, flow))
                        LOG_ERR("Some efcp structures could not be destroyed"
                                "in flow %d", flow->port_id);

                list_del(&flow->list);
                rkfree(flow);
        }
        spin_unlock_irqrestore(&data->lock, flags);

        return 0;
}

static int normal_destroy(struct ipcp_factory_data * data,
                          struct ipcp_instance *     instance)
{

        struct ipcp_instance_data * tmp;

        ASSERT(data);
        ASSERT(instance);

        tmp = find_instance(data, instance->data->id);
        if (!tmp) {
                LOG_ERR("Could not find normal ipcp instance to destroy");
                return -1;
        }

        list_del(&tmp->list);

        if (normal_deallocate_all(tmp)) {
                LOG_ERR("Could not deallocate normal ipcp flows");
                return -1;
        }

        if (tmp->info) {
                if (tmp->info->dif_name)
                        name_destroy(tmp->info->dif_name);
                if (tmp->info->name)
                        name_destroy(tmp->info->name);
                rkfree(tmp->info);
        }

        efcp_container_destroy(tmp->efcpc);
        rmt_destroy(tmp->rmt);
        mgmt_data_destroy(tmp->mgmt_data);

        rkfree(tmp);
        rkfree(instance);

        return 0;
}

static struct ipcp_factory_ops normal_ops = {
        .init    = normal_init,
        .fini    = normal_fini,
        .create  = normal_create,
        .destroy = normal_destroy,
};

static int __init mod_init(void)
{
        normal = kipcm_ipcp_factory_register(default_kipcm,
                                             IPCP_NAME,
                                             &normal_data,
                                             &normal_ops);
        if (!normal)
                return -1;

        return 0;
}

static void __exit mod_exit(void)
{
        ASSERT(normal);

        kipcm_ipcp_factory_unregister(default_kipcm, normal);
}

module_init(mod_init);
module_exit(mod_exit);

MODULE_DESCRIPTION("RINA normal IPC Process");

MODULE_LICENSE("GPL");

MODULE_AUTHOR("Francesco Salvestrini <f.salvestrini@nextworks.it>");
MODULE_AUTHOR("Miquel Tarzan <miquel.tarzan@i2cat.net>");
MODULE_AUTHOR("Sander Vrijders <sander.vrijders@intec.ugent.be>");
MODULE_AUTHOR("Leonardo Bergesio <leonardo.bergesio@i2cat.net>");<|MERGE_RESOLUTION|>--- conflicted
+++ resolved
@@ -608,11 +608,8 @@
                                 const struct dif_info *     dif_information)
 {
         struct efcp_config * efcp_config;
-<<<<<<< HEAD
         struct sdup_config * sdup_config;
-=======
         struct rmt_config *  rmt_config;
->>>>>>> 22bddf31
 
         data->info->dif_name = name_dup(dif_information->dif_name);
         data->address        = dif_information->configuration->address;
