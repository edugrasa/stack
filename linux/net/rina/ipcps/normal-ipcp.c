/*
 *  Normal IPC Process
 *
 *    Leonardo Bergesio     <leonardo.bergesio@i2cat.net>
 *    Francesco Salvestrini <f.salvestrini@nextworks.it>
 *    Miquel Tarzan         <miquel.tarzan@i2cat.net>
 *
 * This program is free software; you can redistribute it and/or modify
 * it under the terms of the GNU General Public License as published by
 * the Free Software Foundation; either version 2 of the License, or
 * (at your option) any later version.
 *
 * This program is distributed in the hope that it will be useful,
 * but WITHOUT ANY WARRANTY; without even the implied warranty of
 * MERCHANTABILITY or FITNESS FOR A PARTICULAR PURPOSE.  See the
 * GNU General Public License for more details.
 *
 * You should have received a copy of the GNU General Public License
 * along with this program; if not, write to the Free Software
 * Foundation, Inc., 675 Mass Ave, Cambridge, MA 02139, USA.
 */

#include <linux/module.h>
#include <linux/list.h>

#define IPCP_NAME   "normal-ipc"

#define RINA_PREFIX IPCP_NAME

#include "logs.h"
#include "common.h"
#include "debug.h"
#include "utils.h"
#include "kipcm.h"
#include "ipcp-utils.h"
#include "ipcp-factories.h"
#include "du.h"
#include "kfa.h"
#include "rnl-utils.h"
#include "efcp.h"
#include "rmt.h"
#include "efcp-utils.h"

/*  FIXME: To be removed ABSOLUTELY */
extern struct kipcm * default_kipcm;

struct normal_info {
        struct name * name;
        struct name * dif_name;
};

struct ipcp_instance_data {
        /* FIXME add missing needed attributes */
        ipc_process_id_t        id;
        u32                     nl_port;
        struct list_head        flows;
        struct list_head        list;
        struct normal_info *    info;
        /*  FIXME: Remove it as soon as the kipcm_kfa gets removed*/
        struct kfa *            kfa;
        struct efcp_container * efcpc;
        struct rmt *            rmt;
        address_t               address;
<<<<<<< HEAD
        struct rfifo *          mgmt_sdu_wpi_ready;
=======
        struct normal_mgmt *    mgmt;
>>>>>>> c61de6c3
};

enum normal_flow_state {
        PORT_STATE_NULL = 1,
        PORT_STATE_RECIPIENT_ALLOCATE_PENDING,
        PORT_STATE_INITIATOR_ALLOCATE_PENDING,
        PORT_STATE_ALLOCATED
};

struct cep_ids_entry {
        struct list_head list;
        cep_id_t         cep_id;
};

struct normal_flow {
        port_id_t        port_id;
        cep_id_t         active;
        struct list_head cep_ids_list;
        struct list_head list;
};

static struct normal_flow * find_flow(struct ipcp_instance_data * data,
                                      port_id_t                   port_id)
{
        struct normal_flow * flow;

        list_for_each_entry(flow, &(data->flows), list) {
                if (flow->port_id == port_id)
                        return flow;
        }

        return NULL;
}

struct ipcp_factory_data {
        u32    nl_port;
        struct list_head instances;
};

static struct ipcp_factory_data normal_data;

static int normal_init(struct ipcp_factory_data * data)
{
        ASSERT(data);

        bzero(&normal_data, sizeof(normal_data));
        INIT_LIST_HEAD(&data->instances);

        return 0;
}

static int normal_fini(struct ipcp_factory_data * data)
{
        ASSERT(data);
        ASSERT(list_empty(&data->instances));
        return 0;
}

static int normal_sdu_write(struct ipcp_instance_data * data,
                            port_id_t                   id,
                            struct sdu *                sdu)
{
        struct normal_flow * flow;

        flow = find_flow(data, id);
        if (!flow) {
                LOG_ERR("There is no flow bound to this port_id: %d", id);
                return -1;
        }
        efcp_container_write(data->efcpc, flow->active, sdu);
        return 0;
}

static struct ipcp_factory * normal = NULL;

static struct ipcp_instance_data *
find_instance(struct ipcp_factory_data * data,
              ipc_process_id_t           id)
{
        struct ipcp_instance_data * pos;

        list_for_each_entry(pos, &(data->instances), list) {
                if (pos->id == id) {
                        return pos;
                }
        }

        return NULL;
}

static cep_id_t connection_create_request(struct ipcp_instance_data * data,
                                          port_id_t                   port_id,
                                          address_t                   source,
                                          address_t                   dest,
                                          qos_id_t                    qos_id,
                                          int                         policies)
{
        cep_id_t               cep_id;
        struct connection *    conn;
        struct normal_flow *   flow;
        struct cep_ids_entry * cep_entry;

        conn = rkzalloc(sizeof(*conn), GFP_KERNEL);
        if (!conn)
                return -1;

        conn->destination_address = dest;
        conn->source_address      = source;
        conn->port_id             = port_id;
        conn->qos_id              = qos_id;

        cep_id = efcp_connection_create(data->efcpc, conn);
        if (!is_cep_id_ok(cep_id)) {
                LOG_ERR("Failed EFCP connection creation");
                rkfree(conn);
                return cep_id_bad();
        }

        cep_entry = rkzalloc(sizeof(*cep_entry), GFP_KERNEL);
        if (!cep_entry) {
                LOG_ERR("Could not create a cep_id entry, bailing out");
                efcp_connection_destroy(data->efcpc, cep_id);
                return cep_id_bad();
        }
        INIT_LIST_HEAD(&cep_entry->list);
        cep_entry->cep_id = cep_id;

        flow = find_flow(data, port_id);
        if (!flow) {
                flow = rkzalloc(sizeof(*flow), GFP_KERNEL);
                if (!flow) {
                        LOG_ERR("Could not create a flow in normal-ipcp");
                        efcp_connection_destroy(data->efcpc, cep_id);
                        return cep_id_bad();
                }
                flow->port_id = port_id;
                INIT_LIST_HEAD(&flow->list);
                INIT_LIST_HEAD(&flow->cep_ids_list);
                list_add(&flow->list, &data->flows);
        }

        list_add(&cep_entry->list, &flow->cep_ids_list);
        flow->active = cep_id;

        return cep_id;
}

static int connection_update_request(struct ipcp_instance_data * data,
                                     port_id_t                   port_id,
                                     cep_id_t                    src_cep_id,
                                     cep_id_t                    dst_cep_id)
{
        if (efcp_connection_update(data->efcpc, src_cep_id, dst_cep_id))
                return -1;

        if (kipcm_flow_commit(default_kipcm, data->id, port_id)) {
                efcp_connection_destroy(data->efcpc, src_cep_id);
                return -1;
        }

        return 0;
}

static struct normal_flow * find_flow_cepid(struct ipcp_instance_data * data,
                                            cep_id_t                    id)
{
        struct normal_flow * pos;

        list_for_each_entry(pos, &(data->flows), list) {
                if (pos->active == id) {
                        return pos;
                }
        }
        return NULL;
}

static int remove_cep_id_from_flow(struct normal_flow * flow,
                                   cep_id_t             id)
{
        struct cep_ids_entry *pos, *next;

        list_for_each_entry_safe(pos, next, &(flow->cep_ids_list), list) {
                if (pos->cep_id == id) {
                        list_del(&pos->list);
                        rkfree(pos);
                        return 0;
                }
        }
        return -1;
}

static int ipcp_flow_notification(struct ipcp_instance_data * data,
                                  port_id_t                   pid)
{
        LOG_MISSING;

        if (kfa_flow_bind_rmt(data->kfa, pid, data->rmt))
                return -1;

        return 0;
}

static int connection_destroy_request(struct ipcp_instance_data * data,
                                      cep_id_t                    src_cep_id)
{
        struct normal_flow * flow;

        if (efcp_connection_destroy(data->efcpc, src_cep_id))
                return -1;

        if (!(&data->flows))
                return -1;

        flow = find_flow_cepid(data, src_cep_id);
        if (!flow) {
                LOG_ERR("Could not retrieve flow by cep_id :%d", src_cep_id);
        }
        if (remove_cep_id_from_flow(flow, src_cep_id)) {
                LOG_ERR("Could not remove cep_id: %d", src_cep_id);
        }
        if (list_empty(&flow->cep_ids_list))
                rkfree(flow);

        return 0;
}

static cep_id_t
connection_create_arrived(struct ipcp_instance_data * data,
                          port_id_t                   port_id,
                          address_t                   source,
                          address_t                   dest,
                          qos_id_t                    qos_id,
                          cep_id_t                    dst_cep_id,
                          int                         policies)
{
        struct connection *    conn;
        cep_id_t               cep_id;
        struct normal_flow *   flow;
        struct cep_ids_entry * cep_entry;

        conn = rkzalloc(sizeof(*conn), GFP_KERNEL);
        if (!conn) {
                LOG_ERR("Failed connection creation");
                return -1;
        }
        conn->destination_address = dest;
        conn->source_address      = source;
        conn->port_id             = port_id;
        conn->qos_id              = qos_id;
        conn->destination_cep_id  = dst_cep_id;

        cep_id = efcp_connection_create(data->efcpc, conn);
        if (!is_cep_id_ok(cep_id)) {
                LOG_ERR("Failed EFCP connection creation");
                rkfree(conn);
                return cep_id_bad();
        }
        LOG_DBG("Cep_id allocated for the arrived connection request: %d",
                cep_id);

        cep_entry = rkzalloc(sizeof(*cep_entry), GFP_KERNEL);
        if (!cep_entry) {
                LOG_ERR("Could not create a cep_id entry, bailing out");
                efcp_connection_destroy(data->efcpc, cep_id);
                return cep_id_bad();
        }
        INIT_LIST_HEAD(&cep_entry->list);
        cep_entry->cep_id = cep_id;

        flow = find_flow(data, port_id);
        if (!flow) {
                flow = rkzalloc(sizeof(*flow), GFP_KERNEL);
                if (!flow) {
                        LOG_ERR("Could not create a flow in normal-ipcp");
                        efcp_connection_destroy(data->efcpc, cep_id);
                        return cep_id_bad();
                }
                flow->port_id = port_id;
                INIT_LIST_HEAD(&flow->list);
                INIT_LIST_HEAD(&flow->cep_ids_list);
                list_add(&flow->list, &data->flows);
        }

        list_add(&cep_entry->list, &flow->cep_ids_list);
        flow->active = cep_id;

        return cep_id;
}

static int normal_check_dt_cons(struct dt_cons * dt_cons)
{
        /* FIXME: What should we check here? */
        return 0;
}

static int normal_assign_to_dif(struct ipcp_instance_data * data,
                                const struct dif_info *     dif_information)
{
        struct dt_cons * dt_cons;

        data->info->dif_name = name_dup(dif_information->dif_name);
        data->address = dif_information->configuration->address;
        if (rmt_address_set(data->rmt, data->address))
                return -1;

        dt_cons = dif_information->configuration->dt_cons;

        if (normal_check_dt_cons(dt_cons)) {
                LOG_ERR("Configuration constants for the DIF are bogus...");
                return -1;
        }

        efcp_container_set_dt_cons(dt_cons, data->efcpc);

        data->mgmt_sdu_wpi_ready = rfifo_create();
        if (!data->mgmt_sdu_wpi_ready) {
                LOG_ERR("Could not create MGMT SDUs queue");
                return -1;
        }
        if (rmt_mgmt_sdu_wpi_queue_set(data->rmt, data->mgmt_sdu_wpi_ready)){
                rfifo_destroy(data->mgmt_sdu_wpi_ready, sdu_wpi_destructor);
                return -1;
        }

        return 0;
}

static int normal_management_sdu_read(struct ipcp_instance_data * data,
                                      struct sdu_wpi **           sdu_wpi)
{

        LOG_DBG("Trying to read mgmt SDU from IPC Process %d", data->id);
<<<<<<< HEAD
        
        sdu_wpi = rfifo_pop(data->mgmt_sdu_wpi_ready);
        if (!sdu_wpi) {
                LOG_ERR("There is not enough data in the management queue");
                return -1;
        }

        return 0;
=======

        return rmt_management_sdu_read(data->rmt, sdu_wpi);
>>>>>>> c61de6c3
}

static int normal_management_sdu_write(struct ipcp_instance_data * data,
                                       port_id_t                   port_id,
                                       struct sdu *                sdu)
{
        struct pci *  pci;
        struct pdu *  pdu;
        address_t     dst_address;

<<<<<<< HEAD
        LOG_DBG("Passing SDU to be written to N-1 port %d to IPC Process %d"
=======
        LOG_DBG("Passing SDU to be written to N-1 port %d from IPC Process %d"
>>>>>>> c61de6c3
                , port_id, data->id);

        if (!sdu) {
                LOG_ERR("No data passed, bailing out");
                return -1;
        }

<<<<<<< HEAD
        dst_address = 0; /*GET FROM PFT */
=======
        /*FIXME: fake PFT */
        if (port_id ==1) 
                dst_address = 17;
        else
                dst_address = 16;
>>>>>>> c61de6c3

        pci = pci_create();
        if (!pci)
                return -1;

        if (pci_format(pci,
                       0,
                       0,
                       data->address,
                       dst_address,
                       0,
                       0,
                       PDU_TYPE_MGMT)) {
                pci_destroy(pci);
                return -1;
        }

        pdu = pdu_create();
        if (!pdu) {
                pci_destroy(pci);
                return -1;
        }

        if (pdu_buffer_set(pdu, sdu_buffer_rw(sdu))) {
                pci_destroy(pci);
                return -1;
        }

        if (pdu_pci_set(pdu, pci)) {
                pci_destroy(pci);
                return -1;
        }

<<<<<<< HEAD
=======
        LOG_DBG("Going to send to the RMT:\n"                  \
                "src_address %d\ndst_address: %d\nport: %d",   \
                 pci_source(pci), pci_destination(pci), port_id);

>>>>>>> c61de6c3
        /* Give the data to RMT now ! */
        if (rmt_send(data->rmt,
                     pci_destination(pci),
                     pci_cep_destination(pci),
                     pdu)) {
                LOG_ERR("Could not send to RMT");
                return -1;
        }       
        return 0;

}

/*  FIXME: register ops */
static struct ipcp_instance_ops normal_instance_ops = {
        .flow_allocate_request     = NULL,
        .flow_allocate_response    = NULL,
        .flow_deallocate           = NULL,
        .application_register      = NULL,
        .application_unregister    = NULL,
        .sdu_write                 = normal_sdu_write,
        .assign_to_dif             = normal_assign_to_dif,
        .update_dif_config         = NULL,
        .connection_create         = connection_create_request,
        .connection_update         = connection_update_request,
        .connection_destroy        = connection_destroy_request,
        .connection_create_arrived = connection_create_arrived,
        .flow_binding_ipcp         = ipcp_flow_notification,
        .management_sdu_read       = normal_management_sdu_read,
        .management_sdu_write      = normal_management_sdu_write
};

static struct ipcp_instance * normal_create(struct ipcp_factory_data * data,
                                            const struct name *        name,
                                            ipc_process_id_t           id)
{
        struct ipcp_instance * instance;

        ASSERT(data);

        if (find_instance(data, id)) {
                LOG_ERR("There is already a normal ipcp instance with id %d",
                        id);
                return NULL;
        }

        LOG_DBG("Creating normal IPC process...");
        instance = rkzalloc(sizeof(*instance), GFP_KERNEL);
        if (!instance) {
                LOG_ERR("Could not allocate memory for normal ipc process "
                        "with id %d", id);
                return NULL;
        }

        instance->ops  = &normal_instance_ops;
        instance->data = rkzalloc(sizeof(struct ipcp_instance_data),
                                  GFP_KERNEL);
        if (!instance->data) {
                LOG_ERR("Could not allocate memory for normal ipcp "
                        "internal data");
                rkfree(instance);
                return NULL;
        }

        instance->data->id      = id;
        instance->data->nl_port = data->nl_port;
        instance->data->info    = rkzalloc(sizeof(struct normal_info *),
                                           GFP_KERNEL);
        if (!instance->data->info) {
                LOG_ERR("Could not allocate memory for normal ipcp info");
                rkfree(instance->data->mgmt); 
                rkfree(instance->data);
                rkfree(instance);
                return NULL;
        }

        instance->data->info->name = name_dup(name);
        if (!instance->data->info->name) {
                LOG_ERR("Failed creation of ipc name");
                rkfree(instance->data->info);
                rkfree(instance->data->mgmt); 
                rkfree(instance->data);
                rkfree(instance);
                return NULL;
        }

        /*  FIXME: Remove as soon as the kipcm_kfa gets removed */
        instance->data->kfa = kipcm_kfa(default_kipcm);

        instance->data->efcpc = efcp_container_create(instance->data->kfa);
        if (!instance->data->efcpc) {
                name_destroy(instance->data->info->name);
                rkfree(instance->data->info);
                rkfree(instance->data->mgmt); 
                rkfree(instance->data);
                rkfree(instance);
                return NULL;
        }
        instance->data->rmt = rmt_create(instance->data->kfa,
                                         instance->data->efcpc);
        if (!instance->data->rmt) {
                LOG_ERR("Failed creation of RMT instance");
                efcp_container_destroy(instance->data->efcpc);
                name_destroy(instance->data->info->name);
                rkfree(instance->data->info);
                rkfree(instance->data->mgmt); 
                rkfree(instance->data);
                rkfree(instance);
                return NULL;
        }

        if (efcp_bind_rmt(instance->data->efcpc, instance->data->rmt)) {
                LOG_ERR("Failed binding of RMT and EFCPC");
                rmt_destroy(instance->data->rmt);
                efcp_container_destroy(instance->data->efcpc);
                name_destroy(instance->data->info->name);
                rkfree(instance->data->info);
                rkfree(instance->data->mgmt); 
                rkfree(instance->data);
                rkfree(instance);
                return NULL;
        }


        /* FIXME: Probably missing normal flow structures creation */
        INIT_LIST_HEAD(&instance->data->flows);
        INIT_LIST_HEAD(&instance->data->list);
        list_add(&(instance->data->list), &(data->instances));
        LOG_DBG("Normal IPC process instance created and added to the list");

        return instance;
}

static int normal_deallocate_all(struct ipcp_instance_data * data)
{
        LOG_MISSING;
        return 0;
}

static int normal_destroy(struct ipcp_factory_data * data,
                          struct ipcp_instance *     instance)
{

        struct ipcp_instance_data * tmp;

        ASSERT(data);
        ASSERT(instance);

        tmp = find_instance(data, instance->data->id);
        if (!tmp) {
                LOG_ERR("Could not find normal ipcp instance to destroy");
                return -1;
        }

        list_del(&tmp->list);

        /* FIXME: flow deallocation not implemented */
        if (normal_deallocate_all(tmp)) {
                LOG_ERR("Could not deallocate normal ipcp flows");
                return -1;
        }

        if (tmp->info->dif_name)
                name_destroy(tmp->info->dif_name);

        if (tmp->info->name)
                name_destroy(tmp->info->name);

        if (tmp->mgmt_sdu_wpi_ready)
                rfifo_destroy(tmp->mgmt_sdu_wpi_ready, sdu_wpi_destructor);

        efcp_container_destroy(tmp->efcpc);
        rmt_destroy(tmp->rmt);
        rkfree(tmp->info);
        rkfree(tmp);
        rkfree(instance);

        return 0;
}

static struct ipcp_factory_ops normal_ops = {
        .init    = normal_init,
        .fini    = normal_fini,
        .create  = normal_create,
        .destroy = normal_destroy,
};

static int __init mod_init(void)
{
        normal = kipcm_ipcp_factory_register(default_kipcm,
                                             IPCP_NAME,
                                             &normal_data,
                                             &normal_ops);
        if (!normal)
                return -1;

        return 0;
}

static void __exit mod_exit(void)
{
        ASSERT(normal);

        kipcm_ipcp_factory_unregister(default_kipcm, normal);
}

module_init(mod_init);
module_exit(mod_exit);

MODULE_DESCRIPTION("RINA normal IPC Process");

MODULE_LICENSE("GPL");

MODULE_AUTHOR("Francesco Salvestrini <f.salvestrini@nextworks.it>");
MODULE_AUTHOR("Miquel Tarzan <miquel.tarzan@i2cat.net>");
MODULE_AUTHOR("Sander Vrijders <sander.vrijders@intec.ugent.be>");
MODULE_AUTHOR("Leonardo Bergesio <leonardo.bergesio@i2cat.net>");<|MERGE_RESOLUTION|>--- conflicted
+++ resolved
@@ -61,11 +61,7 @@
         struct efcp_container * efcpc;
         struct rmt *            rmt;
         address_t               address;
-<<<<<<< HEAD
-        struct rfifo *          mgmt_sdu_wpi_ready;
-=======
         struct normal_mgmt *    mgmt;
->>>>>>> c61de6c3
 };
 
 enum normal_flow_state {
@@ -265,6 +261,12 @@
         if (kfa_flow_bind_rmt(data->kfa, pid, data->rmt))
                 return -1;
 
+        if (rmt_send_queue_add(data->rmt, pid))
+                return -1;
+
+        if (rmt_rcve_queue_add(data->rmt, pid))
+                return -1;
+
         return 0;
 }
 
@@ -380,37 +382,15 @@
 
         efcp_container_set_dt_cons(dt_cons, data->efcpc);
 
-        data->mgmt_sdu_wpi_ready = rfifo_create();
-        if (!data->mgmt_sdu_wpi_ready) {
-                LOG_ERR("Could not create MGMT SDUs queue");
-                return -1;
-        }
-        if (rmt_mgmt_sdu_wpi_queue_set(data->rmt, data->mgmt_sdu_wpi_ready)){
-                rfifo_destroy(data->mgmt_sdu_wpi_ready, sdu_wpi_destructor);
-                return -1;
-        }
-
         return 0;
 }
 
 static int normal_management_sdu_read(struct ipcp_instance_data * data,
                                       struct sdu_wpi **           sdu_wpi)
 {
-
         LOG_DBG("Trying to read mgmt SDU from IPC Process %d", data->id);
-<<<<<<< HEAD
-        
-        sdu_wpi = rfifo_pop(data->mgmt_sdu_wpi_ready);
-        if (!sdu_wpi) {
-                LOG_ERR("There is not enough data in the management queue");
-                return -1;
-        }
-
-        return 0;
-=======
 
         return rmt_management_sdu_read(data->rmt, sdu_wpi);
->>>>>>> c61de6c3
 }
 
 static int normal_management_sdu_write(struct ipcp_instance_data * data,
@@ -421,11 +401,7 @@
         struct pdu *  pdu;
         address_t     dst_address;
 
-<<<<<<< HEAD
-        LOG_DBG("Passing SDU to be written to N-1 port %d to IPC Process %d"
-=======
         LOG_DBG("Passing SDU to be written to N-1 port %d from IPC Process %d"
->>>>>>> c61de6c3
                 , port_id, data->id);
 
         if (!sdu) {
@@ -433,15 +409,11 @@
                 return -1;
         }
 
-<<<<<<< HEAD
-        dst_address = 0; /*GET FROM PFT */
-=======
         /*FIXME: fake PFT */
         if (port_id ==1) 
                 dst_address = 17;
         else
                 dst_address = 16;
->>>>>>> c61de6c3
 
         pci = pci_create();
         if (!pci)
@@ -475,13 +447,10 @@
                 return -1;
         }
 
-<<<<<<< HEAD
-=======
         LOG_DBG("Going to send to the RMT:\n"                  \
                 "src_address %d\ndst_address: %d\nport: %d",   \
                  pci_source(pci), pci_destination(pci), port_id);
 
->>>>>>> c61de6c3
         /* Give the data to RMT now ! */
         if (rmt_send(data->rmt,
                      pci_destination(pci),
@@ -649,9 +618,6 @@
         if (tmp->info->name)
                 name_destroy(tmp->info->name);
 
-        if (tmp->mgmt_sdu_wpi_ready)
-                rfifo_destroy(tmp->mgmt_sdu_wpi_ready, sdu_wpi_destructor);
-
         efcp_container_destroy(tmp->efcpc);
         rmt_destroy(tmp->rmt);
         rkfree(tmp->info);
