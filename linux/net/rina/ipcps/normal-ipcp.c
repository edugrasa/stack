--- conflicted
+++ resolved
@@ -987,7 +987,7 @@
                 return NULL;
         }
 
-        parse_component_id(*path, &cmplen, &offset);
+        ps_factory_parse_component_id(*path, &cmplen, &offset);
         if (cmplen > sizeof(numbuf)-1) {
                 LOG_ERR("Invalid cep-id' %s'", *path);
                 return NULL;
@@ -1032,24 +1032,12 @@
 
         ps_factory_parse_component_id(path, &cmplen, &offset);
 
-<<<<<<< HEAD
-        if (strncmp(path, "dtp", cmplen) == 0) {
+        if (cmplen && strncmp(path, "dtp", cmplen) == 0) {
                 return dtp_select_policy_set(dt_dtp(efcp_dt(efcp)), path + offset,
                                              ps_name);
-        } else if (strncmp(path, "dtcp", cmplen) == 0 && dt_dtcp(efcp_dt(efcp))) {
+        } else if (cmplen && strncmp(path, "dtcp", cmplen) == 0 && dt_dtcp(efcp_dt(efcp))) {
                 return dtcp_select_policy_set(dt_dtcp(efcp_dt(efcp)), path + offset,
                                              ps_name);
-=======
-        if (cmplen && strncmp(path, "rmt", cmplen) == 0) {
-                return rmt_set_policy_set_param(data->rmt, path + offset,
-                                                param_name, param_value);
-        } else if (cmplen && strncmp(path, "efcp", cmplen) == 0) {
-                return efcp_container_set_policy_set_param(data->efcpc,
-                                path + offset, param_name, param_value);
-        } else {
-                LOG_ERR("The selected component does not exist");
-                return -1;
->>>>>>> 29f5f6e0
         }
 
         /* Currently there are no policy sets specified for EFCP (strictly
@@ -1107,7 +1095,7 @@
         size_t cmplen;
         size_t offset;
 
-        parse_component_id(path, &cmplen, &offset);
+        ps_factory_parse_component_id(path, &cmplen, &offset);
 
         if (strncmp(path, "dtp", cmplen) == 0) {
                 return dtp_set_policy_set_param(dt_dtp(efcp_dt(efcp)),
@@ -1149,7 +1137,7 @@
         size_t cmplen;
         size_t offset;
 
-        parse_component_id(path, &cmplen, &offset);
+        ps_factory_parse_component_id(path, &cmplen, &offset);
 
         if (strncmp(path, "rmt", cmplen) == 0) {
                 return rmt_set_policy_set_param(data->rmt, path + offset,
