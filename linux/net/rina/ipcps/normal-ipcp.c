/*
 *  Normal IPC Process
 *
 *    Leonardo Bergesio     <leonardo.bergesio@i2cat.net>
 *    Francesco Salvestrini <f.salvestrini@nextworks.it>
 *    Miquel Tarzan         <miquel.tarzan@i2cat.net>
 *
 * This program is free software; you can redistribute it and/or modify
 * it under the terms of the GNU General Public License as published by
 * the Free Software Foundation; either version 2 of the License, or
 * (at your option) any later version.
 *
 * This program is distributed in the hope that it will be useful,
 * but WITHOUT ANY WARRANTY; without even the implied warranty of
 * MERCHANTABILITY or FITNESS FOR A PARTICULAR PURPOSE.  See the
 * GNU General Public License for more details.
 *
 * You should have received a copy of the GNU General Public License
 * along with this program; if not, write to the Free Software
 * Foundation, Inc., 675 Mass Ave, Cambridge, MA 02139, USA.
 */

#include <linux/module.h>
#include <linux/list.h>

#define IPCP_NAME   "normal-ipc"

#define RINA_PREFIX IPCP_NAME

#include "logs.h"
#include "common.h"
#include "debug.h"
#include "utils.h"
#include "kipcm.h"
#include "ipcp-utils.h"
#include "ipcp-factories.h"
#include "du.h"
#include "kfa.h"
#include "efcp.h"
#include "rmt.h"
#include "efcp-utils.h"

/*  FIXME: To be removed ABSOLUTELY */
extern struct kipcm * default_kipcm;

struct normal_info {
        struct name * name;
        struct name * dif_name;
};

struct mgmt_data {
        struct rfifo *    sdu_ready;
        wait_queue_head_t readers;
        spinlock_t        lock;
};

struct ipcp_instance_data {
        /* FIXME add missing needed attributes */
        ipc_process_id_t        id;
        u32                     nl_port;
        struct list_head        flows;
        struct list_head        list;
        struct normal_info *    info;
        /*  FIXME: Remove it as soon as the kipcm_kfa gets removed*/
        struct kfa *            kfa;
        struct efcp_container * efcpc;
        struct rmt *            rmt;
        address_t               address;
        struct normal_mgmt *    mgmt;
        struct mgmt_data *      mgmt_data;
};

enum normal_flow_state {
        PORT_STATE_NULL = 1,
        PORT_STATE_RECIPIENT_ALLOCATE_PENDING,
        PORT_STATE_INITIATOR_ALLOCATE_PENDING,
        PORT_STATE_ALLOCATED
};

struct cep_ids_entry {
        struct list_head list;
        cep_id_t         cep_id;
};

struct normal_flow {
        port_id_t        port_id;
        cep_id_t         active;
        struct list_head cep_ids_list;
        struct list_head list;
};

static struct normal_flow * find_flow(struct ipcp_instance_data * data,
                                      port_id_t                   port_id)
{
        struct normal_flow * flow;

        list_for_each_entry(flow, &(data->flows), list) {
                if (flow->port_id == port_id)
                        return flow;
        }

        return NULL;
}

struct ipcp_factory_data {
        u32    nl_port;
        struct list_head instances;
};

static struct ipcp_factory_data normal_data;

static int normal_init(struct ipcp_factory_data * data)
{
        ASSERT(data);

        bzero(&normal_data, sizeof(normal_data));
        INIT_LIST_HEAD(&data->instances);

        return 0;
}

static int normal_fini(struct ipcp_factory_data * data)
{
        ASSERT(data);
        ASSERT(list_empty(&data->instances));
        return 0;
}

static int normal_sdu_write(struct ipcp_instance_data * data,
                            port_id_t                   id,
                            struct sdu *                sdu)
{
        struct normal_flow * flow;

        flow = find_flow(data, id);
        if (!flow) {
                LOG_ERR("There is no flow bound to this port_id: %d", id);
                return -1;
        }
        efcp_container_write(data->efcpc, flow->active, sdu);
        return 0;
}

static struct ipcp_factory * normal = NULL;

static struct ipcp_instance_data *
find_instance(struct ipcp_factory_data * data,
              ipc_process_id_t           id)
{
        struct ipcp_instance_data * pos;

        list_for_each_entry(pos, &(data->instances), list) {
                if (pos->id == id) {
                        return pos;
                }
        }

        return NULL;
}

static cep_id_t connection_create_request(struct ipcp_instance_data * data,
                                          port_id_t                   port_id,
                                          address_t                   source,
                                          address_t                   dest,
                                          qos_id_t                    qos_id,
                                          int                         policies)
{
        cep_id_t               cep_id;
        struct connection *    conn;
        struct normal_flow *   flow;
        struct cep_ids_entry * cep_entry;

        conn = rkzalloc(sizeof(*conn), GFP_KERNEL);
        if (!conn)
                return -1;

        conn->destination_address = dest;
        conn->source_address      = source;
        conn->port_id             = port_id;
        conn->qos_id              = qos_id;

        cep_id = efcp_connection_create(data->efcpc, conn);
        if (!is_cep_id_ok(cep_id)) {
                LOG_ERR("Failed EFCP connection creation");
                rkfree(conn);
                return cep_id_bad();
        }

        cep_entry = rkzalloc(sizeof(*cep_entry), GFP_KERNEL);
        if (!cep_entry) {
                LOG_ERR("Could not create a cep_id entry, bailing out");
                efcp_connection_destroy(data->efcpc, cep_id);
                return cep_id_bad();
        }
        INIT_LIST_HEAD(&cep_entry->list);
        cep_entry->cep_id = cep_id;

        flow = find_flow(data, port_id);
        if (!flow) {
                flow = rkzalloc(sizeof(*flow), GFP_KERNEL);
                if (!flow) {
                        LOG_ERR("Could not create a flow in normal-ipcp");
                        efcp_connection_destroy(data->efcpc, cep_id);
                        return cep_id_bad();
                }
                flow->port_id = port_id;
                INIT_LIST_HEAD(&flow->list);
                INIT_LIST_HEAD(&flow->cep_ids_list);
                list_add(&flow->list, &data->flows);
        }

        list_add(&cep_entry->list, &flow->cep_ids_list);
        flow->active = cep_id;

        return cep_id;
}

static int connection_update_request(struct ipcp_instance_data * data,
                                     port_id_t                   port_id,
                                     cep_id_t                    src_cep_id,
                                     cep_id_t                    dst_cep_id)
{
        if (efcp_connection_update(data->efcpc, src_cep_id, dst_cep_id))
                return -1;

        if (kipcm_flow_commit(default_kipcm, data->id, port_id)) {
                efcp_connection_destroy(data->efcpc, src_cep_id);
                return -1;
        }

        return 0;
}

static struct normal_flow * find_flow_cepid(struct ipcp_instance_data * data,
                                            cep_id_t                    id)
{
        struct normal_flow * pos;

        list_for_each_entry(pos, &(data->flows), list) {
                if (pos->active == id) {
                        return pos;
                }
        }
        return NULL;
}

static int remove_cep_id_from_flow(struct normal_flow * flow,
                                   cep_id_t             id)
{
        struct cep_ids_entry *pos, *next;

        list_for_each_entry_safe(pos, next, &(flow->cep_ids_list), list) {
                if (pos->cep_id == id) {
                        list_del(&pos->list);
                        rkfree(pos);
                        return 0;
                }
        }
        return -1;
}

static int ipcp_flow_notification(struct ipcp_instance_data * data,
                                  port_id_t                   pid)
{
        LOG_MISSING;

        if (kfa_flow_bind_rmt(data->kfa, pid, data->rmt))
                return -1;

        if (rmt_queue_send_add(data->rmt, pid))
                return -1;

        if (rmt_queue_recv_add(data->rmt, pid)) {
                rmt_queue_send_delete(data->rmt, pid);
                return -1;
        }

        return 0;
}

static int connection_destroy_request(struct ipcp_instance_data * data,
                                      cep_id_t                    src_cep_id)
{
        struct normal_flow * flow;

        if (efcp_connection_destroy(data->efcpc, src_cep_id))
                return -1;

        if (!(&data->flows))
                return -1;

        flow = find_flow_cepid(data, src_cep_id);
        if (!flow) {
                LOG_ERR("Could not retrieve flow by cep_id :%d", src_cep_id);
        }
        if (remove_cep_id_from_flow(flow, src_cep_id)) {
                LOG_ERR("Could not remove cep_id: %d", src_cep_id);
        }
        if (list_empty(&flow->cep_ids_list))
                rkfree(flow);

        return 0;
}

static cep_id_t
connection_create_arrived(struct ipcp_instance_data * data,
                          port_id_t                   port_id,
                          address_t                   source,
                          address_t                   dest,
                          qos_id_t                    qos_id,
                          cep_id_t                    dst_cep_id,
                          int                         policies)
{
        struct connection *    conn;
        cep_id_t               cep_id;
        struct normal_flow *   flow;
        struct cep_ids_entry * cep_entry;

        conn = rkzalloc(sizeof(*conn), GFP_KERNEL);
        if (!conn) {
                LOG_ERR("Failed connection creation");
                return -1;
        }
        conn->destination_address = dest;
        conn->source_address      = source;
        conn->port_id             = port_id;
        conn->qos_id              = qos_id;
        conn->destination_cep_id  = dst_cep_id;

        cep_id = efcp_connection_create(data->efcpc, conn);
        if (!is_cep_id_ok(cep_id)) {
                LOG_ERR("Failed EFCP connection creation");
                rkfree(conn);
                return cep_id_bad();
        }
        LOG_DBG("Cep_id allocated for the arrived connection request: %d",
                cep_id);

        cep_entry = rkzalloc(sizeof(*cep_entry), GFP_KERNEL);
        if (!cep_entry) {
                LOG_ERR("Could not create a cep_id entry, bailing out");
                efcp_connection_destroy(data->efcpc, cep_id);
                return cep_id_bad();
        }
        INIT_LIST_HEAD(&cep_entry->list);
        cep_entry->cep_id = cep_id;

        flow = find_flow(data, port_id);
        if (!flow) {
                flow = rkzalloc(sizeof(*flow), GFP_KERNEL);
                if (!flow) {
                        LOG_ERR("Could not create a flow in normal-ipcp");
                        efcp_connection_destroy(data->efcpc, cep_id);
                        return cep_id_bad();
                }
                flow->port_id = port_id;
                INIT_LIST_HEAD(&flow->list);
                INIT_LIST_HEAD(&flow->cep_ids_list);
                list_add(&flow->list, &data->flows);
        }

        list_add(&cep_entry->list, &flow->cep_ids_list);
        flow->active = cep_id;

        return cep_id;
}

static int normal_check_dt_cons(struct dt_cons * dt_cons)
{
        /* FIXME: What should we check here? */
        return 0;
}

static int normal_assign_to_dif(struct ipcp_instance_data * data,
                                const struct dif_info *     dif_information)
{
        struct dt_cons * dt_cons;

        data->info->dif_name = name_dup(dif_information->dif_name);
        data->address = dif_information->configuration->address;
        if (rmt_address_set(data->rmt, data->address))
                return -1;

        dt_cons = dif_information->configuration->dt_cons;

        if (normal_check_dt_cons(dt_cons)) {
                LOG_ERR("Configuration constants for the DIF are bogus...");
                return -1;
        }

        efcp_container_set_dt_cons(dt_cons, data->efcpc);

        return 0;
}

static int normal_management_sdu_read(struct ipcp_instance_data * data,
                                      struct sdu_wpi **           sdu_wpi)
{
        int retval;

        LOG_DBG("Trying to read mgmt SDU from IPC Process %d", data->id);

        IRQ_BARRIER;

        spin_lock(&data->mgmt_data->lock);
        while (rfifo_is_empty(data->mgmt_data->sdu_ready)) {
                LOG_DBG("Mgmt read going to sleep...");
                spin_unlock(&data->mgmt_data->lock);

                retval = wait_event_interruptible(data->mgmt_data->readers,
                                                  !rfifo_is_empty(data->mgmt_data->sdu_ready));

                if (retval) {
                        LOG_ERR("Mgmt queue waken up by interruption, "
                                "bailing out");
                        return retval;
                }

                spin_lock(&data->mgmt_data->lock);
        }

        if (rfifo_is_empty(data->mgmt_data->sdu_ready)) {
                spin_unlock(&data->mgmt_data->lock);
                return -1;
        }
        ASSERT(!rfifo_is_empty(data->mgmt_data->sdu_ready));

        *sdu_wpi = rfifo_pop(data->mgmt_data->sdu_ready);

        spin_unlock(&data->mgmt_data->lock);

        if (!sdu_wpi_is_ok(*sdu_wpi)) {
                LOG_ERR("There is not enough data in the management queue");
                return -1;
        }

        return 0;
}

static int normal_management_sdu_write(struct ipcp_instance_data * data,
                                       port_id_t                   port_id,
                                       struct sdu *                sdu)
{
        struct pci *  pci;
        struct pdu *  pdu;

        LOG_DBG("Passing SDU to be written to N-1 port %d "
                "from IPC Process %d", port_id, data->id);

        if (!sdu) {
                LOG_ERR("No data passed, bailing out");
                return -1;
        }

        pci = pci_create();
        if (!pci)
                return -1;

        if (pci_format(pci,
                       0,
                       0,
                       data->address,
                       0,
                       0,
                       0,
                       PDU_TYPE_MGMT)) {
                pci_destroy(pci);
                return -1;
        }

        pdu = pdu_create();
        if (!pdu) {
                pci_destroy(pci);
                return -1;
        }

        if (pdu_buffer_set(pdu, sdu_buffer_rw(sdu))) {
                pci_destroy(pci);
                return -1;
        }

        if (pdu_pci_set(pdu, pci)) {
                pci_destroy(pci);
                return -1;
        }

        LOG_DBG("Going to send to the RMT:");
        LOG_DBG("src_address %d", pci_source(pci));
        LOG_DBG("dst_address: %d", pci_destination(pci));
        LOG_DBG("port: %d", port_id);

        /* Give the data to RMT now ! */
        if (rmt_send_port_id(data->rmt,
                             port_id,
                             pdu)) {
                LOG_ERR("Could not send to RMT");
                return -1;
        }

        return 0;
}

static int normal_management_sdu_post(struct ipcp_instance_data * data,
                                      port_id_t                   port_id,
                                      struct sdu *                sdu)
{
        /* FIXME: We should get rid of sdu_wpi ASAP */
        struct sdu_wpi * tmp;

        if (!is_port_id_ok(port_id)) {
                LOG_ERR("Wrong port id");
                sdu_destroy(sdu);
                return -1;
        }
        if (!sdu_is_ok(sdu)) {
                LOG_ERR("Bogus management SDU");
                sdu_destroy(sdu);
                return -1;
        }

        tmp = rkzalloc(sizeof(*tmp), GFP_KERNEL);
        if (!tmp) {
                sdu_destroy(sdu);
                return -1;
        }

        tmp->port_id = port_id;
        tmp->sdu     = sdu;
        spin_lock(&data->mgmt_data->lock);
        if (rfifo_push_ni(data->mgmt_data->sdu_ready,
                          tmp)) {
                spin_unlock(&data->mgmt_data->lock);
                return -1;
        }
        spin_unlock(&data->mgmt_data->lock);
        wake_up_all(&data->mgmt_data->readers);

        return 0;
}

<<<<<<< HEAD
static int normal_pdu_fte_add(struct ipcp_instance_data * data,
                              struct list_head *          pft_entries)
=======
static int normal_pft_add(struct ipcp_instance_data * data,
                          address_t                   address,
                          qos_id_t                    qos_id,
                          port_id_t                   port_id)

>>>>>>> 593c2e3c
{
        LOG_MISSING;
        return -1;
}

<<<<<<< HEAD
static int normal_pdu_fte_remove(struct ipcp_instance_data * data,
                                 struct list_head *           pft_entries)
=======
static int normal_pft_remove(struct ipcp_instance_data * data,
                             address_t                   address,
                             qos_id_t                    qos_id,
                             port_id_t                   port_id)
>>>>>>> 593c2e3c
{
        LOG_MISSING;
        return -1;
}

/*  FIXME: register ops */
static struct ipcp_instance_ops normal_instance_ops = {
        .flow_allocate_request     = NULL,
        .flow_allocate_response    = NULL,
        .flow_deallocate           = NULL,
        .application_register      = NULL,
        .application_unregister    = NULL,
        .sdu_write                 = normal_sdu_write,
        .assign_to_dif             = normal_assign_to_dif,
        .update_dif_config         = NULL,
        .connection_create         = connection_create_request,
        .connection_update         = connection_update_request,
        .connection_destroy        = connection_destroy_request,
        .connection_create_arrived = connection_create_arrived,
        .flow_binding_ipcp         = ipcp_flow_notification,
        .management_sdu_read       = normal_management_sdu_read,
        .management_sdu_write      = normal_management_sdu_write,
        .management_sdu_post       = normal_management_sdu_post,
<<<<<<< HEAD
        .pdu_fte_add               = normal_pdu_fte_add,
        .pdu_fte_remove            = normal_pdu_fte_remove
=======
        .pft_add                   = normal_pft_add,
        .pft_remove                = normal_pft_remove
>>>>>>> 593c2e3c
};

static void sdu_wpi_destructor(void * data)
{
        struct sdu_wpi * s = data;

        if (sdu_wpi_destroy(s)) {
                LOG_ERR("Could not destroy SDU-WPI");
        }
}

static struct mgmt_data * normal_mgmt_data_create(void)
{
        struct mgmt_data * data;

        data = rkzalloc(sizeof(*data), GFP_KERNEL);
        if (!data) {
                LOG_ERR("Could not allocate memory for RMT mgmt struct");
                return NULL;
        }

        data->sdu_ready = rfifo_create();
        if (!data->sdu_ready) {
                LOG_ERR("Could not create MGMT SDUs queue");
                rfifo_destroy(data->sdu_ready, sdu_wpi_destructor);
                rkfree(data);
                return NULL;
        }

        init_waitqueue_head(&data->readers);
        spin_lock_init(&data->lock);

        return data;
}

static struct ipcp_instance * normal_create(struct ipcp_factory_data * data,
                                            const struct name *        name,
                                            ipc_process_id_t           id)
{
        struct ipcp_instance * instance;

        ASSERT(data);

        if (find_instance(data, id)) {
                LOG_ERR("There is already a normal ipcp instance with id %d",
                        id);
                return NULL;
        }

        LOG_DBG("Creating normal IPC process...");
        instance = rkzalloc(sizeof(*instance), GFP_KERNEL);
        if (!instance) {
                LOG_ERR("Could not allocate memory for normal ipc process "
                        "with id %d", id);
                return NULL;
        }

        instance->ops  = &normal_instance_ops;

        /* FIXME: Rearrange the mess creating the data */
        instance->data = rkzalloc(sizeof(struct ipcp_instance_data),
                                  GFP_KERNEL);
        if (!instance->data) {
                LOG_ERR("Could not allocate memory for normal ipcp "
                        "internal data");
                rkfree(instance);
                return NULL;
        }

        instance->data->id      = id;
        instance->data->nl_port = data->nl_port;
        instance->data->info    = rkzalloc(sizeof(struct normal_info *),
                                           GFP_KERNEL);
        if (!instance->data->info) {
                LOG_ERR("Could not allocate memory for normal ipcp info");
                rkfree(instance->data->mgmt);
                rkfree(instance->data);
                rkfree(instance);
                return NULL;
        }

        instance->data->info->name = name_dup(name);
        if (!instance->data->info->name) {
                LOG_ERR("Failed creation of ipc name");
                rkfree(instance->data->info);
                rkfree(instance->data->mgmt);
                rkfree(instance->data);
                rkfree(instance);
                return NULL;
        }

        /*  FIXME: Remove as soon as the kipcm_kfa gets removed */
        instance->data->kfa = kipcm_kfa(default_kipcm);

        instance->data->efcpc = efcp_container_create(instance->data->kfa);
        if (!instance->data->efcpc) {
                name_destroy(instance->data->info->name);
                rkfree(instance->data->info);
                rkfree(instance->data->mgmt);
                rkfree(instance->data);
                rkfree(instance);
                return NULL;
        }
        instance->data->rmt = rmt_create(instance,
                                         instance->data->kfa,
                                         instance->data->efcpc);
        if (!instance->data->rmt) {
                LOG_ERR("Failed creation of RMT instance");
                efcp_container_destroy(instance->data->efcpc);
                name_destroy(instance->data->info->name);
                rkfree(instance->data->info);
                rkfree(instance->data->mgmt);
                rkfree(instance->data);
                rkfree(instance);
                return NULL;
        }

        if (efcp_bind_rmt(instance->data->efcpc, instance->data->rmt)) {
                LOG_ERR("Failed binding of RMT and EFCPC");
                rmt_destroy(instance->data->rmt);
                efcp_container_destroy(instance->data->efcpc);
                name_destroy(instance->data->info->name);
                rkfree(instance->data->info);
                rkfree(instance->data->mgmt);
                rkfree(instance->data);
                rkfree(instance);
                return NULL;
        }

        instance->data->mgmt_data = normal_mgmt_data_create();
        if (!instance->data->mgmt_data) {
                LOG_ERR("Failed creation of management data");
                rmt_destroy(instance->data->rmt);
                efcp_container_destroy(instance->data->efcpc);
                name_destroy(instance->data->info->name);
                rkfree(instance->data->info);
                rkfree(instance->data->mgmt);
                rkfree(instance->data);
                rkfree(instance);
                return NULL;
        }

        /* FIXME: Probably missing normal flow structures creation */
        INIT_LIST_HEAD(&instance->data->flows);
        INIT_LIST_HEAD(&instance->data->list);
        list_add(&(instance->data->list), &(data->instances));
        LOG_DBG("Normal IPC process instance created and added to the list");

        return instance;
}

static int normal_deallocate_all(struct ipcp_instance_data * data)
{
        LOG_MISSING;
        return 0;
}

static int normal_destroy(struct ipcp_factory_data * data,
                          struct ipcp_instance *     instance)
{

        struct ipcp_instance_data * tmp;

        ASSERT(data);
        ASSERT(instance);

        tmp = find_instance(data, instance->data->id);
        if (!tmp) {
                LOG_ERR("Could not find normal ipcp instance to destroy");
                return -1;
        }

        list_del(&tmp->list);

        /* FIXME: flow deallocation not implemented */
        if (normal_deallocate_all(tmp)) {
                LOG_ERR("Could not deallocate normal ipcp flows");
                return -1;
        }

        if (tmp->info->dif_name)
                name_destroy(tmp->info->dif_name);

        if (tmp->info->name)
                name_destroy(tmp->info->name);

        efcp_container_destroy(tmp->efcpc);
        rmt_destroy(tmp->rmt);
        rkfree(tmp->info);
        rkfree(tmp);
        rkfree(instance);

        return 0;
}

static struct ipcp_factory_ops normal_ops = {
        .init    = normal_init,
        .fini    = normal_fini,
        .create  = normal_create,
        .destroy = normal_destroy,
};

static int __init mod_init(void)
{
        normal = kipcm_ipcp_factory_register(default_kipcm,
                                             IPCP_NAME,
                                             &normal_data,
                                             &normal_ops);
        if (!normal)
                return -1;

        return 0;
}

static void __exit mod_exit(void)
{
        ASSERT(normal);

        kipcm_ipcp_factory_unregister(default_kipcm, normal);
}

module_init(mod_init);
module_exit(mod_exit);

MODULE_DESCRIPTION("RINA normal IPC Process");

MODULE_LICENSE("GPL");

MODULE_AUTHOR("Francesco Salvestrini <f.salvestrini@nextworks.it>");
MODULE_AUTHOR("Miquel Tarzan <miquel.tarzan@i2cat.net>");
MODULE_AUTHOR("Sander Vrijders <sander.vrijders@intec.ugent.be>");
MODULE_AUTHOR("Leonardo Bergesio <leonardo.bergesio@i2cat.net>");<|MERGE_RESOLUTION|>--- conflicted
+++ resolved
@@ -538,30 +538,20 @@
         return 0;
 }
 
-<<<<<<< HEAD
-static int normal_pdu_fte_add(struct ipcp_instance_data * data,
-                              struct list_head *          pft_entries)
-=======
 static int normal_pft_add(struct ipcp_instance_data * data,
                           address_t                   address,
                           qos_id_t                    qos_id,
                           port_id_t                   port_id)
 
->>>>>>> 593c2e3c
 {
         LOG_MISSING;
         return -1;
 }
 
-<<<<<<< HEAD
-static int normal_pdu_fte_remove(struct ipcp_instance_data * data,
-                                 struct list_head *           pft_entries)
-=======
 static int normal_pft_remove(struct ipcp_instance_data * data,
                              address_t                   address,
                              qos_id_t                    qos_id,
                              port_id_t                   port_id)
->>>>>>> 593c2e3c
 {
         LOG_MISSING;
         return -1;
@@ -585,13 +575,8 @@
         .management_sdu_read       = normal_management_sdu_read,
         .management_sdu_write      = normal_management_sdu_write,
         .management_sdu_post       = normal_management_sdu_post,
-<<<<<<< HEAD
-        .pdu_fte_add               = normal_pdu_fte_add,
-        .pdu_fte_remove            = normal_pdu_fte_remove
-=======
         .pft_add                   = normal_pft_add,
         .pft_remove                = normal_pft_remove
->>>>>>> 593c2e3c
 };
 
 static void sdu_wpi_destructor(void * data)
