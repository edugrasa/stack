--- conflicted
+++ resolved
@@ -1363,12 +1363,8 @@
                 spin_lock(&data->lock);
                 INIT_LIST_HEAD(&flow->list);
                 list_add(&flow->list, &data->flows);
-<<<<<<< HEAD
                 spin_unlock(&data->lock);
-                LOG_DBG("tcp flow added");
-=======
                 LOG_DBG("TCP flow added");
->>>>>>> 49277a57
 
                 memset(&flow->addr, 0, sizeof(struct sockaddr_in));
 
