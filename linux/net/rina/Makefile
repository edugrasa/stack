--- conflicted
+++ resolved
@@ -24,10 +24,7 @@
 	rina-personality-default.o
 
 rina-personality-default-y :=					\
-<<<<<<< HEAD
 	du-protection.o						\
-=======
->>>>>>> bd83935e
 	ipcp-factories.o ipcp-instances.o			\
 	cidm.o dt.o dt-utils.o dtcp.o dtp.o efcp-utils.o efcp.o	\
 	pft.o rmt.o						\
