--- conflicted
+++ resolved
@@ -12,17 +12,12 @@
 	core.o personality.o			\
 	rnl-utils.o rnl-workarounds.o rnl.o	\
 	buffer.o qos.o pci.o pdu.o sdu.o du.o	\
-<<<<<<< HEAD
 	serdes.o ipcp-utils.o connection.o	\
 	common.o policies.o dtcp-utils.o 
 
-=======
-	ipcp-utils.o connection.o		\
-	common.o policies.o dtcp-utils.o 
 
 obj-y +=					\
 	syscalls.o
->>>>>>> 988c67cd
 
 obj-$(CONFIG_RINA_PERSONALITY_DEFAULT) +=	\
 	rina_personality_default.o
