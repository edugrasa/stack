--- conflicted
+++ resolved
@@ -12,13 +12,9 @@
 	core.o personality.o syscalls.o		\
 	rnl-utils.o rnl-workarounds.o rnl.o	\
 	buffer.o qos.o pci.o pdu.o sdu.o du.o	\
-<<<<<<< HEAD
-	serdes.o connection.o ipcp-utils.o	\
-	common.o
-=======
-	ipcp-utils.o connection.o	\
+	serdes.o ipcp-utils.o connection.o	\
 	common.o policies.o dtcp-utils.o 
->>>>>>> 54bfcd4f
+
 
 obj-$(CONFIG_RINA_PERSONALITY_DEFAULT) +=	\
 	rina_personality_default.o
