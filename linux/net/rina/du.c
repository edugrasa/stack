--- conflicted
+++ resolved
@@ -53,8 +53,6 @@
         return 0;
 }
 
-<<<<<<< HEAD
-=======
 bool is_buffer_ok(const struct buffer * b)
 {
         if (!b)
@@ -102,7 +100,6 @@
 }
 EXPORT_SYMBOL(sdu_create_from_gfp_copying);
 
->>>>>>> 0d6870c1
 struct sdu * sdu_create_from_buffer_gfp(gfp_t           flags,
                                         struct buffer * buffer)
 {
