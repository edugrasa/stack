/*
<<<<<<< HEAD
 * Data Unit
=======
 * (S|P) Data Unit
>>>>>>> 0f462e12
 *
 *    Francesco Salvestrini <f.salvestrini@nextworks.it>
 *
 * This program is free software; you can redistribute it and/or modify
 * it under the terms of the GNU General Public License as published by
 * the Free Software Foundation; either version 2 of the License, or
 * (at your option) any later version.
 *
 * This program is distributed in the hope that it will be useful,
 * but WITHOUT ANY WARRANTY; without even the implied warranty of
 * MERCHANTABILITY or FITNESS FOR A PARTICULAR PURPOSE.  See the
 * GNU General Public License for more details.
 *
 * You should have received a copy of the GNU General Public License
 * along with this program; if not, write to the Free Software
 * Foundation, Inc., 675 Mass Ave, Cambridge, MA 02139, USA.
 */

#include <linux/export.h>
#include <linux/types.h>

#define RINA_PREFIX "du"

#include "logs.h"
#include "utils.h"
#include "debug.h"
<<<<<<< HEAD
#include "du.h"
=======
#include "du.h"

struct buffer {
        char * data;
        size_t size;
};

bool buffer_is_ok(const struct buffer * b)
{ return (b && b->data && b->size) ? true : false; }
EXPORT_SYMBOL(buffer_is_ok);

static int __buffer_destroy(struct buffer * b)
{
        ASSERT(b);

        if (b->data) rkfree(b->data);
        rkfree(b);

        return 0;
}

int buffer_destroy(struct buffer * b)
{
        if (!b)
                return -1;
        return __buffer_destroy(b);
}
EXPORT_SYMBOL(buffer_destroy);

static struct buffer * buffer_create_with_gfp(gfp_t  flags,
                                              void * data,
                                              size_t size)
{
        struct buffer * tmp;

        if (!data) {
                LOG_ERR("Cannot create buffer, data is NULL");
                return NULL;
        }
        if (!size) {
                LOG_ERR("Cannot create buffer, data is 0 size");
                return NULL;
        }

        tmp = rkmalloc(sizeof(*tmp), flags);
        if (!tmp)
                return NULL;

        tmp->data = data;
        tmp->size = size;

        return tmp;
}

struct buffer * buffer_create_with(void * data,
                                   size_t size)
{ return buffer_create_with_gfp(GFP_KERNEL, data, size); }
EXPORT_SYMBOL(buffer_create_with);

struct buffer * buffer_create_with_ni(void * data,
                                      size_t size)
{ return buffer_create_with_gfp(GFP_ATOMIC, data, size); }
EXPORT_SYMBOL(buffer_create_with_ni);

static struct buffer * buffer_create_from_gfp(gfp_t        flags,
                                              const void * data,
                                              size_t       size)
{
        struct buffer * tmp;

        if (!data) {
                LOG_ERR("Cannot create buffer, data is NULL");
                return NULL;
        }
        if (!size) {
                LOG_ERR("Cannot create buffer, data is 0 size");
                return NULL;
        }

        tmp = rkmalloc(sizeof(*tmp), flags);
        if (!tmp)
                return NULL;

        tmp->data = rkmalloc(size, flags);
        if (!tmp->data) {
                __buffer_destroy(tmp);
                return NULL;
        }
        if (!memcpy(tmp->data, data, size)) {
                __buffer_destroy(tmp);
                return NULL;
        }

        tmp->size = size;

        return tmp;
}

static struct buffer * buffer_create_gfp(gfp_t  flags,
                                         size_t size)
{
        struct buffer * tmp;

        if (!size) {
                LOG_ERR("Cannot create buffer, data is 0 size");
                return NULL;
        }

        tmp = rkmalloc(sizeof(*tmp), flags);
        if (!tmp)
                return NULL;

        tmp->data = rkmalloc(size, flags);
        if (!tmp->data) {
                rkfree(tmp);
                return NULL;
        }

        tmp->size = size;

        return tmp;
}

struct buffer * buffer_create(size_t size)
{ return buffer_create_gfp(GFP_KERNEL, size); }
EXPORT_SYMBOL(buffer_create);

struct buffer * buffer_create_ni(size_t size)
{ return buffer_create_gfp(GFP_ATOMIC, size); }
EXPORT_SYMBOL(buffer_create_ni);

static struct buffer * buffer_dup_gfp(gfp_t                 flags,
                                      const struct buffer * b)
{
        struct buffer * tmp;
        void *          m;

        if (!buffer_is_ok(b))
                return NULL;

        m = rkmalloc(b->size, flags);
        if (!m)
                return NULL;

        if (!memcpy(m, b->data, b->size)) {
                rkfree(m);
                return NULL;
        }

        tmp = buffer_create_with_gfp(flags, m, b->size);
        if (!tmp) {
                rkfree(m);
                return NULL;
        }

        return tmp;
}

struct buffer * buffer_dup(const struct buffer * b)
{ return buffer_dup_gfp(GFP_KERNEL, b); }
EXPORT_SYMBOL(buffer_dup);

struct buffer * buffer_dup_ni(const struct buffer * b)
{ return buffer_dup_gfp(GFP_ATOMIC, b); }
EXPORT_SYMBOL(buffer_dup_ni);

ssize_t buffer_length(const struct buffer * b)
{
        if (!buffer_is_ok(b))
                return -1;

        return b->size;
}
EXPORT_SYMBOL(buffer_length);

const void * buffer_data_ro(const struct buffer * b)
{
        if (!buffer_is_ok(b))
                return NULL;

        return b->data;
}
EXPORT_SYMBOL(buffer_data_ro);

void * buffer_data_rw(struct buffer * b)
{
        if (!buffer_is_ok(b))
                return NULL;

        return b->data;
}
EXPORT_SYMBOL(buffer_data_rw);

struct pci {
        address_t  source;
        address_t  destination;

        pdu_type_t type;

        struct {
                cep_id_t source;
                cep_id_t destination;
        } ceps;

        qos_id_t   qos_id;
        seq_num_t  sequence_number;
};

static bool pci_is_ok(const struct pci * pci)
{ return pci && pdu_type_is_ok(pci->type) ? true : false; }

struct pci * pci_create(void)
{
        struct pci * tmp;

        tmp = rkzalloc(sizeof(*tmp), GFP_KERNEL);
        if (!tmp)
                return NULL;

        return tmp;
}
EXPORT_SYMBOL(pci_create);

int pci_cep_source_set(struct pci * pci,
                       cep_id_t     src_cep_id)
{
        if (!pci)
                return -1;

        if (!is_cep_id_ok(src_cep_id))
                return -1;

        pci->ceps.destination = src_cep_id;

        return 0;
}
EXPORT_SYMBOL(pci_cep_source_set);

int pci_cep_destination_set(struct pci * pci,
                            cep_id_t     dst_cep_id)
{
        if (!pci)
                return -1;

        if (!is_cep_id_ok(dst_cep_id))
                return -1;

        pci->ceps.source = dst_cep_id;

        return 0;
}
EXPORT_SYMBOL(pci_cep_destination_set);

int pci_destination_set(struct pci * pci,
                        address_t    dst_address)
{
        if (!pci)
                return -1;

        pci->destination = dst_address;

        return 0;
}
EXPORT_SYMBOL(pci_destination_set);

int pci_source_set(struct pci * pci,
                   address_t    src_address)
{
        if (!pci)
                return -1;

        pci->source = src_address;

        return 0;
}
EXPORT_SYMBOL(pci_source_set);

int pci_nxt_seq_send_set(struct pci * pci,
                         seq_num_t    nxt_seq_send)
{
        if (!pci)
                return -1;

        pci->sequence_number = nxt_seq_send;

        return 0;
}
EXPORT_SYMBOL(pci_nxt_seq_send_set);

int pci_qos_id_set(struct pci * pci,
                   qos_id_t   qos_id)
{
        if (!pci)
                return -1;

        pci->qos_id = qos_id;

        return 0;
}
EXPORT_SYMBOL(pci_qos_id_set);

static struct pci * pci_create_from_gfp(gfp_t        flags,
                                        const void * data)
{
        struct pci * tmp;

        if (!data)
                return NULL;

        tmp = rkmalloc(sizeof(*tmp), flags);
        if (!tmp)
                return NULL;

        if (!memcpy(tmp, data, sizeof(*tmp))) {
                rkfree(tmp);
                return NULL;
        }

        ASSERT(pci_is_ok(tmp));

        return tmp;
}

struct pci * pci_create_from(const void * data)
{ return pci_create_from_gfp(GFP_KERNEL, data); }
EXPORT_SYMBOL(pci_create_from);

struct pci * pci_create_from_ni(const void * data)
{ return pci_create_from_gfp(GFP_ATOMIC, data); }
EXPORT_SYMBOL(pci_create_from_ni);

int pci_destroy(struct pci * pci)
{
        if (!pci)
                return -1;

        rkfree(pci);
        return 0;
}
EXPORT_SYMBOL(pci_destroy);

static struct pci * pci_dup_gfp(gfp_t              flags,
                                const struct pci * pci)
{
        struct pci * tmp;

        if (pci_is_ok(pci))
                return NULL;

        tmp = rkmalloc(sizeof(*tmp), flags);
        if (!tmp)
                return NULL;

        if (!memcpy(tmp, pci, sizeof(*tmp))) {
                rkfree(tmp);
                return NULL;
        }

        ASSERT(pci_is_ok(tmp));

        return tmp;
}

struct pci * pci_dup(const struct pci * pci)
{ return pci_dup_gfp(GFP_KERNEL, pci); }
EXPORT_SYMBOL(pci_dup);

struct pci * pci_dup_ni(const struct pci * pci)
{ return pci_dup_gfp(GFP_ATOMIC, pci); }
EXPORT_SYMBOL(pci_dup_ni);

pdu_type_t pci_type(const struct pci * pci)
{
        ASSERT(pci); /* FIXME: Should not be an ASSERT ... */

        return pci->type;
}
EXPORT_SYMBOL(pci_type);

ssize_t pci_length(const struct pci * pci)
{
        if (!pci_is_ok(pci))
                return -1;

        return sizeof(*pci);
}
EXPORT_SYMBOL(pci_length);

address_t pci_source(const struct pci * pci)
{
        ASSERT(pci); /* FIXME: Should not be an ASSERT ... */

        return pci->source;
}
EXPORT_SYMBOL(pci_source);

address_t pci_destination(const struct pci * pci)
{
        ASSERT(pci); /* FIXME: Should not be an ASSERT ... */

        return pci->destination;
}
EXPORT_SYMBOL(pci_destination);

cep_id_t pci_cep_destination(const struct pci * pci)
{
        if (!pci)
                return cep_id_bad();

        return pci->ceps.destination;
}
EXPORT_SYMBOL(pci_cep_destination);

cep_id_t pci_cep_source(const struct pci * pci)
{
        if (!pci)
                return cep_id_bad();

        return pci->ceps.source;
}
EXPORT_SYMBOL(pci_cep_source);

struct pdu {
        struct pci *    pci;
        struct buffer * buffer;
};

bool pdu_is_ok(const struct pdu * p)
{ return (p && p->pci && p->buffer) ? true : false; }
EXPORT_SYMBOL(pdu_is_ok);

static struct pdu * pdu_create_gfp(gfp_t flags)
{
        struct pdu * tmp;

        tmp = rkzalloc(sizeof(*tmp), flags);
        if (!tmp)
                return NULL;

        tmp->pci    = NULL;
        tmp->buffer = NULL;

        return tmp;
}

static struct pdu * pdu_create_with_gfp(gfp_t        flags,
                                        struct sdu * sdu)
{
        struct pdu *          tmp_pdu;
        const struct buffer * tmp_buff;
        const uint8_t *       ptr;

        if (!sdu_is_ok(sdu))
                return NULL;

        tmp_buff = sdu_buffer_ro(sdu);
        ASSERT(tmp_buff);

        if (buffer_length(tmp_buff) < sizeof(struct pci))
                return NULL;
        
        tmp_pdu = pdu_create_gfp(flags);
        if (!tmp_pdu)
                return NULL;

        ptr = (const uint8_t *) buffer_data_ro(tmp_buff);
        ASSERT(!ptr);

        tmp_pdu->pci    =
                pci_create_from_gfp(flags, ptr);
        tmp_pdu->buffer =
                buffer_create_from_gfp(flags,
                                       ptr + sizeof(struct pci),
                                       (buffer_length(sdu->buffer) -
                                        sizeof(struct pci)));

        ASSERT(pdu_is_ok(tmp_pdu));

        return tmp_pdu;
}

struct pdu * pdu_create(void)
{ return pdu_create_gfp(GFP_KERNEL); }
EXPORT_SYMBOL(pdu_create);

struct pdu * pdu_create_with(struct sdu * sdu)
{ return pdu_create_with_gfp(GFP_KERNEL, sdu); }
EXPORT_SYMBOL(pdu_create_with);

struct pdu * pdu_create_with_ni(struct sdu * sdu)
{ return pdu_create_with_gfp(GFP_ATOMIC, sdu); }
EXPORT_SYMBOL(pdu_create_with_ni);

const struct buffer * pdu_buffer_get_ro(const struct pdu * pdu)
{
        if (!pdu_is_ok(pdu))
                return NULL;

        return pdu->buffer;
}
EXPORT_SYMBOL(pdu_buffer_get_ro);

struct buffer * pdu_buffer_get_rw(struct pdu * pdu)
{
        if (!pdu_is_ok(pdu))
                return NULL;

        return pdu->buffer;
}
EXPORT_SYMBOL(pdu_buffer_get_rw);

const struct pci * pdu_pci_get_ro(const struct pdu * pdu)
{
        if (!pdu_is_ok(pdu))
                return NULL;

        return pdu->pci;
}
EXPORT_SYMBOL(pdu_pci_get_ro);

struct pci * pdu_pci_get_rw(struct pdu * pdu)
{
        if (!pdu_is_ok(pdu))
                return NULL;

        return pdu->pci;
}
EXPORT_SYMBOL(pdu_pci_get_rw);

int pdu_buffer_set(struct pdu * pdu, struct buffer * buffer)
{
        if (!pdu)
                return -1;

        if (!buffer_is_ok(buffer))
                return -1;

        pdu->buffer = buffer;

        return 0;
}
EXPORT_SYMBOL(pdu_buffer_set);

int pdu_pci_set(struct pdu * pdu, struct pci * pci)
{
        if (!pdu)
                return -1;

        if (!pci_is_ok(pci))
                return -1;

        pdu->pci = pci;

        return 0;
}
EXPORT_SYMBOL(pdu_pci_set);

int pdu_destroy(struct pdu * p)
{
        if (p)
                return -1;

        if (p->pci)    rkfree(p->pci);
        if (p->buffer) buffer_destroy(p->buffer);

        rkfree(p);

        return 0;
}
EXPORT_SYMBOL(pdu_destroy);

static struct sdu * sdu_create_with_gfp(gfp_t           flags,
                                        struct buffer * buffer)
{
        struct sdu * tmp;

        if (!buffer_is_ok(buffer))
                return NULL;

        tmp = rkzalloc(sizeof(*tmp), flags);
        if (!tmp)
                return NULL;

        tmp->buffer = buffer;

        return tmp;
}

struct sdu * sdu_create_with(struct buffer * buffer)
{ return sdu_create_with_gfp(GFP_KERNEL, buffer); }
EXPORT_SYMBOL(sdu_create_with);

struct sdu * sdu_create_with_ni(struct buffer * buffer)
{ return sdu_create_with_gfp(GFP_ATOMIC, buffer); }
EXPORT_SYMBOL(sdu_create_with_ni);

int sdu_destroy(struct sdu * s)
{
        /* FIXME: Should we assert here ? */
        if (!s)
                return -1;

        if (s->buffer) {
                if (s->buffer->data) rkfree(s->buffer->data);
                rkfree(s->buffer);
        }

        rkfree(s);
        return 0;
}
EXPORT_SYMBOL(sdu_destroy);

const struct buffer * sdu_buffer_ro(const struct sdu * s)
{
        if (!sdu_is_ok(s))
                return NULL;

        return s->buffer;
}
EXPORT_SYMBOL(sdu_buffer_ro);

struct buffer * sdu_buffer_rw(struct sdu * s)
{
        if (!sdu_is_ok(s))
                return NULL;

        return s->buffer;
}
EXPORT_SYMBOL(sdu_buffer_rw);

static struct sdu * sdu_dup_gfp(gfp_t              flags,
                                const struct sdu * sdu)
{
        struct sdu * tmp;

        if (!sdu_is_ok(sdu))
                return NULL;

        tmp = rkzalloc(sizeof(*tmp), flags);
        if (!tmp)
                return NULL;

        tmp->buffer = rkzalloc(sizeof(struct buffer), flags);
        if (!tmp->buffer) {
                rkfree(tmp);
                return NULL;
        }

        tmp->buffer->data = (char *) rkzalloc(sdu->buffer->size, flags);
        if (!tmp->buffer->data) {
                rkfree(tmp->buffer);
                rkfree(tmp);
                return NULL;
        }

        if (!memcpy(tmp->buffer->data, sdu->buffer->data, sdu->buffer->size)) {
                sdu_destroy(tmp);
                return NULL;
        }
        tmp->buffer->size = sdu->buffer->size;

        return tmp;
}

struct sdu * sdu_dup(const struct sdu * sdu)
{ return sdu_dup_gfp(GFP_KERNEL, sdu); }
EXPORT_SYMBOL(sdu_dup);

struct sdu * sdu_dup_ni(const struct sdu * sdu)
{ return sdu_dup_gfp(GFP_ATOMIC, sdu); }
EXPORT_SYMBOL(sdu_dup_ni);

bool sdu_is_ok(const struct sdu * s)
{
        if (!s)
                return false;

        if (!s->buffer)
                return false;

        /* Should we accept an empty sdu ? */
        if (!s->buffer->data)
                return false;
        if (!s->buffer->size)
                return false;

        /* FIXME: More checks expected here ... */

        return true;
}
EXPORT_SYMBOL(sdu_is_ok);

struct sdu * sdu_protect(struct sdu * s)
{
        LOG_MISSING;

        return NULL;
}
EXPORT_SYMBOL(sdu_protect);

struct sdu * sdu_unprotect(struct sdu * s)
{
        LOG_MISSING;

        return NULL;
}
 EXPORT_SYMBOL(sdu_unprotect);
>>>>>>> 0f462e12
<|MERGE_RESOLUTION|>--- conflicted
+++ resolved
@@ -1,9 +1,5 @@
 /*
-<<<<<<< HEAD
  * Data Unit
-=======
- * (S|P) Data Unit
->>>>>>> 0f462e12
  *
  *    Francesco Salvestrini <f.salvestrini@nextworks.it>
  *
@@ -30,714 +26,10 @@
 #include "logs.h"
 #include "utils.h"
 #include "debug.h"
-<<<<<<< HEAD
-#include "du.h"
-=======
+
 #include "du.h"
 
-struct buffer {
-        char * data;
-        size_t size;
-};
-
-bool buffer_is_ok(const struct buffer * b)
-{ return (b && b->data && b->size) ? true : false; }
-EXPORT_SYMBOL(buffer_is_ok);
-
-static int __buffer_destroy(struct buffer * b)
-{
-        ASSERT(b);
-
-        if (b->data) rkfree(b->data);
-        rkfree(b);
-
-        return 0;
-}
-
-int buffer_destroy(struct buffer * b)
-{
-        if (!b)
-                return -1;
-        return __buffer_destroy(b);
-}
-EXPORT_SYMBOL(buffer_destroy);
-
-static struct buffer * buffer_create_with_gfp(gfp_t  flags,
-                                              void * data,
-                                              size_t size)
-{
-        struct buffer * tmp;
-
-        if (!data) {
-                LOG_ERR("Cannot create buffer, data is NULL");
-                return NULL;
-        }
-        if (!size) {
-                LOG_ERR("Cannot create buffer, data is 0 size");
-                return NULL;
-        }
-
-        tmp = rkmalloc(sizeof(*tmp), flags);
-        if (!tmp)
-                return NULL;
-
-        tmp->data = data;
-        tmp->size = size;
-
-        return tmp;
-}
-
-struct buffer * buffer_create_with(void * data,
-                                   size_t size)
-{ return buffer_create_with_gfp(GFP_KERNEL, data, size); }
-EXPORT_SYMBOL(buffer_create_with);
-
-struct buffer * buffer_create_with_ni(void * data,
-                                      size_t size)
-{ return buffer_create_with_gfp(GFP_ATOMIC, data, size); }
-EXPORT_SYMBOL(buffer_create_with_ni);
-
-static struct buffer * buffer_create_from_gfp(gfp_t        flags,
-                                              const void * data,
-                                              size_t       size)
-{
-        struct buffer * tmp;
-
-        if (!data) {
-                LOG_ERR("Cannot create buffer, data is NULL");
-                return NULL;
-        }
-        if (!size) {
-                LOG_ERR("Cannot create buffer, data is 0 size");
-                return NULL;
-        }
-
-        tmp = rkmalloc(sizeof(*tmp), flags);
-        if (!tmp)
-                return NULL;
-
-        tmp->data = rkmalloc(size, flags);
-        if (!tmp->data) {
-                __buffer_destroy(tmp);
-                return NULL;
-        }
-        if (!memcpy(tmp->data, data, size)) {
-                __buffer_destroy(tmp);
-                return NULL;
-        }
-
-        tmp->size = size;
-
-        return tmp;
-}
-
-static struct buffer * buffer_create_gfp(gfp_t  flags,
-                                         size_t size)
-{
-        struct buffer * tmp;
-
-        if (!size) {
-                LOG_ERR("Cannot create buffer, data is 0 size");
-                return NULL;
-        }
-
-        tmp = rkmalloc(sizeof(*tmp), flags);
-        if (!tmp)
-                return NULL;
-
-        tmp->data = rkmalloc(size, flags);
-        if (!tmp->data) {
-                rkfree(tmp);
-                return NULL;
-        }
-
-        tmp->size = size;
-
-        return tmp;
-}
-
-struct buffer * buffer_create(size_t size)
-{ return buffer_create_gfp(GFP_KERNEL, size); }
-EXPORT_SYMBOL(buffer_create);
-
-struct buffer * buffer_create_ni(size_t size)
-{ return buffer_create_gfp(GFP_ATOMIC, size); }
-EXPORT_SYMBOL(buffer_create_ni);
-
-static struct buffer * buffer_dup_gfp(gfp_t                 flags,
-                                      const struct buffer * b)
-{
-        struct buffer * tmp;
-        void *          m;
-
-        if (!buffer_is_ok(b))
-                return NULL;
-
-        m = rkmalloc(b->size, flags);
-        if (!m)
-                return NULL;
-
-        if (!memcpy(m, b->data, b->size)) {
-                rkfree(m);
-                return NULL;
-        }
-
-        tmp = buffer_create_with_gfp(flags, m, b->size);
-        if (!tmp) {
-                rkfree(m);
-                return NULL;
-        }
-
-        return tmp;
-}
-
-struct buffer * buffer_dup(const struct buffer * b)
-{ return buffer_dup_gfp(GFP_KERNEL, b); }
-EXPORT_SYMBOL(buffer_dup);
-
-struct buffer * buffer_dup_ni(const struct buffer * b)
-{ return buffer_dup_gfp(GFP_ATOMIC, b); }
-EXPORT_SYMBOL(buffer_dup_ni);
-
-ssize_t buffer_length(const struct buffer * b)
-{
-        if (!buffer_is_ok(b))
-                return -1;
-
-        return b->size;
-}
-EXPORT_SYMBOL(buffer_length);
-
-const void * buffer_data_ro(const struct buffer * b)
-{
-        if (!buffer_is_ok(b))
-                return NULL;
-
-        return b->data;
-}
-EXPORT_SYMBOL(buffer_data_ro);
-
-void * buffer_data_rw(struct buffer * b)
-{
-        if (!buffer_is_ok(b))
-                return NULL;
-
-        return b->data;
-}
-EXPORT_SYMBOL(buffer_data_rw);
-
-struct pci {
-        address_t  source;
-        address_t  destination;
-
-        pdu_type_t type;
-
-        struct {
-                cep_id_t source;
-                cep_id_t destination;
-        } ceps;
-
-        qos_id_t   qos_id;
-        seq_num_t  sequence_number;
-};
-
-static bool pci_is_ok(const struct pci * pci)
-{ return pci && pdu_type_is_ok(pci->type) ? true : false; }
-
-struct pci * pci_create(void)
-{
-        struct pci * tmp;
-
-        tmp = rkzalloc(sizeof(*tmp), GFP_KERNEL);
-        if (!tmp)
-                return NULL;
-
-        return tmp;
-}
-EXPORT_SYMBOL(pci_create);
-
-int pci_cep_source_set(struct pci * pci,
-                       cep_id_t     src_cep_id)
-{
-        if (!pci)
-                return -1;
-
-        if (!is_cep_id_ok(src_cep_id))
-                return -1;
-
-        pci->ceps.destination = src_cep_id;
-
-        return 0;
-}
-EXPORT_SYMBOL(pci_cep_source_set);
-
-int pci_cep_destination_set(struct pci * pci,
-                            cep_id_t     dst_cep_id)
-{
-        if (!pci)
-                return -1;
-
-        if (!is_cep_id_ok(dst_cep_id))
-                return -1;
-
-        pci->ceps.source = dst_cep_id;
-
-        return 0;
-}
-EXPORT_SYMBOL(pci_cep_destination_set);
-
-int pci_destination_set(struct pci * pci,
-                        address_t    dst_address)
-{
-        if (!pci)
-                return -1;
-
-        pci->destination = dst_address;
-
-        return 0;
-}
-EXPORT_SYMBOL(pci_destination_set);
-
-int pci_source_set(struct pci * pci,
-                   address_t    src_address)
-{
-        if (!pci)
-                return -1;
-
-        pci->source = src_address;
-
-        return 0;
-}
-EXPORT_SYMBOL(pci_source_set);
-
-int pci_nxt_seq_send_set(struct pci * pci,
-                         seq_num_t    nxt_seq_send)
-{
-        if (!pci)
-                return -1;
-
-        pci->sequence_number = nxt_seq_send;
-
-        return 0;
-}
-EXPORT_SYMBOL(pci_nxt_seq_send_set);
-
-int pci_qos_id_set(struct pci * pci,
-                   qos_id_t   qos_id)
-{
-        if (!pci)
-                return -1;
-
-        pci->qos_id = qos_id;
-
-        return 0;
-}
-EXPORT_SYMBOL(pci_qos_id_set);
-
-static struct pci * pci_create_from_gfp(gfp_t        flags,
-                                        const void * data)
-{
-        struct pci * tmp;
-
-        if (!data)
-                return NULL;
-
-        tmp = rkmalloc(sizeof(*tmp), flags);
-        if (!tmp)
-                return NULL;
-
-        if (!memcpy(tmp, data, sizeof(*tmp))) {
-                rkfree(tmp);
-                return NULL;
-        }
-
-        ASSERT(pci_is_ok(tmp));
-
-        return tmp;
-}
-
-struct pci * pci_create_from(const void * data)
-{ return pci_create_from_gfp(GFP_KERNEL, data); }
-EXPORT_SYMBOL(pci_create_from);
-
-struct pci * pci_create_from_ni(const void * data)
-{ return pci_create_from_gfp(GFP_ATOMIC, data); }
-EXPORT_SYMBOL(pci_create_from_ni);
-
-int pci_destroy(struct pci * pci)
-{
-        if (!pci)
-                return -1;
-
-        rkfree(pci);
-        return 0;
-}
-EXPORT_SYMBOL(pci_destroy);
-
-static struct pci * pci_dup_gfp(gfp_t              flags,
-                                const struct pci * pci)
-{
-        struct pci * tmp;
-
-        if (pci_is_ok(pci))
-                return NULL;
-
-        tmp = rkmalloc(sizeof(*tmp), flags);
-        if (!tmp)
-                return NULL;
-
-        if (!memcpy(tmp, pci, sizeof(*tmp))) {
-                rkfree(tmp);
-                return NULL;
-        }
-
-        ASSERT(pci_is_ok(tmp));
-
-        return tmp;
-}
-
-struct pci * pci_dup(const struct pci * pci)
-{ return pci_dup_gfp(GFP_KERNEL, pci); }
-EXPORT_SYMBOL(pci_dup);
-
-struct pci * pci_dup_ni(const struct pci * pci)
-{ return pci_dup_gfp(GFP_ATOMIC, pci); }
-EXPORT_SYMBOL(pci_dup_ni);
-
-pdu_type_t pci_type(const struct pci * pci)
-{
-        ASSERT(pci); /* FIXME: Should not be an ASSERT ... */
-
-        return pci->type;
-}
-EXPORT_SYMBOL(pci_type);
-
-ssize_t pci_length(const struct pci * pci)
-{
-        if (!pci_is_ok(pci))
-                return -1;
-
-        return sizeof(*pci);
-}
-EXPORT_SYMBOL(pci_length);
-
-address_t pci_source(const struct pci * pci)
-{
-        ASSERT(pci); /* FIXME: Should not be an ASSERT ... */
-
-        return pci->source;
-}
-EXPORT_SYMBOL(pci_source);
-
-address_t pci_destination(const struct pci * pci)
-{
-        ASSERT(pci); /* FIXME: Should not be an ASSERT ... */
-
-        return pci->destination;
-}
-EXPORT_SYMBOL(pci_destination);
-
-cep_id_t pci_cep_destination(const struct pci * pci)
-{
-        if (!pci)
-                return cep_id_bad();
-
-        return pci->ceps.destination;
-}
-EXPORT_SYMBOL(pci_cep_destination);
-
-cep_id_t pci_cep_source(const struct pci * pci)
-{
-        if (!pci)
-                return cep_id_bad();
-
-        return pci->ceps.source;
-}
-EXPORT_SYMBOL(pci_cep_source);
-
-struct pdu {
-        struct pci *    pci;
-        struct buffer * buffer;
-};
-
-bool pdu_is_ok(const struct pdu * p)
-{ return (p && p->pci && p->buffer) ? true : false; }
-EXPORT_SYMBOL(pdu_is_ok);
-
-static struct pdu * pdu_create_gfp(gfp_t flags)
-{
-        struct pdu * tmp;
-
-        tmp = rkzalloc(sizeof(*tmp), flags);
-        if (!tmp)
-                return NULL;
-
-        tmp->pci    = NULL;
-        tmp->buffer = NULL;
-
-        return tmp;
-}
-
-static struct pdu * pdu_create_with_gfp(gfp_t        flags,
-                                        struct sdu * sdu)
-{
-        struct pdu *          tmp_pdu;
-        const struct buffer * tmp_buff;
-        const uint8_t *       ptr;
-
-        if (!sdu_is_ok(sdu))
-                return NULL;
-
-        tmp_buff = sdu_buffer_ro(sdu);
-        ASSERT(tmp_buff);
-
-        if (buffer_length(tmp_buff) < sizeof(struct pci))
-                return NULL;
-        
-        tmp_pdu = pdu_create_gfp(flags);
-        if (!tmp_pdu)
-                return NULL;
-
-        ptr = (const uint8_t *) buffer_data_ro(tmp_buff);
-        ASSERT(!ptr);
-
-        tmp_pdu->pci    =
-                pci_create_from_gfp(flags, ptr);
-        tmp_pdu->buffer =
-                buffer_create_from_gfp(flags,
-                                       ptr + sizeof(struct pci),
-                                       (buffer_length(sdu->buffer) -
-                                        sizeof(struct pci)));
-
-        ASSERT(pdu_is_ok(tmp_pdu));
-
-        return tmp_pdu;
-}
-
-struct pdu * pdu_create(void)
-{ return pdu_create_gfp(GFP_KERNEL); }
-EXPORT_SYMBOL(pdu_create);
-
-struct pdu * pdu_create_with(struct sdu * sdu)
-{ return pdu_create_with_gfp(GFP_KERNEL, sdu); }
-EXPORT_SYMBOL(pdu_create_with);
-
-struct pdu * pdu_create_with_ni(struct sdu * sdu)
-{ return pdu_create_with_gfp(GFP_ATOMIC, sdu); }
-EXPORT_SYMBOL(pdu_create_with_ni);
-
-const struct buffer * pdu_buffer_get_ro(const struct pdu * pdu)
-{
-        if (!pdu_is_ok(pdu))
-                return NULL;
-
-        return pdu->buffer;
-}
-EXPORT_SYMBOL(pdu_buffer_get_ro);
-
-struct buffer * pdu_buffer_get_rw(struct pdu * pdu)
-{
-        if (!pdu_is_ok(pdu))
-                return NULL;
-
-        return pdu->buffer;
-}
-EXPORT_SYMBOL(pdu_buffer_get_rw);
-
-const struct pci * pdu_pci_get_ro(const struct pdu * pdu)
-{
-        if (!pdu_is_ok(pdu))
-                return NULL;
-
-        return pdu->pci;
-}
-EXPORT_SYMBOL(pdu_pci_get_ro);
-
-struct pci * pdu_pci_get_rw(struct pdu * pdu)
-{
-        if (!pdu_is_ok(pdu))
-                return NULL;
-
-        return pdu->pci;
-}
-EXPORT_SYMBOL(pdu_pci_get_rw);
-
-int pdu_buffer_set(struct pdu * pdu, struct buffer * buffer)
-{
-        if (!pdu)
-                return -1;
-
-        if (!buffer_is_ok(buffer))
-                return -1;
-
-        pdu->buffer = buffer;
-
-        return 0;
-}
-EXPORT_SYMBOL(pdu_buffer_set);
-
-int pdu_pci_set(struct pdu * pdu, struct pci * pci)
-{
-        if (!pdu)
-                return -1;
-
-        if (!pci_is_ok(pci))
-                return -1;
-
-        pdu->pci = pci;
-
-        return 0;
-}
-EXPORT_SYMBOL(pdu_pci_set);
-
-int pdu_destroy(struct pdu * p)
-{
-        if (p)
-                return -1;
-
-        if (p->pci)    rkfree(p->pci);
-        if (p->buffer) buffer_destroy(p->buffer);
-
-        rkfree(p);
-
-        return 0;
-}
-EXPORT_SYMBOL(pdu_destroy);
-
-static struct sdu * sdu_create_with_gfp(gfp_t           flags,
-                                        struct buffer * buffer)
-{
-        struct sdu * tmp;
-
-        if (!buffer_is_ok(buffer))
-                return NULL;
-
-        tmp = rkzalloc(sizeof(*tmp), flags);
-        if (!tmp)
-                return NULL;
-
-        tmp->buffer = buffer;
-
-        return tmp;
-}
-
-struct sdu * sdu_create_with(struct buffer * buffer)
-{ return sdu_create_with_gfp(GFP_KERNEL, buffer); }
-EXPORT_SYMBOL(sdu_create_with);
-
-struct sdu * sdu_create_with_ni(struct buffer * buffer)
-{ return sdu_create_with_gfp(GFP_ATOMIC, buffer); }
-EXPORT_SYMBOL(sdu_create_with_ni);
-
-int sdu_destroy(struct sdu * s)
-{
-        /* FIXME: Should we assert here ? */
-        if (!s)
-                return -1;
-
-        if (s->buffer) {
-                if (s->buffer->data) rkfree(s->buffer->data);
-                rkfree(s->buffer);
-        }
-
-        rkfree(s);
-        return 0;
-}
-EXPORT_SYMBOL(sdu_destroy);
-
-const struct buffer * sdu_buffer_ro(const struct sdu * s)
-{
-        if (!sdu_is_ok(s))
-                return NULL;
-
-        return s->buffer;
-}
-EXPORT_SYMBOL(sdu_buffer_ro);
-
-struct buffer * sdu_buffer_rw(struct sdu * s)
-{
-        if (!sdu_is_ok(s))
-                return NULL;
-
-        return s->buffer;
-}
-EXPORT_SYMBOL(sdu_buffer_rw);
-
-static struct sdu * sdu_dup_gfp(gfp_t              flags,
-                                const struct sdu * sdu)
-{
-        struct sdu * tmp;
-
-        if (!sdu_is_ok(sdu))
-                return NULL;
-
-        tmp = rkzalloc(sizeof(*tmp), flags);
-        if (!tmp)
-                return NULL;
-
-        tmp->buffer = rkzalloc(sizeof(struct buffer), flags);
-        if (!tmp->buffer) {
-                rkfree(tmp);
-                return NULL;
-        }
-
-        tmp->buffer->data = (char *) rkzalloc(sdu->buffer->size, flags);
-        if (!tmp->buffer->data) {
-                rkfree(tmp->buffer);
-                rkfree(tmp);
-                return NULL;
-        }
-
-        if (!memcpy(tmp->buffer->data, sdu->buffer->data, sdu->buffer->size)) {
-                sdu_destroy(tmp);
-                return NULL;
-        }
-        tmp->buffer->size = sdu->buffer->size;
-
-        return tmp;
-}
-
-struct sdu * sdu_dup(const struct sdu * sdu)
-{ return sdu_dup_gfp(GFP_KERNEL, sdu); }
-EXPORT_SYMBOL(sdu_dup);
-
-struct sdu * sdu_dup_ni(const struct sdu * sdu)
-{ return sdu_dup_gfp(GFP_ATOMIC, sdu); }
-EXPORT_SYMBOL(sdu_dup_ni);
-
-bool sdu_is_ok(const struct sdu * s)
-{
-        if (!s)
-                return false;
-
-        if (!s->buffer)
-                return false;
-
-        /* Should we accept an empty sdu ? */
-        if (!s->buffer->data)
-                return false;
-        if (!s->buffer->size)
-                return false;
-
-        /* FIXME: More checks expected here ... */
-
-        return true;
-}
-EXPORT_SYMBOL(sdu_is_ok);
-
-struct sdu * sdu_protect(struct sdu * s)
-{
-        LOG_MISSING;
-
-        return NULL;
-}
-EXPORT_SYMBOL(sdu_protect);
-
-struct sdu * sdu_unprotect(struct sdu * s)
-{
-        LOG_MISSING;
-
-        return NULL;
-}
- EXPORT_SYMBOL(sdu_unprotect);
->>>>>>> 0f462e12
+/*
+ * FIXME: This is a backward compatibility file only. Do not rely on its
+ *        presence, It will be removed soon
+ */