--- conflicted
+++ resolved
@@ -170,44 +170,20 @@
 	bool	    notify_src;	
 };
 
-<<<<<<< HEAD
-struct rnl_dealloc_flow_req_msg_attrs {
-	port_id_t   id;
-	struct name dif_name;
-	struct name app_name;
-};
-
-struct rnl_dealloc_flow_resp_msg_attrs {
-	uint_t	    result;
-	string_t *  err_desc;
-	struct name app_name;
-=======
-struct rnl_ipcm_dealloc_flow_req_msg_attrs{
+struct rnl_ipcm_dealloc_flow_req_msg_attrs {
 	port_id_t	id;
 	struct name	dif_name;
 	struct name	app_name;
 };
 
-struct rnl_ipcm_dealloc_flow_resp_msg_attrs{
+struct rnl_ipcm_dealloc_flow_resp_msg_attrs {
 	uint_t		result;
 	string_t 	* err_desc;
 	struct name	app_name;
->>>>>>> 70717501
-};
-
-#if 0
-ipc_process_id_t rnl_src_ipcid_from_msg(struct genl_info * info);
-ipc_process_id_t rnl_dst_ipcid_from_msg(struct genl_info * info);
-#endif
+};
 
 int rnl_parse_msg(struct genl_info  * info,
                   struct rnl_msg    * msg);
-<<<<<<< HEAD
-int rnl_format_msg(msg_id 	     msg_type,
-		   struct rnl_msg  * msg,
-		   struct sk_buff  * skb_out);
-#endif
-=======
 
 /* FIXME: dif_config does not exist */
 struct dif_config;
@@ -304,5 +280,4 @@
 int rnl_format_rmt_dump_ft_reply_msg(size_t	         count,
 				     struct pdu_ft_entry ** entries,
 			             struct sk_buff      * skb_out);
-#endif
->>>>>>> 70717501
+#endif