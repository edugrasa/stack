/*
 * K-IPCM related utilities
 *
 *    Francesco Salvestrini <f.salvestrini@nextworks.it>
 *    Leonardo Bergesio     <leonardo.bergesio@i2cat.net>
 *
 * This program is free software; you can redistribute it and/or modify
 * it under the terms of the GNU General Public License as published by
 * the Free Software Foundation; either version 2 of the License, or
 * (at your option) any later version.
 *
 * This program is distributed in the hope that it will be useful,
 * but WITHOUT ANY WARRANTY; without even the implied warranty of
 * MERCHANTABILITY or FITNESS FOR A PARTICULAR PURPOSE.  See the
 * GNU General Public License for more details.
 *
 * You should have received a copy of the GNU General Public License
 * along with this program; if not, write to the Free Software
 * Foundation, Inc., 675 Mass Ave, Cambridge, MA 02139, USA.
 */

#include <linux/hashtable.h>
#include <linux/list.h>

#define RINA_PREFIX "kipcm-utils"

#include "logs.h"
#include "debug.h"
#include "utils.h"
#include "common.h"
#include "kipcm-utils.h"

/*
 * IMAPs
 */

#define IMAP_HASH_BITS 7

struct ipcp_imap {
        DECLARE_HASHTABLE(table, IMAP_HASH_BITS);
};

struct ipcp_imap_entry {
        ipc_process_id_t       key;
        struct ipcp_instance * value;
        struct hlist_node      hlist;
};

struct ipcp_imap * ipcp_imap_create(void)
{
        struct ipcp_imap * tmp;

        tmp = rkzalloc(sizeof(*tmp), GFP_KERNEL);
        if (!tmp)
                return NULL;

        hash_init(tmp->table);

        return tmp;
}

int ipcp_imap_destroy(struct ipcp_imap * map)
{
        struct ipcp_imap_entry * entry;
        struct hlist_node *      tmp;
        int                      bucket;

        ASSERT(map);

        hash_for_each_safe(map->table, bucket, tmp, entry, hlist) {
                hash_del(&entry->hlist);
                rkfree(entry);
        }

        rkfree(map);

        return 0;
}

int ipcp_imap_empty(struct ipcp_imap * map)
{
        ASSERT(map);
        return hash_empty(map->table);
}

#define imap_hash(T, K) hash_min(K, HASH_BITS(T))

static struct ipcp_imap_entry * imap_entry_find(struct ipcp_imap * map,
                                                ipc_process_id_t   key)
{
        struct ipcp_imap_entry * entry;
        struct hlist_head *      head;

        ASSERT(map);

        head = &map->table[imap_hash(map->table, key)];
        hlist_for_each_entry(entry, head, hlist) {
                if (entry->key == key)
                        return entry;
        }

        return NULL;
}

struct ipcp_instance * ipcp_imap_find(struct ipcp_imap * map,
                                      ipc_process_id_t   key)
{
        struct ipcp_imap_entry * entry;

        ASSERT(map);

        entry = imap_entry_find(map, key);
        if (!entry)
                return NULL;

        return entry->value;
}

<<<<<<< HEAD
int ipcp_imap_update(struct ipcp_imap 	  * map,
=======
int ipcp_imap_update(struct ipcp_imap *     map,
>>>>>>> a83b264a
                     ipc_process_id_t       key,
                     struct ipcp_instance * value)
{
        struct ipcp_imap_entry * cur;

        ASSERT(map);

        cur = imap_entry_find(map, key);
        if (!cur)
                return -1;

        cur->value = value;

        return 0;
}

<<<<<<< HEAD
int ipcp_imap_add(struct ipcp_imap     * map,
=======
int ipcp_imap_add(struct ipcp_imap *     map,
>>>>>>> a83b264a
                  ipc_process_id_t       key,
                  struct ipcp_instance * value)
{
        struct ipcp_imap_entry * tmp;

        ASSERT(map);

        tmp = rkzalloc(sizeof(*tmp), GFP_KERNEL);
        if (!tmp)
                return -1;

        tmp->key   = key;
        tmp->value = value;
        INIT_HLIST_NODE(&tmp->hlist);

        hash_add(map->table, &tmp->hlist, key);

        return 0;
}

int ipcp_imap_remove(struct ipcp_imap * map,
                     ipc_process_id_t   key)
{
        struct ipcp_imap_entry * cur;

        ASSERT(map);

        cur = imap_entry_find(map, key);
        if (!cur)
                return -1;

        hash_del(&cur->hlist);
        rkfree(cur);

        return 0;
}

/*
 * SEQNMAPs
 */

#define SEQNMAP_HASH_BITS 7

struct seqn_fmap {
        DECLARE_HASHTABLE(table, SEQNMAP_HASH_BITS);
};

struct seqn_fmap_entry {
        flow_id_t 			key;
        int					value;
        struct hlist_node	hlist;
};

struct seqn_fmap * seqn_fmap_create(void)
{
        struct seqn_fmap * tmp;

        tmp = rkzalloc(sizeof(*tmp), GFP_KERNEL);
        if (!tmp)
                return NULL;

        hash_init(tmp->table);

        return tmp;
}

int seqn_fmap_destroy(struct seqn_fmap * map)
{
        struct seqn_fmap_entry * entry;
        struct hlist_node *      tmp;
        int                      bucket;

        ASSERT(map);

        hash_for_each_safe(map->table, bucket, tmp, entry, hlist) {
                hash_del(&entry->hlist);
                rkfree(entry);
        }

        rkfree(map);

        return 0;
}

int seqn_fmap_empty(struct seqn_fmap * map)
{
        ASSERT(map);
        return hash_empty(map->table);
}

#define snmap_hash(T, K) hash_min(K, HASH_BITS(T))

static struct seqn_fmap_entry * snmap_entry_find(struct seqn_fmap * map,
                                                 flow_id_t   		key)
{
        struct seqn_fmap_entry * entry;
        struct hlist_head *      head;

        ASSERT(map);

        head = &map->table[snmap_hash(map->table, key)];
        hlist_for_each_entry(entry, head, hlist) {
                if (entry->key == key)
                        return entry;
        }

        return NULL;
}

int seqn_fmap_find(struct seqn_fmap * map,
                   flow_id_t		  key)
{
        struct seqn_fmap_entry * entry;

        ASSERT(map);

        entry = snmap_entry_find(map, key);
        if (!entry)
                return -1;

        return entry->value;
}

int seqn_fmap_update(struct seqn_fmap     * map,
                     flow_id_t				key,
                     int					value)
{
        struct seqn_fmap_entry * cur;

        ASSERT(map);

        cur = snmap_entry_find(map, key);
        if (!cur)
                return -1;

        cur->value = value;

        return 0;
}

int seqn_fmap_add(struct seqn_fmap     * map,
                  flow_id_t		         key,
                  int					 value)
{
        struct seqn_fmap_entry * tmp;

        ASSERT(map);

        tmp = rkzalloc(sizeof(*tmp), GFP_KERNEL);
        if (!tmp)
                return -1;

        tmp->key   = key;
        tmp->value = value;
        INIT_HLIST_NODE(&tmp->hlist);

        hash_add(map->table, &tmp->hlist, key);

        return 0;
}

int seqn_fmap_remove(struct seqn_fmap * map,
                     flow_id_t          key)
{
        struct seqn_fmap_entry * cur;

        ASSERT(map);

        cur = snmap_entry_find(map, key);
        if (!cur)
                return -1;

        hash_del(&cur->hlist);
        rkfree(cur);

        return 0;
}
<|MERGE_RESOLUTION|>--- conflicted
+++ resolved
@@ -116,11 +116,7 @@
         return entry->value;
 }
 
-<<<<<<< HEAD
 int ipcp_imap_update(struct ipcp_imap 	  * map,
-=======
-int ipcp_imap_update(struct ipcp_imap *     map,
->>>>>>> a83b264a
                      ipc_process_id_t       key,
                      struct ipcp_instance * value)
 {
@@ -137,11 +133,7 @@
         return 0;
 }
 
-<<<<<<< HEAD
 int ipcp_imap_add(struct ipcp_imap     * map,
-=======
-int ipcp_imap_add(struct ipcp_imap *     map,
->>>>>>> a83b264a
                   ipc_process_id_t       key,
                   struct ipcp_instance * value)
 {
@@ -265,9 +257,9 @@
         return entry->value;
 }
 
-int seqn_fmap_update(struct seqn_fmap     * map,
-                     flow_id_t				key,
-                     int					value)
+int seqn_fmap_update(struct seqn_fmap * map,
+                     flow_id_t	        key,
+                     int		value)
 {
         struct seqn_fmap_entry * cur;
 
@@ -282,9 +274,9 @@
         return 0;
 }
 
-int seqn_fmap_add(struct seqn_fmap     * map,
-                  flow_id_t		         key,
-                  int					 value)
+int seqn_fmap_add(struct seqn_fmap * map,
+                  flow_id_t	     key,
+                  int 		     value)
 {
         struct seqn_fmap_entry * tmp;
 
