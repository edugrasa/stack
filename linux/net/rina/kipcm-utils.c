/*
 * K-IPCM related utilities
 *
 *    Francesco Salvestrini <f.salvestrini@nextworks.it>
 *    Leonardo Bergesio     <leonardo.bergesio@i2cat.net>
 *
 * This program is free software; you can redistribute it and/or modify
 * it under the terms of the GNU General Public License as published by
 * the Free Software Foundation; either version 2 of the License, or
 * (at your option) any later version.
 *
 * This program is distributed in the hope that it will be useful,
 * but WITHOUT ANY WARRANTY; without even the implied warranty of
 * MERCHANTABILITY or FITNESS FOR A PARTICULAR PURPOSE.  See the
 * GNU General Public License for more details.
 *
 * You should have received a copy of the GNU General Public License
 * along with this program; if not, write to the Free Software
 * Foundation, Inc., 675 Mass Ave, Cambridge, MA 02139, USA.
 */

#include <linux/hashtable.h>
#include <linux/list.h>

#define RINA_PREFIX "kipcm-utils"

#include "logs.h"
#include "debug.h"
#include "utils.h"
#include "common.h"
#include "kipcm-utils.h"
#include "rnl-utils.h"

/*
 * IMAPs
 */

#define IMAP_HASH_BITS 7

struct ipcp_imap {
        DECLARE_HASHTABLE(table, IMAP_HASH_BITS);
};

struct ipcp_imap_entry {
        ipc_process_id_t       key;
        struct ipcp_instance * value;
        struct hlist_node      hlist;
};

struct ipcp_imap * ipcp_imap_create(void)
{
        struct ipcp_imap * tmp;

        tmp = rkzalloc(sizeof(*tmp), GFP_KERNEL);
        if (!tmp)
                return NULL;

        hash_init(tmp->table);

        return tmp;
}

int ipcp_imap_destroy(struct ipcp_imap * map)
{
        struct ipcp_imap_entry * entry;
        struct hlist_node *      tmp;
        int                      bucket;

        ASSERT(map);

        hash_for_each_safe(map->table, bucket, tmp, entry, hlist) {
                hash_del(&entry->hlist);
                rkfree(entry);
        }

        rkfree(map);

        return 0;
}

int ipcp_imap_empty(struct ipcp_imap * map)
{
        ASSERT(map);
        return hash_empty(map->table);
}

#define imap_hash(T, K) hash_min(K, HASH_BITS(T))

static struct ipcp_imap_entry * imap_entry_find(struct ipcp_imap * map,
                                                ipc_process_id_t   key)
{
        struct ipcp_imap_entry * entry;
        struct hlist_head *      head;

        ASSERT(map);

        head = &map->table[imap_hash(map->table, key)];
        hlist_for_each_entry(entry, head, hlist) {
                if (entry->key == key)
                        return entry;
        }

        return NULL;
}

struct ipcp_instance * ipcp_imap_find(struct ipcp_imap * map,
                                      ipc_process_id_t   key)
{
        struct ipcp_imap_entry * entry;

        ASSERT(map);

        entry = imap_entry_find(map, key);
        if (!entry)
                return NULL;

        return entry->value;
}

int ipcp_imap_update(struct ipcp_imap *     map,
                     ipc_process_id_t       key,
                     struct ipcp_instance * value)
{
        struct ipcp_imap_entry * cur;

        ASSERT(map);

        cur = imap_entry_find(map, key);
        if (!cur)
                return -1;

        cur->value = value;

        return 0;
}

int ipcp_imap_add(struct ipcp_imap *     map,
                  ipc_process_id_t       key,
                  struct ipcp_instance * value)
{
        struct ipcp_imap_entry * tmp;

        ASSERT(map);

        tmp = rkzalloc(sizeof(*tmp), GFP_KERNEL);
        if (!tmp)
                return -1;

        tmp->key   = key;
        tmp->value = value;
        INIT_HLIST_NODE(&tmp->hlist);

        hash_add(map->table, &tmp->hlist, key);

        return 0;
}

int ipcp_imap_remove(struct ipcp_imap * map,
                     ipc_process_id_t   key)
{
        struct ipcp_imap_entry * cur;

        ASSERT(map);

        cur = imap_entry_find(map, key);
        if (!cur)
                return -1;

        hash_del(&cur->hlist);
        rkfree(cur);

        return 0;
}

/*
 * FMAPs
 */

#define FMAP_HASH_BITS 7
#define SNVALUE_WRONG     0xFFFFFF

rnl_sn_t seq_num_bad(void)
{ return SNVALUE_WRONG; }
EXPORT_SYMBOL(seq_num_bad);

/* FIXME: We need to change this */
int is_seq_num_ok(rnl_sn_t sn)
{ return (sn >= 0 && sn < SNVALUE_WRONG) ? 1 : 0; }
EXPORT_SYMBOL(is_seq_num_ok);

struct kipcm_fmap {
        DECLARE_HASHTABLE(table, FMAP_HASH_BITS);
};

struct kipcm_fmap_entry {
        flow_id_t         key;
        rnl_sn_t          value;
        struct hlist_node hlist;
};

struct kipcm_fmap * kipcm_fmap_create(void)
{
        struct kipcm_fmap * tmp;

        tmp = rkzalloc(sizeof(*tmp), GFP_KERNEL);
        if (!tmp)
                return NULL;

        hash_init(tmp->table);

        return tmp;
}

int kipcm_fmap_destroy(struct kipcm_fmap * map)
{
        struct kipcm_fmap_entry * entry;
        struct hlist_node *      tmp;
        int                      bucket;

        ASSERT(map);

        hash_for_each_safe(map->table, bucket, tmp, entry, hlist) {
                hash_del(&entry->hlist);
                rkfree(entry);
        }

        rkfree(map);

        return 0;
}

int kipcm_fmap_empty(struct kipcm_fmap * map)
{
        ASSERT(map);
        return hash_empty(map->table);
}

<<<<<<< HEAD
#define fmap_hash(T, K) hash_min(K, HASH_BITS(T))
=======
/* FIXME: Confusing, shouldn't be fmap_hash ? */
#define snmap_hash(T, K) hash_min(K, HASH_BITS(T))
>>>>>>> ea8566d2

static struct kipcm_fmap_entry * fmap_entry_find(struct kipcm_fmap * map,
                                                  flow_id_t           key)
{
        struct kipcm_fmap_entry * entry;
        struct hlist_head *      head;

        ASSERT(map);

        head = &map->table[fmap_hash(map->table, key)];
        hlist_for_each_entry(entry, head, hlist) {
                if (entry->key == key)
                        return entry;
        }

        return NULL;
}


rnl_sn_t kipcm_fmap_find(struct kipcm_fmap * map,
                         flow_id_t           key)
{
        struct kipcm_fmap_entry * entry;

        ASSERT(map);

        entry = fmap_entry_find(map, key);
        if (!entry)
                return SNVALUE_WRONG;

        return entry->value;
}

int kipcm_fmap_update(struct kipcm_fmap * map,
                      flow_id_t           key,
                      rnl_sn_t            value)
{
        struct kipcm_fmap_entry * cur;

        ASSERT(map);

        cur = fmap_entry_find(map, key);
        if (!cur)
                return -1;

        cur->value = value;

        return 0;
}

int kipcm_fmap_add(struct kipcm_fmap * map,
                   flow_id_t           key,
                   rnl_sn_t            value)
{
        struct kipcm_fmap_entry * tmp;

        ASSERT(map);

        tmp = rkzalloc(sizeof(*tmp), GFP_KERNEL);
        if (!tmp)
                return -1;

        tmp->key   = key;
        tmp->value = value;
        INIT_HLIST_NODE(&tmp->hlist);

        hash_add(map->table, &tmp->hlist, key);

        return 0;
}

int kipcm_fmap_remove(struct kipcm_fmap * map,
                      flow_id_t           key)
{
        struct kipcm_fmap_entry * cur;

        ASSERT(map);

        cur = fmap_entry_find(map, key);
        if (!cur)
                return -1;

        hash_del(&cur->hlist);
        rkfree(cur);

        return 0;
}

/*
<<<<<<< HEAD
 * SMAP by SEQN
 */
#define SMAP_SEQN_HASH_BITS 7
#define FIDVALUE_WRONG -1
=======
 * SMAPs
 */

#define FMAP_SEQN_HASH_BITS 7
>>>>>>> ea8566d2

struct kipcm_smap {
        DECLARE_HASHTABLE(table, SMAP_SEQN_HASH_BITS);
};

struct kipcm_smap_entry {
        rnl_sn_t          key;
        flow_id_t         value;
        struct hlist_node hlist;
};

struct kipcm_smap * kipcm_smap_create(void)
{
        struct kipcm_smap * tmp;

        tmp = rkzalloc(sizeof(*tmp), GFP_KERNEL);
        if (!tmp)
                return NULL;

        hash_init(tmp->table);

        return tmp;
}

int kipcm_smap_destroy(struct kipcm_smap * map)
{
        struct kipcm_smap_entry * entry;
        struct hlist_node *      tmp;
        int                      bucket;

        ASSERT(map);

        hash_for_each_safe(map->table, bucket, tmp, entry, hlist) {
                hash_del(&entry->hlist);
                rkfree(entry);
        }

        rkfree(map);

        return 0;
}

int kipcm_smap_empty(struct kipcm_smap * map)
{
        ASSERT(map);
        return hash_empty(map->table);
}

<<<<<<< HEAD
#define smap_hash(T, K) hash_min(K, HASH_BITS(T))
=======
/* FIXME: Confusing, shouldn't be smap_hash ? */
#define fmap_hash(T, K) hash_min(K, HASH_BITS(T))
>>>>>>> ea8566d2

static struct kipcm_smap_entry * smap_entry_find(struct kipcm_smap * map,
                                                 rnl_sn_t            key)
{
        struct kipcm_smap_entry * entry;
        struct hlist_head *       head;

        ASSERT(map);

        head = &map->table[smap_hash(map->table, key)];
        hlist_for_each_entry(entry, head, hlist) {
                if (entry->key == key)
                        return entry;
        }

        return NULL;
}

flow_id_t kipcm_smap_find(struct kipcm_smap * map,
                            rnl_sn_t            key)
{
        struct kipcm_smap_entry * entry;

        ASSERT(map);

        entry = smap_entry_find(map, key);
        if (!entry)
                return FIDVALUE_WRONG;

        return entry->value;
}

int kipcm_smap_update(struct kipcm_smap * map,
                      rnl_sn_t            key,
                      flow_id_t           value)
{
        struct kipcm_smap_entry * cur;

        ASSERT(map);

        cur = smap_entry_find(map, key);
        if (!cur)
                return -1;

        cur->value = value;

        return 0;
}

int kipcm_smap_add(struct kipcm_smap * map,
                  rnl_sn_t             key,
                  flow_id_t            value)
{
        struct kipcm_smap_entry * tmp;

        ASSERT(map);

        tmp = rkzalloc(sizeof(*tmp), GFP_KERNEL);
        if (!tmp)
                return -1;

        tmp->key   = key;
        tmp->value = value;
        INIT_HLIST_NODE(&tmp->hlist);

        hash_add(map->table, &tmp->hlist, key);

        return 0;
}

int kipcm_smap_remove(struct kipcm_smap * map,
                      rnl_sn_t            key)
{
        struct kipcm_smap_entry * cur;

        ASSERT(map);

        cur = smap_entry_find(map, key);
        if (!cur)
                return -1;

        hash_del(&cur->hlist);
        rkfree(cur);

        return 0;
}<|MERGE_RESOLUTION|>--- conflicted
+++ resolved
@@ -235,12 +235,8 @@
         return hash_empty(map->table);
 }
 
-<<<<<<< HEAD
+
 #define fmap_hash(T, K) hash_min(K, HASH_BITS(T))
-=======
-/* FIXME: Confusing, shouldn't be fmap_hash ? */
-#define snmap_hash(T, K) hash_min(K, HASH_BITS(T))
->>>>>>> ea8566d2
 
 static struct kipcm_fmap_entry * fmap_entry_find(struct kipcm_fmap * map,
                                                   flow_id_t           key)
@@ -330,17 +326,12 @@
 }
 
 /*
-<<<<<<< HEAD
- * SMAP by SEQN
+ * SMAP returning seq nums
  */
+
 #define SMAP_SEQN_HASH_BITS 7
 #define FIDVALUE_WRONG -1
-=======
- * SMAPs
- */
-
-#define FMAP_SEQN_HASH_BITS 7
->>>>>>> ea8566d2
+
 
 struct kipcm_smap {
         DECLARE_HASHTABLE(table, SMAP_SEQN_HASH_BITS);
@@ -389,12 +380,7 @@
         return hash_empty(map->table);
 }
 
-<<<<<<< HEAD
 #define smap_hash(T, K) hash_min(K, HASH_BITS(T))
-=======
-/* FIXME: Confusing, shouldn't be smap_hash ? */
-#define fmap_hash(T, K) hash_min(K, HASH_BITS(T))
->>>>>>> ea8566d2
 
 static struct kipcm_smap_entry * smap_entry_find(struct kipcm_smap * map,
                                                  rnl_sn_t            key)
