--- conflicted
+++ resolved
@@ -416,7 +416,6 @@
 };
 #define EFCPC_ATTR_MAX (__EFCPC_ATTR_MAX -1)
 
-<<<<<<< HEAD
 enum dup_config_attrs_list {
 	AUTHP_AUTH_POLICY = 1,
 	AUTHP_ENCRYPT_POLICY,
@@ -441,14 +440,9 @@
 };
 #define SECMANC_ATTR_MAX (__SECMANC_ATTR_MAX -1)
 
-enum pft_config_attrs_list {
-        PFTC_ATTR_POLICY_SET = 1,
-        __PFTC_ATTR_MAX,
-=======
 enum pff_config_attrs_list {
         PFFC_ATTR_POLICY_SET = 1,
         __PFFC_ATTR_MAX,
->>>>>>> 0043ce0b
 };
 #define PFFC_ATTR_MAX (__PFFC_ATTR_MAX -1)
 
