--- conflicted
+++ resolved
@@ -40,25 +40,12 @@
 int          kfa_port_id_release(struct kfa * instance,
                                  port_id_t    port_id);
 
-/* Commits the flow, binds the flow to a port-id */
-/* FIXME: kfa_flow_bind to be deleted */
-int          kfa_flow_bind(struct kfa *           instance,
-                           port_id_t              pid,
-                           struct ipcp_instance * ipc_process,
-                           ipc_process_id_t       ipc_id);
-
 int          kfa_flow_deallocate(struct kfa * instance,
                                  port_id_t    id);
 
-<<<<<<< HEAD
-/* Once the flow is bound to a port, we can write/read SDUs */
-int          kfa_flow_sdu_write(struct kfa *  instance,
+int          kfa_flow_sdu_write(struct ipcp_instance_data * data,
                                 port_id_t     id,
                                 struct sdu *  sdu);
-=======
-int          kfa_remove_all_for_id(struct kfa *     instance,
-                                   ipc_process_id_t id);
->>>>>>> 7173086c
 
 int          kfa_flow_sdu_read(struct kfa *  instance,
                                port_id_t     id,
