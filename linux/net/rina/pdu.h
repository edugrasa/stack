/*
 * Protocol Data Unit
 *
 *    Francesco Salvestrini <f.salvestrini@nextworks.it>
 *    Miquel Tarzan         <miquel.tarzan@i2cat.net>
 *    Sander Vrijders       <sander.vrijders@intec.ugent.be>
 *
 * This program is free software; you can redistribute it and/or modify
 * it under the terms of the GNU General Public License as published by
 * the Free Software Foundation; either version 2 of the License, or
 * (at your option) any later version.
 *
 * This program is distributed in the hope that it will be useful,
 * but WITHOUT ANY WARRANTY; without even the implied warranty of
 * MERCHANTABILITY or FITNESS FOR A PARTICULAR PURPOSE.  See the
 * GNU General Public License for more details.
 *
 * You should have received a copy of the GNU General Public License
 * along with this program; if not, write to the Free Software
 * Foundation, Inc., 675 Mass Ave, Cambridge, MA 02139, USA.
 */

#ifndef RINA_PDU_H
#define RINA_PDU_H

#include <linux/types.h>

#include "common.h"
#include "qos.h"
#include "buffer.h"
#include "sdu.h"

#define PDU_FLAGS_FRAG_MIDDLE         0x00
#define PDU_FLAGS_FRAG_FIRST          0x01
#define PDU_FLAGS_FRAG_LAST           0x02
#define PDU_FLAGS_CARRY_COMPLETE_SDU  0x03
#define PDU_FLAGS_CARRY_MULTIPLE_SDUS 0x07
#define PDU_FLAGS_DATA_RUN            0x80

typedef uint8_t pdu_flags_t;

#define PDU_TYPE_EFCP       0x8000 /* EFCP PDUs */
#define PDU_TYPE_DT         0x8001 /* Data Transfer PDU */
#define PDU_TYPE_CC         0x8002 /* Common Control PDU */
#define PDU_TYPE_SACK       0x8004 /* Selective ACK */
#define PDU_TYPE_NACK       0x8006 /* Forced Retransmission PDU (NACK) */
#define PDU_TYPE_FC         0x8009 /* Flow Control only */
#define PDU_TYPE_ACK        0x800C /* ACK only */
#define PDU_TYPE_ACK_AND_FC 0x800D /* ACK and Flow Control */
#define PDU_TYPE_MGMT       0xC000 /* Management */

typedef uint16_t pdu_type_t;

#define pdu_type_is_ok(X)                               \
        ((X == PDU_TYPE_EFCP)       ? true :            \
         ((X == PDU_TYPE_DT)         ? true :           \
          ((X == PDU_TYPE_CC)         ? true :          \
           ((X == PDU_TYPE_SACK)       ? true :         \
            ((X == PDU_TYPE_NACK)       ? true :        \
             ((X == PDU_TYPE_FC)         ? true :       \
              ((X == PDU_TYPE_ACK)        ? true :      \
               ((X == PDU_TYPE_ACK_AND_FC) ? true :     \
                ((X == PDU_TYPE_MGMT)       ? true :    \
                 false)))))))))

#define pdu_type_is_control(X)                          \
        ((X == PDU_TYPE_EFCP)       ? true :            \
         ((X == PDU_TYPE_CC)         ? true :           \
          ((X == PDU_TYPE_SACK)       ? true :          \
           ((X == PDU_TYPE_NACK)       ? true :         \
            ((X == PDU_TYPE_FC)         ? true :        \
             ((X == PDU_TYPE_ACK)        ? true :       \
              ((X == PDU_TYPE_ACK_AND_FC) ? true :      \
               false)))))))

typedef uint seq_num_t;

/* NOTE: The following function may return -1 */
struct pci *          pci_create_from(const void * data);
struct pci *          pci_create_from_ni(const void * data);
struct pci *          pci_create(void);
struct pci *          pci_create_ni(void);
int                   pci_cep_source_set(struct pci * pci,
                                         cep_id_t     src_cep_id);
int                   pci_cep_destination_set(struct pci * pci,
                                              cep_id_t     dst_cep_id);
int                   pci_destination_set(struct pci * pci,
                                          address_t    dst_address);
int                   pci_source_set(struct pci * pci,
                                     address_t    src_address);
<<<<<<< HEAD
int                   pci_seq_num_set(struct pci * pci,
                                      seq_num_t    seq_num);
=======
int                   pci_sequence_number_set(struct pci * pci,
                                              seq_num_t    sequence_number);
/* FIXME: if pci is NULL, it should return and error (-1) ... */
seq_num_t             pci_sequence_number_get(struct pci * pci);

>>>>>>> 017ce958
int                   pci_qos_id_set(struct pci * pci,
                                     qos_id_t     qos_id);
int                   pci_type_set(struct pci * pci,
                                   pdu_type_t   type);
int                   pci_format(struct pci * pci,
                                 cep_id_t     src_cep_id,
                                 cep_id_t     dst_cep_id,
                                 address_t    src_address,
                                 address_t    dst_address,
<<<<<<< HEAD
                                 seq_num_t    seq_num,
=======
                                 seq_num_t    sequence_number,
>>>>>>> 017ce958
                                 qos_id_t     qos_id,
                                 pdu_type_t   type);

struct pci *          pci_dup(const struct pci * pci);
struct pci *          pci_dup_ni(const struct pci * pci);
int                   pci_destroy(struct pci * pci);
ssize_t               pci_length(const struct pci * pci);
pdu_type_t            pci_type(const struct pci * pci);
address_t             pci_source(const struct pci * pci);
address_t             pci_destination(const struct pci * pci);
cep_id_t              pci_cep_source(const struct pci * pci);
cep_id_t              pci_cep_destination(const struct pci * pci);
qos_id_t              pci_qos_id(const struct pci * pci);
seq_num_t             pci_seq_num(const struct pci * pci);

struct pdu;

struct pdu *          pdu_create(void);
struct pdu *          pdu_create_ni(void);
struct pdu *          pdu_create_with(struct sdu * sdu);
struct pdu *          pdu_create_with_ni(struct sdu * sdu);
struct pdu *          pdu_create_from(const struct sdu * sdu);
struct pdu *          pdu_create_from_ni(const struct sdu * sdu);
struct pdu *          pdu_dup(const struct pdu * pdu);
struct pdu *          pdu_dup_ni(const struct pdu * pdu);

/* NOTE: PCI is ok and has a buffer */
bool                  pdu_is_ok(const struct pdu * pdu);
const struct buffer * pdu_buffer_get_ro(const struct pdu * pdu);
struct buffer *       pdu_buffer_get_rw(struct pdu * pdu);

/* NOTE: Takes ownership of the buffer passed */
int                   pdu_buffer_set(struct pdu *    pdu,
                                     struct buffer * buffer);

/* NOTE: Please use this "method" instead of pdu_pci_get_*(), for checks */
bool                  pdu_pci_present(const struct pdu * pdu);

const struct pci *    pdu_pci_get_ro(const struct pdu * pdu);
struct pci *          pdu_pci_get_rw(struct pdu * pdu);
/* NOTE: Takes ownership of the PCI passed */
int                   pdu_buffer_disown(struct pdu * pdu);
int                   pdu_pci_set(struct pdu * pdu, struct pci * pci);

int                   pdu_destroy(struct pdu * pdu);

/* FIXME: Shrink input parameters count */
int                   pdu_control_ack_create(struct pdu * pdu_ctrl,
                                             seq_num_t    last_ctrl_seq_rcvd,
                                             uint_t       snd_left_wind_edge,
                                             uint_t       snd_rt_wind_edge,
                                             uint_t       my_left_wind_edge,
                                             uint_t       my_rt_wind_edge,
                                             uint_t       my_rcvr_rate);
/* FIXME: Shrink input parameters count */
int                   pdu_control_ack_flow(struct pdu * pdu_ctrl,
                                           seq_num_t    last_ctrl_seq_rcvd,
                                           seq_num_t    ack_nack_seq,
                                           uint_t       new_rt_wind_edge,
                                           uint_t       new_rate,
                                           uint_t       time_unit,
                                           uint_t       my_left_wind_edge,
                                           uint_t       my_rt_wind_edge,
                                           uint_t       my_rcvr_rate);

#endif<|MERGE_RESOLUTION|>--- conflicted
+++ resolved
@@ -88,16 +88,12 @@
                                           address_t    dst_address);
 int                   pci_source_set(struct pci * pci,
                                      address_t    src_address);
-<<<<<<< HEAD
-int                   pci_seq_num_set(struct pci * pci,
-                                      seq_num_t    seq_num);
-=======
+
 int                   pci_sequence_number_set(struct pci * pci,
                                               seq_num_t    sequence_number);
 /* FIXME: if pci is NULL, it should return and error (-1) ... */
 seq_num_t             pci_sequence_number_get(struct pci * pci);
 
->>>>>>> 017ce958
 int                   pci_qos_id_set(struct pci * pci,
                                      qos_id_t     qos_id);
 int                   pci_type_set(struct pci * pci,
@@ -107,11 +103,7 @@
                                  cep_id_t     dst_cep_id,
                                  address_t    src_address,
                                  address_t    dst_address,
-<<<<<<< HEAD
-                                 seq_num_t    seq_num,
-=======
                                  seq_num_t    sequence_number,
->>>>>>> 017ce958
                                  qos_id_t     qos_id,
                                  pdu_type_t   type);
 
