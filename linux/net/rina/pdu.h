/*
 * Protocol Data Unit
 *
 *    Francesco Salvestrini <f.salvestrini@nextworks.it>
 *    Miquel Tarzan         <miquel.tarzan@i2cat.net>
 *    Sander Vrijders       <sander.vrijders@intec.ugent.be>
 *
 * This program is free software; you can redistribute it and/or modify
 * it under the terms of the GNU General Public License as published by
 * the Free Software Foundation; either version 2 of the License, or
 * (at your option) any later version.
 *
 * This program is distributed in the hope that it will be useful,
 * but WITHOUT ANY WARRANTY; without even the implied warranty of
 * MERCHANTABILITY or FITNESS FOR A PARTICULAR PURPOSE.  See the
 * GNU General Public License for more details.
 *
 * You should have received a copy of the GNU General Public License
 * along with this program; if not, write to the Free Software
 * Foundation, Inc., 675 Mass Ave, Cambridge, MA 02139, USA.
 */

#ifndef RINA_PDU_H
#define RINA_PDU_H

#include <linux/types.h>

#include "common.h"
#include "qos.h"
#include "buffer.h"
#include "sdu.h"
<<<<<<< HEAD

#define PDU_FLAGS_FRAG_MIDDLE         0x00
#define PDU_FLAGS_FRAG_FIRST          0x01
#define PDU_FLAGS_FRAG_LAST           0x02
#define PDU_FLAGS_CARRY_COMPLETE_SDU  0x03
#define PDU_FLAGS_CARRY_MULTIPLE_SDUS 0x07
#define PDU_FLAGS_DATA_RUN            0x80

typedef uint8_t pdu_flags_t;

#define PDU_TYPE_EFCP       0x8000 /* EFCP PDUs */
#define PDU_TYPE_DT         0x8001 /* Data Transfer PDU */
#define PDU_TYPE_CC         0x8002 /* Common Control PDU */
#define PDU_TYPE_SACK       0x8004 /* Selective ACK */
#define PDU_TYPE_NACK       0x8006 /* Forced Retransmission PDU (NACK) */
#define PDU_TYPE_FC         0x8009 /* Flow Control only */
#define PDU_TYPE_ACK        0x800C /* ACK only */
#define PDU_TYPE_ACK_AND_FC 0x800D /* ACK and Flow Control */
#define PDU_TYPE_MGMT       0xC000 /* Management */

typedef uint16_t pdu_type_t;

#define pdu_type_is_ok(X)                               \
        ((X == PDU_TYPE_EFCP)       ? true :            \
         ((X == PDU_TYPE_DT)         ? true :           \
          ((X == PDU_TYPE_CC)         ? true :          \
           ((X == PDU_TYPE_SACK)       ? true :         \
            ((X == PDU_TYPE_NACK)       ? true :        \
             ((X == PDU_TYPE_FC)         ? true :       \
              ((X == PDU_TYPE_ACK)        ? true :      \
               ((X == PDU_TYPE_ACK_AND_FC) ? true :     \
                ((X == PDU_TYPE_MGMT)       ? true :    \
                 false)))))))))

#define pdu_type_is_control(X)                          \
        ((X == PDU_TYPE_EFCP)       ? true :            \
         ((X == PDU_TYPE_CC)         ? true :           \
          ((X == PDU_TYPE_SACK)       ? true :          \
           ((X == PDU_TYPE_NACK)       ? true :         \
            ((X == PDU_TYPE_FC)         ? true :        \
             ((X == PDU_TYPE_ACK)        ? true :       \
              ((X == PDU_TYPE_ACK_AND_FC) ? true :      \
               false)))))))

typedef uint seq_num_t;

/* NOTE: The following function may return -1 */
struct pci *          pci_create_from(const void * data);
struct pci *          pci_create_from_ni(const void * data);
struct pci *          pci_create(void);
struct pci *          pci_create_ni(void);
int                   pci_cep_source_set(struct pci * pci,
                                         cep_id_t     src_cep_id);
int                   pci_cep_destination_set(struct pci * pci,
                                              cep_id_t     dst_cep_id);
int                   pci_destination_set(struct pci * pci,
                                          address_t    dst_address);
int                   pci_source_set(struct pci * pci,
                                     address_t    src_address);

int                   pci_sequence_number_set(struct pci * pci,
                                              seq_num_t    sequence_number);
/* FIXME: if pci is NULL, it should return and error (-1) ... */
seq_num_t             pci_sequence_number_get(struct pci * pci);

int                   pci_qos_id_set(struct pci * pci,
                                     qos_id_t     qos_id);
int                   pci_type_set(struct pci * pci,
                                   pdu_type_t   type);
int                   pci_format(struct pci * pci,
                                 cep_id_t     src_cep_id,
                                 cep_id_t     dst_cep_id,
                                 address_t    src_address,
                                 address_t    dst_address,
                                 seq_num_t    sequence_number,
                                 qos_id_t     qos_id,
                                 pdu_type_t   type);

struct pci *          pci_dup(const struct pci * pci);
struct pci *          pci_dup_ni(const struct pci * pci);
int                   pci_destroy(struct pci * pci);
ssize_t               pci_length(const struct pci * pci);
pdu_type_t            pci_type(const struct pci * pci);
address_t             pci_source(const struct pci * pci);
address_t             pci_destination(const struct pci * pci);
cep_id_t              pci_cep_source(const struct pci * pci);
cep_id_t              pci_cep_destination(const struct pci * pci);
qos_id_t              pci_qos_id(const struct pci * pci);
seq_num_t             pci_seq_num(const struct pci * pci);
=======
#include "pci.h"
>>>>>>> e2822296

struct pdu;

struct pdu *          pdu_create(void);
struct pdu *          pdu_create_ni(void);
struct pdu *          pdu_create_with(struct sdu * sdu);
struct pdu *          pdu_create_with_ni(struct sdu * sdu);
struct pdu *          pdu_create_from(const struct sdu * sdu);
struct pdu *          pdu_create_from_ni(const struct sdu * sdu);
struct pdu *          pdu_dup(const struct pdu * pdu);
struct pdu *          pdu_dup_ni(const struct pdu * pdu);

/* NOTE: PCI is ok and has a buffer */
bool                  pdu_is_ok(const struct pdu * pdu);
const struct buffer * pdu_buffer_get_ro(const struct pdu * pdu);
struct buffer *       pdu_buffer_get_rw(struct pdu * pdu);

/* NOTE: Takes ownership of the buffer passed */
int                   pdu_buffer_set(struct pdu *    pdu,
                                     struct buffer * buffer);

/* NOTE: Please use this "method" instead of pdu_pci_get_*(), for checks */
bool                  pdu_pci_present(const struct pdu * pdu);

const struct pci *    pdu_pci_get_ro(const struct pdu * pdu);
struct pci *          pdu_pci_get_rw(struct pdu * pdu);
/* NOTE: Takes ownership of the PCI passed */
int                   pdu_buffer_disown(struct pdu * pdu);
int                   pdu_pci_set(struct pdu * pdu, struct pci * pci);

int                   pdu_destroy(struct pdu * pdu);

/* FIXME: Shrink input parameters count */
int                   pdu_control_ack_create(struct pdu * pdu_ctrl,
                                             seq_num_t    last_ctrl_seq_rcvd,
                                             uint_t       snd_left_wind_edge,
                                             uint_t       snd_rt_wind_edge,
                                             uint_t       my_left_wind_edge,
                                             uint_t       my_rt_wind_edge,
                                             uint_t       my_rcvr_rate);
/* FIXME: Shrink input parameters count */
int                   pdu_control_ack_flow(struct pdu * pdu_ctrl,
                                           seq_num_t    last_ctrl_seq_rcvd,
                                           seq_num_t    ack_nack_seq,
                                           uint_t       new_rt_wind_edge,
                                           uint_t       new_rate,
                                           uint_t       time_unit,
                                           uint_t       my_left_wind_edge,
                                           uint_t       my_rt_wind_edge,
                                           uint_t       my_rcvr_rate);

#endif<|MERGE_RESOLUTION|>--- conflicted
+++ resolved
@@ -29,99 +29,7 @@
 #include "qos.h"
 #include "buffer.h"
 #include "sdu.h"
-<<<<<<< HEAD
-
-#define PDU_FLAGS_FRAG_MIDDLE         0x00
-#define PDU_FLAGS_FRAG_FIRST          0x01
-#define PDU_FLAGS_FRAG_LAST           0x02
-#define PDU_FLAGS_CARRY_COMPLETE_SDU  0x03
-#define PDU_FLAGS_CARRY_MULTIPLE_SDUS 0x07
-#define PDU_FLAGS_DATA_RUN            0x80
-
-typedef uint8_t pdu_flags_t;
-
-#define PDU_TYPE_EFCP       0x8000 /* EFCP PDUs */
-#define PDU_TYPE_DT         0x8001 /* Data Transfer PDU */
-#define PDU_TYPE_CC         0x8002 /* Common Control PDU */
-#define PDU_TYPE_SACK       0x8004 /* Selective ACK */
-#define PDU_TYPE_NACK       0x8006 /* Forced Retransmission PDU (NACK) */
-#define PDU_TYPE_FC         0x8009 /* Flow Control only */
-#define PDU_TYPE_ACK        0x800C /* ACK only */
-#define PDU_TYPE_ACK_AND_FC 0x800D /* ACK and Flow Control */
-#define PDU_TYPE_MGMT       0xC000 /* Management */
-
-typedef uint16_t pdu_type_t;
-
-#define pdu_type_is_ok(X)                               \
-        ((X == PDU_TYPE_EFCP)       ? true :            \
-         ((X == PDU_TYPE_DT)         ? true :           \
-          ((X == PDU_TYPE_CC)         ? true :          \
-           ((X == PDU_TYPE_SACK)       ? true :         \
-            ((X == PDU_TYPE_NACK)       ? true :        \
-             ((X == PDU_TYPE_FC)         ? true :       \
-              ((X == PDU_TYPE_ACK)        ? true :      \
-               ((X == PDU_TYPE_ACK_AND_FC) ? true :     \
-                ((X == PDU_TYPE_MGMT)       ? true :    \
-                 false)))))))))
-
-#define pdu_type_is_control(X)                          \
-        ((X == PDU_TYPE_EFCP)       ? true :            \
-         ((X == PDU_TYPE_CC)         ? true :           \
-          ((X == PDU_TYPE_SACK)       ? true :          \
-           ((X == PDU_TYPE_NACK)       ? true :         \
-            ((X == PDU_TYPE_FC)         ? true :        \
-             ((X == PDU_TYPE_ACK)        ? true :       \
-              ((X == PDU_TYPE_ACK_AND_FC) ? true :      \
-               false)))))))
-
-typedef uint seq_num_t;
-
-/* NOTE: The following function may return -1 */
-struct pci *          pci_create_from(const void * data);
-struct pci *          pci_create_from_ni(const void * data);
-struct pci *          pci_create(void);
-struct pci *          pci_create_ni(void);
-int                   pci_cep_source_set(struct pci * pci,
-                                         cep_id_t     src_cep_id);
-int                   pci_cep_destination_set(struct pci * pci,
-                                              cep_id_t     dst_cep_id);
-int                   pci_destination_set(struct pci * pci,
-                                          address_t    dst_address);
-int                   pci_source_set(struct pci * pci,
-                                     address_t    src_address);
-
-int                   pci_sequence_number_set(struct pci * pci,
-                                              seq_num_t    sequence_number);
-/* FIXME: if pci is NULL, it should return and error (-1) ... */
-seq_num_t             pci_sequence_number_get(struct pci * pci);
-
-int                   pci_qos_id_set(struct pci * pci,
-                                     qos_id_t     qos_id);
-int                   pci_type_set(struct pci * pci,
-                                   pdu_type_t   type);
-int                   pci_format(struct pci * pci,
-                                 cep_id_t     src_cep_id,
-                                 cep_id_t     dst_cep_id,
-                                 address_t    src_address,
-                                 address_t    dst_address,
-                                 seq_num_t    sequence_number,
-                                 qos_id_t     qos_id,
-                                 pdu_type_t   type);
-
-struct pci *          pci_dup(const struct pci * pci);
-struct pci *          pci_dup_ni(const struct pci * pci);
-int                   pci_destroy(struct pci * pci);
-ssize_t               pci_length(const struct pci * pci);
-pdu_type_t            pci_type(const struct pci * pci);
-address_t             pci_source(const struct pci * pci);
-address_t             pci_destination(const struct pci * pci);
-cep_id_t              pci_cep_source(const struct pci * pci);
-cep_id_t              pci_cep_destination(const struct pci * pci);
-qos_id_t              pci_qos_id(const struct pci * pci);
-seq_num_t             pci_seq_num(const struct pci * pci);
-=======
 #include "pci.h"
->>>>>>> e2822296
 
 struct pdu;
 
