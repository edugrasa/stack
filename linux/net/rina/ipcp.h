--- conflicted
+++ resolved
@@ -184,13 +184,6 @@
                                     port_id_t                   port_id,
                                     struct sdu *                sdu);
 
-<<<<<<< HEAD
-        int (* pdu_fte_add)(struct ipcp_instance_data * data,
-                            struct list_head *          pft_entries);
-
-        int (* pdu_fte_remove)(struct ipcp_instance_data * data,
-                               struct list_head *          pft_entries);
-=======
         int (* pft_add)(struct ipcp_instance_data * data,
                         address_t                   address,
                         qos_id_t                    qos_id,
@@ -200,7 +193,6 @@
                            address_t                   address,
                            qos_id_t                    qos_id,
                            port_id_t                   port_id);
->>>>>>> 593c2e3c
 
 };
 
