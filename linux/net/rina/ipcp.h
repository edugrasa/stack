--- conflicted
+++ resolved
@@ -25,10 +25,6 @@
 #include <linux/kobject.h>
 
 #include "du.h"
-<<<<<<< HEAD
-#include "fidm.h"
-=======
->>>>>>> 4f2c25a4
 
 typedef int16_t cep_id_t;
 
