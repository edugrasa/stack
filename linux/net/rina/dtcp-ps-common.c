/*
 * Common implementation of a default policy set for DTCP
 *
 *    Vincenzo Maffione <v.maffione@nextworks.it>
 *    Francesco Salvestrini <f.salvestrini@nextworks.it>
 *    Leonardo Bergesio <leonardo.bergesio@i2cat.net>
 *    Miquel Tarzan <miquel.tarzan@i2cat.net>
 *
 * This program is free software; you can redistribute it and/or modify
 * it under the terms of the GNU General Public License as published by
 * the Free Software Foundation; either version 2 of the License, or
 * (at your option) any later version.
 *
 * This program is distributed in the hope that it will be useful,
 * but WITHOUT ANY WARRANTY; without even the implied warranty of
 * MERCHANTABILITY or FITNESS FOR A PARTICULAR PURPOSE.  See the
 * GNU General Public License for more details.
 *
 * You should have received a copy of the GNU General Public License
 * along with this program; if not, write to the Free Software
 * Foundation, Inc., 675 Mass Ave, Cambridge, MA 02139, USA.
 */

#include <linux/export.h>
#include <linux/module.h>
#include <linux/string.h>
#include <linux/random.h>

#define RINA_PREFIX "dtcp-ps-common"

#include "logs.h"
#include "rds/rmem.h"
#include "dtcp-ps.h"
#include "dtp.h"
#include "dtcp.h"
#include "dt-utils.h"
#include "debug.h"

int
<<<<<<< HEAD
=======
common_sv_update(struct dtcp_ps * ps, seq_num_t seq)
{
        struct dtcp * dtcp = ps->dm;
        int                  retval = 0;

        bool                 flow_ctrl;
        bool                 win_based;
        bool                 rate_based;
        bool                 rtx_ctrl;

        if (!dtcp) {
                LOG_ERR("No instance passed, cannot run policy");
                return -1;
        }

        flow_ctrl  = ps->flow_ctrl;
        win_based  = ps->flowctrl.window_based;
        rate_based = ps->flowctrl.rate_based;
        rtx_ctrl   = ps->rtx_ctrl;

        if (flow_ctrl) {
                if (win_based) {
                        if (ps->rcvr_flow_control(ps, seq)) {
                                LOG_ERR("Failed Rcvr Flow Control policy");
                                retval = -1;
                        }
                }

                if (rate_based) {
                        LOG_DBG("Rate based fctrl invoked");
                        if (ps->rate_reduction(ps)) {
                                LOG_ERR("Failed Rate Reduction policy");
                                retval = -1;
                        }
                }

                if (!rtx_ctrl) {
                        LOG_DBG("Receiving flow ctrl invoked");
                        if (ps->receiving_flow_control(ps, seq)) {
                                LOG_ERR("Failed Receiving Flow Control "
                                        "policy");
                                retval = -1;
                        }

                        return retval;
                }
        }

        if (rtx_ctrl) {
                LOG_DBG("Retransmission ctrl invoked");
                if (ps->rcvr_ack(ps, seq)) {
                        LOG_ERR("Failed Rcvr Ack policy");
                        retval = -1;
                }
        }

        return retval;
}
EXPORT_SYMBOL(common_sv_update);

int
>>>>>>> d6fd379e
common_lost_control_pdu(struct dtcp_ps * ps)
{
        struct dtcp * dtcp = ps->dm;

        if (!dtcp) {
                LOG_ERR("No instance passed, cannot run policy");
                return -1;
        }

#if 0
        struct pdu * pdu_ctrl;
        seq_num_t last_rcv_ctrl, snd_lft, snd_rt;

        last_rcv_ctrl = last_rcv_ctrl_seq(dtcp);
        snd_lft       = snd_lft_win(dtcp);
        snd_rt        = snd_rt_wind_edge(dtcp);
        pdu_ctrl      = pdu_ctrl_ack_create(dtcp,
                                            last_rcv_ctrl,
                                            snd_lft,
                                            snd_rt);
        if (!pdu_ctrl) {
                LOG_ERR("Failed Lost Control PDU policy");
                return -1;
        }

        if (dtcp_pdu_send(dtcp, pdu_ctrl))
                return -1;
#endif

        LOG_DBG("Default lost control pdu policy");

        return 0;
}
EXPORT_SYMBOL(common_lost_control_pdu);

int common_rcvr_ack(struct dtcp_ps * instance, const struct pci * pci)
{
        struct dtcp * dtcp = instance->dm;
        seq_num_t     seq;

        if (!pci) {
                LOG_ERR("No PCI passed, cannot run policy");
                return -1;
        }
        seq = pci_sequence_number_get(pci);

        return dtcp_ack_flow_control_pdu_send(dtcp, seq);
}
EXPORT_SYMBOL(common_rcvr_ack);

int common_rcvr_ack_atimer(struct dtcp_ps * instance, const struct pci * pci)
{ return 0; }
EXPORT_SYMBOL(common_rcvr_ack_atimer);

int
common_sender_ack(struct dtcp_ps * ps, seq_num_t seq_num)
{
        struct dtcp * dtcp = ps->dm;

        if (!dtcp) {
                LOG_ERR("No instance passed, cannot run policy");
                return -1;
        }

        if (ps->rtx_ctrl) {
                struct rtxq * q;

                q = dt_rtxq(dtcp_dt(dtcp));
                if (!q) {
                        LOG_ERR("Couldn't find the Retransmission queue");
                        return -1;
                }
                rtxq_ack(q, seq_num, dt_sv_tr(dtcp_dt(dtcp)));
        }

        return 0;
}
EXPORT_SYMBOL(common_sender_ack);

int
common_sending_ack(struct dtcp_ps * ps, seq_num_t seq)
{
        struct dtp *       dtp;
        const struct pci * pci;

        struct dtcp * dtcp = ps->dm;

        if (!dtcp) {
                LOG_ERR("No instance passed, cannot run policy");
                return -1;
        }

        dtp = dt_dtp(dtcp_dt(dtcp));
        if (!dtp) {
                LOG_ERR("No DTP from dtcp->parent");
                return -1;
        }

        /* Invoke delimiting and update left window edge */

        pci = process_A_expiration(dtp, dtcp);

        return dtcp_sv_update(ps->dm, pci);
}
EXPORT_SYMBOL(common_sending_ack);

int
common_receiving_flow_control(struct dtcp_ps * ps, const struct pci * pci)
{
        struct dtcp * dtcp = ps->dm;
        struct pdu * pdu;

        if (!dtcp) {
                LOG_ERR("No instance passed, cannot run policy");
                return -1;
        }
        if (!pci) {
                LOG_ERR("No PCI passed, cannot run policy");
                return -1;
        }
        pdu = pdu_ctrl_generate(dtcp, PDU_TYPE_FC);
        if (!pdu)
                return -1;

        LOG_DBG("DTCP Sending FC (CPU: %d)", smp_processor_id());
        dump_we(dtcp, pdu_pci_get_rw(pdu));

        if (dtcp_pdu_send(dtcp, pdu))
                return -1;

        return 0;
}
EXPORT_SYMBOL(common_receiving_flow_control);

int
common_rcvr_flow_control(struct dtcp_ps * ps, const struct pci * pci)
{
        struct dtcp * dtcp = ps->dm;
        seq_num_t LWE;

        if (!dtcp) {
                LOG_ERR("No instance passed, cannot run policy");
                return -1;
        }
        if (!pci) {
                LOG_ERR("No PCI passed, cannot run policy");
                return -1;
        }

        LWE = dt_sv_rcv_lft_win(dtcp_dt(dtcp));
        update_rt_wind_edge(dtcp);

        LOG_DBG("DTCP: %pK", dtcp);
        LOG_DBG("LWE: %u  RWE: %u", LWE, rcvr_rt_wind_edge(dtcp));

        return 0;
}
EXPORT_SYMBOL(common_rcvr_flow_control);

int
common_rate_reduction(struct dtcp_ps * ps)
{
        struct dtcp * dtcp = ps->dm;

        if (!dtcp) {
                LOG_ERR("No instance passed, cannot run policy");
                return -1;
        }

        LOG_MISSING;

        return 0;
}
EXPORT_SYMBOL(common_rate_reduction);

int common_rtt_estimator(struct dtcp_ps * ps, seq_num_t sn)
{
        struct dtcp *       dtcp;
        struct dt *         dt;
        uint_t              rtt, new_rtt, srtt, rttvar, trmsecs;
        timeout_t           start_time;
        int                 abs;
        struct rtxq_entry * entry;

        if (!ps)
                return -1;
        dtcp = ps->dm;
        if (!dtcp)
                return -1;
        dt = dtcp_dt(dtcp);
        if (!dt)
                return -1;

        LOG_DBG("RTT Estimator...");

        entry = rtxq_entry_peek(dt_rtxq(dt), sn);
        if (!entry) {
                LOG_ERR("Could not retrieve timestamp of Seq num: %u for RTT "
                        "estimation", sn);
                return -1;
        }

        /* if it is a retransmission we do not consider it*/
        if (rtxq_entry_retries(entry) != 0) {
                LOG_DBG("RTTestimator PDU %u has been retransmitted %u",
                        sn, rtxq_entry_retries(entry));
                rtxq_entry_destroy(entry);
                return 0;
        }

        start_time = rtxq_entry_timestamp(entry);
        new_rtt    = jiffies_to_msecs(jiffies - start_time);

        /* NOTE: the acking process has alrady deleted old entries from rtxq
         * except for the one with the sn we need, here we have to detroy just
         * the one we use */
        rtxq_entry_destroy(entry);

        rtt        = dtcp_rtt(dtcp);
        srtt       = dtcp_srtt(dtcp);
        rttvar     = dtcp_rttvar(dtcp);

        if (!rtt) {
                rttvar = new_rtt >> 1;
                srtt   = new_rtt;
        } else {
                abs = srtt - new_rtt;
                abs = abs < 0 ? -abs : abs;
                rttvar = ((3 * rttvar) >> 2) + (((uint_t)abs) >> 2);
        }

        /*FIXME: k, G, alpha and betha should be parameters passed to the policy
         * set. Probably moving them to ps->priv */

        /* k * rttvar = 4 * rttvar */
        trmsecs  = rttvar << 2;
        /* G is 0.1s according to RFC6298, then 100ms */
        trmsecs  = 100 > trmsecs ? 100 : trmsecs;
        trmsecs += srtt + jiffies_to_msecs(dt_sv_a(dt));
        /* RTO (tr) less than 1s? (not for the common policy) */
        /*trmsecs  = trmsecs < 1000 ? 1000 : trmsecs;*/

        dtcp_rtt_set(dtcp, new_rtt);
        dtcp_rttvar_set(dtcp, rttvar);
        dtcp_srtt_set(dtcp, srtt);
        dt_sv_tr_set(dt, msecs_to_jiffies(trmsecs));
        LOG_DBG("TR set to %u msecs", trmsecs);

        return 0;
}
EXPORT_SYMBOL(common_rtt_estimator);

int dtcp_ps_common_set_policy_set_param(struct ps_base * bps,
                                        const char    * name,
                                        const char    * value)
{
        struct dtcp_ps *ps = container_of(bps, struct dtcp_ps, base);

        (void) ps;

        if (!name) {
                LOG_ERR("Null parameter name");
                return -1;
        }

        if (!value) {
                LOG_ERR("Null parameter value");
                return -1;
        }

        LOG_ERR("No such parameter to set");

        return -1;
}
EXPORT_SYMBOL(dtcp_ps_common_set_policy_set_param);<|MERGE_RESOLUTION|>--- conflicted
+++ resolved
@@ -37,70 +37,6 @@
 #include "debug.h"
 
 int
-<<<<<<< HEAD
-=======
-common_sv_update(struct dtcp_ps * ps, seq_num_t seq)
-{
-        struct dtcp * dtcp = ps->dm;
-        int                  retval = 0;
-
-        bool                 flow_ctrl;
-        bool                 win_based;
-        bool                 rate_based;
-        bool                 rtx_ctrl;
-
-        if (!dtcp) {
-                LOG_ERR("No instance passed, cannot run policy");
-                return -1;
-        }
-
-        flow_ctrl  = ps->flow_ctrl;
-        win_based  = ps->flowctrl.window_based;
-        rate_based = ps->flowctrl.rate_based;
-        rtx_ctrl   = ps->rtx_ctrl;
-
-        if (flow_ctrl) {
-                if (win_based) {
-                        if (ps->rcvr_flow_control(ps, seq)) {
-                                LOG_ERR("Failed Rcvr Flow Control policy");
-                                retval = -1;
-                        }
-                }
-
-                if (rate_based) {
-                        LOG_DBG("Rate based fctrl invoked");
-                        if (ps->rate_reduction(ps)) {
-                                LOG_ERR("Failed Rate Reduction policy");
-                                retval = -1;
-                        }
-                }
-
-                if (!rtx_ctrl) {
-                        LOG_DBG("Receiving flow ctrl invoked");
-                        if (ps->receiving_flow_control(ps, seq)) {
-                                LOG_ERR("Failed Receiving Flow Control "
-                                        "policy");
-                                retval = -1;
-                        }
-
-                        return retval;
-                }
-        }
-
-        if (rtx_ctrl) {
-                LOG_DBG("Retransmission ctrl invoked");
-                if (ps->rcvr_ack(ps, seq)) {
-                        LOG_ERR("Failed Rcvr Ack policy");
-                        retval = -1;
-                }
-        }
-
-        return retval;
-}
-EXPORT_SYMBOL(common_sv_update);
-
-int
->>>>>>> d6fd379e
 common_lost_control_pdu(struct dtcp_ps * ps)
 {
         struct dtcp * dtcp = ps->dm;
