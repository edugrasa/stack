/*
 * EFCP (Error and Flow Control Protocol)
 *
 *    Francesco Salvestrini <f.salvestrini@nextworks.it>
 *    Miquel Tarzan         <miquel.tarzan@i2cat.net>
 *    Leonardo Bergesio     <leonardo.bergesio@i2cat.net>
 *
 * This program is free software; you can redistribute it and/or modify
 * it under the terms of the GNU General Public License as published by
 * the Free Software Foundation; either version 2 of the License, or
 * (at your option) any later version.
 *
 * This program is distributed in the hope that it will be useful,
 * but WITHOUT ANY WARRANTY; without even the implied warranty of
 * MERCHANTABILITY or FITNESS FOR A PARTICULAR PURPOSE.  See the
 * GNU General Public License for more details.
 *
 * You should have received a copy of the GNU General Public License
 * along with this program; if not, write to the Free Software
 * Foundation, Inc., 675 Mass Ave, Cambridge, MA 02139, USA.
 */

#include <linux/export.h>
#include <linux/kobject.h>

#define RINA_PREFIX "efcp"

#include "logs.h"
#include "utils.h"
#include "debug.h"
#include "efcp.h"
#include "efcp-utils.h"
#include "cidm.h"
#include "dt.h"
#include "dtp.h"
#include "dtcp.h"
#include "dtcp-utils.h"
#include "rmt.h"
#include "dt-utils.h"

#ifndef DTCP_TEST_ENABLE
#define DTCP_TEST_ENABLE 1
#endif

struct efcp {
        struct connection *     connection;
        struct dt *             dt;
        struct efcp_container * container;
};

struct efcp_container {
        struct efcp_imap * instances;
        struct cidm *      cidm;
        struct dt_cons     dt_cons;
        struct rmt *       rmt;
        struct kfa *       kfa;
};

static struct efcp * efcp_create(void)
{
        struct efcp * instance;

        instance = rkzalloc(sizeof(*instance), GFP_KERNEL);
        if (!instance)
                return NULL;

        LOG_DBG("Instance %pK initialized successfully", instance);

        return instance;
}

static int efcp_destroy(struct efcp * instance)
{
        if (!instance) {
                LOG_ERR("Bogus instance passed, bailing out");
                return -1;
        }

        if (instance->dt) {
                struct dtp *  dtp  = dt_dtp_unbind(instance->dt);
                struct dtcp * dtcp = dt_dtcp_unbind(instance->dt);
                struct cwq *  cwq  = dt_cwq_unbind(instance->dt);
                struct rtxq * rtxq = dt_rtxq_unbind(instance->dt);

                /* FIXME: We should watch for memleaks here ... */
                if (dtp)  dtp_destroy(dtp);
                if (dtcp) dtcp_destroy(dtcp);
                if (cwq)  cwq_destroy(cwq);
                if (rtxq) rtxq_destroy(rtxq);

                dt_destroy(instance->dt);
        } else
                LOG_WARN("No DT instance present");

        if (instance->connection) {
                if (is_cep_id_ok(instance->connection->source_cep_id)) {
                        ASSERT(instance->container);
                        ASSERT(instance->container->cidm);

                        cidm_release(instance->container->cidm,
                                     instance->connection->source_cep_id);
                }

                connection_destroy(instance->connection);
        }

        rkfree(instance);

        LOG_DBG("Instance %pK finalized successfully", instance);

        return 0;
}

struct efcp_container * efcp_container_create(struct kfa * kfa)
{
        struct efcp_container * container;

        if (!kfa) {
                LOG_ERR("Bogus KFA instances passed, bailing out");
                return NULL;
        }

        container = rkzalloc(sizeof(*container), GFP_KERNEL);
        if (!container)
                return NULL;

        container->instances   = efcp_imap_create();
        container->cidm        = cidm_create();
        if (!container->instances ||
            !container->cidm) {
                LOG_ERR("Failed to create EFCP container instance");
                efcp_container_destroy(container);
                return NULL;
        }

        container->kfa = kfa;

        return container;
}
EXPORT_SYMBOL(efcp_container_create);

int efcp_container_destroy(struct efcp_container * container)
{
        if (!container) {
                LOG_ERR("Bogus container passed, bailing out");
                return -1;
        }

        if (container->instances)  efcp_imap_destroy(container->instances,
                                                     efcp_destroy);
        if (container->cidm)       cidm_destroy(container->cidm);

        rkfree(container);

        return 0;
}
EXPORT_SYMBOL(efcp_container_destroy);

struct efcp * efcp_container_find(struct efcp_container * container,
                                  cep_id_t                id)
{
        if (!container) {
                LOG_ERR("Bogus container passed, bailing out");
                return NULL;
        }
        if (!is_cep_id_ok(id)) {
                LOG_ERR("Bad cep-id, cannot find instance");
                return NULL;
        }

        return efcp_imap_find(container->instances, id);
}
EXPORT_SYMBOL(efcp_container_find);

int efcp_container_set_dt_cons(struct dt_cons *        dt_cons,
                               struct efcp_container * container)
{
        if (!dt_cons || !container) {
                LOG_ERR("Bogus input parameters, bailing out");
                return -1;
        }

        container->dt_cons = *dt_cons;

        LOG_DBG("Succesfully set data transfer constants to EFCP container");

        return 0;
}
EXPORT_SYMBOL(efcp_container_set_dt_cons);

static int efcp_write(struct efcp * efcp,
                      struct sdu *  sdu)
{
        struct dtp *        dtp;

        if (!sdu) {
                LOG_ERR("Bogus SDU passed");
                return -1;
        }
        if (!efcp) {
                LOG_ERR("Bogus EFCP passed");
                sdu_destroy(sdu);
                return -1;
        }

        ASSERT(efcp->dt);

        dtp = dt_dtp(efcp->dt);
        if (!dtp) {
                LOG_ERR("No DTP instance available");
                sdu_destroy(sdu);
                return -1;
        }

        if (dtp_write(dtp, sdu)) {
                LOG_ERR("Could not write SDU to DTP");
                return -1;
        }

        return 0;
}

int efcp_container_write(struct efcp_container * container,
                         cep_id_t                cep_id,
                         struct sdu *            sdu)
{
        struct efcp * tmp;

        if (!container || !sdu_is_ok(sdu)) {
                LOG_ERR("Bogus input parameters, cannot write into container");
                sdu_destroy(sdu);
                return -1;
        }
        if (!is_cep_id_ok(cep_id)) {
                LOG_ERR("Bad cep-id, cannot write into container");
                sdu_destroy(sdu);
                return -1;
        }

        tmp = efcp_imap_find(container->instances, cep_id);
        if (!tmp) {
                LOG_ERR("There is no EFCP bound to this cep-id %d", cep_id);
                sdu_destroy(sdu);
                return -1;
        }

        if (efcp_write(tmp, sdu))
                return -1;

        return 0;
}
EXPORT_SYMBOL(efcp_container_write);

/* FIXME: Goes directly into RMT ... */
int efcp_container_mgmt_write(struct efcp_container * container,
                              address_t               src_address,
                              port_id_t               port_id,
                              struct sdu *            sdu)
{ return dtp_mgmt_write(container->rmt, src_address, port_id, sdu); }
EXPORT_SYMBOL(efcp_container_mgmt_write);

static int efcp_receive(struct efcp * efcp,
                        struct pdu *  pdu)
{
        struct dtp *          dtp;
        struct dtcp *         dtcp;
        pdu_type_t            pdu_type;

        if (!pdu) {
                LOG_ERR("No pdu passed");
                return -1;
        }
        if (!efcp) {
                LOG_ERR("No efcp instance passed");
                pdu_destroy(pdu);
                return -1;
        }

        ASSERT(efcp->dt);

        pdu_type = pci_type(pdu_pci_get_ro(pdu));
        if (pdu_type_is_control(pdu_type)) {
                dtcp = dt_dtcp(efcp->dt);
                if (!dtcp) {
                        LOG_ERR("No DTCP instance available");
                        pdu_destroy(pdu);
                        return -1;
                }

                if (dtcp_common_rcv_control(dtcp, pdu))
                        return -1;

                return 0;
        }

        dtp = dt_dtp(efcp->dt);
        if (!dtp) {
                LOG_ERR("No DTP instance available");
                pdu_destroy(pdu);
                return -1;
        }

        if (dtp_receive(dtp, pdu)) {
                LOG_ERR("DTP cannot receive this PDU");
                return -1;
        }

        return 0;
}

int efcp_container_receive(struct efcp_container * container,
                           cep_id_t                cep_id,
                           struct pdu *            pdu)
{
        struct efcp * tmp;

        if (!container || !pdu_is_ok(pdu)) {
                LOG_ERR("Bogus input parameters");
                pdu_destroy(pdu);
                return -1;
        }
        if (!is_cep_id_ok(cep_id)) {
                LOG_ERR("Bad cep-id, cannot write into container");
                pdu_destroy(pdu);
                return -1;
        }

        tmp = efcp_imap_find(container->instances, cep_id);
        if (!tmp) {
                LOG_ERR("Cannot find the requested instance");
                pdu_destroy(pdu);
                return -1;
        }

        if (efcp_receive(tmp, pdu))
                return -1;

        return 0;
}
EXPORT_SYMBOL(efcp_container_receive);

static bool is_connection_ok(const struct connection * connection)
{
        /* FIXME: Add checks for policy params */

        if (!connection                                   ||
            !is_cep_id_ok(connection->source_cep_id)      ||
            !is_cep_id_ok(connection->destination_cep_id) ||
            !is_port_id_ok(connection->port_id))
                return false;

        return true;
}

cep_id_t efcp_connection_create(struct efcp_container * container,
                                struct connection *     connection)
{
        struct efcp * tmp;
        cep_id_t      cep_id;
        struct dtp *  dtp;
        struct dtcp * dtcp;
        struct cwq *  cwq;
        struct rtxq * rtxq;

        if (!container) {
                LOG_ERR("Bogus container passed, bailing out");
                return cep_id_bad();
        }
        if (!is_connection_ok(connection)) {
                LOG_ERR("Bogus connection passed, bailing out");
                return cep_id_bad();
        }

        ASSERT(connection);

        tmp = efcp_create();
        if (!tmp)
                return cep_id_bad();

        tmp->dt = dt_create();
        if (!tmp->dt) {
                efcp_destroy(tmp);
                return cep_id_bad();
        }

        ASSERT(tmp->dt);

        /* FIXME: Initialization of dt required */

        cep_id                    = cidm_allocate(container->cidm);

        /* We must ensure that the DTP is instantiated, at least ... */
        tmp->container            = container;

        /* Initial value to avoid problems in case of errors */
        connection->source_cep_id = cep_id_bad();

        /* FIXME: We change the connection cep-id and we return cep-id ... */
        connection->source_cep_id = cep_id;
        tmp->connection           = connection;

#if DTCP_TEST_ENABLE
        connection->policies_params->dtcp_present = true;
        if (!connection->policies_params->dtcp_cfg) {
                LOG_ERR("DTCP config was not there for DTCP_TEST_ENABLE");
                efcp_destroy(tmp);
                return cep_id_bad();
        }
        dtcp_max_closed_winq_length_set(connection->policies_params->dtcp_cfg,
                                        20);
        dtcp_flow_ctrl_set(connection->policies_params->dtcp_cfg, true);
        dtcp_rtx_ctrl_set(connection->policies_params->dtcp_cfg, false);
<<<<<<< HEAD
        dtcp_window_based_fctrl_set(connection->policies_params->dtcp_cfg, true);
        dtcp_rate_based_fctrl_set(connection->policies_params->dtcp_cfg, false);
=======
        dtcp_window_based_fctrl_set(connection->policies_params->dtcp_cfg,
                                    true);
        dtcp_rate_based_fctrl_set(connection->policies_params->dtcp_cfg,
                                  false);
>>>>>>> 97a9ed14
#endif

        /* FIXME: dtp_create() takes ownership of the connection parameter */
        dtp = dtp_create(tmp->dt,
                         container->rmt,
                         container->kfa,
                         connection);
        if (!dtp) {
                efcp_destroy(tmp);
                return cep_id_bad();
        }

        ASSERT(dtp);

        if (dt_dtp_bind(tmp->dt, dtp)) {
                dtp_destroy(dtp);
                efcp_destroy(tmp);
                return cep_id_bad();
        }

        dtcp = NULL;

        if (connection->policies_params->dtcp_present) {
                dtcp = dtcp_create(tmp->dt, connection, container->rmt);
                if (!dtcp) {
                        efcp_destroy(tmp);
                        return cep_id_bad();
                }

                if (dt_dtcp_bind(tmp->dt, dtcp)) {
                        dtcp_destroy(dtcp);
                        efcp_destroy(tmp);
                        return cep_id_bad();
                }
        }

        if (dtcp_window_based_fctrl(connection->policies_params->dtcp_cfg)) {
                cwq = cwq_create();
                if (!cwq) {
                        LOG_ERR("Failed to create closed window queue");
                        efcp_destroy(tmp);
                        return cep_id_bad();
                }
                if (dt_cwq_bind(tmp->dt, cwq)) {
                        cwq_destroy(cwq);
                        efcp_destroy(tmp);
                        return cep_id_bad();
                }
        }

        if (dtcp_rtx_ctrl(connection->policies_params->dtcp_cfg)) {
                rtxq = rtxq_create(tmp->dt);
                if (!rtxq) {
                        LOG_ERR("Failed to create rexmsn queue");
                        efcp_destroy(tmp);
                        return cep_id_bad();
                }
                if (dt_rtxq_bind(tmp->dt, rtxq)) {
                        rtxq_destroy(rtxq);
                        efcp_destroy(tmp);
                        return cep_id_bad();
                }
        }

        if (efcp_imap_add(container->instances,
                          connection->source_cep_id,
                          tmp)) {
                LOG_ERR("Cannot add a new instance into container %pK",
                        container);

                efcp_destroy(tmp);
                return cep_id_bad();
        }

        LOG_DBG("Connection created ("
                "Source address %d,"
                "Destination address %d, "
                "Destination cep-id %d, "
                "Source cep-id %d)",
                connection->source_address,
                connection->destination_address,
                connection->destination_cep_id,
                connection->source_cep_id);

        return cep_id;
}
EXPORT_SYMBOL(efcp_connection_create);

int efcp_connection_destroy(struct efcp_container * container,
                            cep_id_t                id)
{
        struct efcp * tmp;

        LOG_DBG("EFCP connection destroy called");

        if (!container) {
                LOG_ERR("Bogus container passed, bailing out");
                return -1;
        }
        if (!is_cep_id_ok(id)) {
                LOG_ERR("Bad cep-id, cannot destroy connection");
                return -1;
        }

        tmp = efcp_imap_find(container->instances, id);
        if (!tmp) {
                LOG_ERR("Cannot find instance %d in container %pK",
                        id, container);
                return -1;
        }

        if (efcp_imap_remove(container->instances, id)) {
                LOG_ERR("Cannot remove instance %d from container %pK",
                        id, container);
                return -1;
        }

        if (efcp_destroy(tmp)) {
                LOG_ERR("Cannot destroy instance %d, instance lost", id);
                return -1;
        }

        return 0;
}
EXPORT_SYMBOL(efcp_connection_destroy);

int efcp_connection_update(struct efcp_container * container,
                           cep_id_t                from,
                           cep_id_t                to)
{
        struct efcp * tmp;

        if (!container) {
                LOG_ERR("Bogus container passed, bailing out");
                return -1;
        }
        if (!is_cep_id_ok(from)) {
                LOG_ERR("Bad from cep-id, cannot update connection");
                return -1;
        }
        if (!is_cep_id_ok(to)) {
                LOG_ERR("Bad to cep-id, cannot update connection");
                return -1;
        }

        tmp = efcp_imap_find(container->instances, from);
        if (!tmp) {
                LOG_ERR("Cannot get instance %d from container %pK",
                        from, container);
                return -1;
        }
        tmp->connection->destination_cep_id = to;

        LOG_DBG("Connection updated");
        LOG_DBG("  Source address:     %d",
                tmp->connection->source_address);
        LOG_DBG("  Destination address %d",
                tmp->connection->destination_address);
        LOG_DBG("  Destination cep id: %d",
                tmp->connection->destination_cep_id);
        LOG_DBG("  Source cep id:      %d",
                tmp->connection->source_cep_id);

        return 0;
}
EXPORT_SYMBOL(efcp_connection_update);

int efcp_bind_rmt(struct efcp_container * container,
                  struct rmt *            rmt)
{
        if (!container) {
                LOG_ERR("Bogus EFCP container passed");
                return -1;
        }
        if (!rmt) {
                LOG_ERR("Bogus RMT instance passed");
                return -1;
        }

        container->rmt = rmt;

        return 0;
}
EXPORT_SYMBOL(efcp_bind_rmt);

int efcp_unbind_rmt(struct efcp_container * container)
{
        if (!container) {
                LOG_ERR("Bogus EFCP container passed");
                return -1;
        }

        container->rmt = NULL;

        return 0;
}
EXPORT_SYMBOL(efcp_unbind_rmt);<|MERGE_RESOLUTION|>--- conflicted
+++ resolved
@@ -410,15 +410,10 @@
                                         20);
         dtcp_flow_ctrl_set(connection->policies_params->dtcp_cfg, true);
         dtcp_rtx_ctrl_set(connection->policies_params->dtcp_cfg, false);
-<<<<<<< HEAD
-        dtcp_window_based_fctrl_set(connection->policies_params->dtcp_cfg, true);
-        dtcp_rate_based_fctrl_set(connection->policies_params->dtcp_cfg, false);
-=======
         dtcp_window_based_fctrl_set(connection->policies_params->dtcp_cfg,
                                     true);
         dtcp_rate_based_fctrl_set(connection->policies_params->dtcp_cfg,
                                   false);
->>>>>>> 97a9ed14
 #endif
 
         /* FIXME: dtp_create() takes ownership of the connection parameter */
