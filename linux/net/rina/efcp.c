/*
 * EFCP (Error and Flow Control Protocol)
 *
 *    Francesco Salvestrini <f.salvestrini@nextworks.it>
 *    Miquel Tarzan         <miquel.tarzan@i2cat.net>
 *    Leonardo Bergesio     <leonardo.bergesio@i2cat.net>
 *
 * This program is free software; you can redistribute it and/or modify
 * it under the terms of the GNU General Public License as published by
 * the Free Software Foundation; either version 2 of the License, or
 * (at your option) any later version.
 *
 * This program is distributed in the hope that it will be useful,
 * but WITHOUT ANY WARRANTY; without even the implied warranty of
 * MERCHANTABILITY or FITNESS FOR A PARTICULAR PURPOSE.  See the
 * GNU General Public License for more details.
 *
 * You should have received a copy of the GNU General Public License
 * along with this program; if not, write to the Free Software
 * Foundation, Inc., 675 Mass Ave, Cambridge, MA 02139, USA.
 */

#include <linux/export.h>
#include <linux/kobject.h>

#define RINA_PREFIX "efcp"

#include "logs.h"
#include "utils.h"
#include "debug.h"
#include "efcp.h"
#include "efcp-utils.h"
#include "cidm.h"
#include "dt.h"
#include "dtp.h"
#include "dtcp.h"
#include "rmt.h"

#ifndef DTCP_TEST_ENABLE
#define DTCP_TEST_ENABLE 0
#endif

struct efcp {
        struct connection *     connection;
        struct dt *             dt;
        struct efcp_container * container;
};

struct efcp_container {
        struct efcp_imap *        instances;
        struct cidm *             cidm;
        struct dt_cons            dt_cons;
        struct rmt *              rmt;
        struct kfa *              kfa;
};

static struct efcp * efcp_create(void)
{
        struct efcp * instance;

        instance = rkzalloc(sizeof(*instance), GFP_KERNEL);
        if (!instance)
                return NULL;

        LOG_DBG("Instance %pK initialized successfully", instance);

        return instance;
}

static int efcp_destroy(struct efcp * instance)
{
        if (!instance) {
                LOG_ERR("Bogus instance passed, bailing out");
                return -1;
        }

        if (instance->dt) {
                struct dtp *  dtp  = dt_dtp_unbind(instance->dt);
                struct dtcp * dtcp = dt_dtcp_unbind(instance->dt);

                /* FIXME: We should watch for memleaks here ... */
                if (dtp)  dtp_destroy(dtp);
                if (dtcp) dtcp_destroy(dtcp);

                dt_destroy(instance->dt);
        } else
                LOG_WARN("No DT instance present");

        if (instance->connection) {
                if (is_cep_id_ok(instance->connection->source_cep_id)) {
                        ASSERT(instance->container);
                        ASSERT(instance->container->cidm);

                        cidm_release(instance->container->cidm,
                                     instance->connection->source_cep_id);
                }

                rkfree(instance->connection);
        }

        rkfree(instance);

        LOG_DBG("Instance %pK finalized successfully", instance);

        return 0;
}

#define MAX_NAME_SIZE 128

static const char * create_name(const char *                  prefix,
                                const struct efcp_container * instance)
{
        static char name[MAX_NAME_SIZE];

        ASSERT(prefix);
        ASSERT(instance);

        if (snprintf(name, sizeof(name),
                     RINA_PREFIX "-%s-%pK", prefix, instance) >=
            sizeof(name))
                return NULL;

        return name;
}

struct efcp_container * efcp_container_create(struct kfa * kfa)
{
        struct efcp_container * container;
        const char * name_egress;
        const char * name_ingress;

        if (!kfa) {
                LOG_ERR("Bogus KFA instances passed, bailing out");
                return NULL;
        }

        container = rkzalloc(sizeof(*container), GFP_KERNEL);
        if (!container)
                return NULL;

        container->instances   = efcp_imap_create();
        container->cidm        = cidm_create();
        if (!container->instances ||
            !container->cidm) {
                LOG_ERR("Failed to create EFCP container instance");
                efcp_container_destroy(container);
                return NULL;
        }

<<<<<<< HEAD
=======
        name_egress = create_name("c-egress-wq", container);
        if (!name_egress) {
                LOG_ERR("Cannot create efcpc egress wq name");
                efcp_container_destroy(container);
                return NULL;
        }
        container->egress_wq = rwq_create(name_egress);
        if (!container->egress_wq) {
                LOG_ERR("Cannot create efcpc egress workqueue");
                efcp_container_destroy(container);
                return NULL;
        }

        name_ingress = create_name("c-ingress-wq", container);
        if (!name_ingress) {
                LOG_ERR("Cannot create efcpc ingress wq name");
                efcp_container_destroy(container);
                return NULL;
        }
        container->ingress_wq = rwq_create(name_ingress);
        if (!container->egress_wq) {
                LOG_ERR("Cannot create efcpc ingress workqueue");
                efcp_container_destroy(container);
                return NULL;
        }

>>>>>>> 0f8d712b
        container->kfa = kfa;

        return container;
}
EXPORT_SYMBOL(efcp_container_create);

int efcp_container_destroy(struct efcp_container * container)
{
        if (!container) {
                LOG_ERR("Bogus container passed, bailing out");
                return -1;
        }

        if (container->instances)  efcp_imap_destroy(container->instances,
                                                     efcp_destroy);
        if (container->cidm)       cidm_destroy(container->cidm);

        rkfree(container);

        return 0;
}
EXPORT_SYMBOL(efcp_container_destroy);

struct efcp * efcp_container_find(struct efcp_container * container,
                                  cep_id_t                id)
{
        if (!container) {
                LOG_ERR("Bogus container passed, bailing out");
                return NULL;
        }
        if (!is_cep_id_ok(id)) {
                LOG_ERR("Bad cep-id, cannot find instance");
                return NULL;
        }

        return efcp_imap_find(container->instances, id);
}
EXPORT_SYMBOL(efcp_container_find);

int efcp_container_set_dt_cons(struct dt_cons *        dt_cons,
                               struct efcp_container * container)
{
        if (!dt_cons || !container) {
                LOG_ERR("Bogus input parameters, bailing out");
                return -1;
        }

        container->dt_cons = *dt_cons;

        LOG_DBG("Succesfully set data transfer constants to efcp container");

        return 0;
}
EXPORT_SYMBOL(efcp_container_set_dt_cons);

static int efcp_write(struct efcp * efcp,
                      struct sdu *  sdu)
{
        struct dtp *        dtp;

        if (!sdu) {
                LOG_ERR("Bogus SDU passed");
                return -1;
        }
        if (!efcp) {
                LOG_ERR("Bogus EFCP passed");
                sdu_destroy(sdu);
                return -1;
        }

        ASSERT(efcp->dt);

        dtp = dt_dtp(efcp->dt);
        if (!dtp) {
                LOG_ERR("No DTP instance available");
                sdu_destroy(sdu);
                return -1;
        }

        if (dtp_write(dtp, sdu)) {
                LOG_ERR("Could not write SDU to DTP");
                return -1;
        }

        return 0;
}

int efcp_container_write(struct efcp_container * container,
                         cep_id_t                cep_id,
                         struct sdu *            sdu)
{
        struct efcp * tmp;

        if (!container || !sdu_is_ok(sdu)) {
                LOG_ERR("Bogus input parameters, cannot write into container");
                sdu_destroy(sdu);
                return -1;
        }
        if (!is_cep_id_ok(cep_id)) {
                LOG_ERR("Bad cep-id, cannot write into container");
                sdu_destroy(sdu);
                return -1;
        }

        tmp = efcp_imap_find(container->instances, cep_id);
        if (!tmp) {
                LOG_ERR("There is no EFCP bound to this cep-id %d", cep_id);
                sdu_destroy(sdu);
                return -1;
        }

        if (efcp_write(tmp, sdu))
                return -1;

        return 0;
}
EXPORT_SYMBOL(efcp_container_write);

/* FIXME: Goes directly into RMT ... */
int efcp_container_mgmt_write(struct efcp_container * container,
                              address_t               src_address,
                              port_id_t               port_id,
                              struct sdu *            sdu)
{ return dtp_mgmt_write(container->rmt, src_address, port_id, sdu); }
EXPORT_SYMBOL(efcp_container_mgmt_write);

static int efcp_receive(struct efcp * efcp,
                        struct pdu *  pdu)
{
        struct dtp *          dtp;
        struct dtcp *         dtcp;
        pdu_type_t            pdu_type;

        if (!pdu) {
                LOG_ERR("No pdu passed");
                return -1;
        }
        if (!efcp) {
                LOG_ERR("No efcp instance passed");
                pdu_destroy(pdu);
                return -1;
        }
        
        ASSERT(efcp->dt);

<<<<<<< HEAD
        pdu_type = pci_type(pdu_pci_get_ro(pdu));
        if (pdu_type_is_control(pdu_type)) {
                dtcp = dt_dtcp(efcp->dt);
=======
        ASSERT(tmp->efcp);
        ASSERT(tmp->efcp->dt);

        pdu_type = pci_type(pdu_pci_get_ro(tmp->pdu));
        LOG_ERR("PDU_TYPE: %d", pdu_type);
        if (pdu_type_is_control(pdu_type)) {
                LOG_ERR("PDU type is control");
                dtcp = dt_dtcp(tmp->efcp->dt);
>>>>>>> 0f8d712b
                if (!dtcp) {
                        LOG_ERR("No DTCP instance available");
                        pdu_destroy(pdu);
                        return -1;
                }

                if (dtcp_common_rcv_control(dtcp, pdu)) 
                        return -1;

<<<<<<< HEAD
        }

        dtp = dt_dtp(efcp->dt);
        if (!dtp) {
                LOG_ERR("No DTP instance available");
=======
                receive_data_destroy(tmp);
                return 0;
                /* FIXME: The PDU has been consumed ... */
        }

        /*
         * FIXME: Based on the previous FIXME, shouldn't the rest of this
         *        function be in the else case ?
         */
        dtp = dt_dtp(tmp->efcp->dt);
        if (!dtp) {
                LOG_ERR("No DTP instance available");
                pdu_destroy(tmp->pdu);
                receive_data_destroy(tmp);
                return -1;
        }

        if (dtp_receive(dtp, tmp->pdu)) {
                LOG_ERR("DTP cannot receive this PDU");
                receive_data_destroy(tmp);
                return -1;
        }

        receive_data_destroy(tmp);
        return 0;
}

static int efcp_receive(struct efcp * efcp,
                        struct pdu *  pdu)
{
        struct receive_data *  data;
        struct rwq_work_item * item;

        if (!pdu) {
                LOG_ERR("No pdu passed");
                return -1;
        }
        if (!efcp) {
                LOG_ERR("No efcp instance passed");
                pdu_destroy(pdu);
                return -1;
        }

        LOG_ERR("CREATING EFCP RECEIVE DATA");
        data = receive_data_create(efcp, pdu);
        ASSERT(is_receive_data_ok(data));

        /* Is this _ni() call really necessary ??? */
        item = rwq_work_create_ni(efcp_receive_worker, data);
        if (!item) {
>>>>>>> 0f8d712b
                pdu_destroy(pdu);
                return -1;
        }

        if (dtp_receive(dtp, pdu)) {
                LOG_ERR("DTP cannot receive this PDU");
                return -1;
        }

        return 0;
}

int efcp_container_receive(struct efcp_container * container,
                           cep_id_t                cep_id,
                           struct pdu *            pdu)
{
        struct efcp * tmp;

        if (!container || !pdu_is_ok(pdu)) {
                LOG_ERR("Bogus input parameters");
                pdu_destroy(pdu);
                return -1;
        }
        if (!is_cep_id_ok(cep_id)) {
                LOG_ERR("Bad cep-id, cannot write into container");
                pdu_destroy(pdu);
                return -1;
        }

        tmp = efcp_imap_find(container->instances, cep_id);
        if (!tmp) {
                LOG_ERR("Cannot find the requested instance");
                pdu_destroy(pdu);
                return -1;
        }

        if (efcp_receive(tmp, pdu))
                return -1;

        return 0;
}
EXPORT_SYMBOL(efcp_container_receive);

static bool is_connection_ok(const struct connection * connection)
{
        /* FIXME: Add checks for policy params */

        if (!connection                                   ||
            !is_cep_id_ok(connection->source_cep_id)      ||
            !is_cep_id_ok(connection->destination_cep_id) ||
            !is_port_id_ok(connection->port_id))
                return false;

        return true;
}

cep_id_t efcp_connection_create(struct efcp_container * container,
                                struct connection *     connection)
{
        struct efcp * tmp;
        cep_id_t      cep_id;
        struct dtp *  dtp;
        struct dtcp * dtcp;

        if (!container) {
                LOG_ERR("Bogus container passed, bailing out");
                return cep_id_bad();
        }
        if (!is_connection_ok(connection)) {
                LOG_ERR("Bogus connection passed, bailing out");
                return cep_id_bad();
        }

        ASSERT(connection);

        tmp = efcp_create();
        if (!tmp)
                return cep_id_bad();

        tmp->dt = dt_create();
        if (!tmp->dt) {
                efcp_destroy(tmp);
                return cep_id_bad();
        }

        ASSERT(tmp->dt);

        /* FIXME: Initialization of dt required */

        cep_id                    = cidm_allocate(container->cidm);

        /* We must ensure that the DTP is instantiated, at least ... */
        tmp->container            = container;

        /* Initial value to avoid problems in case of errors */
        connection->source_cep_id = cep_id_bad();

        /* FIXME: We change the connection cep-id and we return cep-id ... */
        connection->source_cep_id = cep_id;
        tmp->connection           = connection;

        /* FIXME: dtp_create() takes ownership of the connection parameter */
        dtp = dtp_create(tmp->dt,
                         container->rmt,
                         container->kfa,
                         connection);
        if (!dtp) {
                efcp_destroy(tmp);
                return cep_id_bad();
        }

        ASSERT(dtp);

        if (dt_dtp_bind(tmp->dt, dtp)) {
                dtp_destroy(dtp);
                efcp_destroy(tmp);
                return cep_id_bad();
        }

        dtcp = NULL;

#if DTCP_TEST_ENABLE
        connection->policies_params.dtcp_present = true;
        connection->policies_params.flow_ctrl = true;
        connection->policies_params.rate_based_fctrl = false;
        connection->policies_params.rtx_ctrl = true;
        connection->policies_params.window_based_fctrl = true;
#endif

        if (connection->policies_params.dtcp_present) {
                dtcp = dtcp_create(tmp->dt, connection, container->rmt);
                if (!dtcp) {
                        dtp_destroy(dtp);
                        efcp_destroy(tmp);
                        return cep_id_bad();
                }

                if (dt_dtcp_bind(tmp->dt, dtcp)) {
                        dtp_destroy(dtp);
                        dtcp_destroy(dtcp);
                        efcp_destroy(tmp);
                        return cep_id_bad();
                }
        }

        if (efcp_imap_add(container->instances,
                          connection->source_cep_id,
                          tmp)) {
                LOG_ERR("Cannot add a new instance into container %pK",
                        container);

                rkfree(connection);

                if (dtp)  dtp_destroy(dtp);
                if (dtcp) dtcp_destroy(dtcp);

                efcp_destroy(tmp);
                return cep_id_bad();
        }

        LOG_DBG("Connection created ("
                "Source address %d,"
                "Destination address %d, "
                "Destination cep-id %d, "
                "Source cep-id %d)",
                connection->source_address,
                connection->destination_address,
                connection->destination_cep_id,
                connection->source_cep_id);

        return cep_id;
}
EXPORT_SYMBOL(efcp_connection_create);

int efcp_connection_destroy(struct efcp_container * container,
                            cep_id_t                id)
{
        struct efcp * tmp;

        if (!container) {
                LOG_ERR("Bogus container passed, bailing out");
                return -1;
        }
        if (!is_cep_id_ok(id)) {
                LOG_ERR("Bad cep-id, cannot destroy connection");
                return -1;
        }

        tmp = efcp_imap_find(container->instances, id);
        if (!tmp) {
                LOG_ERR("Cannot find instance %d in container %pK",
                        id, container);
                return -1;
        }

        if (efcp_imap_remove(container->instances, id)) {
                LOG_ERR("Cannot remove instance %d from container %pK",
                        id, container);
                return -1;
        }

        if (efcp_destroy(tmp)) {
                LOG_ERR("Cannot destroy instance %d, instance lost", id);
                return -1;
        }

        return 0;
}
EXPORT_SYMBOL(efcp_connection_destroy);

int efcp_connection_update(struct efcp_container * container,
                           cep_id_t                from,
                           cep_id_t                to)
{
        struct efcp * tmp;

        if (!container) {
                LOG_ERR("Bogus container passed, bailing out");
                return -1;
        }
        if (!is_cep_id_ok(from)) {
                LOG_ERR("Bad from cep-id, cannot update connection");
                return -1;
        }
        if (!is_cep_id_ok(to)) {
                LOG_ERR("Bad to cep-id, cannot update connection");
                return -1;
        }

        tmp = efcp_imap_find(container->instances, from);
        if (!tmp) {
                LOG_ERR("Cannot get instance %d from container %pK",
                        from, container);
                return -1;
        }
        tmp->connection->destination_cep_id = to;

        LOG_DBG("Connection updated");
        LOG_DBG("  Source address:     %d",
                tmp->connection->source_address);
        LOG_DBG("  Destination address %d",
                tmp->connection->destination_address);
        LOG_DBG("  Destination cep id: %d",
                tmp->connection->destination_cep_id);
        LOG_DBG("  Source cep id:      %d",
                tmp->connection->source_cep_id);

        return 0;
}
EXPORT_SYMBOL(efcp_connection_update);

int efcp_bind_rmt(struct efcp_container * container,
                  struct rmt *            rmt)
{
        if (!container) {
                LOG_ERR("Bogus EFCP container passed");
                return -1;
        }
        if (!rmt) {
                LOG_ERR("Bogus RMT instance passed");
                return -1;
        }

        container->rmt = rmt;

        return 0;
}
EXPORT_SYMBOL(efcp_bind_rmt);

int efcp_unbind_rmt(struct efcp_container * container)
{
        if (!container) {
                LOG_ERR("Bogus EFCP container passed");
                return -1;
        }

        container->rmt = NULL;

        return 0;
}
EXPORT_SYMBOL(efcp_unbind_rmt);<|MERGE_RESOLUTION|>--- conflicted
+++ resolved
@@ -105,29 +105,9 @@
         return 0;
 }
 
-#define MAX_NAME_SIZE 128
-
-static const char * create_name(const char *                  prefix,
-                                const struct efcp_container * instance)
-{
-        static char name[MAX_NAME_SIZE];
-
-        ASSERT(prefix);
-        ASSERT(instance);
-
-        if (snprintf(name, sizeof(name),
-                     RINA_PREFIX "-%s-%pK", prefix, instance) >=
-            sizeof(name))
-                return NULL;
-
-        return name;
-}
-
 struct efcp_container * efcp_container_create(struct kfa * kfa)
 {
         struct efcp_container * container;
-        const char * name_egress;
-        const char * name_ingress;
 
         if (!kfa) {
                 LOG_ERR("Bogus KFA instances passed, bailing out");
@@ -147,35 +127,6 @@
                 return NULL;
         }
 
-<<<<<<< HEAD
-=======
-        name_egress = create_name("c-egress-wq", container);
-        if (!name_egress) {
-                LOG_ERR("Cannot create efcpc egress wq name");
-                efcp_container_destroy(container);
-                return NULL;
-        }
-        container->egress_wq = rwq_create(name_egress);
-        if (!container->egress_wq) {
-                LOG_ERR("Cannot create efcpc egress workqueue");
-                efcp_container_destroy(container);
-                return NULL;
-        }
-
-        name_ingress = create_name("c-ingress-wq", container);
-        if (!name_ingress) {
-                LOG_ERR("Cannot create efcpc ingress wq name");
-                efcp_container_destroy(container);
-                return NULL;
-        }
-        container->ingress_wq = rwq_create(name_ingress);
-        if (!container->egress_wq) {
-                LOG_ERR("Cannot create efcpc ingress workqueue");
-                efcp_container_destroy(container);
-                return NULL;
-        }
-
->>>>>>> 0f8d712b
         container->kfa = kfa;
 
         return container;
@@ -225,7 +176,7 @@
 
         container->dt_cons = *dt_cons;
 
-        LOG_DBG("Succesfully set data transfer constants to efcp container");
+        LOG_DBG("Succesfully set data transfer constants to EFCP container");
 
         return 0;
 }
@@ -321,20 +272,9 @@
         
         ASSERT(efcp->dt);
 
-<<<<<<< HEAD
         pdu_type = pci_type(pdu_pci_get_ro(pdu));
         if (pdu_type_is_control(pdu_type)) {
                 dtcp = dt_dtcp(efcp->dt);
-=======
-        ASSERT(tmp->efcp);
-        ASSERT(tmp->efcp->dt);
-
-        pdu_type = pci_type(pdu_pci_get_ro(tmp->pdu));
-        LOG_ERR("PDU_TYPE: %d", pdu_type);
-        if (pdu_type_is_control(pdu_type)) {
-                LOG_ERR("PDU type is control");
-                dtcp = dt_dtcp(tmp->efcp->dt);
->>>>>>> 0f8d712b
                 if (!dtcp) {
                         LOG_ERR("No DTCP instance available");
                         pdu_destroy(pdu);
@@ -343,65 +283,11 @@
 
                 if (dtcp_common_rcv_control(dtcp, pdu)) 
                         return -1;
-
-<<<<<<< HEAD
         }
 
         dtp = dt_dtp(efcp->dt);
         if (!dtp) {
                 LOG_ERR("No DTP instance available");
-=======
-                receive_data_destroy(tmp);
-                return 0;
-                /* FIXME: The PDU has been consumed ... */
-        }
-
-        /*
-         * FIXME: Based on the previous FIXME, shouldn't the rest of this
-         *        function be in the else case ?
-         */
-        dtp = dt_dtp(tmp->efcp->dt);
-        if (!dtp) {
-                LOG_ERR("No DTP instance available");
-                pdu_destroy(tmp->pdu);
-                receive_data_destroy(tmp);
-                return -1;
-        }
-
-        if (dtp_receive(dtp, tmp->pdu)) {
-                LOG_ERR("DTP cannot receive this PDU");
-                receive_data_destroy(tmp);
-                return -1;
-        }
-
-        receive_data_destroy(tmp);
-        return 0;
-}
-
-static int efcp_receive(struct efcp * efcp,
-                        struct pdu *  pdu)
-{
-        struct receive_data *  data;
-        struct rwq_work_item * item;
-
-        if (!pdu) {
-                LOG_ERR("No pdu passed");
-                return -1;
-        }
-        if (!efcp) {
-                LOG_ERR("No efcp instance passed");
-                pdu_destroy(pdu);
-                return -1;
-        }
-
-        LOG_ERR("CREATING EFCP RECEIVE DATA");
-        data = receive_data_create(efcp, pdu);
-        ASSERT(is_receive_data_ok(data));
-
-        /* Is this _ni() call really necessary ??? */
-        item = rwq_work_create_ni(efcp_receive_worker, data);
-        if (!item) {
->>>>>>> 0f8d712b
                 pdu_destroy(pdu);
                 return -1;
         }
