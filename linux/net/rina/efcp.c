/*
 * EFCP (Error and Flow Control Protocol)
 *
 *    Francesco Salvestrini <f.salvestrini@nextworks.it>
 *    Miquel Tarzan         <miquel.tarzan@i2cat.net>
 *    Leonardo Bergesio     <leonardo.bergesio@i2cat.net>
 *
 * This program is free software; you can redistribute it and/or modify
 * it under the terms of the GNU General Public License as published by
 * the Free Software Foundation; either version 2 of the License, or
 * (at your option) any later version.
 *
 * This program is distributed in the hope that it will be useful,
 * but WITHOUT ANY WARRANTY; without even the implied warranty of
 * MERCHANTABILITY or FITNESS FOR A PARTICULAR PURPOSE.  See the
 * GNU General Public License for more details.
 *
 * You should have received a copy of the GNU General Public License
 * along with this program; if not, write to the Free Software
 * Foundation, Inc., 675 Mass Ave, Cambridge, MA 02139, USA.
 */

#include <linux/export.h>
#include <linux/kobject.h>

#define RINA_PREFIX "efcp"

#include "logs.h"
#include "utils.h"
#include "debug.h"
#include "efcp.h"
#include "efcp-utils.h"
#include "dt.h"
#include "dtp.h"
#include "dtcp.h"
#include "rmt.h"

struct efcp {
        struct connection *     connection;
        struct dt *             dt;
        struct efcp_container * container;
};

struct efcp_container {
        struct efcp_imap *        instances;
        struct cidm *             cidm;
        struct dt_cons            dt_cons;
        struct rmt *              rmt;
        struct kfa *              kfa;

        struct workqueue_struct * egress_wq;
        struct workqueue_struct * ingress_wq;
};

static struct efcp * efcp_create(void)
{
        struct efcp * instance;

        instance = rkzalloc(sizeof(*instance), GFP_KERNEL);
        if (!instance)
                return NULL;

        LOG_DBG("Instance %pK initialized successfully", instance);

        return instance;
}

static int efcp_destroy(struct efcp * instance)
{
        if (!instance) {
                LOG_ERR("Bogus instance passed, bailing out");
                return -1;
        }

        if (instance->dt) {
                struct dtp *  dtp  = dt_dtp(instance->dt);
                struct dtcp * dtcp = dt_dtcp(instance->dt);

                /* FIXME: We should watch for memleaks here ... */
                if (dtp)  dtp_destroy(dtp);
                if (dtcp) dtcp_destroy(dtcp);

                dt_destroy(instance->dt);
        } else
                LOG_WARN("No DT instance present");

        if (instance->connection) {
                if (is_cep_id_ok(instance->connection->source_cep_id)) {
                        ASSERT(instance->container);
                        ASSERT(instance->container->cidm);

                        cidm_release(instance->container->cidm,
                                     instance->connection->source_cep_id);
                }

                rkfree(instance->connection);
        }

        rkfree(instance);

        LOG_DBG("Instance %pK finalized successfully", instance);

        return 0;
}

struct efcp_container * efcp_container_create(struct kfa * kfa)
{
        struct efcp_container * container;

        if (!kfa) {
                LOG_ERR("Bogus KFA instances passed, bailing out");
                return NULL;
        }

        container = rkzalloc(sizeof(*container), GFP_KERNEL);
        if (!container)
                return NULL;

        container->instances   = efcp_imap_create();
        container->cidm        = cidm_create();
        if (!container->instances ||
            !container->cidm) {
                LOG_ERR("Failed to create EFCP container instance");
                efcp_container_destroy(container);
                return NULL;
        }

        /* FIXME: name should be unique, not shared with all the EFCPC's */
        container->egress_wq = rwq_create("efcpc-egress-wq");
        if (!container->egress_wq) {
                LOG_ERR("Cannot create efcpc egress workqueue");
                efcp_container_destroy(container);
                return NULL;
        }

        /* FIXME: name should be unique, not shared with all the EFCPC's */
        container->ingress_wq = rwq_create("efcpc-ingress-wq");
        if (!container->egress_wq) {
                LOG_ERR("Cannot create efcpc ingress workqueue");
                efcp_container_destroy(container);
                return NULL;
        }

        container->kfa = kfa;

        return container;
}
EXPORT_SYMBOL(efcp_container_create);

int efcp_container_destroy(struct efcp_container * container)
{
        if (!container) {
                LOG_ERR("Bogus container passed, bailing out");
                return -1;
        }

        if (container->instances)  efcp_imap_destroy(container->instances,
                                                     efcp_destroy);
        if (container->cidm)       cidm_destroy(container->cidm);

        if (container->egress_wq)  rwq_destroy(container->egress_wq);
        if (container->ingress_wq) rwq_destroy(container->ingress_wq);

        rkfree(container);

        return 0;
}
EXPORT_SYMBOL(efcp_container_destroy);

int efcp_container_set_dt_cons(struct dt_cons *        dt_cons,
                               struct efcp_container * container)
{
        if (!dt_cons || !container) {
                LOG_ERR("Bogus input parameters, bailing out");
                return -1;
        }

        container->dt_cons = *dt_cons;

        LOG_DBG("Succesfully set data transfer constants to efcp container");

        return 0;
}
EXPORT_SYMBOL(efcp_container_set_dt_cons);

struct write_data {
        struct efcp * efcp;
        struct sdu *  sdu;
};

static bool is_write_data_ok(const struct write_data * data)
{ return ((!data || !data->efcp || !data->sdu) ? false : true); }

static int write_data_destroy(struct write_data * data)
{
        if (!data) {
                LOG_ERR("No write data passed");
                return -1;
        }

        rkfree(data);

        return 0;
}

static struct write_data * write_data_create(struct efcp * efcp,
                                             struct sdu *  sdu)
{
        struct write_data * tmp;

        tmp = rkmalloc(sizeof(*tmp), GFP_ATOMIC);
        if (!tmp)
                return NULL;

        tmp->efcp = efcp;
        tmp->sdu  = sdu;

        return tmp;
}

static int efcp_write_worker(void * o)
{
        struct write_data * tmp;
        struct dtp *        dtp;

        tmp = (struct write_data *) o;
        if (!tmp) {
                LOG_ERR("No write data passed");
                return -1;
        }

        if (!is_write_data_ok(tmp)) {
                LOG_ERR("Wrong data passed to efcp_write_worker");
                write_data_destroy(tmp);
                return -1;
        }

        ASSERT(tmp->efcp);
        ASSERT(tmp->efcp->dt);

        dtp = dt_dtp(tmp->efcp->dt);
        if (!dtp) {
                LOG_ERR("No DTP instance available");
                return -1;
        }

        if (dtp_write(dtp, tmp->sdu)) {
                LOG_ERR("Could not write SDU to DTP");
                return -1;
        }

        return 0;
}

static int efcp_write(struct efcp * efcp,
                      struct sdu *  sdu)
{
        struct write_data *    tmp;
        struct rwq_work_item * item;

        if (!efcp) {
                LOG_ERR("Bogus EFCP passed");
                return -1;
        }
        if (!sdu) {
                LOG_ERR("Bogus SDU passed");
                return -1;
        }

        tmp = write_data_create(efcp, sdu);
        ASSERT(is_write_data_ok(tmp));

        /* Is this _ni() really necessary ??? */
        item = rwq_work_create_ni(efcp_write_worker, tmp);
        if (!item) {
                write_data_destroy(tmp);
                return -1;
        }

        ASSERT(efcp->container->egress_wq);

        if (rwq_work_post(efcp->container->egress_wq, item)) {
                write_data_destroy(tmp);
                sdu_destroy(sdu);
                return -1;
        }

        return 0;
}

int efcp_container_write(struct efcp_container * container,
                         cep_id_t                cep_id,
                         struct sdu *            sdu)
{
        struct efcp * efcp;

        if (!container || !sdu_is_ok(sdu)) {
                LOG_ERR("Bogus input parameters, cannot write into container");
                return -1;
        }
        if (!is_cep_id_ok(cep_id)) {
                LOG_ERR("Bad cep-id, cannot write into container");
                return -1;
        }

        efcp = efcp_imap_find(container->instances, cep_id);
        if (!efcp) {
                LOG_ERR("There is no EFCP bound to this cep_id %d", cep_id);
                return -1;
        }

        if (efcp_write(efcp, sdu))
                return -1;

        return 0;
}
EXPORT_SYMBOL(efcp_container_write);

/* FIXME: Goes directly into RMT ... */
int efcp_container_mgmt_write(struct efcp_container * container,
                              address_t               src_address,
                              port_id_t               port_id,
                              struct sdu *            sdu)
{ return dtp_mgmt_write(container->rmt, src_address, port_id, sdu); }
EXPORT_SYMBOL(efcp_container_mgmt_write);

struct receive_data {
        struct efcp * efcp;
        struct pdu *  pdu;
};

static bool is_receive_data_ok(const struct receive_data * data)
{ return ((!data || !data->efcp || !data->pdu) ? false : true); }

static int receive_data_destroy(struct receive_data * data)
{
        if (!data) {
                LOG_ERR("No receive data passed");
                return -1;
        }

        rkfree(data);

        return 0;
}

static struct receive_data * receive_data_create(struct efcp * efcp,
                                                 struct pdu *  pdu)
{
        struct receive_data * tmp;

        tmp = rkmalloc(sizeof(*tmp), GFP_ATOMIC);
        if (!tmp)
                return NULL;

        tmp->efcp = efcp;
        tmp->pdu  = pdu;

        return tmp;
}

static int efcp_receive_worker(void * o)
{
        struct receive_data * tmp;
        struct dtp *          dtp;
        struct dtcp *         dtcp;
        pdu_type_t            pdu_type;

        tmp = (struct receive_data *) o;
        if (!tmp) {
                LOG_ERR("No receive data passed");
                return -1;
        }

        if (!is_receive_data_ok(tmp)) {
                LOG_ERR("Wrong data passed to efcp_receive_worker");
                if (tmp->pdu)
                        pdu_destroy(tmp->pdu);

                receive_data_destroy(tmp);
                return -1;
        }

        ASSERT(tmp->efcp);
        ASSERT(tmp->efcp->dt);

        pdu_type = pci_type(pdu_pci_get_ro(tmp->pdu));
        if (pdu_type_is_control(pdu_type)) {
                dtcp = dt_dtcp(tmp->efcp->dt);
                if (!dtcp) {
                        LOG_ERR("No DTCP instance available");
                        pdu_destroy(tmp->pdu);
                        receive_data_destroy(tmp);
                        return -1;
                }
                if (dtcp_common_rcv_control(dtcp, tmp->pdu)) {
                        receive_data_destroy(tmp);
                        return -1;
                }
        }
        dtp = dt_dtp(tmp->efcp->dt);
        if (!dtp) {
                LOG_ERR("No DTP instance available");
                pdu_destroy(tmp->pdu);
                receive_data_destroy(tmp);
                return -1;
        }

        if (dtp_receive(dtp, tmp->pdu)) {
                LOG_ERR("Could not receive SDU from DTP");
                receive_data_destroy(tmp);
                return -1;
        }

        return 0;
}

static int efcp_receive(struct efcp * efcp,
                        struct pdu *  pdu)
{
        struct receive_data *  data;
        struct rwq_work_item * item;

        if (!efcp) {
                LOG_ERR("No efcp instance passed");
                return -1;
        }
        if (!pdu) {
                LOG_ERR("No pdu passed");
                return -1;
        }

        data = receive_data_create(efcp, pdu);
        ASSERT(is_receive_data_ok(data));

        /* Is this _ni() call really necessary ??? */
        item = rwq_work_create_ni(efcp_receive_worker, data);
        if (!item) {
                receive_data_destroy(data);
                return -1;
        }

        ASSERT(efcp->container->ingress_wq);

        if (rwq_work_post(efcp->container->ingress_wq, item)) {
                receive_data_destroy(data);
                pdu_destroy(pdu);
                return -1;
        }

        return 0;
}

int efcp_container_receive(struct efcp_container * container,
                           cep_id_t                cep_id,
                           struct pdu *            pdu)
{
        struct efcp * tmp;

        if (!container || !pdu) {
                LOG_ERR("Bogus input parameters");
                return -1;
        }
        if (!is_cep_id_ok(cep_id)) {
                LOG_ERR("Bad cep-id, cannot write into container");
                return -1;
        }

        tmp = efcp_container_find(container, cep_id);
        if (!tmp) {
                LOG_ERR("Cannot find the requested instance");
                return -1;
        }

        if (efcp_receive(tmp, pdu))
                return -1;

        return 0;
}
EXPORT_SYMBOL(efcp_container_receive);

static bool is_connection_ok(const struct connection * connection)
{
        /* FIXME: Add checks for policy params */

        if (!connection                                   ||
            !is_cep_id_ok(connection->source_cep_id)      ||
            !is_cep_id_ok(connection->destination_cep_id) ||
            !is_port_id_ok(connection->port_id))
                return false;

        return true;
}

cep_id_t efcp_connection_create(struct efcp_container * container,
                                struct connection *     connection)
{
        struct efcp * tmp;
        cep_id_t      cep_id;
        struct dtp *  dtp;
        struct dtcp * dtcp;

        if (!container) {
                LOG_ERR("Bogus container passed, bailing out");
                return cep_id_bad();
        }
        if (!is_connection_ok(connection)) {
                LOG_ERR("Bogus connection passed, bailing out");
                return cep_id_bad();
        }

        ASSERT(connection);

        tmp = efcp_create();
        if (!tmp)
                return cep_id_bad();

        tmp->dt = dt_create();
        if (!tmp->dt) {
                efcp_destroy(tmp);
                return cep_id_bad();
        }

        ASSERT(tmp->dt);

        cep_id = cidm_allocate(container->cidm);

        /* We must ensure that the DTP is instantiated, at least ... */
        tmp->container            = container;

        /* Initial value to avoid problems in case of errors */
        connection->source_cep_id = cep_id_bad();

        /* FIXME: We change the connection cep-id and we return cep-id ... */
        connection->source_cep_id = cep_id;
        tmp->connection           = connection;

        /* FIXME: dtp_create() takes ownership of the connection parameter */
        dtp = dtp_create(tmp->dt,
                         container->rmt,
                         container->kfa,
                         connection);
        if (!dtp) {
                efcp_destroy(tmp);
                return cep_id_bad();
        }

        ASSERT(dtp);

        if (dt_dtp_bind(tmp->dt, dtp)) {
                dtp_destroy(dtp);
                efcp_destroy(tmp);
                return cep_id_bad();
        }

        dtcp = NULL;
        if (connection->policies_params.dtcp_present) {
<<<<<<< HEAD
                dtcp = dtcp_create(connection, container->rmt);
=======
                dtcp = dtcp_create(tmp->dt);
>>>>>>> 53e6d16e
                if (!dtcp) {
                        dtp_destroy(dtp);
                        efcp_destroy(tmp);
                        return cep_id_bad();
                }

                if (dt_dtcp_bind(tmp->dt, dtcp)) {
                        dtp_destroy(dtp);
                        dtcp_destroy(dtcp);
                        efcp_destroy(tmp);
                        return cep_id_bad();
                }
        }

        if (efcp_imap_add(container->instances,
                          connection->source_cep_id,
                          tmp)) {
                LOG_ERR("Cannot add a new instance into container %pK",
                        container);

                rkfree(connection);

                if (dtp)  dtp_destroy(dtp);
                if (dtcp) dtcp_destroy(dtcp);

                efcp_destroy(tmp);
                return cep_id_bad();
        }

        LOG_DBG("Connection created ("
                "Source address %d,"
                "Destination address %d, "
                "Destination cep-id %d, "
                "Source cep-id %d)",
                connection->source_address,
                connection->destination_address,
                connection->destination_cep_id,
                connection->source_cep_id);

        return cep_id;
}
EXPORT_SYMBOL(efcp_connection_create);

int efcp_connection_destroy(struct efcp_container * container,
                            cep_id_t                id)
{
        struct efcp * tmp;

        if (!container) {
                LOG_ERR("Bogus container passed, bailing out");
                return -1;
        }
        if (!is_cep_id_ok(id)) {
                LOG_ERR("Bad cep-id, cannot destroy connection");
                return -1;
        }

        tmp = efcp_imap_find(container->instances, id);
        if (!tmp) {
                LOG_ERR("Cannot find instance %d in container %pK",
                        id, container);
                return -1;
        }

        if (efcp_imap_remove(container->instances, id)) {
                LOG_ERR("Cannot remove instance %d from container %pK",
                        id, container);
                return -1;
        }

        if (efcp_destroy(tmp)) {
                LOG_ERR("Cannot destroy instance %d, instance lost", id);
                return -1;
        }

        return 0;
}
EXPORT_SYMBOL(efcp_connection_destroy);

int efcp_connection_update(struct efcp_container * container,
                           cep_id_t                from,
                           cep_id_t                to)
{
        struct efcp * tmp;

        if (!container) {
                LOG_ERR("Bogus container passed, bailing out");
                return -1;
        }
        if (!is_cep_id_ok(from)) {
                LOG_ERR("Bad from cep-id, cannot update connection");
                return -1;
        }
        if (!is_cep_id_ok(to)) {
                LOG_ERR("Bad to cep-id, cannot update connection");
                return -1;
        }

        tmp = efcp_imap_find(container->instances, from);
        if (!tmp) {
                LOG_ERR("Cannot get instance %d from container %pK",
                        from, container);
                return -1;
        }
        tmp->connection->destination_cep_id = to;

        LOG_DBG("Connection updated");
        LOG_DBG("  Source address:     %d",
                tmp->connection->source_address);
        LOG_DBG("  Destination address %d",
                tmp->connection->destination_address);
        LOG_DBG("  Destination cep id: %d",
                tmp->connection->destination_cep_id);
        LOG_DBG("  Source cep id:      %d",
                tmp->connection->source_cep_id);

        return 0;
}
EXPORT_SYMBOL(efcp_connection_update);

struct efcp * efcp_container_find(struct efcp_container * container,
                                  cep_id_t                id)
{
        if (!container) {
                LOG_ERR("Bogus container passed, bailing out");
                return NULL;
        }
        if (!is_cep_id_ok(id)) {
                LOG_ERR("Bad cep-id, cannot find instance");
                return NULL;
        }

        return efcp_imap_find(container->instances, id);
}
EXPORT_SYMBOL(efcp_container_find);

int efcp_bind_rmt(struct efcp_container * container,
                  struct rmt *            rmt)
{
        if (!container) {
                LOG_ERR("Bogus EFCP container passed");
                return -1;
        }
        if (!rmt) {
                LOG_ERR("Bogus RMT instance passed");
                return -1;
        }

        container->rmt = rmt;

        return 0;
}
EXPORT_SYMBOL(efcp_bind_rmt);

int efcp_unbind_rmt(struct efcp_container * container)
{
        if (!container) {
                LOG_ERR("Bogus EFCP container passed");
                return -1;
        }

        container->rmt = NULL;

        return 0;
}
EXPORT_SYMBOL(efcp_unbind_rmt);<|MERGE_RESOLUTION|>--- conflicted
+++ resolved
@@ -555,11 +555,7 @@
 
         dtcp = NULL;
         if (connection->policies_params.dtcp_present) {
-<<<<<<< HEAD
-                dtcp = dtcp_create(connection, container->rmt);
-=======
-                dtcp = dtcp_create(tmp->dt);
->>>>>>> 53e6d16e
+                dtcp = dtcp_create(tmp->dt, connection, container->rmt);
                 if (!dtcp) {
                         dtp_destroy(dtp);
                         efcp_destroy(tmp);
