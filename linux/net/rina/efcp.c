/*
 * EFCP (Error and Flow Control Protocol)
 *
 *    Francesco Salvestrini <f.salvestrini@nextworks.it>
 *    Miquel Tarzan         <miquel.tarzan@i2cat.net>
 *    Leonardo Bergesio     <leonardo.bergesio@i2cat.net>
 *
 * This program is free software; you can redistribute it and/or modify
 * it under the terms of the GNU General Public License as published by
 * the Free Software Foundation; either version 2 of the License, or
 * (at your option) any later version.
 *
 * This program is distributed in the hope that it will be useful,
 * but WITHOUT ANY WARRANTY; without even the implied warranty of
 * MERCHANTABILITY or FITNESS FOR A PARTICULAR PURPOSE.  See the
 * GNU General Public License for more details.
 *
 * You should have received a copy of the GNU General Public License
 * along with this program; if not, write to the Free Software
 * Foundation, Inc., 675 Mass Ave, Cambridge, MA 02139, USA.
 */

#include <linux/kobject.h>

#define RINA_PREFIX "efcp"

#include "logs.h"
#include "utils.h"
#include "debug.h"
#include "efcp.h"
#include "efcp-utils.h"
#include "dtp.h"
#include "dtcp.h"

struct efcp {
        struct connection * connection;
        struct dtp *        dtp;
        struct dtcp *       dtcp;
};

static struct efcp * efcp_create(void)
{
        struct efcp * instance;

        instance = rkzalloc(sizeof(*instance), GFP_KERNEL);
        if (!instance) {
                LOG_ERR("Cannot create a new instance");
                return NULL;
        }

        LOG_DBG("Instance %pK initialized successfully", instance);

        return instance;
}

static int efcp_destroy(struct efcp * instance)
{
        if (!instance) {
                LOG_ERR("Bogus instance passed, bailing out");
                return -1;
        }

        if (instance->dtp)        dtp_unbind(instance->dtp);
        if (instance->dtcp)       dtcp_unbind(instance->dtcp);

        if (instance->dtp)        dtp_destroy(instance->dtp);
        if (instance->dtcp)       dtcp_destroy(instance->dtcp);

        if (instance->connection) rkfree(instance->connection);

        rkfree(instance);

        LOG_DBG("Instance %pK finalized successfully", instance);

        return 0;
}

struct efcp_container {
        struct efcp_imap               * instances;
        struct cidm                    * cidm;
        struct data_transfer_constants   dt_cons;
};

// efcp_imap maps cep_id_t to efcp_instances


struct efcp_container * efcp_container_create(void)
{
        struct efcp_container * container;

        container = rkzalloc(sizeof(*container), GFP_KERNEL);
        if (!container)
                return NULL;

        container->instances   = efcp_imap_create();
        container->cidm        = cidm_create();

        return container;
}
EXPORT_SYMBOL(efcp_container_create);

int efcp_container_destroy(struct efcp_container * container)
{
        if (!container) {
                LOG_ERR("Bogus container passed, bailing out");
                return -1;
        }

        efcp_imap_destroy(container->instances, efcp_destroy);
        rkfree(container);

        return 0;
}
EXPORT_SYMBOL(efcp_container_destroy);

int efcp_container_set_dt_cons(struct data_transfer_constants * dt_cons,
                               struct efcp_container          * container)
{
        container->dt_cons.address_length = dt_cons->address_length;
        container->dt_cons.cep_id_length  = dt_cons->cep_id_length;
        container->dt_cons.length_length  = dt_cons->length_length;
        container->dt_cons.port_id_length = dt_cons->port_id_length;
        container->dt_cons.qos_id_length  = dt_cons->qos_id_length;
        container->dt_cons.seq_num_length = dt_cons->seq_num_length;
        container->dt_cons.max_pdu_size   = dt_cons->max_pdu_size;
        container->dt_cons.max_pdu_life   = dt_cons->max_pdu_life;
        container->dt_cons.dif_integrity  = dt_cons->dif_integrity;
<<<<<<< HEAD
        
=======

>>>>>>> 4f2c25a4
        LOG_DBG("Succesfully set data transfer constants to efcp container");
        return 0;
}
EXPORT_SYMBOL(efcp_container_set_dt_cons);

int efcp_container_write(struct efcp_container * container,
                         cep_id_t                cep_id,
                         struct sdu *            sdu)
{
        struct efcp *       efcp;

        efcp = efcp_imap_find(container->instances, cep_id);
        if (!efcp) {
                LOG_ERR("There is no EFCP bound to this cep_id %d", cep_id);
                return -1;
        }
        if (efcp_send(efcp, sdu))
                return -1;

        return 0;
}
EXPORT_SYMBOL(efcp_container_write);

static int is_connection_ok(const struct connection * connection)
{
        if (!connection                                   ||
            !is_cep_id_ok(connection->source_cep_id)      ||
            !is_cep_id_ok(connection->destination_cep_id) ||
            !is_port_id_ok(connection->port_id))
                return 0;

        return 1;
}

cep_id_t efcp_connection_create(struct efcp_container *   container,
                                struct connection * connection)
{
        struct efcp * tmp;
        cep_id_t      cep_id;

        if (!container) {
                LOG_ERR("Bogus container passed, bailing out");
                return -1;
        }
        if (!is_connection_ok(connection)) {
                LOG_ERR("Bogus connection passed, bailing out");
                return -1;
        }
        ASSERT(connection);

        tmp = efcp_create();
        if (!tmp)
                return cep_id_bad();

        cep_id = cidm_allocate(container->cidm);
        /* We must ensure that the DTP is instantiated, at least ... */
        connection->source_cep_id = cep_id;
        tmp->connection = connection;
        tmp->dtp        = dtp_create(/* connection->port_id */);
        if (!tmp->dtp) {
                efcp_destroy(tmp);
                return cep_id_bad();
        }

        /* FIXME: We need to know if DTCP is needed ...
<<<<<<< HEAD
        tmp->dtcp = dtcp_create();
        if (!tmp->dtcp) {
                efcp_destroy(tmp);
                return -1;
        }
=======
           tmp->dtcp = dtcp_create();
           if (!tmp->dtcp) {
           efcp_destroy(tmp);
           return -1;
           }
>>>>>>> 4f2c25a4
        */

        /* No needs to check here, bindings are straightforward */
        dtp_bind(tmp->dtp,   tmp->dtcp);
        /* dtcp_bind(tmp->dtcp, tmp->dtp); */

        if (efcp_imap_add(container->instances,
                          connection->source_cep_id,
                          tmp)) {
                LOG_ERR("Cannot add a new instance into container %pK",
                        container);
                rkfree(connection);
                dtp_destroy(tmp->dtp);
                efcp_destroy(tmp);
                return cep_id_bad();
        }

        LOG_DBG("Connection created \n "
                "Source address: %d \n"
                "Destination address %d \n"
                "Destination cep id: %d \n"
                "Source cep id: %d \n",
                connection->source_address,
                connection->destination_address,
                connection->destination_cep_id,
                connection->source_cep_id);

        return cep_id;
}
EXPORT_SYMBOL(efcp_connection_create);

int efcp_connection_destroy(struct efcp_container * container,
                            cep_id_t                id)
{
        struct efcp * tmp;

        if (!container) {
                LOG_ERR("Bogus container passed, bailing out");
                return -1;
        }

        tmp = efcp_imap_find(container->instances, id);
        if (!tmp) {
                LOG_ERR("Cannot find instance %d in container %pK",
                        id, container);
                return -1;
        }

        if (efcp_imap_remove(container->instances, id)) {
                LOG_ERR("Cannot remove instance %d from container %pK",
                        id, container);
                return -1;
        }

        if (efcp_destroy(tmp)) {
                LOG_ERR("Cannot destroy instance %d, instance lost", id);
                return -1;
        }

        return 0;
}
EXPORT_SYMBOL(efcp_connection_destroy);

int efcp_connection_update(struct efcp_container * container,
                           cep_id_t                from,
                           cep_id_t                to)
{
        struct efcp * tmp;

        if (!container) {
                LOG_ERR("Bogus container passed, bailing out");
                return -1;
        }

        tmp = efcp_imap_find(container->instances, from);
        if (!tmp) {
                LOG_ERR("Cannot get instance %d from container %pK",
                        from, container);
                return -1;
        }
        tmp->connection->destination_cep_id = to;

        LOG_DBG("Connection updated \n "
                "Source address: %d \n"
                "Destination address %d \n"
                "Destination cep id: %d \n"
                "Source cep id: %d \n",
                tmp->connection->source_address,
                tmp->connection->destination_address,
                tmp->connection->destination_cep_id,
                tmp->connection->source_cep_id);

        return 0;
}
EXPORT_SYMBOL(efcp_connection_update);

struct efcp * efcp_find(struct efcp_container * container,
                        cep_id_t                id)
{
        struct efcp * tmp;

        if (!container) {
                LOG_ERR("Bogus container passed, bailing out");
                return NULL;
        }

        tmp = efcp_imap_find(container->instances, id);

        return tmp;
}

int efcp_send(struct efcp * instance,
              struct sdu *  sdu)
{
        if (!instance) {
                LOG_ERR("Bogus instance passed, bailing out");
                return -1;
        }

        if (!is_sdu_ok(sdu)) {
                LOG_ERR("Bogus SDU passed");
                return -1;
        }

        if (!instance->dtp) {
                LOG_ERR("No DTP instance available, cannot send");
                return -1;
        }

        return dtp_send(instance->dtp, sdu);
}

struct pdu * efcp_receive_pdu(struct efcp * instance)
{
        if (!instance) {
                LOG_ERR("Bogus instance passed, bailing out");
                return NULL;
        }

        return dtp_receive(instance->dtp);
}<|MERGE_RESOLUTION|>--- conflicted
+++ resolved
@@ -125,11 +125,7 @@
         container->dt_cons.max_pdu_size   = dt_cons->max_pdu_size;
         container->dt_cons.max_pdu_life   = dt_cons->max_pdu_life;
         container->dt_cons.dif_integrity  = dt_cons->dif_integrity;
-<<<<<<< HEAD
-        
-=======
-
->>>>>>> 4f2c25a4
+
         LOG_DBG("Succesfully set data transfer constants to efcp container");
         return 0;
 }
@@ -195,19 +191,11 @@
         }
 
         /* FIXME: We need to know if DTCP is needed ...
-<<<<<<< HEAD
-        tmp->dtcp = dtcp_create();
-        if (!tmp->dtcp) {
-                efcp_destroy(tmp);
-                return -1;
-        }
-=======
            tmp->dtcp = dtcp_create();
            if (!tmp->dtcp) {
            efcp_destroy(tmp);
            return -1;
            }
->>>>>>> 4f2c25a4
         */
 
         /* No needs to check here, bindings are straightforward */
