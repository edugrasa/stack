/*
 * Protocol Data Unit
 *
 *    Francesco Salvestrini <f.salvestrini@nextworks.it>
 *    Miquel Tarzan         <miquel.tarzan@i2cat.net>
 *
 * This program is free software; you can redistribute it and/or modify
 * it under the terms of the GNU General Public License as published by
 * the Free Software Foundation; either version 2 of the License, or
 * (at your option) any later version.
 *
 * This program is distributed in the hope that it will be useful,
 * but WITHOUT ANY WARRANTY; without even the implied warranty of
 * MERCHANTABILITY or FITNESS FOR A PARTICULAR PURPOSE.  See the
 * GNU General Public License for more details.
 *
 * You should have received a copy of the GNU General Public License
 * along with this program; if not, write to the Free Software
 * Foundation, Inc., 675 Mass Ave, Cambridge, MA 02139, USA.
 */

#include <linux/export.h>
#include <linux/types.h>

#define RINA_PREFIX "pdu"

#include "logs.h"
#include "utils.h"
#include "debug.h"
#include "pdu.h"
#include "pci.h"
<<<<<<< HEAD
#include "qos.h"
#include "serdes.h"

struct dt_cons;
=======
>>>>>>> e9423a9f

/* FIXME: These externs have to disappear from here */
struct buffer * buffer_create_with_gfp(gfp_t  flags,
                                       void * data,
                                       size_t size);
struct buffer * buffer_create_from_gfp(gfp_t        flags,
                                       const void * data,
                                       size_t       size);
struct buffer * buffer_dup_gfp(gfp_t                 flags,
                               const struct buffer * b);

struct pci *    pci_dup_gfp(gfp_t              flags,
                            const struct pci * pci);

struct pci *    pci_create_from_gfp(gfp_t        flags,
                                    const void * data);

struct pdu {
        struct pci *    pci;
        struct buffer * buffer;
};

bool pdu_is_ok(const struct pdu * p)
{ return (p && pci_is_ok(p->pci) && buffer_is_ok(p->buffer)) ? true : false; }
EXPORT_SYMBOL(pdu_is_ok);

struct pdu * pdu_create_gfp(gfp_t flags)
{
        struct pdu * tmp;

        tmp = rkzalloc(sizeof(*tmp), flags);
        if (!tmp)
                return NULL;

        tmp->pci    = NULL;
        tmp->buffer = NULL;

        return tmp;
}

struct pdu * pdu_create(void)
{ return pdu_create_gfp(GFP_KERNEL); }
EXPORT_SYMBOL(pdu_create);

struct pdu * pdu_create_ni(void)
{ return pdu_create_gfp(GFP_ATOMIC); }
EXPORT_SYMBOL(pdu_create_ni);

static struct pdu * pdu_create_from_gfp(gfp_t              flags,
                                        const struct sdu * sdu)
{
        struct pdu *          tmp_pdu;
        const struct buffer * tmp_buff;
        const uint8_t *       ptr;
        size_t                pci_size;

        /* FIXME: This implementation is pure crap, please fix it soon */

        if (!sdu_is_ok(sdu))
                return NULL;

        tmp_buff = sdu_buffer_ro(sdu);
        ASSERT(tmp_buff);

        if (buffer_length(tmp_buff) < pci_length_min())
                return NULL;

        /* FIXME: We should compute the real PCI length */
        pci_size = pci_length_min();

        tmp_pdu = pdu_create_gfp(flags);
        if (!tmp_pdu)
                return NULL;

        ptr = (const uint8_t *) buffer_data_ro(tmp_buff);
        ASSERT(ptr);

        tmp_pdu->pci    = pci_create_from_gfp(flags, ptr);
        tmp_pdu->buffer = buffer_create_from_gfp(flags,
                                                 ptr + pci_size,
                                                 (buffer_length(sdu->buffer) -
                                                  pci_size));

        ASSERT(pdu_is_ok(tmp_pdu));

        return tmp_pdu;
}

struct pdu * pdu_create_from(const struct sdu * sdu)
{ return pdu_create_from_gfp(GFP_KERNEL, sdu); }
EXPORT_SYMBOL(pdu_create_from);

struct pdu * pdu_create_from_ni(const struct sdu * sdu)
{ return pdu_create_from_gfp(GFP_ATOMIC, sdu); }
EXPORT_SYMBOL(pdu_create_from_ni);

/* FIXME: This code must be completely re-written */
static struct pdu * pdu_create_with_gfp(gfp_t        flags,
                                        struct sdu * sdu)
{
        struct pdu * tmp;

        /* Just to prevent complaints from sdu_destroy */
        if (!sdu_is_ok(sdu))
                return NULL;

        /*
         * FIXME: We use pdu_create_from_gfp to mimic the intended behavior
         *        of pdu_create_with_gfp. This implementation has to be fixed.
         */

        tmp = pdu_create_from_gfp(flags, sdu);

        /*
         * NOTE: We took ownership of the SDU and "theoretically" we built a
         *       PDU from the SDU. Due to this crap implementation, we're
         *       destroying the input SDU now ...
         */
        sdu_destroy(sdu);

        return tmp;
}

struct pdu * pdu_create_with(struct sdu * sdu)
{ return pdu_create_with_gfp(GFP_KERNEL, sdu); }
EXPORT_SYMBOL(pdu_create_with);

struct pdu * pdu_create_with_ni(struct sdu * sdu)
{ return pdu_create_with_gfp(GFP_ATOMIC, sdu); }
EXPORT_SYMBOL(pdu_create_with_ni);

static struct pdu * pdu_dup_gfp(gfp_t              flags,
                                const struct pdu * pdu)
{
        struct pdu * tmp;

        if (!pdu_is_ok(pdu))
                return NULL;

        tmp = rkmalloc(sizeof(*tmp), flags);
        if (!tmp)
                return NULL;

        tmp->pci    = pci_dup_gfp(flags, pdu->pci);
        tmp->buffer = buffer_dup_gfp(flags, pdu->buffer);

        if (!pdu_is_ok(tmp)) {
                pdu_destroy(tmp);
                return NULL;
        }

        return tmp;
}

struct pdu * pdu_dup(const struct pdu * pdu)
{ return pdu_dup_gfp(GFP_KERNEL, pdu); }
EXPORT_SYMBOL(pdu_dup);

struct pdu * pdu_dup_ni(const struct pdu * pdu)
{ return pdu_dup_gfp(GFP_ATOMIC, pdu); }
EXPORT_SYMBOL(pdu_dup_ni);

const struct buffer * pdu_buffer_get_ro(const struct pdu * pdu)
{
        if (!pdu_is_ok(pdu))
                return NULL;

        return pdu->buffer;
}
EXPORT_SYMBOL(pdu_buffer_get_ro);

struct buffer * pdu_buffer_get_rw(struct pdu * pdu)
{
        if (!pdu_is_ok(pdu))
                return NULL;

        return pdu->buffer;
}
EXPORT_SYMBOL(pdu_buffer_get_rw);

int pdu_buffer_disown(struct pdu * pdu)
{
        if (!pdu)
                return -1;

        pdu->buffer = NULL;
        return 0;
}
EXPORT_SYMBOL(pdu_buffer_disown);

int pdu_buffer_set(struct pdu * pdu, struct buffer * buffer)
{
        if (!pdu)
                return -1;

        if (pdu->buffer) {
                buffer_destroy(pdu->buffer);
        }
        pdu->buffer = buffer;

        return 0;
}
EXPORT_SYMBOL(pdu_buffer_set);

const struct pci * pdu_pci_get_ro(const struct pdu * pdu)
{
        if (!pdu_is_ok(pdu))
                return NULL;

        return pdu->pci;
}
EXPORT_SYMBOL(pdu_pci_get_ro);

bool pdu_pci_present(const struct pdu * pdu)
{
        if (!pdu_is_ok(pdu))
                return false;

        return pdu->pci ? true : false;
}
EXPORT_SYMBOL(pdu_pci_present);

struct pci * pdu_pci_get_rw(struct pdu * pdu)
{
        if (!pdu_is_ok(pdu))
                return NULL;

        return pdu->pci;
}
EXPORT_SYMBOL(pdu_pci_get_rw);

int pdu_pci_set(struct pdu * pdu, struct pci * pci)
{
        if (!pdu)
                return -1;

        if (!pci_is_ok(pci))
                return -1;

        pdu->pci = pci;

        return 0;
}
EXPORT_SYMBOL(pdu_pci_set);

int pdu_destroy(struct pdu * p)
{
        if (!p)
                return -1;

        if (p->pci)    pci_destroy(p->pci);
        if (p->buffer) buffer_destroy(p->buffer);

        rkfree(p);

        return 0;
}
EXPORT_SYMBOL(pdu_destroy);

uint_t pdu_length(struct pdu * pdu) {
	return buffer_length(pdu->buffer) +
		serdes_pci_size(pci_type(pdu->pci));
}
EXPORT_SYMBOL(pdu_length);<|MERGE_RESOLUTION|>--- conflicted
+++ resolved
@@ -29,13 +29,7 @@
 #include "debug.h"
 #include "pdu.h"
 #include "pci.h"
-<<<<<<< HEAD
-#include "qos.h"
 #include "serdes.h"
-
-struct dt_cons;
-=======
->>>>>>> e9423a9f
 
 /* FIXME: These externs have to disappear from here */
 struct buffer * buffer_create_with_gfp(gfp_t  flags,
