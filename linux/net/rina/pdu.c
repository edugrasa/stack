--- conflicted
+++ resolved
@@ -41,18 +41,6 @@
                                const struct buffer * b);
 
 struct pci {
-<<<<<<< HEAD
-        uint8_t version;
-        pdu_type_t type;
-
-        /* If type == PDU_TYPE_MGMT, all the following fields are useless */
-        address_t destination;
-        address_t source;
-
-        /* 
-         * QUESTION: Group ceps and qos_id together in 
-         * connection-id struct? (See spec) 
-=======
         pdu_type_t  type;
 
         /* If type == PDU_TYPE_MGMT, all the following fields are useless */
@@ -62,23 +50,15 @@
         /*
          * FIXME: Group ceps and qos_id together in connection-id struct ?
          *        (See spec)
->>>>>>> bf33048f
          */
         struct {
                 cep_id_t source;
                 cep_id_t destination;
         }           ceps;
 
-<<<<<<< HEAD
-        qos_id_t  qos_id;
-        uint8_t flags;
-        ssize_t pdu_length;
-        seq_num_t sequence_number;
-=======
         qos_id_t    qos_id;
         pdu_flags_t flags;
         seq_num_t   sequence_number;
->>>>>>> bf33048f
 };
 
 static bool pci_is_ok(const struct pci * pci)
