/*
 * Protocol Data Unit
 *
 *    Francesco Salvestrini <f.salvestrini@nextworks.it>
 *    Miquel Tarzan         <miquel.tarzan@i2cat.net>
 *
 * This program is free software; you can redistribute it and/or modify
 * it under the terms of the GNU General Public License as published by
 * the Free Software Foundation; either version 2 of the License, or
 * (at your option) any later version.
 *
 * This program is distributed in the hope that it will be useful,
 * but WITHOUT ANY WARRANTY; without even the implied warranty of
 * MERCHANTABILITY or FITNESS FOR A PARTICULAR PURPOSE.  See the
 * GNU General Public License for more details.
 *
 * You should have received a copy of the GNU General Public License
 * along with this program; if not, write to the Free Software
 * Foundation, Inc., 675 Mass Ave, Cambridge, MA 02139, USA.
 */

#include <linux/export.h>
#include <linux/types.h>

#define RINA_PREFIX "pdu"

#include "logs.h"
#include "utils.h"
#include "debug.h"
#include "pdu.h"
#include "pci.h"
#include "qos.h"

/* FIXME: These externs have to disappear from here */
struct buffer * buffer_create_with_gfp(gfp_t  flags,
                                       void * data,
                                       size_t size);
struct buffer * buffer_create_from_gfp(gfp_t        flags,
                                       const void * data,
                                       size_t       size);
struct buffer * buffer_dup_gfp(gfp_t                 flags,
                               const struct buffer * b);
<<<<<<< HEAD

struct pci {
        pdu_type_t  type;

        /* If type == PDU_TYPE_MGMT, all the following fields are useless */
        address_t   destination;
        address_t   source;

        /*
         * FIXME: Group ceps and qos_id together in connection-id struct ?
         *        (See spec)
         */
        struct {
                cep_id_t source;
                cep_id_t destination;
        } ceps;

        qos_id_t    qos_id;
        pdu_flags_t flags;
        seq_num_t   sequence_number;

        struct {
                seq_num_t ack_nack_seq_num;
                seq_num_t new_rt_wind_edge;
                seq_num_t new_left_wind_edge;
                seq_num_t left_wind_edge;
                seq_num_t rt_wind_edge;
        } control;
};

static bool pci_is_ok(const struct pci * pci)
{ return pci && pdu_type_is_ok(pci->type) ? true : false; }

static struct pci * pci_create_gfp(gfp_t flags)
{
        struct pci * tmp;

        tmp = rkzalloc(sizeof(*tmp), flags);
        if (!tmp)
                return NULL;

        return tmp;
}

struct pci * pci_create(void)
{ return pci_create_gfp(GFP_KERNEL); }
EXPORT_SYMBOL(pci_create);

struct pci * pci_create_ni(void)
{ return pci_create_gfp(GFP_ATOMIC); }
EXPORT_SYMBOL(pci_create_ni);

int pci_cep_source_set(struct pci * pci,
                       cep_id_t     src_cep_id)
{
        if (!pci)
                return -1;

        if (!is_cep_id_ok(src_cep_id))
                return -1;

        pci->ceps.destination = src_cep_id;
        return 0;
}
EXPORT_SYMBOL(pci_cep_source_set);

int pci_cep_destination_set(struct pci * pci,
                            cep_id_t     dst_cep_id)
{
        if (!pci)
                return -1;

        if (!is_cep_id_ok(dst_cep_id))
                return -1;

        pci->ceps.source = dst_cep_id;

        return 0;
}
EXPORT_SYMBOL(pci_cep_destination_set);

int pci_destination_set(struct pci * pci,
                        address_t    dst_address)
{
        if (!pci)
                return -1;

        pci->destination = dst_address;

        return 0;
}
EXPORT_SYMBOL(pci_destination_set);

int pci_source_set(struct pci * pci,
                   address_t    src_address)
{
        if (!pci)
                return -1;

        pci->source = src_address;

        return 0;
}
EXPORT_SYMBOL(pci_source_set);

int pci_sequence_number_set(struct pci * pci,
                            seq_num_t    sequence_number)
{
        if (!pci)
                return -1;

        pci->sequence_number = sequence_number;

        return 0;
}
EXPORT_SYMBOL(pci_sequence_number_set);

seq_num_t pci_sequence_number_get(struct pci * pci)
{
        if (!pci)
                return -1;

        return pci->sequence_number;
}
EXPORT_SYMBOL(pci_sequence_number_get);

int pci_qos_id_set(struct pci * pci,
                   qos_id_t     qos_id)
{
        if (!pci)
                return -1;

        pci->qos_id = qos_id;

        return 0;
}
EXPORT_SYMBOL(pci_qos_id_set);

int pci_type_set(struct pci * pci, pdu_type_t type)
{
        if (!pci)
                return -1;

        pci->type = type;

        return 0;
}
EXPORT_SYMBOL(pci_type_set);

int pci_format(struct pci * pci,
               cep_id_t     src_cep_id,
               cep_id_t     dst_cep_id,
               address_t    src_address,
               address_t    dst_address,
               seq_num_t    sequence_number,
               qos_id_t     qos_id,
               pdu_type_t   type)
{
        if (pci_cep_destination_set(pci, src_cep_id)      ||
            pci_cep_source_set(pci, dst_cep_id)           ||
            pci_destination_set(pci, dst_address)         ||
            pci_source_set(pci, src_address)              ||
            pci_sequence_number_set(pci, sequence_number) ||
            pci_qos_id_set(pci, qos_id)                   ||
            pci_type_set(pci, type)) {
                return -1;
        }

        return 0;
}
EXPORT_SYMBOL(pci_format);

static struct pci * pci_create_from_gfp(gfp_t        flags,
                                        const void * data)
{
        struct pci * tmp;

        if (!data)
                return NULL;

        tmp = rkmalloc(sizeof(*tmp), flags);
        if (!tmp)
                return NULL;

        if (!memcpy(tmp, data, sizeof(*tmp))) {
                rkfree(tmp);
                return NULL;
        }

        if (!pci_is_ok(tmp)) {
                LOG_ERR("Cannot create PCI from bad data");
                rkfree(tmp);
                return NULL;
        }

        return tmp;
}

struct pci * pci_create_from(const void * data)
{ return pci_create_from_gfp(GFP_KERNEL, data); }
EXPORT_SYMBOL(pci_create_from);

struct pci * pci_create_from_ni(const void * data)
{ return pci_create_from_gfp(GFP_ATOMIC, data); }
EXPORT_SYMBOL(pci_create_from_ni);

int pci_destroy(struct pci * pci)
{
        if (!pci)
                return -1;

        rkfree(pci);
        return 0;
}
EXPORT_SYMBOL(pci_destroy);

static struct pci * pci_dup_gfp(gfp_t              flags,
                                const struct pci * pci)
{
        struct pci * tmp;

        if (pci_is_ok(pci))
                return NULL;

        tmp = rkmalloc(sizeof(*tmp), flags);
        if (!tmp)
                return NULL;

        if (!memcpy(tmp, pci, sizeof(*tmp))) {
                rkfree(tmp);
                return NULL;
        }

        ASSERT(pci_is_ok(tmp));

        return tmp;
}

struct pci * pci_dup(const struct pci * pci)
{ return pci_dup_gfp(GFP_KERNEL, pci); }
EXPORT_SYMBOL(pci_dup);

struct pci * pci_dup_ni(const struct pci * pci)
{ return pci_dup_gfp(GFP_ATOMIC, pci); }
EXPORT_SYMBOL(pci_dup_ni);

pdu_type_t pci_type(const struct pci * pci)
{
        ASSERT(pci); /* FIXME: Should not be an ASSERT ... */

        return pci->type;
}
EXPORT_SYMBOL(pci_type);

ssize_t pci_length(const struct pci * pci)
{
        if (!pci_is_ok(pci))
                return -1;

        return sizeof(*pci);
}
EXPORT_SYMBOL(pci_length);

address_t pci_source(const struct pci * pci)
{
        ASSERT(pci); /* FIXME: Should not be an ASSERT ... */

        return pci->source;
}
EXPORT_SYMBOL(pci_source);

address_t pci_destination(const struct pci * pci)
{
        ASSERT(pci); /* FIXME: Should not be an ASSERT ... */

        return pci->destination;
}
EXPORT_SYMBOL(pci_destination);

cep_id_t pci_cep_destination(const struct pci * pci)
{
        if (!pci)
                return cep_id_bad();

        return pci->ceps.destination;
}
EXPORT_SYMBOL(pci_cep_destination);

cep_id_t pci_cep_source(const struct pci * pci)
{
        if (!pci)
                return cep_id_bad();

        return pci->ceps.source;
}
EXPORT_SYMBOL(pci_cep_source);

qos_id_t pci_qos_id(const struct pci * pci)
{ return pci ? pci->qos_id : qos_id_bad();  }
EXPORT_SYMBOL(pci_qos_id);
=======
struct pci *    pci_dup_gfp(gfp_t              flags,
                            const struct pci * pci);
struct pci *    pci_create_from_gfp(gfp_t        flags,
                                    const void * data);
>>>>>>> 9a11c886

int pci_control_ack_seq_num_set(struct pci * pci, seq_num_t seq)
{
        if (!pci)
                return -1;

        pci->control.ack_nack_seq_num = seq;

        return 0;
}
EXPORT_SYMBOL(pci_control_ack_seq_num_set);

int pci_control_new_rt_wind_edge_set(struct pci * pci, seq_num_t seq)
{
        if (!pci)
                return -1;

        pci->control.new_rt_wind_edge = seq;

        return 0;
}
EXPORT_SYMBOL(pci_control_new_rt_wind_edge_set);

int pci_control_new_left_wind_edge_set(struct pci * pci, seq_num_t seq)
{
        if (!pci)
                return -1;

        pci->control.new_left_wind_edge = seq;

        return 0;
}
EXPORT_SYMBOL(pci_control_new_left_wind_edge_set);

int pci_control_rt_wind_edge_set(struct pci * pci, seq_num_t seq)
{
        if (!pci)
                return -1;

        pci->control.rt_wind_edge = seq;

        return 0;
}
EXPORT_SYMBOL(pci_control_rt_wind_edge_set);

int pci_control_left_wind_edge_set(struct pci * pci, seq_num_t seq)
{
        if (!pci)
                return -1;

        pci->control.left_wind_edge = seq;

        return 0;
}
EXPORT_SYMBOL(pci_control_left_wind_edge_set);

seq_num_t pci_control_ack_seq_num(const struct pci * pci)
{ return pci ? pci->control.ack_nack_seq_num : 0; }
EXPORT_SYMBOL(pci_control_ack_seq_num);

seq_num_t pci_control_new_rt_wind_edge(const struct pci * pci)
{ return pci ? pci->control.new_rt_wind_edge : 0; }
EXPORT_SYMBOL(pci_control_new_rt_wind_edge);

seq_num_t pci_control_new_left_wind_edge(const struct pci * pci)
{ return pci ? pci->control.new_left_wind_edge : 0; }
EXPORT_SYMBOL(pci_control_new_left_wind_edge);

seq_num_t pci_control_rt_wind_edge(const struct pci * pci)
{ return pci ? pci->control.rt_wind_edge : 0; }
EXPORT_SYMBOL(pci_control_rt_wind_edge);

seq_num_t pci_control_left_wind_edge(const struct pci * pci)
{ return pci ? pci->control.left_wind_edge : 0; }
EXPORT_SYMBOL(pci_control_left_wind_edge);

struct pdu {
        struct pci *    pci;
        struct buffer * buffer;
};

bool pdu_is_ok(const struct pdu * p)
{ return (p && pci_is_ok(p->pci) && buffer_is_ok(p->buffer)) ? true : false; }
EXPORT_SYMBOL(pdu_is_ok);

static struct pdu * pdu_create_gfp(gfp_t flags)
{
        struct pdu * tmp;

        tmp = rkzalloc(sizeof(*tmp), flags);
        if (!tmp)
                return NULL;

        tmp->pci    = NULL;
        tmp->buffer = NULL;

        return tmp;
}

struct pdu * pdu_create(void)
{ return pdu_create_gfp(GFP_KERNEL); }
EXPORT_SYMBOL(pdu_create);

struct pdu * pdu_create_ni(void)
{ return pdu_create_gfp(GFP_ATOMIC); }
EXPORT_SYMBOL(pdu_create_ni);

static struct pdu * pdu_create_from_gfp(gfp_t              flags,
                                        const struct sdu * sdu)
{
        struct pdu *          tmp_pdu;
        const struct buffer * tmp_buff;
        const uint8_t *       ptr;
        size_t                pci_size;

        /* FIXME: This implementation is pure crap, please fix it soon */

        if (!sdu_is_ok(sdu))
                return NULL;

        tmp_buff = sdu_buffer_ro(sdu);
        ASSERT(tmp_buff);

        if (buffer_length(tmp_buff) < pci_length_min())
                return NULL;

        /* FIXME: We should compute the real PCI length */
        pci_size = pci_length_min();

        tmp_pdu = pdu_create_gfp(flags);
        if (!tmp_pdu)
                return NULL;

        ptr = (const uint8_t *) buffer_data_ro(tmp_buff);
        ASSERT(ptr);

        tmp_pdu->pci    = pci_create_from_gfp(flags, ptr);
        tmp_pdu->buffer = buffer_create_from_gfp(flags,
                                                 ptr + pci_size,
                                                 (buffer_length(sdu->buffer) -
                                                  pci_size));

        ASSERT(pdu_is_ok(tmp_pdu));

        return tmp_pdu;
}

struct pdu * pdu_create_from(const struct sdu * sdu)
{ return pdu_create_from_gfp(GFP_KERNEL, sdu); }
EXPORT_SYMBOL(pdu_create_from);

struct pdu * pdu_create_from_ni(const struct sdu * sdu)
{ return pdu_create_from_gfp(GFP_ATOMIC, sdu); }
EXPORT_SYMBOL(pdu_create_from_ni);

/* FIXME: This code must be completely re-written */
static struct pdu * pdu_create_with_gfp(gfp_t        flags,
                                        struct sdu * sdu)
{
        struct pdu * tmp;

        /* Just to prevent complaints from sdu_destroy */
        if (!sdu_is_ok(sdu))
                return NULL;

        /*
         * FIXME: We use pdu_create_from_gfp to mimic the intended behavior
         *        of pdu_create_with_gfp. This implementation has to be fixed.
         */

        tmp = pdu_create_from_gfp(flags, sdu);

        /*
         * NOTE: We took ownership of the SDU and "theoretically" we built a
         *       PDU from the SDU. Due to this crap implementation, we're
         *       destroying the input SDU now ...
         */
        sdu_destroy(sdu);

        return tmp;
}

struct pdu * pdu_create_with(struct sdu * sdu)
{ return pdu_create_with_gfp(GFP_KERNEL, sdu); }
EXPORT_SYMBOL(pdu_create_with);

struct pdu * pdu_create_with_ni(struct sdu * sdu)
{ return pdu_create_with_gfp(GFP_ATOMIC, sdu); }
EXPORT_SYMBOL(pdu_create_with_ni);

static struct pdu * pdu_dup_gfp(gfp_t              flags,
                                const struct pdu * pdu)
{
        struct pdu * tmp;

        if (!pdu_is_ok(pdu))
                return NULL;

        tmp = rkmalloc(sizeof(*tmp), flags);
        if (!tmp)
                return NULL;

        tmp->pci    = pci_dup_gfp(flags, pdu->pci);
        tmp->buffer = buffer_dup_gfp(flags, pdu->buffer);

        if (!pdu_is_ok(tmp)) {
                pdu_destroy(tmp);
                return NULL;
        }

        return tmp;
}

struct pdu * pdu_dup(const struct pdu * pdu)
{ return pdu_dup_gfp(GFP_KERNEL, pdu); }
EXPORT_SYMBOL(pdu_dup);

struct pdu * pdu_dup_ni(const struct pdu * pdu)
{ return pdu_dup_gfp(GFP_KERNEL, pdu); }
EXPORT_SYMBOL(pdu_dup_ni);

const struct buffer * pdu_buffer_get_ro(const struct pdu * pdu)
{
        if (!pdu_is_ok(pdu))
                return NULL;

        return pdu->buffer;
}
EXPORT_SYMBOL(pdu_buffer_get_ro);

struct buffer * pdu_buffer_get_rw(struct pdu * pdu)
{
        if (!pdu_is_ok(pdu))
                return NULL;

        return pdu->buffer;
}
EXPORT_SYMBOL(pdu_buffer_get_rw);

int pdu_buffer_disown(struct pdu * pdu)
{
        if (!pdu)
                return -1;

        pdu->buffer = NULL;
        return 0;
}
EXPORT_SYMBOL(pdu_buffer_disown);

int pdu_buffer_set(struct pdu * pdu, struct buffer * buffer)
{
        if (!pdu)
                return -1;

        if (pdu->buffer) {
                buffer_destroy(pdu->buffer);
        }
        pdu->buffer = buffer;

        return 0;
}
EXPORT_SYMBOL(pdu_buffer_set);

const struct pci * pdu_pci_get_ro(const struct pdu * pdu)
{
        if (!pdu_is_ok(pdu))
                return NULL;

        return pdu->pci;
}
EXPORT_SYMBOL(pdu_pci_get_ro);

bool pdu_pci_present(const struct pdu * pdu)
{
        if (!pdu_is_ok(pdu))
                return false;

        return pdu->pci ? true : false;
}
EXPORT_SYMBOL(pdu_pci_present);

struct pci * pdu_pci_get_rw(struct pdu * pdu)
{
        if (!pdu_is_ok(pdu))
                return NULL;

        return pdu->pci;
}
EXPORT_SYMBOL(pdu_pci_get_rw);

int pdu_pci_set(struct pdu * pdu, struct pci * pci)
{
        if (!pdu)
                return -1;

        if (!pci_is_ok(pci))
                return -1;

        pdu->pci = pci;

        return 0;
}
EXPORT_SYMBOL(pdu_pci_set);

int pdu_destroy(struct pdu * p)
{
        if (!p)
                return -1;

        if (p->pci)    pci_destroy(p->pci);
        if (p->buffer) buffer_destroy(p->buffer);

        rkfree(p);

        return 0;
}
EXPORT_SYMBOL(pdu_destroy);<|MERGE_RESOLUTION|>--- conflicted
+++ resolved
@@ -40,388 +40,12 @@
                                        size_t       size);
 struct buffer * buffer_dup_gfp(gfp_t                 flags,
                                const struct buffer * b);
-<<<<<<< HEAD
-
-struct pci {
-        pdu_type_t  type;
-
-        /* If type == PDU_TYPE_MGMT, all the following fields are useless */
-        address_t   destination;
-        address_t   source;
-
-        /*
-         * FIXME: Group ceps and qos_id together in connection-id struct ?
-         *        (See spec)
-         */
-        struct {
-                cep_id_t source;
-                cep_id_t destination;
-        } ceps;
-
-        qos_id_t    qos_id;
-        pdu_flags_t flags;
-        seq_num_t   sequence_number;
-
-        struct {
-                seq_num_t ack_nack_seq_num;
-                seq_num_t new_rt_wind_edge;
-                seq_num_t new_left_wind_edge;
-                seq_num_t left_wind_edge;
-                seq_num_t rt_wind_edge;
-        } control;
-};
-
-static bool pci_is_ok(const struct pci * pci)
-{ return pci && pdu_type_is_ok(pci->type) ? true : false; }
-
-static struct pci * pci_create_gfp(gfp_t flags)
-{
-        struct pci * tmp;
-
-        tmp = rkzalloc(sizeof(*tmp), flags);
-        if (!tmp)
-                return NULL;
-
-        return tmp;
-}
-
-struct pci * pci_create(void)
-{ return pci_create_gfp(GFP_KERNEL); }
-EXPORT_SYMBOL(pci_create);
-
-struct pci * pci_create_ni(void)
-{ return pci_create_gfp(GFP_ATOMIC); }
-EXPORT_SYMBOL(pci_create_ni);
-
-int pci_cep_source_set(struct pci * pci,
-                       cep_id_t     src_cep_id)
-{
-        if (!pci)
-                return -1;
-
-        if (!is_cep_id_ok(src_cep_id))
-                return -1;
-
-        pci->ceps.destination = src_cep_id;
-        return 0;
-}
-EXPORT_SYMBOL(pci_cep_source_set);
-
-int pci_cep_destination_set(struct pci * pci,
-                            cep_id_t     dst_cep_id)
-{
-        if (!pci)
-                return -1;
-
-        if (!is_cep_id_ok(dst_cep_id))
-                return -1;
-
-        pci->ceps.source = dst_cep_id;
-
-        return 0;
-}
-EXPORT_SYMBOL(pci_cep_destination_set);
-
-int pci_destination_set(struct pci * pci,
-                        address_t    dst_address)
-{
-        if (!pci)
-                return -1;
-
-        pci->destination = dst_address;
-
-        return 0;
-}
-EXPORT_SYMBOL(pci_destination_set);
-
-int pci_source_set(struct pci * pci,
-                   address_t    src_address)
-{
-        if (!pci)
-                return -1;
-
-        pci->source = src_address;
-
-        return 0;
-}
-EXPORT_SYMBOL(pci_source_set);
-
-int pci_sequence_number_set(struct pci * pci,
-                            seq_num_t    sequence_number)
-{
-        if (!pci)
-                return -1;
-
-        pci->sequence_number = sequence_number;
-
-        return 0;
-}
-EXPORT_SYMBOL(pci_sequence_number_set);
-
-seq_num_t pci_sequence_number_get(struct pci * pci)
-{
-        if (!pci)
-                return -1;
-
-        return pci->sequence_number;
-}
-EXPORT_SYMBOL(pci_sequence_number_get);
-
-int pci_qos_id_set(struct pci * pci,
-                   qos_id_t     qos_id)
-{
-        if (!pci)
-                return -1;
-
-        pci->qos_id = qos_id;
-
-        return 0;
-}
-EXPORT_SYMBOL(pci_qos_id_set);
-
-int pci_type_set(struct pci * pci, pdu_type_t type)
-{
-        if (!pci)
-                return -1;
-
-        pci->type = type;
-
-        return 0;
-}
-EXPORT_SYMBOL(pci_type_set);
-
-int pci_format(struct pci * pci,
-               cep_id_t     src_cep_id,
-               cep_id_t     dst_cep_id,
-               address_t    src_address,
-               address_t    dst_address,
-               seq_num_t    sequence_number,
-               qos_id_t     qos_id,
-               pdu_type_t   type)
-{
-        if (pci_cep_destination_set(pci, src_cep_id)      ||
-            pci_cep_source_set(pci, dst_cep_id)           ||
-            pci_destination_set(pci, dst_address)         ||
-            pci_source_set(pci, src_address)              ||
-            pci_sequence_number_set(pci, sequence_number) ||
-            pci_qos_id_set(pci, qos_id)                   ||
-            pci_type_set(pci, type)) {
-                return -1;
-        }
-
-        return 0;
-}
-EXPORT_SYMBOL(pci_format);
-
-static struct pci * pci_create_from_gfp(gfp_t        flags,
-                                        const void * data)
-{
-        struct pci * tmp;
-
-        if (!data)
-                return NULL;
-
-        tmp = rkmalloc(sizeof(*tmp), flags);
-        if (!tmp)
-                return NULL;
-
-        if (!memcpy(tmp, data, sizeof(*tmp))) {
-                rkfree(tmp);
-                return NULL;
-        }
-
-        if (!pci_is_ok(tmp)) {
-                LOG_ERR("Cannot create PCI from bad data");
-                rkfree(tmp);
-                return NULL;
-        }
-
-        return tmp;
-}
-
-struct pci * pci_create_from(const void * data)
-{ return pci_create_from_gfp(GFP_KERNEL, data); }
-EXPORT_SYMBOL(pci_create_from);
-
-struct pci * pci_create_from_ni(const void * data)
-{ return pci_create_from_gfp(GFP_ATOMIC, data); }
-EXPORT_SYMBOL(pci_create_from_ni);
-
-int pci_destroy(struct pci * pci)
-{
-        if (!pci)
-                return -1;
-
-        rkfree(pci);
-        return 0;
-}
-EXPORT_SYMBOL(pci_destroy);
-
-static struct pci * pci_dup_gfp(gfp_t              flags,
-                                const struct pci * pci)
-{
-        struct pci * tmp;
-
-        if (pci_is_ok(pci))
-                return NULL;
-
-        tmp = rkmalloc(sizeof(*tmp), flags);
-        if (!tmp)
-                return NULL;
-
-        if (!memcpy(tmp, pci, sizeof(*tmp))) {
-                rkfree(tmp);
-                return NULL;
-        }
-
-        ASSERT(pci_is_ok(tmp));
-
-        return tmp;
-}
-
-struct pci * pci_dup(const struct pci * pci)
-{ return pci_dup_gfp(GFP_KERNEL, pci); }
-EXPORT_SYMBOL(pci_dup);
-
-struct pci * pci_dup_ni(const struct pci * pci)
-{ return pci_dup_gfp(GFP_ATOMIC, pci); }
-EXPORT_SYMBOL(pci_dup_ni);
-
-pdu_type_t pci_type(const struct pci * pci)
-{
-        ASSERT(pci); /* FIXME: Should not be an ASSERT ... */
-
-        return pci->type;
-}
-EXPORT_SYMBOL(pci_type);
-
-ssize_t pci_length(const struct pci * pci)
-{
-        if (!pci_is_ok(pci))
-                return -1;
-
-        return sizeof(*pci);
-}
-EXPORT_SYMBOL(pci_length);
-
-address_t pci_source(const struct pci * pci)
-{
-        ASSERT(pci); /* FIXME: Should not be an ASSERT ... */
-
-        return pci->source;
-}
-EXPORT_SYMBOL(pci_source);
-
-address_t pci_destination(const struct pci * pci)
-{
-        ASSERT(pci); /* FIXME: Should not be an ASSERT ... */
-
-        return pci->destination;
-}
-EXPORT_SYMBOL(pci_destination);
-
-cep_id_t pci_cep_destination(const struct pci * pci)
-{
-        if (!pci)
-                return cep_id_bad();
-
-        return pci->ceps.destination;
-}
-EXPORT_SYMBOL(pci_cep_destination);
-
-cep_id_t pci_cep_source(const struct pci * pci)
-{
-        if (!pci)
-                return cep_id_bad();
-
-        return pci->ceps.source;
-}
-EXPORT_SYMBOL(pci_cep_source);
-
-qos_id_t pci_qos_id(const struct pci * pci)
-{ return pci ? pci->qos_id : qos_id_bad();  }
-EXPORT_SYMBOL(pci_qos_id);
-=======
+
 struct pci *    pci_dup_gfp(gfp_t              flags,
                             const struct pci * pci);
+
 struct pci *    pci_create_from_gfp(gfp_t        flags,
                                     const void * data);
->>>>>>> 9a11c886
-
-int pci_control_ack_seq_num_set(struct pci * pci, seq_num_t seq)
-{
-        if (!pci)
-                return -1;
-
-        pci->control.ack_nack_seq_num = seq;
-
-        return 0;
-}
-EXPORT_SYMBOL(pci_control_ack_seq_num_set);
-
-int pci_control_new_rt_wind_edge_set(struct pci * pci, seq_num_t seq)
-{
-        if (!pci)
-                return -1;
-
-        pci->control.new_rt_wind_edge = seq;
-
-        return 0;
-}
-EXPORT_SYMBOL(pci_control_new_rt_wind_edge_set);
-
-int pci_control_new_left_wind_edge_set(struct pci * pci, seq_num_t seq)
-{
-        if (!pci)
-                return -1;
-
-        pci->control.new_left_wind_edge = seq;
-
-        return 0;
-}
-EXPORT_SYMBOL(pci_control_new_left_wind_edge_set);
-
-int pci_control_rt_wind_edge_set(struct pci * pci, seq_num_t seq)
-{
-        if (!pci)
-                return -1;
-
-        pci->control.rt_wind_edge = seq;
-
-        return 0;
-}
-EXPORT_SYMBOL(pci_control_rt_wind_edge_set);
-
-int pci_control_left_wind_edge_set(struct pci * pci, seq_num_t seq)
-{
-        if (!pci)
-                return -1;
-
-        pci->control.left_wind_edge = seq;
-
-        return 0;
-}
-EXPORT_SYMBOL(pci_control_left_wind_edge_set);
-
-seq_num_t pci_control_ack_seq_num(const struct pci * pci)
-{ return pci ? pci->control.ack_nack_seq_num : 0; }
-EXPORT_SYMBOL(pci_control_ack_seq_num);
-
-seq_num_t pci_control_new_rt_wind_edge(const struct pci * pci)
-{ return pci ? pci->control.new_rt_wind_edge : 0; }
-EXPORT_SYMBOL(pci_control_new_rt_wind_edge);
-
-seq_num_t pci_control_new_left_wind_edge(const struct pci * pci)
-{ return pci ? pci->control.new_left_wind_edge : 0; }
-EXPORT_SYMBOL(pci_control_new_left_wind_edge);
-
-seq_num_t pci_control_rt_wind_edge(const struct pci * pci)
-{ return pci ? pci->control.rt_wind_edge : 0; }
-EXPORT_SYMBOL(pci_control_rt_wind_edge);
-
-seq_num_t pci_control_left_wind_edge(const struct pci * pci)
-{ return pci ? pci->control.left_wind_edge : 0; }
-EXPORT_SYMBOL(pci_control_left_wind_edge);
 
 struct pdu {
         struct pci *    pci;
