/*
 * RNL utilities
 *
 *    Leonardo Bergesio <leonardo.bergesio@i2cat.net>
 *    Francesco Salvestrini <f.salvestrini@nextworks.it>
 *
 * This program is free software; you can redistribute it and/or modify
 * it under the terms of the GNU General Public License as published by
 * the Free Software Foundation; either version 2 of the License, or
 * (at your option) any later version.
 *
 * This program is distributed in the hope that it will be useful,
 * but WITHOUT ANY WARRANTY; without even the implied warranty of
 * MERCHANTABILITY or FITNESS FOR A PARTICULAR PURPOSE.  See the
 * GNU General Public License for more details.
 *
 * You should have received a copy of the GNU General Public License
 * along with this program; if not, write to the Free Software
 * Foundation, Inc., 675 Mass Ave, Cambridge, MA 02139, USA.
 */

#include <linux/export.h>
#include <net/netlink.h>
#include <net/genetlink.h>

#define RINA_PREFIX "rnl-utils"

#include "logs.h"
#include "common.h"
#include "debug.h"
#include "ipcp-utils.h"
#include "utils.h"
#include "rnl.h"
#include "rnl-utils.h"

/*
 * FIXME: I suppose these functions are internal (at least for the time being)
 *        therefore have been "statified" to avoid polluting the common name
 *        space (while allowing the compiler to present us "unused functions"
 *        warning messages (which would be unpossible if declared not-static)
 *
 * Francesco
 */

/*
 * FIXME: If some of them remain 'static', parameters checking has to be
 *        trasformed into ASSERT() calls (since msg is checked in the caller)
 *
 * NOTE: that functionalities exported to "shims" should prevent "evoking"
 *       ASSERT() here ...
 *
 * Francesco
 */

/*
 * FIXME: Destination is usually at the end of the prototype, not at the
 * beginning (e.g. msg and name)
 */

#define BUILD_STRERROR(X)                                       \
        "Netlink message does not contain " X ", bailing out"

#define BUILD_STRERROR_BY_MTYPE(X)                      \
        "Could not parse Netlink message of type " X

extern struct genl_family rnl_nl_family;

char * nla_get_string(struct nlattr * nla)
{ return (char *) nla_data(nla); }

static struct rnl_ipcm_alloc_flow_req_msg_attrs *
rnl_ipcm_alloc_flow_req_msg_attrs_create(void)
{
        struct rnl_ipcm_alloc_flow_req_msg_attrs * tmp;

        tmp = rkzalloc(sizeof(*tmp), GFP_KERNEL);
        if (!tmp)
                return NULL;

        tmp->source = name_create();
        if (!tmp->source) {
                rkfree(tmp);
                return NULL;
        }

        tmp->dest = name_create();
        if (!tmp->dest) {
                name_destroy(tmp->source);
                rkfree(tmp);
                return NULL;
        }

        tmp->dif_name = name_create();
        if (!tmp->dif_name) {
                name_destroy(tmp->dest);
                name_destroy(tmp->source);
                rkfree(tmp);
                return NULL;
        }

        tmp->fspec = rkzalloc(sizeof(struct flow_spec), GFP_KERNEL);
        if (!tmp->fspec) {
                name_destroy(tmp->dif_name);
                name_destroy(tmp->dest);
                name_destroy(tmp->source);
                rkfree(tmp);
                return NULL;
        }

        return tmp;
}

static struct rnl_alloc_flow_resp_msg_attrs *
rnl_alloc_flow_resp_msg_attrs_create(void)
{
        struct rnl_alloc_flow_resp_msg_attrs * tmp;

        tmp = rkzalloc(sizeof(*tmp), GFP_KERNEL);
        if  (!tmp)
                return NULL;

        return tmp;
}

static struct rnl_ipcm_dealloc_flow_req_msg_attrs *
rnl_ipcm_dealloc_flow_req_msg_attrs_create(void)
{
        struct rnl_ipcm_dealloc_flow_req_msg_attrs * tmp;

        tmp = rkzalloc(sizeof(*tmp), GFP_KERNEL);
        if  (!tmp)
                return NULL;

        return tmp;
}

static struct rnl_ipcm_assign_to_dif_req_msg_attrs *
rnl_ipcm_assign_to_dif_req_msg_attrs_create(void)
{
        struct rnl_ipcm_assign_to_dif_req_msg_attrs * tmp;

        tmp = rkzalloc(sizeof(*tmp), GFP_KERNEL);
        if  (!tmp)
                return NULL;

        tmp->dif_info = rkzalloc(sizeof(struct dif_info), GFP_KERNEL);
        if (!tmp->dif_info) {
                rkfree(tmp);
                return NULL;
        }

        tmp->dif_info->dif_name = name_create();
        if (!tmp->dif_info->dif_name) {
                rkfree(tmp->dif_info);
                rkfree(tmp);
                return NULL;
        }

        tmp->dif_info->configuration = dif_config_create();
        if (!tmp->dif_info->configuration) {
                name_destroy(tmp->dif_info->dif_name);
                rkfree(tmp->dif_info);
                rkfree(tmp);
                return NULL;
        }

        return tmp;
}

static struct rnl_ipcm_update_dif_config_req_msg_attrs *
rnl_ipcm_update_dif_config_req_msg_attrs_create(void)
{
        struct rnl_ipcm_update_dif_config_req_msg_attrs * tmp;

        tmp = rkzalloc(sizeof(*tmp), GFP_KERNEL);
        if  (!tmp)
                return NULL;

        tmp->dif_config = dif_config_create();
        if (!tmp->dif_config) {
                rkfree(tmp);
                return NULL;
        }

        return tmp;
}

static struct rnl_ipcm_reg_app_req_msg_attrs *
rnl_ipcm_reg_app_req_msg_attrs_create(void)
{
        struct rnl_ipcm_reg_app_req_msg_attrs * tmp;

        tmp = rkzalloc(sizeof(*tmp), GFP_KERNEL);
        if  (!tmp)
                return NULL;

        tmp->app_name = name_create();
        if (!tmp->app_name) {
                rkfree(tmp);
                return NULL;
        }

        tmp->dif_name = name_create();
        if (!tmp->dif_name) {
                name_destroy(tmp->app_name);
                rkfree(tmp);
                return NULL;
        }

        return tmp;
}

static struct rnl_ipcp_conn_create_req_msg_attrs *
rnl_ipcp_conn_create_req_msg_attrs_create(void)
{
        struct rnl_ipcp_conn_create_req_msg_attrs * tmp;

        tmp = rkzalloc(sizeof(*tmp), GFP_KERNEL);
        if  (!tmp)
                return NULL;

        return tmp;
}

static struct rnl_ipcp_conn_create_arrived_msg_attrs *
rnl_ipcp_conn_create_arrived_msg_attrs_create(void)
{
        struct rnl_ipcp_conn_create_arrived_msg_attrs * tmp;

        tmp = rkzalloc(sizeof(*tmp), GFP_KERNEL);
        if  (!tmp)
                return NULL;

        return tmp;
}

static struct rnl_ipcp_conn_update_req_msg_attrs *
rnl_ipcp_conn_update_req_msg_attrs_create(void)
{
        struct rnl_ipcp_conn_update_req_msg_attrs * tmp;

        tmp = rkzalloc(sizeof(*tmp), GFP_KERNEL);
        if  (!tmp)
                return NULL;

        return tmp;
}

static struct rnl_ipcp_conn_destroy_req_msg_attrs *
rnl_ipcp_conn_destroy_req_msg_attrs_create(void)
{
        struct rnl_ipcp_conn_destroy_req_msg_attrs * tmp;

        tmp = rkzalloc(sizeof(*tmp), GFP_KERNEL);
        if  (!tmp)
                return NULL;

        return tmp;
}

static struct rnl_rmt_mod_pfte_msg_attrs *
rnl_rmt_mod_pfte_msg_attrs_create(void)
{
        struct rnl_rmt_mod_pfte_msg_attrs * tmp;

        tmp = rkzalloc(sizeof(*tmp), GFP_KERNEL);
        if  (!tmp)
                return NULL;

        INIT_LIST_HEAD(&tmp->pft_entries);

        return tmp;
}

struct rnl_msg * rnl_msg_create(enum rnl_msg_attr_type type)
{
        struct rnl_msg * tmp;

        tmp = rkzalloc(sizeof(*tmp), GFP_KERNEL);
        if (!tmp)
                return NULL;

        tmp->attr_type = type;

        switch (tmp->attr_type) {
        case RNL_MSG_ATTRS_ALLOCATE_FLOW_REQUEST:
                tmp->attrs =
                        rnl_ipcm_alloc_flow_req_msg_attrs_create();
                if (!tmp->attrs) {
                        rkfree(tmp);
                        return NULL;
                }
                break;
        case RNL_MSG_ATTRS_ALLOCATE_FLOW_RESPONSE:
                tmp->attrs =
                        rnl_alloc_flow_resp_msg_attrs_create();
                if (!tmp->attrs) {
                        rkfree(tmp);
                        return NULL;
                }
                break;
        case RNL_MSG_ATTRS_DEALLOCATE_FLOW_REQUEST:
                tmp->attrs =
                        rnl_ipcm_dealloc_flow_req_msg_attrs_create();
                if (!tmp->attrs) {
                        rkfree(tmp);
                        return NULL;
                }
                break;
        case RNL_MSG_ATTRS_ASSIGN_TO_DIF_REQUEST:
                tmp->attrs =
                        rnl_ipcm_assign_to_dif_req_msg_attrs_create();
                if (!tmp->attrs) {
                        rkfree(tmp);
                        return NULL;
                }
                break;
        case RNL_MSG_ATTRS_UPDATE_DIF_CONFIG_REQUEST:
                tmp->attrs =
                        rnl_ipcm_update_dif_config_req_msg_attrs_create();
                if (!tmp->attrs) {
                        rkfree(tmp);
                        return NULL;
                }
                break;
        case RNL_MSG_ATTRS_REG_UNREG_REQUEST:
                tmp->attrs =
                        rnl_ipcm_reg_app_req_msg_attrs_create();
                if (!tmp->attrs) {
                        rkfree(tmp);
                        return NULL;
                }
                break;
        case RNL_MSG_ATTRS_CONN_CREATE_REQUEST:
                tmp->attrs =
                        rnl_ipcp_conn_create_req_msg_attrs_create();
                if (!tmp->attrs) {
                        rkfree(tmp);
                        return NULL;
                }
                break;
        case RNL_MSG_ATTRS_CONN_CREATE_ARRIVED:
                tmp->attrs =
                        rnl_ipcp_conn_create_arrived_msg_attrs_create();
                if (!tmp->attrs) {
                        rkfree(tmp);
                        return NULL;
                }
                break;
        case RNL_MSG_ATTRS_CONN_UPDATE_REQUEST:
                tmp->attrs =
                        rnl_ipcp_conn_update_req_msg_attrs_create();
                if (!tmp->attrs) {
                        rkfree(tmp);
                        return NULL;
                }
                break;
        case RNL_MSG_ATTRS_CONN_DESTROY_REQUEST:
                tmp->attrs =
                        rnl_ipcp_conn_destroy_req_msg_attrs_create();
                if (!tmp->attrs) {
                        rkfree(tmp);
                        return NULL;
                }
                break;
        case RNL_MSG_ATTRS_RMT_PFTE_MODIFY_REQUEST:
                tmp->attrs =
                        rnl_rmt_mod_pfte_msg_attrs_create();
                if (!tmp->attrs) {
                        rkfree(tmp);
                        return NULL;
                }
                break;
        default:
                LOG_ERR("Unknown attributes type %d", tmp->attr_type);
                rkfree(tmp);
                return NULL;
        }

        return tmp;
}
EXPORT_SYMBOL(rnl_msg_create);

static int
rnl_ipcm_alloc_flow_req_msg_attrs_destroy(struct rnl_ipcm_alloc_flow_req_msg_attrs * attrs)
{
        if (!attrs)
                return -1;

        if (attrs->source)   name_destroy(attrs->source);
        if (attrs->dest)     name_destroy(attrs->dest);
        if (attrs->dif_name) name_destroy(attrs->dif_name);
        if (attrs->fspec)    rkfree(attrs->fspec);
        rkfree(attrs);

        return 0;
}

static int
rnl_alloc_flow_resp_msg_attrs_destroy(struct rnl_alloc_flow_resp_msg_attrs * attrs)
{
        if (!attrs)
                return -1;

        rkfree(attrs);
        return 0;
}

static int
rnl_ipcm_dealloc_flow_req_msg_attrs_destroy(struct rnl_ipcm_dealloc_flow_req_msg_attrs * attrs)
{
        if (!attrs)
                return -1;

        rkfree(attrs);
        return 0;
}

static int
rnl_ipcm_assign_to_dif_req_msg_attrs_destroy(struct rnl_ipcm_assign_to_dif_req_msg_attrs * attrs)
{
        if (!attrs)
                return -1;

        if (attrs->dif_info) {
                if (attrs->dif_info->dif_name)
                        name_destroy(attrs->dif_info->dif_name);
                if (attrs->dif_info->configuration)
                        dif_config_destroy(attrs->dif_info->configuration);
                rkfree(attrs->dif_info);
        }

        rkfree(attrs);
        return 0;
}

static int
rnl_ipcm_update_dif_config_req_msg_attrs_destroy(struct rnl_ipcm_update_dif_config_req_msg_attrs * attrs)
{
        if (!attrs)
                return -1;

        if (attrs->dif_config) {
                dif_config_destroy(attrs->dif_config);
        }

        rkfree(attrs);
        return 0;
}

static int
rnl_ipcm_reg_app_req_msg_attrs_destroy(struct rnl_ipcm_reg_app_req_msg_attrs * attrs)
{
        if (!attrs)
                return -1;

        if (attrs->app_name) name_destroy(attrs->app_name);
        if (attrs->dif_name) name_destroy(attrs->dif_name);

        rkfree(attrs);
        return 0;
}

static int
rnl_ipcp_conn_create_req_msg_attrs_destroy(struct rnl_ipcp_conn_create_req_msg_attrs * attrs)
{
        if (!attrs)
                return -1;

        rkfree(attrs);
        return 0;
}

static int
rnl_ipcp_conn_create_arrived_msg_attrs_destroy(struct rnl_ipcp_conn_create_arrived_msg_attrs * attrs)
{
        if (!attrs)
                return -1;

        rkfree(attrs);
        return 0;
}

static int
rnl_ipcp_conn_update_req_msg_attrs_destroy(struct rnl_ipcp_conn_update_req_msg_attrs * attrs)
{
        if (!attrs)
                return -1;

        rkfree(attrs);
        return 0;
}

static int
rnl_ipcp_conn_destroy_req_msg_attrs_destroy(struct rnl_ipcp_conn_destroy_req_msg_attrs * attrs)
{
        if (!attrs)
                return -1;

        rkfree(attrs);
        return 0;
}

static int
rnl_rmt_mod_pfte_msg_attrs_destroy(struct rnl_rmt_mod_pfte_msg_attrs * attrs)
{
        struct pdu_fte_list_entry   * pos, * nxt;
        struct pdu_fte_p_list_entry * pos_port, * nxt_port;

        if (!attrs)
                return -1;

        list_for_each_entry_safe(pos, nxt,
                                 &attrs->pft_entries,
                                 next) {

                list_for_each_entry_safe(pos_port, nxt_port,
                                         &pos->ports,
                                         next) {
                        list_del(&pos_port->next);
                        rkfree(pos_port);
                }
                list_del(&pos->next);
                rkfree(pos);
        }
        LOG_DBG("rnl_rmt_mod_pfte_msg_attrs desrtoy correctly");
        rkfree(attrs);
        return 0;
}

int rnl_msg_destroy(struct rnl_msg * msg)
{
        if (!msg)
                return -1;

        switch(msg->attr_type) {
        case RNL_MSG_ATTRS_ALLOCATE_FLOW_REQUEST:
                rnl_ipcm_alloc_flow_req_msg_attrs_destroy(msg->attrs);
                break;
        case RNL_MSG_ATTRS_ALLOCATE_FLOW_RESPONSE:
                rnl_alloc_flow_resp_msg_attrs_destroy(msg->attrs);
                break;
        case RNL_MSG_ATTRS_DEALLOCATE_FLOW_REQUEST:
                rnl_ipcm_dealloc_flow_req_msg_attrs_destroy(msg->attrs);
                break;
        case RNL_MSG_ATTRS_ASSIGN_TO_DIF_REQUEST:
                rnl_ipcm_assign_to_dif_req_msg_attrs_destroy(msg->attrs);
                break;
        case RNL_MSG_ATTRS_UPDATE_DIF_CONFIG_REQUEST:
                rnl_ipcm_update_dif_config_req_msg_attrs_destroy(msg->attrs);
                break;
        case RNL_MSG_ATTRS_REG_UNREG_REQUEST:
                rnl_ipcm_reg_app_req_msg_attrs_destroy(msg->attrs);
                break;
        case RNL_MSG_ATTRS_CONN_CREATE_REQUEST:
                rnl_ipcp_conn_create_req_msg_attrs_destroy(msg->attrs);
                break;
        case RNL_MSG_ATTRS_CONN_CREATE_ARRIVED:
                rnl_ipcp_conn_create_arrived_msg_attrs_destroy(msg->attrs);
                break;
        case RNL_MSG_ATTRS_CONN_UPDATE_REQUEST:
                rnl_ipcp_conn_update_req_msg_attrs_destroy(msg->attrs);
                break;
        case RNL_MSG_ATTRS_CONN_DESTROY_REQUEST:
                rnl_ipcp_conn_destroy_req_msg_attrs_destroy(msg->attrs);
                break;
        case RNL_MSG_ATTRS_RMT_PFTE_MODIFY_REQUEST:
                rnl_rmt_mod_pfte_msg_attrs_destroy(msg->attrs);
                break;
        default:
                break;
        }

        rkfree(msg);

        return 0;
}
EXPORT_SYMBOL(rnl_msg_destroy);

static int parse_flow_spec(struct nlattr * fspec_attr,
                           struct flow_spec * fspec_struct)
{
        struct nla_policy attr_policy[FSPEC_ATTR_MAX + 1];
        struct nlattr *   attrs[FSPEC_ATTR_MAX + 1];

        attr_policy[FSPEC_ATTR_AVG_BWITH].type               = NLA_U32;
        attr_policy[FSPEC_ATTR_AVG_BWITH].len                = 4;
        attr_policy[FSPEC_ATTR_AVG_SDU_BWITH].type           = NLA_U32;
        attr_policy[FSPEC_ATTR_AVG_SDU_BWITH].len            = 4;
        attr_policy[FSPEC_ATTR_DELAY].type                   = NLA_U32;
        attr_policy[FSPEC_ATTR_DELAY].len                    = 4;
        attr_policy[FSPEC_ATTR_JITTER].type                  = NLA_U32;
        attr_policy[FSPEC_ATTR_JITTER].len                   = 4;
        attr_policy[FSPEC_ATTR_MAX_GAP].type                 = NLA_U32;
        attr_policy[FSPEC_ATTR_MAX_GAP].len                  = 4;
        attr_policy[FSPEC_ATTR_MAX_SDU_SIZE].type            = NLA_U32;
        attr_policy[FSPEC_ATTR_MAX_SDU_SIZE].len             = 4;
        attr_policy[FSPEC_ATTR_IN_ORD_DELIVERY].type         = NLA_FLAG;
        attr_policy[FSPEC_ATTR_IN_ORD_DELIVERY].len          = 0;
        attr_policy[FSPEC_ATTR_PART_DELIVERY].type           = NLA_FLAG;
        attr_policy[FSPEC_ATTR_PART_DELIVERY].len            = 0;
        attr_policy[FSPEC_ATTR_PEAK_BWITH_DURATION].type     = NLA_U32;
        attr_policy[FSPEC_ATTR_PEAK_BWITH_DURATION].len      = 4;
        attr_policy[FSPEC_ATTR_PEAK_SDU_BWITH_DURATION].type = NLA_U32;
        attr_policy[FSPEC_ATTR_PEAK_SDU_BWITH_DURATION].len  = 4;
        attr_policy[FSPEC_ATTR_UNDETECTED_BER].type          = NLA_U32;
        attr_policy[FSPEC_ATTR_UNDETECTED_BER].len           = 4;

        if (nla_parse_nested(attrs,
                             FSPEC_ATTR_MAX,
                             fspec_attr,
                             attr_policy) < 0)
                return -1;

        if (attrs[FSPEC_ATTR_AVG_BWITH])
                /* FIXME: min = max in uint_range */
                fspec_struct->average_bandwidth =
                        nla_get_u32(attrs[FSPEC_ATTR_AVG_BWITH]);

        if (attrs[FSPEC_ATTR_AVG_SDU_BWITH])
                fspec_struct->average_sdu_bandwidth =
                        nla_get_u32(attrs[FSPEC_ATTR_AVG_SDU_BWITH]);

        if (attrs[FSPEC_ATTR_PEAK_BWITH_DURATION])
                fspec_struct->peak_bandwidth_duration =
                        nla_get_u32(attrs[FSPEC_ATTR_PEAK_BWITH_DURATION]);

        if (attrs[FSPEC_ATTR_PEAK_SDU_BWITH_DURATION])
                fspec_struct->peak_sdu_bandwidth_duration =
                        nla_get_u32(attrs[FSPEC_ATTR_PEAK_SDU_BWITH_DURATION]);

        if (attrs[FSPEC_ATTR_UNDETECTED_BER])
                fspec_struct->undetected_bit_error_rate = \
                        nla_get_u32(attrs[FSPEC_ATTR_UNDETECTED_BER]);

        if (attrs[FSPEC_ATTR_UNDETECTED_BER])
                fspec_struct->undetected_bit_error_rate = \
                        nla_get_u32(attrs[FSPEC_ATTR_UNDETECTED_BER]);

        if (attrs[FSPEC_ATTR_PART_DELIVERY])
                fspec_struct->partial_delivery = \
                        nla_get_flag(attrs[FSPEC_ATTR_PART_DELIVERY]);

        if (attrs[FSPEC_ATTR_IN_ORD_DELIVERY])
                fspec_struct->ordered_delivery = \
                        nla_get_flag(attrs[FSPEC_ATTR_IN_ORD_DELIVERY]);

        if (attrs[FSPEC_ATTR_MAX_GAP])
                fspec_struct->max_allowable_gap = \
                        (int) nla_get_u32(attrs[FSPEC_ATTR_MAX_GAP]);

        if (attrs[FSPEC_ATTR_DELAY])
                fspec_struct->delay = \
                        nla_get_u32(attrs[FSPEC_ATTR_DELAY]);

        if (attrs[FSPEC_ATTR_MAX_SDU_SIZE])
                fspec_struct->max_sdu_size = \
                        nla_get_u32(attrs[FSPEC_ATTR_MAX_SDU_SIZE]);

        return 0;
}

static int parse_pdu_fte_port_list_entries(struct nlattr * nested_attr,
                                           struct pdu_fte_list_entry * entry)
{
        size_t                        ports_size = 0;
        int                           problems   = 0;
        int                           rem        = 0;
        struct nlattr *               nla;
        struct pdu_fte_p_list_entry * port_entry;

        if (!nested_attr) {
                LOG_ERR("Bogus nested attribute (ports) passed, bailing out");
                return -1;
        }

        if (!entry) {
                LOG_ERR("Bogus PFT entry passed, bailing out");
                return -1;
        }

        for (nla = (struct nlattr*) nla_data(nested_attr),
                     rem = nla_len(nested_attr);
             nla_ok(nla, rem);
             nla = nla_next(nla, &rem)) {
                ports_size++;

                port_entry = rkzalloc(sizeof(*port_entry), GFP_KERNEL);
                if (!port_entry) {
                        problems++;
                        continue;
                }
                INIT_LIST_HEAD(&port_entry->next);

<<<<<<< HEAD
                port_entry->port_id = nla_get_u32(nla_data(nla));
=======
                port_entry->port_id = nla_get_u32(nla);
>>>>>>> 593c2e3c
                LOG_DBG("TEMP Got port_id in port_entry->port_id: %d",
                        port_entry->port_id);
                list_add(&port_entry->next, &entry->ports);
        }

        if (rem)
                LOG_WARN("Missing bits to pars");

        if (problems)
                LOG_WARN("There were %d entries with problems", problems);

        return 0;

}

static int parse_pdu_fte_list_entry(struct nlattr * attr,
                                    struct pdu_fte_list_entry * pfte_struct)
{
        struct nla_policy             attr_policy[PFTELE_ATTR_MAX + 1];
        struct nlattr *               attrs[PFTELE_ATTR_MAX + 1];

        attr_policy[PFTELE_ATTR_ADDRESS].type         = NLA_U32;
        attr_policy[PFTELE_ATTR_ADDRESS].len          = 4;
        attr_policy[PFTELE_ATTR_QOSID].type           = NLA_U32;
        attr_policy[PFTELE_ATTR_QOSID].len            = 4;
        attr_policy[PFTELE_ATTR_PORTIDS].type          = NLA_NESTED;
        attr_policy[PFTELE_ATTR_PORTIDS].len           = 0;

        if (nla_parse_nested(attrs,
                             PFTELE_ATTR_MAX,
                             attr,
                             attr_policy) < 0)
                return -1;

        if (attrs[PFTELE_ATTR_ADDRESS])
                pfte_struct->destination =
                        nla_get_u32(attrs[PFTELE_ATTR_ADDRESS]);
        LOG_DBG("TEMP address pfte_struct->destination: %d",
                pfte_struct->destination);

        if (attrs[PFTELE_ATTR_QOSID])
                pfte_struct->qos_id =
                        nla_get_u32(attrs[PFTELE_ATTR_QOSID]);
        LOG_DBG("TEMP qos_id pfte_struct->qos_id:  %d",
                pfte_struct->qos_id);

        if (attrs[PFTELE_ATTR_PORTIDS]) {
                if (parse_pdu_fte_port_list_entries(attrs[PFTELE_ATTR_PORTIDS],
                                                    pfte_struct))
                        return -1;

        }

        return 0;
}

static int parse_app_name_info(struct nlattr * name_attr,
                               struct name *   name_struct)
{
        struct nla_policy attr_policy[APNI_ATTR_MAX + 1];
        struct nlattr *   attrs[APNI_ATTR_MAX + 1];
        string_t *        process_name;
        string_t *        process_instance;
        string_t *        entity_name;
        string_t *        entity_instance;

        if (!name_attr || !name_struct) {
                LOG_ERR("Bogus input parameters, cannot parse name app info");
                return -1;
        }

        attr_policy[APNI_ATTR_PROCESS_NAME].type     = NLA_STRING;
        attr_policy[APNI_ATTR_PROCESS_NAME].len      = 0;
        attr_policy[APNI_ATTR_PROCESS_INSTANCE].type = NLA_STRING;
        attr_policy[APNI_ATTR_PROCESS_INSTANCE].len  = 0;
        attr_policy[APNI_ATTR_ENTITY_NAME].type      = NLA_STRING;
        attr_policy[APNI_ATTR_ENTITY_NAME].len       = 0;
        attr_policy[APNI_ATTR_ENTITY_INSTANCE].type  = NLA_STRING;
        attr_policy[APNI_ATTR_ENTITY_INSTANCE].len   = 0;

        if (nla_parse_nested(attrs, APNI_ATTR_MAX, name_attr, attr_policy) < 0)
                return -1;


        if (attrs[APNI_ATTR_PROCESS_NAME])
                process_name =
                        nla_get_string(attrs[APNI_ATTR_PROCESS_NAME]);
        else
                process_name = NULL;

        if (attrs[APNI_ATTR_PROCESS_INSTANCE])
                process_instance =
                        nla_get_string(attrs[APNI_ATTR_PROCESS_INSTANCE]);
        else
                process_instance = NULL;

        if (attrs[APNI_ATTR_ENTITY_NAME])
                entity_name =
                        nla_get_string(attrs[APNI_ATTR_ENTITY_NAME]);
        else
                entity_name = NULL;

        if (attrs[APNI_ATTR_ENTITY_INSTANCE])
                entity_instance =
                        nla_get_string(attrs[APNI_ATTR_ENTITY_INSTANCE]);
        else
                entity_instance = NULL;

        if (!name_init_from(name_struct,
                            process_name, process_instance,
                            entity_name,  entity_instance))
                return -1;

        return 0;
}

static int parse_ipcp_config_entry_value(struct nlattr *            name_attr,
                                         struct ipcp_config_entry * entry)
{
        struct nla_policy attr_policy[IPCP_CONFIG_ENTRY_ATTR_MAX + 1];
        struct nlattr *   attrs[IPCP_CONFIG_ENTRY_ATTR_MAX + 1];

        if (!name_attr) {
                LOG_ERR("Bogus attribute passed, bailing out");
                return -1;
        }

        if (!entry) {
                LOG_ERR("Bogus entry passed, bailing out");
                return -1;
        }

        attr_policy[IPCP_CONFIG_ENTRY_ATTR_NAME].type  = NLA_STRING;
        attr_policy[IPCP_CONFIG_ENTRY_ATTR_NAME].len   = 0;
        attr_policy[IPCP_CONFIG_ENTRY_ATTR_VALUE].type = NLA_STRING;
        attr_policy[IPCP_CONFIG_ENTRY_ATTR_VALUE].len  = 0;

        if (nla_parse_nested(attrs, IPCP_CONFIG_ENTRY_ATTR_MAX,
                             name_attr, attr_policy) < 0)
                return -1;

        if (attrs[IPCP_CONFIG_ENTRY_ATTR_NAME])
                entry->name = kstrdup(nla_get_string(attrs[IPCP_CONFIG_ENTRY_ATTR_NAME]), GFP_KERNEL);

        if (attrs[IPCP_CONFIG_ENTRY_ATTR_VALUE])
                entry->value = kstrdup(nla_get_string(attrs[IPCP_CONFIG_ENTRY_ATTR_VALUE]), GFP_KERNEL);

        return 0;
}

static int parse_list_of_ipcp_config_entries(struct nlattr *     nested_attr,
                                             struct dif_config * dif_config)
{
        struct nlattr *            nla;
        struct ipcp_config_entry * entry;
        struct ipcp_config *       config;
        int                        rem                   = 0;
        int                        entries_with_problems = 0;
        int                        total_entries         = 0;

        if (!nested_attr) {
                LOG_ERR("Bogus attribute passed, bailing out");
                return -1;
        }

        if (!dif_config) {
                LOG_ERR("Bogus dif_config passed, bailing out");
                return -1;
        }

        for (nla = (struct nlattr*) nla_data(nested_attr),
                     rem = nla_len(nested_attr);
             nla_ok(nla, rem);
             nla = nla_next(nla, &(rem))) {
                total_entries++;

                entry = rkzalloc(sizeof(*entry), GFP_KERNEL);
                if (!entry) {
                        entries_with_problems++;
                        continue;
                }

                if (parse_ipcp_config_entry_value(nla, entry) < 0) {
                        rkfree(entry);
                        entries_with_problems++;
                        continue;
                }

                config = ipcp_config_create();
                if (!config) {
                        rkfree(entry);
                        entries_with_problems++;
                        continue;
                }
                config->entry = entry;
                list_add(&config->next, &dif_config->ipcp_config_entries);
        }

        if (rem > 0) {
                LOG_WARN("Missing bits to parse");
        }

        if (entries_with_problems > 0)
                LOG_WARN("Problems parsing %d out of %d parameters",
                         entries_with_problems,
                         total_entries);

        return 0;
}

static int parse_dt_cons(struct nlattr *  attr,
                         struct dt_cons * dt_cons)
{
        struct nla_policy attr_policy[DTC_ATTR_MAX + 1];
        struct nlattr *   attrs[DTC_ATTR_MAX + 1];

        attr_policy[DTC_ATTR_QOS_ID].type        = NLA_U16;
        attr_policy[DTC_ATTR_QOS_ID].len         = 2;
        attr_policy[DTC_ATTR_PORT_ID].type       = NLA_U16;
        attr_policy[DTC_ATTR_PORT_ID].len        = 2;
        attr_policy[DTC_ATTR_CEP_ID].type        = NLA_U16;
        attr_policy[DTC_ATTR_CEP_ID].len         = 2;
        attr_policy[DTC_ATTR_SEQ_NUM].type       = NLA_U16;
        attr_policy[DTC_ATTR_SEQ_NUM].len        = 2;
        attr_policy[DTC_ATTR_ADDRESS].type       = NLA_U16;
        attr_policy[DTC_ATTR_ADDRESS].len        = 2;
        attr_policy[DTC_ATTR_LENGTH].type        = NLA_U16;
        attr_policy[DTC_ATTR_LENGTH].len         = 2;
        attr_policy[DTC_ATTR_MAX_PDU_SIZE].type  = NLA_U32;
        attr_policy[DTC_ATTR_MAX_PDU_SIZE].len   = 4;
        attr_policy[DTC_ATTR_MAX_PDU_LIFE].type  = NLA_U32;
        attr_policy[DTC_ATTR_MAX_PDU_LIFE].len   = 4;
        attr_policy[DTC_ATTR_DIF_INTEGRITY].type = NLA_FLAG;
        attr_policy[DTC_ATTR_DIF_INTEGRITY].len  = 0;

        if (nla_parse_nested(attrs, DTC_ATTR_MAX, attr, attr_policy) < 0)
                return -1;

        if (attrs[DTC_ATTR_QOS_ID])
                dt_cons->qos_id_length =
                        nla_get_u16(attrs[DTC_ATTR_QOS_ID]);

        if (attrs[DTC_ATTR_PORT_ID])
                dt_cons->port_id_length =
                        nla_get_u16(attrs[DTC_ATTR_PORT_ID]);

        if (attrs[DTC_ATTR_CEP_ID])
                dt_cons->cep_id_length =
                        nla_get_u16(attrs[DTC_ATTR_CEP_ID]);

        if (attrs[DTC_ATTR_SEQ_NUM])
                dt_cons->seq_num_length =
                        nla_get_u16(attrs[DTC_ATTR_SEQ_NUM]);

        if (attrs[DTC_ATTR_ADDRESS])
                dt_cons->address_length =
                        nla_get_u16(attrs[DTC_ATTR_ADDRESS]);

        if (attrs[DTC_ATTR_LENGTH])
                dt_cons->length_length =
                        nla_get_u16(attrs[DTC_ATTR_LENGTH]);

        if (attrs[DTC_ATTR_MAX_PDU_SIZE])
                dt_cons->max_pdu_size =
                        nla_get_u32(attrs[DTC_ATTR_MAX_PDU_SIZE]);

        if (attrs[DTC_ATTR_MAX_PDU_LIFE])
                dt_cons->max_pdu_life =
                        nla_get_u32(attrs[DTC_ATTR_MAX_PDU_LIFE]);

        if (attrs[DTC_ATTR_DIF_INTEGRITY])
                dt_cons->dif_integrity = true;

        return 0;
}

static int parse_dif_config(struct nlattr * dif_config_attr,
                            struct dif_config  * dif_config)
{
        struct nla_policy attr_policy[DCONF_ATTR_MAX + 1];
        struct nlattr *   attrs[DCONF_ATTR_MAX + 1];
        struct dt_cons *  dt_cons;

        attr_policy[DCONF_ATTR_IPCP_CONFIG_ENTRIES].type = NLA_NESTED;
        attr_policy[DCONF_ATTR_IPCP_CONFIG_ENTRIES].len = 0;
        attr_policy[DCONF_ATTR_DATA_TRANS_CONS].type    = NLA_NESTED;
        attr_policy[DCONF_ATTR_DATA_TRANS_CONS].len     = 0;
        attr_policy[DCONF_ATTR_ADDRESS].type            = NLA_U32;
        attr_policy[DCONF_ATTR_ADDRESS].len             = 4;
        attr_policy[DCONF_ATTR_QOS_CUBES].type          = NLA_NESTED;
        attr_policy[DCONF_ATTR_QOS_CUBES].len           = 0;

        if (nla_parse_nested(attrs,
                             DCONF_ATTR_MAX,
                             dif_config_attr,
                             attr_policy) < 0)
                goto parse_fail;

        if (attrs[DCONF_ATTR_IPCP_CONFIG_ENTRIES]) {
                if (parse_list_of_ipcp_config_entries(attrs[DCONF_ATTR_IPCP_CONFIG_ENTRIES],
                                                      dif_config) < 0)
                        goto parse_fail;
        }

        if (attrs[DCONF_ATTR_DATA_TRANS_CONS]) {
                dt_cons = rkzalloc(sizeof(struct dt_cons),GFP_KERNEL);
                if (!dt_cons)
                        goto parse_fail;

                dif_config->dt_cons = dt_cons;

                if (parse_dt_cons(attrs[DCONF_ATTR_DATA_TRANS_CONS],
                                  dif_config->dt_cons) < 0) {
                        rkfree(dif_config->dt_cons);
                        goto parse_fail;
                }
        }

        if (attrs[DCONF_ATTR_ADDRESS])
                dif_config->address = nla_get_u32(attrs[DCONF_ATTR_ADDRESS]);

        return 0;

 parse_fail:
        LOG_ERR(BUILD_STRERROR_BY_MTYPE("dif config attributes"));
        return -1;
}

static int parse_dif_info(struct nlattr *    dif_config_attr,
                          struct dif_info  * dif_info)
{
        struct nla_policy attr_policy[DINFO_ATTR_MAX + 1];
        struct nlattr *   attrs[DINFO_ATTR_MAX + 1];

        attr_policy[DINFO_ATTR_DIF_TYPE].type = NLA_STRING;
        attr_policy[DINFO_ATTR_DIF_TYPE].len  = 0;
        attr_policy[DINFO_ATTR_DIF_NAME].type = NLA_NESTED;
        attr_policy[DINFO_ATTR_DIF_NAME].len  = 0;
        attr_policy[DINFO_ATTR_CONFIG].type   = NLA_NESTED;
        attr_policy[DINFO_ATTR_CONFIG].len    = 0;

        if (nla_parse_nested(attrs,
                             DINFO_ATTR_MAX,
                             dif_config_attr,
                             attr_policy) < 0)
                goto parse_fail;

        if (attrs[DINFO_ATTR_DIF_TYPE])
                dif_info->type =
                        kstrdup(nla_get_string(attrs[DINFO_ATTR_DIF_TYPE]),
                                GFP_KERNEL);

        if (parse_app_name_info(attrs[DINFO_ATTR_DIF_NAME],
                                dif_info->dif_name) < 0)
                goto parse_fail;

        if (attrs[DINFO_ATTR_CONFIG])
                if (parse_dif_config(attrs[DINFO_ATTR_CONFIG],
                                     dif_info->configuration) < 0)
                        goto parse_fail;

        return 0;

 parse_fail:
        LOG_ERR(BUILD_STRERROR_BY_MTYPE("dif info attribute"));
        return -1;
}

static int parse_rib_object(struct nlattr     * rib_obj_attr,
                            struct rib_object * rib_obj_struct)
{
        struct nla_policy attr_policy[RIBO_ATTR_MAX + 1];
        struct nlattr *attrs[RIBO_ATTR_MAX + 1];

        attr_policy[RIBO_ATTR_OBJECT_CLASS].type    = NLA_U32;
        attr_policy[RIBO_ATTR_OBJECT_NAME].type     = NLA_STRING;
        attr_policy[RIBO_ATTR_OBJECT_INSTANCE].type = NLA_U32;

        if (nla_parse_nested(attrs,
                             RIBO_ATTR_MAX, rib_obj_attr, attr_policy) < 0)
                return -1;

        if (attrs[RIBO_ATTR_OBJECT_CLASS])
                rib_obj_struct->rib_obj_class =\
                        nla_get_u32(&rib_obj_attr[RIBO_ATTR_OBJECT_CLASS]);

        if (attrs[RIBO_ATTR_OBJECT_NAME])
                nla_strlcpy(rib_obj_struct->rib_obj_name,
                            attrs[RIBO_ATTR_OBJECT_NAME],
                            sizeof(attrs[RIBO_ATTR_OBJECT_NAME]));
        if (attrs[RIBO_ATTR_OBJECT_INSTANCE])
                rib_obj_struct->rib_obj_instance =\
                        nla_get_u32(&rib_obj_attr[RIBO_ATTR_OBJECT_INSTANCE]);
        return 0;
}

static int rnl_parse_generic_u32_param_msg(struct genl_info * info,
                                           uint_t *           param_var)
{

        struct nla_policy attr_policy[GOA_ATTR_MAX + 1];
        struct nlattr *   attrs[GOA_ATTR_MAX + 1];
        int               result;

        attr_policy[GOA_ATTR_ONE].type = NLA_U32;
        attr_policy[GOA_ATTR_ONE].len  = 4;

        result = nlmsg_parse(info->nlhdr,
                             sizeof(struct genlmsghdr) +
                             sizeof(struct rina_msg_hdr),
                             attrs,
                             GOA_ATTR_MAX,
                             attr_policy);

        if (result < 0) {
                LOG_ERR("Error %d; could not validate nl message policy",
                        result);
                goto parse_fail;
        }

        if (attrs[GOA_ATTR_ONE]) {
                * param_var = nla_get_u32(attrs[GOA_ATTR_ONE]);
        }

        return 0;

 parse_fail:
        LOG_ERR(BUILD_STRERROR_BY_MTYPE("GENERIC_U_32_PARAM_MSG"));
        return -1;
}

static int
rnl_parse_ipcm_assign_to_dif_req_msg(struct genl_info * info,
                                     struct rnl_ipcm_assign_to_dif_req_msg_attrs * msg_attrs)
{
        struct nla_policy attr_policy[IATDR_ATTR_MAX + 1];
        struct nlattr *   attrs[IATDR_ATTR_MAX + 1];
        int               result;

        attr_policy[IATDR_ATTR_DIF_INFORMATION].type = NLA_NESTED;
        attr_policy[IATDR_ATTR_DIF_INFORMATION].len  = 0;

        result = nlmsg_parse(info->nlhdr,
                             sizeof(struct genlmsghdr) +
                             sizeof(struct rina_msg_hdr),
                             attrs,
                             IATDR_ATTR_MAX,
                             attr_policy);

        if (result < 0) {
                LOG_ERR("Error %d; could not validate nl message policy",
                        result);
                goto parse_fail;
        }

        if (parse_dif_info(attrs[IATDR_ATTR_DIF_INFORMATION],
                           msg_attrs->dif_info) < 0)
                goto parse_fail;

        return 0;

 parse_fail:
        LOG_ERR(BUILD_STRERROR_BY_MTYPE("RINA_C_IPCM_ASSIGN_TO_DIF_REQUEST"));
        return -1;
}

static int rnl_parse_ipcm_update_dif_config_req_msg(struct genl_info * info,
                                                    struct rnl_ipcm_update_dif_config_req_msg_attrs * msg_attrs)
{
        struct nla_policy attr_policy[IUDCR_ATTR_MAX + 1];
        struct nlattr *attrs[IUDCR_ATTR_MAX + 1];
        int result;

        attr_policy[IUDCR_ATTR_DIF_CONFIGURATION].type = NLA_NESTED;
        attr_policy[IUDCR_ATTR_DIF_CONFIGURATION].len = 0;

        result = nlmsg_parse(info->nlhdr,
                             sizeof(struct genlmsghdr) +
                             sizeof(struct rina_msg_hdr),
                             attrs,
                             IUDCR_ATTR_MAX,
                             attr_policy);

        if (result < 0) {
                LOG_ERR("Error %d; could not validate nl message policy",
                        result);
                goto parse_fail;
        }

        if (parse_dif_config(attrs[IUDCR_ATTR_DIF_CONFIGURATION],
                             msg_attrs->dif_config) < 0)
                goto parse_fail;

        return 0;

 parse_fail:
        LOG_ERR(BUILD_STRERROR_BY_MTYPE("RINA_C_IPCM_UPDATE_DIF_CONFIG_REQUEST"));
        return -1;
}

static int rnl_parse_ipcm_ipcp_dif_reg_noti_msg(struct genl_info * info,
                                                struct rnl_ipcm_ipcp_dif_reg_noti_msg_attrs * msg_attrs)
{
        struct nla_policy attr_policy[IDRN_ATTR_MAX + 1];
        struct nlattr *attrs[IDRN_ATTR_MAX + 1];
        int result;

        attr_policy[IDRN_ATTR_IPC_PROCESS_NAME].type = NLA_NESTED;
        attr_policy[IDRN_ATTR_DIF_NAME].type = NLA_NESTED;
        attr_policy[IDRN_ATTR_REGISTRATION].type = NLA_FLAG;

        result = nlmsg_parse(info->nlhdr,
                             sizeof(struct genlmsghdr) +
                             sizeof(struct rina_msg_hdr),
                             attrs,
                             IDRN_ATTR_MAX,
                             attr_policy);

        if (info->attrs[IDRN_ATTR_IPC_PROCESS_NAME]) {
                if (parse_app_name_info(info->attrs[IDRN_ATTR_IPC_PROCESS_NAME],
                                        msg_attrs->ipcp_name) < 0)
                        goto parse_fail;
        }

        if (info->attrs[IDRN_ATTR_DIF_NAME]) {
                if (parse_app_name_info(info->attrs[IDRN_ATTR_DIF_NAME],
                                        msg_attrs->dif_name) < 0)
                        goto parse_fail;
        }

        if (info->attrs[IDRN_ATTR_REGISTRATION])
                msg_attrs->is_registered = \
                        nla_get_flag(info->attrs[IDRN_ATTR_REGISTRATION]);

        return 0;

 parse_fail:
        LOG_ERR(BUILD_STRERROR_BY_MTYPE("RINA_C_IPCM_IPC_PROCESS_DIF_REGISTRATION_NOTIF"));
        return -1;
}

static int rnl_parse_ipcm_ipcp_dif_unreg_noti_msg(struct genl_info * info,
                                                  struct rnl_ipcm_ipcp_dif_unreg_noti_msg_attrs * msg_attrs)
{
        return rnl_parse_generic_u32_param_msg(info,
                                               &(msg_attrs->result));
}

static int rnl_parse_ipcm_alloc_flow_req_msg(struct genl_info * info,
                                             struct rnl_ipcm_alloc_flow_req_msg_attrs * msg_attrs)
{
        struct nla_policy attr_policy[IAFRM_ATTR_MAX + 1];
        struct nlattr *attrs[IAFRM_ATTR_MAX + 1];
        int result;

        attr_policy[IAFRM_ATTR_SOURCE_APP_NAME].type = NLA_NESTED;
        attr_policy[IAFRM_ATTR_SOURCE_APP_NAME].len  = 0;
        attr_policy[IAFRM_ATTR_DEST_APP_NAME].type   = NLA_NESTED;
        attr_policy[IAFRM_ATTR_DEST_APP_NAME].len    = 0;
        attr_policy[IAFRM_ATTR_FLOW_SPEC].type       = NLA_NESTED;
        attr_policy[IAFRM_ATTR_FLOW_SPEC].len        = 0;
        attr_policy[IAFRM_ATTR_DIF_NAME].type        = NLA_NESTED;
        attr_policy[IAFRM_ATTR_DIF_NAME].len         = 0;

        result = nlmsg_parse(info->nlhdr,
                             sizeof(struct genlmsghdr) +
                             sizeof(struct rina_msg_hdr),
                             attrs,
                             IAFRM_ATTR_MAX,
                             attr_policy);

        if (result < 0) {
                LOG_ERR("Could not validate nl message policy (error = %d)",
                        result);
                goto parse_fail;
        }

        if (parse_app_name_info(attrs[IAFRM_ATTR_SOURCE_APP_NAME],
                                msg_attrs->source) < 0)
                goto parse_fail;

        if (parse_app_name_info(attrs[IAFRM_ATTR_DEST_APP_NAME],
                                msg_attrs->dest) < 0)
                goto parse_fail;

        if (parse_flow_spec(attrs[IAFRM_ATTR_FLOW_SPEC],
                            msg_attrs->fspec) < 0)
                goto parse_fail;

        if (parse_app_name_info(attrs[IAFRM_ATTR_DIF_NAME],
                                msg_attrs->dif_name) < 0)
                goto parse_fail;

        return 0;

 parse_fail:
        LOG_ERR(BUILD_STRERROR_BY_MTYPE("RINA_C_IPCM_ALLOCATE_FLOW_REQUEST"));
        return -1;
}

static int rnl_parse_ipcm_alloc_flow_req_arrived_msg(struct genl_info * info,
                                                     struct rnl_ipcm_alloc_flow_req_arrived_msg_attrs * msg_attrs)
{
        struct nla_policy attr_policy[IAFRA_ATTR_MAX + 1];
        struct nlattr *attrs[IAFRA_ATTR_MAX + 1];
        int result;

        attr_policy[IAFRA_ATTR_SOURCE_APP_NAME].type = NLA_NESTED;
        attr_policy[IAFRA_ATTR_SOURCE_APP_NAME].len = 0;
        attr_policy[IAFRA_ATTR_DEST_APP_NAME].type = NLA_NESTED;
        attr_policy[IAFRA_ATTR_DEST_APP_NAME].len = 0;
        attr_policy[IAFRA_ATTR_FLOW_SPEC].type = NLA_NESTED;
        attr_policy[IAFRA_ATTR_FLOW_SPEC].len = 0;
        attr_policy[IAFRA_ATTR_DIF_NAME].type = NLA_NESTED;
        attr_policy[IAFRA_ATTR_DIF_NAME].len = 0;
        attr_policy[IAFRA_ATTR_PORT_ID].type = NLA_U32;
        attr_policy[IAFRA_ATTR_PORT_ID].len = 4;


        result = nlmsg_parse(info->nlhdr,
                             sizeof(struct genlmsghdr) +
                             sizeof(struct rina_msg_hdr),
                             attrs,
                             IAFRA_ATTR_MAX,
                             attr_policy);

        if (result < 0) {
                LOG_ERR("Could not validate nl message policy (error = %d)",
                        result);
                goto parse_fail;
        }

        if (parse_app_name_info(attrs[IAFRA_ATTR_SOURCE_APP_NAME],
                                msg_attrs->source) < 0)
                goto parse_fail;

        if (parse_app_name_info(attrs[IAFRA_ATTR_DEST_APP_NAME],
                                msg_attrs->dest) < 0)
                goto parse_fail;

        if (parse_app_name_info(attrs[IAFRA_ATTR_DIF_NAME],
                                msg_attrs->dif_name) < 0)
                goto parse_fail;

        if (parse_flow_spec(attrs[IAFRA_ATTR_FLOW_SPEC],
                            msg_attrs->fspec) < 0)
                goto parse_fail;

        if (attrs[IAFRA_ATTR_PORT_ID])
                msg_attrs->id =
                        nla_get_u32(attrs[IAFRA_ATTR_PORT_ID]);
        return 0;

 parse_fail:
        LOG_ERR(BUILD_STRERROR_BY_MTYPE("RINA_C_IPCM_ALLOCATE_FLOW_REQUEST_ARRIVED"));
        return -1;
}

static int rnl_parse_ipcm_alloc_flow_resp_msg(struct genl_info * info,
                                              struct rnl_alloc_flow_resp_msg_attrs * msg_attrs)
{
        struct nla_policy attr_policy[IAFRE_ATTR_MAX + 1];
        struct nlattr *attrs[IAFRE_ATTR_MAX + 1];
        int result;

        attr_policy[IAFRE_ATTR_RESULT].type = NLA_U32;
        attr_policy[IAFRE_ATTR_RESULT].len = 4;
        attr_policy[IAFRE_ATTR_NOTIFY_SOURCE].type = NLA_FLAG;
        attr_policy[IAFRE_ATTR_NOTIFY_SOURCE].len = 0;

        result = nlmsg_parse(info->nlhdr,
                             sizeof(struct genlmsghdr) +
                             sizeof(struct rina_msg_hdr),
                             attrs,
                             IAFRE_ATTR_MAX,
                             attr_policy);

        if (result < 0) {
                LOG_ERR("Could not validate nl message policy (error = %d)",
                        result);
                goto parse_fail;
        }

        if (attrs[IAFRE_ATTR_RESULT])
                msg_attrs->result =
                        nla_get_u32(attrs[IAFRE_ATTR_RESULT]);

        if (attrs[IAFRE_ATTR_NOTIFY_SOURCE])
                msg_attrs->notify_src =
                        nla_get_flag(attrs[IAFRE_ATTR_NOTIFY_SOURCE]);

        return 0;

 parse_fail:
        LOG_ERR(BUILD_STRERROR_BY_MTYPE("RINA_C_IPCM_ALLOCATE_FLOW_RESPONSE"));
        return -1;
}

static int rnl_parse_ipcm_dealloc_flow_req_msg(struct genl_info * info,
                                               struct rnl_ipcm_dealloc_flow_req_msg_attrs * msg_attrs)
{
        return rnl_parse_generic_u32_param_msg(info,
                                               (uint_t *) &(msg_attrs->id));

}

static int rnl_parse_ipcm_flow_dealloc_noti_msg(struct genl_info * info,
                                                struct rnl_ipcm_flow_dealloc_noti_msg_attrs * msg_attrs)
{
        struct nla_policy attr_policy[IFDN_ATTR_MAX + 1];
        struct nlattr *attrs[IFDN_ATTR_MAX + 1];
        int result;

        attr_policy[IFDN_ATTR_PORT_ID].type = NLA_U32;
        attr_policy[IFDN_ATTR_PORT_ID].len = 4;
        attr_policy[IFDN_ATTR_CODE].type = NLA_U32;
        attr_policy[IFDN_ATTR_CODE].len = 4;

        result = nlmsg_parse(info->nlhdr,
                             sizeof(struct genlmsghdr) +
                             sizeof(struct rina_msg_hdr),
                             attrs,
                             IFDN_ATTR_MAX,
                             attr_policy);

        if (result < 0) {
                LOG_ERR("Could not validate nl message policy (error = %d)",
                        result);
                goto parse_fail;
        }

        if (attrs[IFDN_ATTR_PORT_ID])
                msg_attrs->id = nla_get_u32(attrs[IFDN_ATTR_PORT_ID]);

        if (attrs[IFDN_ATTR_CODE])
                msg_attrs->code = nla_get_u32(attrs[IFDN_ATTR_CODE]);

        return 0;

 parse_fail:
        LOG_ERR(BUILD_STRERROR_BY_MTYPE("RINA_C_IPCM_FLOW_DEALLOCATED_NOTIFICATION"));
        return -1;
}

static int rnl_parse_ipcm_conn_create_req_msg(struct genl_info * info,
                                              struct rnl_ipcp_conn_create_req_msg_attrs * msg_attrs)
{
        struct nla_policy attr_policy[ICCRQ_ATTR_MAX + 1];
        struct nlattr *attrs[ICCRQ_ATTR_MAX + 1];
        int    result;

        attr_policy[ICCRQ_ATTR_PORT_ID].type = NLA_U32;
        attr_policy[ICCRQ_ATTR_PORT_ID].len = 4;
        attr_policy[ICCRQ_ATTR_SOURCE_ADDR].type = NLA_U32;
        attr_policy[ICCRQ_ATTR_SOURCE_ADDR].len = 4;
        attr_policy[ICCRQ_ATTR_DEST_ADDR].type = NLA_U32;
        attr_policy[ICCRQ_ATTR_DEST_ADDR].len = 4;
        attr_policy[ICCRQ_ATTR_QOS_ID].type = NLA_U32;
        attr_policy[ICCRQ_ATTR_QOS_ID].len = 4;
        attr_policy[ICCRQ_ATTR_POLICIES].type = NLA_U32;
        attr_policy[ICCRQ_ATTR_POLICIES].len = 4;

        result = nlmsg_parse(info->nlhdr,
                             sizeof(struct genlmsghdr) +
                             sizeof(struct rina_msg_hdr),
                             attrs,
                             ICCRQ_ATTR_MAX,
                             attr_policy);

        if (result < 0) {
                LOG_ERR("Could not validate nl message policy (error = %d)",
                        result);
                goto parse_fail;
        }

        if (attrs[ICCRQ_ATTR_PORT_ID])
                msg_attrs->port_id = nla_get_u32(attrs[ICCRQ_ATTR_PORT_ID]);

        if (attrs[ICCRQ_ATTR_SOURCE_ADDR])
                msg_attrs->src_addr = nla_get_u32(attrs[ICCRQ_ATTR_SOURCE_ADDR]);

        if (attrs[ICCRQ_ATTR_DEST_ADDR])
                msg_attrs->dst_addr = nla_get_u32(attrs[ICCRQ_ATTR_DEST_ADDR]);

        if (attrs[ICCRQ_ATTR_QOS_ID])
                msg_attrs->qos_id = nla_get_u32(attrs[ICCRQ_ATTR_QOS_ID]);

        if (attrs[ICCRQ_ATTR_POLICIES])
                msg_attrs->policies = nla_get_u32(attrs[ICCRQ_ATTR_POLICIES]);

        return 0;

 parse_fail:
        LOG_ERR(BUILD_STRERROR_BY_MTYPE("RINA_C_IPCP_CONN_CREATE_REQUEST"));
        return -1;
}

static int rnl_parse_ipcm_conn_create_arrived_msg(struct genl_info * info,
                                                  struct rnl_ipcp_conn_create_arrived_msg_attrs * msg_attrs)
{
        struct nla_policy attr_policy[ICCA_ATTR_MAX + 1];
        struct nlattr *attrs[ICCA_ATTR_MAX + 1];
        int    result;

        attr_policy[ICCA_ATTR_PORT_ID].type = NLA_U32;
        attr_policy[ICCA_ATTR_PORT_ID].len = 4;
        attr_policy[ICCA_ATTR_SOURCE_ADDR].type = NLA_U32;
        attr_policy[ICCA_ATTR_SOURCE_ADDR].len = 4;
        attr_policy[ICCA_ATTR_DEST_ADDR].type = NLA_U32;
        attr_policy[ICCA_ATTR_DEST_ADDR].len = 4;
        attr_policy[ICCA_ATTR_DEST_CEP_ID].type = NLA_U32;
        attr_policy[ICCA_ATTR_DEST_CEP_ID].len = 4;
        attr_policy[ICCA_ATTR_QOS_ID].type = NLA_U32;
        attr_policy[ICCA_ATTR_QOS_ID].len = 4;
        attr_policy[ICCA_ATTR_FLOW_USER_IPC_PROCESS_ID].type = NLA_U16;
        attr_policy[ICCA_ATTR_FLOW_USER_IPC_PROCESS_ID].len = 2;
        attr_policy[ICCA_ATTR_POLICIES].type = NLA_U32;
        attr_policy[ICCA_ATTR_POLICIES].len = 4;

        result = nlmsg_parse(info->nlhdr,
                             sizeof(struct genlmsghdr) +
                             sizeof(struct rina_msg_hdr),
                             attrs,
                             ICCA_ATTR_MAX,
                             attr_policy);

        if (result < 0) {
                LOG_ERR("Could not validate nl message policy (error = %d)",
                        result);
                goto parse_fail;
        }

        if (attrs[ICCA_ATTR_PORT_ID])
                msg_attrs->port_id =
                        nla_get_u32(attrs[ICCA_ATTR_PORT_ID]);

        if (attrs[ICCA_ATTR_SOURCE_ADDR])
                msg_attrs->src_addr =
                        nla_get_u32(attrs[ICCA_ATTR_SOURCE_ADDR]);

        if (attrs[ICCA_ATTR_DEST_ADDR])
                msg_attrs->dst_addr =
                        nla_get_u32(attrs[ICCA_ATTR_DEST_ADDR]);

        if (attrs[ICCA_ATTR_DEST_CEP_ID])
                msg_attrs->dst_cep =
                        nla_get_u32(attrs[ICCA_ATTR_DEST_CEP_ID]);

        if (attrs[ICCA_ATTR_QOS_ID])
                msg_attrs->qos_id =
                        nla_get_u32(attrs[ICCA_ATTR_QOS_ID]);

        if (attrs[ICCA_ATTR_FLOW_USER_IPC_PROCESS_ID])
                msg_attrs->flow_user_ipc_process_id =
                        nla_get_u16(attrs[ICCA_ATTR_FLOW_USER_IPC_PROCESS_ID]);

        if (attrs[ICCA_ATTR_POLICIES])
                msg_attrs->policies =
                        nla_get_u32(attrs[ICCA_ATTR_POLICIES]);

        return 0;

 parse_fail:
        LOG_ERR(BUILD_STRERROR_BY_MTYPE("RINA_C_IPCP_CONN_CREATE_ARRIVED"));
        return -1;
}

static int rnl_parse_ipcm_conn_update_req_msg(struct genl_info * info,
                                              struct rnl_ipcp_conn_update_req_msg_attrs * msg_attrs)
{
        struct nla_policy attr_policy[ICURQ_ATTR_MAX + 1];
        struct nlattr *attrs[ICURQ_ATTR_MAX + 1];
        int    result;

        attr_policy[ICURQ_ATTR_PORT_ID].type                  = NLA_U32;
        attr_policy[ICURQ_ATTR_PORT_ID].len                   = 4;
        attr_policy[ICURQ_ATTR_SOURCE_CEP_ID].type            = NLA_U32;
        attr_policy[ICURQ_ATTR_SOURCE_CEP_ID].len             = 4;
        attr_policy[ICURQ_ATTR_DEST_CEP_ID].type              = NLA_U32;
        attr_policy[ICURQ_ATTR_DEST_CEP_ID].len               = 4;
        attr_policy[ICURQ_ATTR_FLOW_USER_IPC_PROCESS_ID].type = NLA_U16;
        attr_policy[ICURQ_ATTR_FLOW_USER_IPC_PROCESS_ID].len  = 2;

        result = nlmsg_parse(info->nlhdr,
                             sizeof(struct genlmsghdr) +
                             sizeof(struct rina_msg_hdr),
                             attrs,
                             ICURQ_ATTR_MAX,
                             attr_policy);

        if (result < 0) {
                LOG_ERR("Could not validate nl message policy (error = %d)",
                        result);
                goto parse_fail;
        }

        if (attrs[ICURQ_ATTR_PORT_ID])
                msg_attrs->port_id =
                        nla_get_u32(attrs[ICURQ_ATTR_PORT_ID]);

        if (attrs[ICURQ_ATTR_SOURCE_CEP_ID])
                msg_attrs->src_cep =
                        nla_get_u32(attrs[ICURQ_ATTR_SOURCE_CEP_ID]);

        if (attrs[ICURQ_ATTR_DEST_CEP_ID])
                msg_attrs->dst_cep =
                        nla_get_u32(attrs[ICURQ_ATTR_DEST_CEP_ID]);

        if (attrs[ICURQ_ATTR_FLOW_USER_IPC_PROCESS_ID])
                msg_attrs->flow_user_ipc_process_id =
                        nla_get_u16(attrs[ICURQ_ATTR_FLOW_USER_IPC_PROCESS_ID]);

        return 0;

 parse_fail:
        LOG_ERR(BUILD_STRERROR_BY_MTYPE("RINA_C_IPCP_CONN_UPDATE_REQUEST"));
        return -1;
}

static int rnl_parse_ipcm_conn_destroy_req_msg(struct genl_info * info,
                                               struct rnl_ipcp_conn_destroy_req_msg_attrs * msg_attrs)
{
        struct nla_policy attr_policy[ICDR_ATTR_MAX + 1];
        struct nlattr *attrs[ICDR_ATTR_MAX + 1];
        int    result;

        attr_policy[ICDR_ATTR_PORT_ID].type = NLA_U32;
        attr_policy[ICDR_ATTR_PORT_ID].len = 0;
        attr_policy[ICDR_ATTR_SOURCE_CEP_ID].type = NLA_U32;
        attr_policy[ICDR_ATTR_SOURCE_CEP_ID].len = 0;

        result = nlmsg_parse(info->nlhdr,
                             sizeof(struct genlmsghdr) +
                             sizeof(struct rina_msg_hdr),
                             attrs,
                             ICDR_ATTR_MAX,
                             attr_policy);

        if (result < 0) {
                LOG_ERR("Could not validate nl message policy (error = %d)",
                        result);
                goto parse_fail;
        }

        if (attrs[ICDR_ATTR_PORT_ID])
                msg_attrs->port_id =
                        nla_get_u32(attrs[ICDR_ATTR_PORT_ID]);

        if (attrs[ICDR_ATTR_SOURCE_CEP_ID])
                msg_attrs->src_cep =
                        nla_get_u32(attrs[ICDR_ATTR_SOURCE_CEP_ID]);

        return 0;

 parse_fail:
        LOG_ERR(BUILD_STRERROR_BY_MTYPE("RINA_C_IPCP_CONN_DESTROY_REQUEST"));
        return -1;
}

static int rnl_parse_ipcm_reg_app_req_msg(struct genl_info * info,
                                          struct rnl_ipcm_reg_app_req_msg_attrs * msg_attrs)
{
        struct nla_policy attr_policy[IRAR_ATTR_MAX + 1];
        struct nlattr *attrs[IRAR_ATTR_MAX + 1];
        int result;

        attr_policy[IRAR_ATTR_APP_NAME].type = NLA_NESTED;
        attr_policy[IRAR_ATTR_APP_NAME].len = 0;
        attr_policy[IRAR_ATTR_DIF_NAME].type = NLA_NESTED;
        attr_policy[IRAR_ATTR_DIF_NAME].len = 0;

        result = nlmsg_parse(info->nlhdr,
                             sizeof(struct genlmsghdr) +
                             sizeof(struct rina_msg_hdr),
                             attrs,
                             IRAR_ATTR_MAX,
                             attr_policy);

        if (result < 0) {
                LOG_ERR("Could not validate nl message policy (error = %d)",
                        result);
                goto parse_fail;
        }

        if (parse_app_name_info(attrs[IRAR_ATTR_APP_NAME],
                                msg_attrs->app_name) < 0)
                goto parse_fail;

        if (parse_app_name_info(attrs[IRAR_ATTR_DIF_NAME],
                                msg_attrs->dif_name) < 0)
                goto parse_fail;

        return 0;

 parse_fail:
        LOG_ERR(BUILD_STRERROR_BY_MTYPE("RINA_C_IPCM_REGISTER_APPLICATION_REQUEST"));
        return -1;
}

static int rnl_parse_ipcm_unreg_app_req_msg(struct genl_info * info,
                                            struct rnl_ipcm_unreg_app_req_msg_attrs * msg_attrs)
{
        struct nla_policy attr_policy[IUAR_ATTR_MAX + 1];
        struct nlattr *attrs[IUAR_ATTR_MAX + 1];
        int result;

        attr_policy[IUAR_ATTR_APP_NAME].type = NLA_NESTED;
        attr_policy[IUAR_ATTR_APP_NAME].len = 0;
        attr_policy[IUAR_ATTR_DIF_NAME].type = NLA_NESTED;
        attr_policy[IUAR_ATTR_DIF_NAME].len = 0;

        result = nlmsg_parse(info->nlhdr,
                             sizeof(struct genlmsghdr) +
                             sizeof(struct rina_msg_hdr),
                             attrs,
                             IUAR_ATTR_MAX,
                             attr_policy);

        if (result < 0) {
                LOG_ERR("Could not validate nl message policy (error = %d)",
                        result);
                goto parse_fail;
        }

        if (parse_app_name_info(attrs[IUAR_ATTR_APP_NAME],
                                msg_attrs->app_name) < 0)
                goto parse_fail;

        if (parse_app_name_info(attrs[IUAR_ATTR_DIF_NAME],
                                msg_attrs->dif_name) < 0)
                goto parse_fail;

        return 0;

 parse_fail:
        LOG_ERR(BUILD_STRERROR_BY_MTYPE("RINA_C_IPCM_UNREGISTER_APPLICATION_REQUEST"));
        return -1;
}

static int rnl_parse_ipcm_query_rib_req_msg(struct genl_info * info,
                                            struct rnl_ipcm_query_rib_req_msg_attrs * msg_attrs)
{
        struct nla_policy attr_policy[IDQR_ATTR_MAX + 1];
        struct nlattr *attrs[IDQR_ATTR_MAX + 1];
        int result;

        attr_policy[IDQR_ATTR_OBJECT].type = NLA_NESTED;
        attr_policy[IDQR_ATTR_SCOPE].type  = NLA_U32;
        attr_policy[IDQR_ATTR_FILTER].type = NLA_STRING;

        result = nlmsg_parse(info->nlhdr,
                             sizeof(struct genlmsghdr) +
                             sizeof(struct rina_msg_hdr),
                             attrs,
                             IDQR_ATTR_MAX,
                             attr_policy);

        if (result < 0) {
                LOG_ERR("Could not validate nl message policy (error = %d)",
                        result);
                goto parse_fail;
        }

        if (attrs[IDQR_ATTR_OBJECT]) {
                if (parse_rib_object(attrs[IDQR_ATTR_OBJECT],
                                     msg_attrs->rib_obj) < 0)
                        goto parse_fail;
        }

        if (attrs[IDQR_ATTR_SCOPE])
                msg_attrs->scope = \
                        nla_get_u32(attrs[IDQR_ATTR_SCOPE]);

        if (attrs[IDQR_ATTR_FILTER])
                nla_strlcpy(msg_attrs->filter,
                            attrs[IDQR_ATTR_FILTER],
                            sizeof(attrs[IDQR_ATTR_FILTER]));
        return 0;

 parse_fail:
        LOG_ERR(BUILD_STRERROR_BY_MTYPE("RINA_C_IPCM_QUERY_RIB_REQUEST"));
        return -1;
}

static int parse_list_of_pfte_config_entries(struct nlattr *     nested_attr,
                                             struct rnl_rmt_mod_pfte_msg_attrs * msg)
{
        struct nlattr *            nla;
        struct pdu_fte_list_entry * entry;
        int                        rem                   = 0;
        int                        entries_with_problems = 0;
        int                        total_entries         = 0;

        if (!nested_attr) {
                LOG_ERR("Bogus attribute passed, bailing out");
                return -1;
        }

        if (!msg) {
                LOG_ERR("Bogus msg passed, bailing out");
                return -1;
        }

        for (nla = (struct nlattr*) nla_data(nested_attr),
                     rem = nla_len(nested_attr);
             nla_ok(nla, rem);
             nla = nla_next(nla, &(rem))) {
                total_entries++;

                entry = rkzalloc(sizeof(*entry), GFP_KERNEL);
                if (!entry) {
                        entries_with_problems++;
                        continue;
                }
                INIT_LIST_HEAD(&entry->next);
                INIT_LIST_HEAD(&entry->ports);

                if (parse_pdu_fte_list_entry(nla, entry) < 0) {
                        rkfree(entry);
                        entries_with_problems++;
                        continue;
                }

                list_add(&entry->next, &msg->pft_entries);
        }

        if (rem > 0) {
                LOG_WARN("Missing bits to parse");
        }

        if (entries_with_problems > 0)
                LOG_WARN("Problems parsing %d out of %d parameters",
                         entries_with_problems,
                         total_entries);

        return 0;
}

static int rnl_parse_rmt_modify_fte_req_msg(struct genl_info * info,
                                            struct rnl_rmt_mod_pfte_msg_attrs * msg_attrs)
{
        struct nla_policy attr_policy[RMPFE_ATTR_MAX + 1];
        struct nlattr *attrs[RMPFE_ATTR_MAX + 1];
        int result;

        attr_policy[RMPFE_ATTR_ENTRIES].type = NLA_NESTED;
        attr_policy[RMPFE_ATTR_ENTRIES].len = 0;
        attr_policy[RMPFE_ATTR_MODE].type = NLA_U32;
        attr_policy[RMPFE_ATTR_MODE].len = 4;

        result = nlmsg_parse(info->nlhdr,
                             sizeof(struct genlmsghdr) +
                             sizeof(struct rina_msg_hdr),
                             attrs,
                             RMPFE_ATTR_MAX,
                             attr_policy);

        if (result < 0) {
                LOG_ERR("Error %d; could not validate nl message policy",
                        result);
                goto parse_fail;
        }

        if (attrs[RMPFE_ATTR_ENTRIES]) {
                if (parse_list_of_pfte_config_entries(
                                                      attrs[RMPFE_ATTR_ENTRIES],
                                                      msg_attrs) < 0)
                        goto parse_fail;
        }

        if (attrs[RMPFE_ATTR_MODE])
                msg_attrs->mode =
                        nla_get_u32(attrs[RMPFE_ATTR_MODE]);

        return 0;

 parse_fail:
        LOG_ERR(BUILD_STRERROR_BY_MTYPE("RINA_C_RMT_MODIFY_FTE_REQ_MSG"));
        return -1;
}

int rnl_parse_msg(struct genl_info * info,
                  struct rnl_msg   * msg)
{

        LOG_DBG("RINA Netlink parser started ...");

        if (!info) {
                LOG_ERR("Got empty info, bailing out");
                return -1;
        }

        if (!msg) {
                LOG_ERR("Got empty message, bailing out");
                return -1;
        }

        msg->src_port              = info->snd_portid;
        /* dst_port can not be parsed */
        msg->dst_port              = 0;
        msg->seq_num               = info->snd_seq;
        msg->op_code               = (msg_type_t) info->genlhdr->cmd;
#if 0
        msg->req_msg_flag          = 0;
        msg->resp_msg_flag         = 0;
        msg->notification_msg_flag = 0;
#endif
        msg->header = *((struct rina_msg_hdr *) info->userhdr);

        LOG_DBG("msg at %pK / msg->attrs at %pK",  msg, msg->attrs);
        LOG_DBG("  src-ipc-id: %d", msg->header.src_ipc_id);
        LOG_DBG("  dst-ipc-id: %d", msg->header.dst_ipc_id);

        switch(info->genlhdr->cmd) {
        case RINA_C_IPCM_ASSIGN_TO_DIF_REQUEST:
                if (rnl_parse_ipcm_assign_to_dif_req_msg(info,
                                                         msg->attrs) < 0)
                        goto fail;
                break;
        case RINA_C_IPCM_UPDATE_DIF_CONFIG_REQUEST:
                if (rnl_parse_ipcm_update_dif_config_req_msg(info,
                                                             msg->attrs) < 0)
                        goto fail;
                break;
        case RINA_C_IPCM_IPC_PROCESS_DIF_REGISTRATION_NOTIFICATION:
                if (rnl_parse_ipcm_ipcp_dif_reg_noti_msg(info,
                                                         msg->attrs) < 0)
                        goto fail;
                break;
        case RINA_C_IPCM_IPC_PROCESS_DIF_UNREGISTRATION_NOTIFICATION:
                if (rnl_parse_ipcm_ipcp_dif_unreg_noti_msg(info,
                                                           msg->attrs) < 0)
                        goto fail;
                break;
        case RINA_C_IPCM_ALLOCATE_FLOW_REQUEST:
                if (rnl_parse_ipcm_alloc_flow_req_msg(info,
                                                      msg->attrs) < 0)
                        goto fail;
                break;
        case RINA_C_IPCM_ALLOCATE_FLOW_REQUEST_ARRIVED:
                if (rnl_parse_ipcm_alloc_flow_req_arrived_msg(info,
                                                              msg->attrs) < 0)
                        goto fail;
                break;
        case RINA_C_IPCM_ALLOCATE_FLOW_RESPONSE:
                if (rnl_parse_ipcm_alloc_flow_resp_msg(info,
                                                       msg->attrs) < 0)
                        goto fail;
                break;
        case RINA_C_IPCM_DEALLOCATE_FLOW_REQUEST:
                if (rnl_parse_ipcm_dealloc_flow_req_msg(info,
                                                        msg->attrs) < 0)
                        goto fail;
                break;
        case RINA_C_IPCM_FLOW_DEALLOCATED_NOTIFICATION:
                if (rnl_parse_ipcm_flow_dealloc_noti_msg(info,
                                                         msg->attrs) < 0)
                        goto fail;
                break;
        case RINA_C_IPCP_CONN_CREATE_REQUEST:
                if (rnl_parse_ipcm_conn_create_req_msg(info,
                                                       msg->attrs) < 0)
                        goto fail;
                break;
        case RINA_C_IPCP_CONN_CREATE_ARRIVED:
                if (rnl_parse_ipcm_conn_create_arrived_msg(info,
                                                           msg->attrs) < 0)
                        goto fail;
                break;
        case RINA_C_IPCP_CONN_UPDATE_REQUEST:
                if (rnl_parse_ipcm_conn_update_req_msg(info,
                                                       msg->attrs) < 0)
                        goto fail;
                break;
        case RINA_C_IPCP_CONN_DESTROY_REQUEST:
                if (rnl_parse_ipcm_conn_destroy_req_msg(info,
                                                        msg->attrs) < 0)
                        goto fail;
                break;
        case RINA_C_IPCM_REGISTER_APPLICATION_REQUEST:
                if (rnl_parse_ipcm_reg_app_req_msg(info,
                                                   msg->attrs) < 0)
                        goto fail;
                break;
        case RINA_C_IPCM_UNREGISTER_APPLICATION_REQUEST:
                if (rnl_parse_ipcm_unreg_app_req_msg(info,
                                                     msg->attrs) < 0)
                        goto fail;
                break;
        case RINA_C_IPCM_QUERY_RIB_REQUEST:
                if (rnl_parse_ipcm_query_rib_req_msg(info,
                                                     msg->attrs) < 0)
                        goto fail;
                break;
        case RINA_C_RMT_MODIFY_FTE_REQUEST:
                if (rnl_parse_rmt_modify_fte_req_msg(info,
                                                     msg->attrs) < 0)
                        goto fail;
                break;
        default:
                goto fail;
                break;
        }
        return 0;

 fail:
        LOG_ERR("Could not parse NL message type: %d", info->genlhdr->cmd);
        return -1;
}
EXPORT_SYMBOL(rnl_parse_msg);

/* FORMATTING */

static int format_app_name_info(const struct name * name,
                                struct sk_buff *    msg)
{
        if (!msg || !name) {
                LOG_ERR("Bogus input parameter(s), bailing out");
                return -1;
        }

        /*
         * Components might be missing (and nla_put_string wonna have NUL
         * terminated strings, otherwise kernel panics are on the way).
         * Would we like to fallback here or simply return an error if (at
         * least) one of them is missing ?
         */

        if (name->process_name)
                if (nla_put_string(msg,
                                   APNI_ATTR_PROCESS_NAME,
                                   name->process_name))
                        return -1;
        if (name->process_instance)
                if (nla_put_string(msg,
                                   APNI_ATTR_PROCESS_INSTANCE,
                                   name->process_instance))
                        return -1;
        if (name->entity_name)
                if (nla_put_string(msg,
                                   APNI_ATTR_ENTITY_NAME,
                                   name->entity_name))
                        return -1;
        if (name->entity_instance)
                if (nla_put_string(msg,
                                   APNI_ATTR_ENTITY_INSTANCE,
                                   name->entity_instance))
                        return -1;

        return 0;
}

static int format_flow_spec(const struct flow_spec * fspec,
                            struct sk_buff *         msg)
{
        if (!fspec) {
                LOG_ERR("Cannot format flow-spec, "
                        "fspec parameter is NULL ...");
                return -1;
        }
        if (!msg) {
                LOG_ERR("Cannot format flow-spec, "
                        "message parameter is NULL ...");
                return -1;
        }

        /*
         * FIXME: only->max or min attributes are taken from
         *  uint_range types
         */

        /* FIXME: ??? only max is accessed, what do you mean ? */

        /* FIXME: librina does not define ranges for these attributes, just
         * unique values. So far I seleced only the max or min value depending
         * on the most restrincting (in this case all max).
         * Leo */

        if (fspec->average_bandwidth > 0)
                if (nla_put_u32(msg,
                                FSPEC_ATTR_AVG_BWITH,
                                fspec->average_bandwidth))
                        return -1;
        if (fspec->average_sdu_bandwidth > 0)
                if (nla_put_u32(msg,
                                FSPEC_ATTR_AVG_SDU_BWITH,
                                fspec->average_sdu_bandwidth))
                        return -1;
        if (fspec->delay > 0)
                if (nla_put_u32(msg,
                                FSPEC_ATTR_DELAY,
                                fspec->delay))
                        return -1;
        if (fspec->jitter > 0)
                if (nla_put_u32(msg,
                                FSPEC_ATTR_JITTER,
                                fspec->jitter))
                        return -1;
        if (fspec->max_allowable_gap >= 0)
                if (nla_put_u32(msg,
                                FSPEC_ATTR_MAX_GAP,
                                fspec->max_allowable_gap))
                        return -1;
        if (fspec->max_sdu_size > 0)
                if (nla_put_u32(msg,
                                FSPEC_ATTR_MAX_SDU_SIZE,
                                fspec->max_sdu_size))
                        return -1;
        if (fspec->ordered_delivery)
                if (nla_put_flag(msg,
                                 FSPEC_ATTR_IN_ORD_DELIVERY))
                        return -1;
        if (fspec->partial_delivery)
                if (nla_put_flag(msg,
                                 FSPEC_ATTR_PART_DELIVERY))
                        return -1;
        if (fspec->peak_bandwidth_duration > 0)
                if (nla_put_u32(msg,
                                FSPEC_ATTR_PEAK_BWITH_DURATION,
                                fspec->peak_bandwidth_duration))
                        return -1;
        if (fspec->peak_sdu_bandwidth_duration > 0)
                if (nla_put_u32(msg,
                                FSPEC_ATTR_PEAK_SDU_BWITH_DURATION,
                                fspec->peak_sdu_bandwidth_duration))
                        return -1;
        if (fspec->undetected_bit_error_rate > 0)
                if (nla_put_u32(msg,
                                FSPEC_ATTR_UNDETECTED_BER,
                                fspec->undetected_bit_error_rate))
                        return -1;

        return 0;
}

#if 0
static int format_nested_app_name_info_attr(struct nlattr     * msg_attr,
                                            uint_t            attr_name,
                                            const struct name * name,
                                            struct sk_buff    * skb_out)
{
        if (!(msg_attr =
              nla_nest_start(skb_out, attr_name))) {
                nla_nest_cancel(skb_out, msg_attr);
                LOG_ERR(BUILD_STRERROR("Name attribute"));
                return -1;
        }
        if (format_app_name_info(name, skb_out) < 0)
                return -1;
        nla_nest_end(skb_out, msg_attr);
        return 0;
}
#endif

static int rnl_format_generic_u32_param_msg(u32              param_var,
                                            uint_t           param_name,
                                            string_t *       msg_name,
                                            struct sk_buff * skb_out)
{
        if (!skb_out) {
                LOG_ERR("Bogus input parameter(s), bailing out");
                return -1;
        }

        if (nla_put_u32(skb_out, param_name, param_var) < 0) {
                LOG_ERR("Could not format %s message correctly", msg_name);
                return -1;
        }
        return 0;
}

int rnl_format_ipcm_assign_to_dif_resp_msg(uint_t          result,
                                           struct sk_buff  * skb_out)
{
        return rnl_format_generic_u32_param_msg(result,
                                                IAFRRM_ATTR_RESULT,
                                                "rnl_ipcm_assign_to_dif_resp_msg",
                                                skb_out);
}

int rnl_format_ipcm_update_dif_config_resp_msg(uint_t          result,
                                               struct sk_buff  * skb_out)
{
        return rnl_format_generic_u32_param_msg(result,
                                                IAFRRM_ATTR_RESULT,
                                                "rnl_ipcm_update_dif_config_resp_msg",
                                                skb_out);
}

int rnl_format_ipcm_ipcp_dif_reg_noti_msg(const struct name * ipcp_name,
                                          const struct name * dif_name,
                                          bool                is_registered,
                                          struct sk_buff    * skb_out)
{
        struct nlattr * msg_ipcp_name, * msg_dif_name;

        if (!skb_out) {
                LOG_ERR("Bogus input parameter(s), bailing out");
                goto format_fail;
        }

        /* name-formating might be moved into its own function (and reused) */
        if (!(msg_ipcp_name =
              nla_nest_start(skb_out, IDRN_ATTR_IPC_PROCESS_NAME))) {
                nla_nest_cancel(skb_out, msg_ipcp_name);
                LOG_ERR(BUILD_STRERROR("ipcp name attribute"));
                goto format_fail;
        }
        if (format_app_name_info(ipcp_name, skb_out) < 0)
                goto format_fail;
        nla_nest_end(skb_out, msg_ipcp_name);

        if (!(msg_dif_name =
              nla_nest_start(skb_out, IDRN_ATTR_DIF_NAME))) {
                nla_nest_cancel(skb_out, msg_dif_name);
                LOG_ERR(BUILD_STRERROR("dif name attribute"));
                goto format_fail;
        }
        if (format_app_name_info(dif_name, skb_out) < 0)
                goto format_fail;
        nla_nest_end(skb_out, msg_dif_name);

        /* FIXME: I think the flag value must be specified so nla_put_flag
         * can not be used. Check in US cause it is using it */
        if (nla_put(skb_out,
                    IDRN_ATTR_REGISTRATION,
                    is_registered,
                    NULL) < 0) {
                LOG_ERR(BUILD_STRERROR("is_registered attribute"));
                goto format_fail;
        }

        return 0;

 format_fail:
        LOG_ERR("Could not format "
                "rnl_ipcm_ipcp_dif_reg_noti_msg "
                "message correctly");
        return -1;

}

/*  FIXME: It does not exist in user space */
int rnl_format_ipcm_ipcp_dif_unreg_noti_msg(uint_t           result,
                                            struct sk_buff * skb_out)
{
        return rnl_format_generic_u32_param_msg(result,
                                                IDUN_ATTR_RESULT,
                                                "rnl_ipcm_ipcp_to_dif_unreg_noti_msg",
                                                skb_out);
}

int rnl_format_ipcm_alloc_flow_req_msg(const struct name *      source,
                                       const struct name *      dest,
                                       const struct flow_spec * fspec,
                                       port_id_t                id,
                                       const struct name *      dif_name,
                                       struct sk_buff *         skb_out)
{
        struct nlattr * msg_src_name, * msg_dst_name;
        struct nlattr * msg_fspec,    * msg_dif_name;

        if (!skb_out) {
                LOG_ERR("Bogus input parameter(s), bailing out");
                return -1;
        }

        /* name-formating might be moved into its own function (and reused) */
        if (!(msg_src_name =
              nla_nest_start(skb_out, IAFRM_ATTR_SOURCE_APP_NAME))) {
                nla_nest_cancel(skb_out, msg_src_name);
                LOG_ERR(BUILD_STRERROR("source application name attribute"));
                goto format_fail;
        }

        if (format_app_name_info(source, skb_out) < 0)
                goto format_fail;
        nla_nest_end(skb_out, msg_src_name);

        if (!(msg_dst_name =
              nla_nest_start(skb_out, IAFRM_ATTR_DEST_APP_NAME))) {
                nla_nest_cancel(skb_out, msg_dst_name);
                LOG_ERR(BUILD_STRERROR("destination app name attribute"));
                goto format_fail;
        }

        if (format_app_name_info(dest, skb_out) < 0)
                goto format_fail;
        nla_nest_end(skb_out, msg_dst_name);

        if (!(msg_dif_name =
              nla_nest_start(skb_out, IAFRM_ATTR_DIF_NAME))) {
                nla_nest_cancel(skb_out, msg_dif_name);
                LOG_ERR(BUILD_STRERROR("DIF name attribute"));
                goto format_fail;
        }

        if (format_app_name_info(dif_name, skb_out) < 0)
                goto format_fail;
        nla_nest_end(skb_out, msg_dif_name);

        if (!(msg_fspec =
              nla_nest_start(skb_out, IAFRM_ATTR_FLOW_SPEC))) {
                nla_nest_cancel(skb_out, msg_fspec);
                LOG_ERR(BUILD_STRERROR("flow spec attribute"));
                goto format_fail;
        }

        if (format_flow_spec(fspec, skb_out) < 0)
                goto format_fail;

        nla_nest_end(skb_out, msg_fspec);

        return 0;

 format_fail:
        LOG_ERR("Could not format rnl_ipcm_alloc_flow_req_msg message");
        return -1;
}

int rnl_format_ipcm_alloc_flow_req_arrived_msg(const struct name *      source,
                                               const struct name *      dest,
                                               const struct flow_spec * fspec,
                                               const struct name *      dif_name,
                                               port_id_t                pid,
                                               struct sk_buff *         skb_out)
{
        struct nlattr * msg_src_name, * msg_dst_name;
        struct nlattr * msg_fspec,    * msg_dif_name;

        if (!skb_out) {
                LOG_ERR("Bogus input parameter(s), bailing out");
                goto format_fail;
        }

        /* name-formating might be moved into its own function (and reused) */
        if (!(msg_src_name =
              nla_nest_start(skb_out, IAFRA_ATTR_SOURCE_APP_NAME))) {
                nla_nest_cancel(skb_out, msg_src_name);
                LOG_ERR(BUILD_STRERROR("source application name attribute"));
                goto format_fail;
        }

        if (format_app_name_info(source, skb_out) < 0)
                goto format_fail;

        nla_nest_end(skb_out, msg_src_name);

        if (!(msg_dst_name =
              nla_nest_start(skb_out, IAFRA_ATTR_DEST_APP_NAME))) {
                nla_nest_cancel(skb_out, msg_dst_name);
                LOG_ERR(BUILD_STRERROR("destination app name attribute"));
                goto format_fail;
        }

        if (format_app_name_info(dest, skb_out) < 0)
                goto format_fail;

        nla_nest_end(skb_out, msg_dst_name);

        if (!(msg_dif_name =
              nla_nest_start(skb_out, IAFRA_ATTR_DIF_NAME))) {
                nla_nest_cancel(skb_out, msg_dif_name);
                LOG_ERR(BUILD_STRERROR("DIF name attribute"));
                goto format_fail;
        }

        if (format_app_name_info(dif_name, skb_out) < 0)
                goto format_fail;

        nla_nest_end(skb_out, msg_dif_name);

        if (!(msg_fspec =
              nla_nest_start(skb_out, IAFRA_ATTR_FLOW_SPEC))) {
                nla_nest_cancel(skb_out, msg_fspec);
                LOG_ERR(BUILD_STRERROR("flow spec attribute"));
                goto format_fail;
        }

        if (format_flow_spec(fspec, skb_out) < 0)
                goto format_fail;

        nla_nest_end(skb_out, msg_fspec);

        if (nla_put_u32(skb_out, IAFRA_ATTR_PORT_ID, pid))
                goto format_fail;

        return 0;

 format_fail:
        LOG_ERR("Could not format "
                "rnl_ipcm_alloc_flow_req_arrived_msg "
                "message correctly");
        return -1;
}

int rnl_format_ipcm_alloc_flow_req_result_msg(uint_t           result,
                                              port_id_t        pid,
                                              struct sk_buff * skb_out)
{
        if (!skb_out) {
                LOG_ERR("Bogus input parameter(s), bailing out");
                return -1;
        }

        if (nla_put_u32(skb_out, IAFRRM_ATTR_PORT_ID, pid))
                goto format_fail;

        if (nla_put_u32(skb_out, IAFRRM_ATTR_RESULT, result))
                goto format_fail;

        return 0;

 format_fail:
        LOG_ERR("Could not format "
                "rnl_format_ipcm_alloc_req_result_msg"
                "message correctly");
        return -1;

}

int rnl_format_ipcm_alloc_flow_resp_msg(uint_t           result,
                                        bool             notify_src,
                                        struct sk_buff * skb_out)
{
        if (!skb_out) {
                LOG_ERR("Bogus input parameter(s), bailing out");
                return -1;
        }

        if (nla_put_u32(skb_out, IAFRE_ATTR_RESULT, result))
                goto format_fail;

        if (notify_src)
                if (nla_put_flag(skb_out, IAFRE_ATTR_NOTIFY_SOURCE))
                        goto format_fail;

        return 0;

 format_fail:
        LOG_ERR("Could not format "
                "rnl_ipcm_alloc_flow_resp_msg "
                "message correctly");
        return -1;
}

int rnl_format_ipcm_dealloc_flow_req_msg(port_id_t        id,
                                         struct sk_buff * skb_out)
{
        return rnl_format_generic_u32_param_msg(id,
                                                IDFRT_ATTR_PORT_ID,
                                                "rnl_ipcm_dealloc_flow_req_msg",
                                                skb_out);
}

int rnl_format_ipcm_dealloc_flow_resp_msg(uint_t           result,
                                          struct sk_buff * skb_out)
{
        return rnl_format_generic_u32_param_msg(result,
                                                IDFRE_ATTR_RESULT,
                                                "rnl_ipcm_dealloc_flow_resp_msg",
                                                skb_out);
}

int rnl_format_ipcm_flow_dealloc_noti_msg(port_id_t        id,
                                          uint_t           code,
                                          struct sk_buff * skb_out)
{
        if (!skb_out) {
                LOG_ERR("Bogus input parameter(s), bailing out");
                return -1;
        }

        if (nla_put_u32(skb_out, IFDN_ATTR_PORT_ID, id))
                goto format_fail;

        if (nla_put_u32(skb_out, IFDN_ATTR_CODE, code ))
                goto format_fail;

        return 0;

 format_fail:
        LOG_ERR("Could not format "
                "rnl_ipcm_alloc_flow_resp_msg "
                "message correctly");
        return -1;
}

int rnl_format_ipcm_conn_create_resp_msg(port_id_t        id,
                                         cep_id_t         src_cep,
                                         struct sk_buff * skb_out)
{
        if (!skb_out) {
                LOG_ERR("Bogus input parameter(s), bailing out");
                return -1;
        }

        if (nla_put_u32(skb_out, ICCRE_ATTR_PORT_ID, id))
                goto format_fail;

        if (nla_put_u32(skb_out, ICCRE_ATTR_SOURCE_CEP_ID, src_cep ))
                goto format_fail;

        return 0;

 format_fail:
        LOG_ERR("Could not format "
                "rnl_format_ipcm_conn_create_resp_msg"
                "message correctly");
        return -1;
}

int rnl_format_ipcm_conn_create_result_msg(port_id_t        id,
                                           cep_id_t         src_cep,
                                           cep_id_t         dst_cep,
                                           struct sk_buff * skb_out)
{
        if (!skb_out) {
                LOG_ERR("Bogus input parameter(s), bailing out");
                return -1;
        }

        if (nla_put_u32(skb_out, ICCRS_ATTR_PORT_ID, id))
                goto format_fail;

        if (nla_put_u32(skb_out, ICCRS_ATTR_SOURCE_CEP_ID, src_cep ))
                goto format_fail;

        if (nla_put_u32(skb_out, ICCRS_ATTR_DEST_CEP_ID, dst_cep ))
                goto format_fail;

        return 0;

 format_fail:
        LOG_ERR("Could not format "
                "rnl_format_ipcm_conn_create_result_msg"
                "message correctly");
        return -1;
}

int rnl_format_ipcm_conn_update_result_msg(port_id_t        id,
                                           uint_t           result,
                                           struct sk_buff * skb_out)
{
        if (!skb_out) {
                LOG_ERR("Bogus input parameter(s), bailing out");
                return -1;
        }

        if (nla_put_u32(skb_out, ICURS_ATTR_PORT_ID, id))
                goto format_fail;

        if (nla_put_u32(skb_out, ICURS_ATTR_RESULT, result))
                goto format_fail;

        return 0;

 format_fail:
        LOG_ERR("Could not format "
                "rnl_format_ipcm_conn_update_result_msg"
                "message correctly");
        return -1;
}

int rnl_format_ipcm_conn_destroy_result_msg(port_id_t        id,
                                            uint_t           result,
                                            struct sk_buff * skb_out)
{
        if (!skb_out) {
                LOG_ERR("Bogus input parameter(s), bailing out");
                return -1;
        }

        if (nla_put_u32(skb_out, ICDRS_ATTR_PORT_ID, id))
                goto format_fail;

        if (nla_put_u32(skb_out, ICDRS_ATTR_RESULT, result))
                goto format_fail;

        return 0;

 format_fail:
        LOG_ERR("Could not format "
                "rnl_format_ipcm_conn_destroy_result_msg"
                "message correctly");
        return -1;
}

int rnl_format_ipcm_reg_app_req_msg(const struct name * app_name,
                                    const struct name * dif_name,
                                    struct sk_buff *    skb_out)
{
        struct nlattr * msg_src_name, * msg_dif_name;

        if (!skb_out) {
                LOG_ERR("Bogus input parameter(s), bailing out");
                return -1;
        }

        if (!(msg_src_name =
              nla_nest_start(skb_out, IRAR_ATTR_APP_NAME))) {
                nla_nest_cancel(skb_out, msg_src_name);
                LOG_ERR(BUILD_STRERROR("source application name attribute"));
                goto format_fail;
        }

        if (format_app_name_info(app_name, skb_out) < 0)
                goto format_fail;
        nla_nest_end(skb_out, msg_src_name);

        if (!(msg_dif_name =
              nla_nest_start(skb_out, IRAR_ATTR_DIF_NAME))) {
                nla_nest_cancel(skb_out, msg_dif_name);
                LOG_ERR(BUILD_STRERROR("DIF name attribute"));
                goto format_fail;
        }

        if (format_app_name_info(dif_name, skb_out) < 0)
                goto format_fail;
        nla_nest_end(skb_out, msg_dif_name);

        return 0;

 format_fail:
        LOG_ERR("Could not format "
                "rnl_ipcm_reg_app_req_msg "
                "message correctly");
        return -1;

}

int rnl_format_ipcm_reg_app_resp_msg(uint_t           result,
                                     struct sk_buff * skb_out)
{
        if (!skb_out) {
                LOG_ERR("Bogus input parameter(s), bailing out");
                return -1;
        }

        if (nla_put_u32(skb_out, IRARE_ATTR_RESULT, result ))
                goto format_fail;

        return 0;

 format_fail:
        LOG_ERR("Could not format "
                "rnl_ipcm_reg_app_resp_msg "
                "message correctly");
        return -1;
}

int rnl_format_ipcm_unreg_app_req_msg(const struct name * app_name,
                                      const struct name * dif_name,
                                      struct sk_buff *    skb_out)
{
        struct nlattr * msg_src_name, * msg_dif_name;

        if (!skb_out) {
                LOG_ERR("Bogus input parameter(s), bailing out");
                return -1;
        }

        if (!(msg_src_name =
              nla_nest_start(skb_out, IUAR_ATTR_APP_NAME))) {
                nla_nest_cancel(skb_out, msg_src_name);
                LOG_ERR(BUILD_STRERROR("source application name attribute"));
                goto format_fail;
        }

        if (format_app_name_info(app_name, skb_out) < 0)
                goto format_fail;
        nla_nest_end(skb_out, msg_src_name);

        if (!(msg_dif_name =
              nla_nest_start(skb_out, IUAR_ATTR_DIF_NAME))) {
                nla_nest_cancel(skb_out, msg_dif_name);
                LOG_ERR(BUILD_STRERROR("DIF name attribute"));
                goto format_fail;
        }

        if (format_app_name_info(dif_name, skb_out) < 0)
                goto format_fail;
        nla_nest_end(skb_out, msg_dif_name);

        return 0;

 format_fail:
        LOG_ERR("Could not format "
                "rnl_ipcm_unreg_app_req_msg "
                "message correctly");
        return -1;

}

int rnl_format_ipcm_unreg_app_resp_msg(uint_t          result,
                                       struct sk_buff * skb_out)
{
        if (!skb_out) {
                LOG_ERR("Bogus input parameter(s), bailing out");
                return -1;
        }

        if (nla_put_u32(skb_out, IUARE_ATTR_RESULT, result) < 0) {
                LOG_ERR("Could not format "
                        "rnl_ipcm_unreg_app_resp_msg "
                        "message correctly");
                return -1;
        }
        return 0;
}

static int format_rib_object(const struct rib_object * obj,
                             struct sk_buff          * msg)
{
        if (!msg) {
                LOG_ERR("Bogus input parameter(s), bailing out");
                return -1;
        }

        if (obj->rib_obj_class)
                if (nla_put_u32(msg,
                                RIBO_ATTR_OBJECT_CLASS,
                                obj->rib_obj_class))
                        return -1;
        if (obj->rib_obj_name)
                if (nla_put_string(msg,
                                   RIBO_ATTR_OBJECT_NAME,
                                   obj->rib_obj_name))
                        return -1;
        if (obj->rib_obj_instance)
                if (nla_put_u32(msg,
                                RIBO_ATTR_OBJECT_INSTANCE,
                                obj->rib_obj_instance))
                        return -1;

        return 0;
}

static int format_rib_objects_list(const struct rib_object ** objs,
                                   uint_t                  count,
                                   struct sk_buff         * msg)
{
        int i;
        struct nlattr * msg_obj;

        for (i = 0; i< count; i++) {
                if (!(msg_obj =
                      nla_nest_start(msg, i))) {
                        nla_nest_cancel(msg, msg_obj);
                        LOG_ERR(BUILD_STRERROR("rib object attribute"));
                        return -1;
                }
                if (format_rib_object(objs[i], msg) < 0)
                        return -1;
                nla_nest_end(msg, msg_obj);
        }

        return 0;

}

int rnl_format_ipcm_query_rib_resp_msg(uint_t                     result,
                                       uint_t                     count,
                                       const struct rib_object ** objs,
                                       struct sk_buff          *  skb_out)
{
        struct nlattr * msg_objs;

        if (!skb_out) {
                LOG_ERR("Bogus input parameter(s), bailing out");
                return -1;
        }

        if (!(msg_objs =
              nla_nest_start(skb_out, IDQRE_ATTR_RIB_OBJECTS))) {
                nla_nest_cancel(skb_out, msg_objs);
                LOG_ERR(BUILD_STRERROR("rib object list attribute"));
                goto format_fail;
        }
        if (format_rib_objects_list(objs, count, skb_out) < 0)
                goto format_fail;
        nla_nest_end(skb_out, msg_objs);

        if (nla_put_u32(skb_out, IDQRE_ATTR_RESULT, result) ||
            nla_put_u32(skb_out, IDQRE_ATTR_COUNT, count))
                goto format_fail;

        return 0;

 format_fail:
        LOG_ERR("Could not format "
                "rnl_ipcm_query_rib_resp_msg "
                "message correctly");
        return -1;
}

int rnl_format_socket_closed_notification_msg(u32              nl_port,
                                              struct sk_buff * skb_out)
{
        return rnl_format_generic_u32_param_msg(nl_port,
                                                ISCN_ATTR_PORT,
                                                "rnl_format_socket_closed_notification_msg",
                                                skb_out);
}

static int send_nl_unicast_msg(struct net *     net,
                               struct sk_buff * skb,
                               u32              portid,
                               msg_type_t       type,
                               rnl_sn_t         seq_num)
{
        int result;

        if (!net) {
                LOG_ERR("Wrong net parameter, cannot send unicast NL message");
                return -1;
        }

        if (!skb) {
                LOG_ERR("Wrong skb parameter, cannot send unicast NL message");
                return -1;
        }

        LOG_DBG("Going to send NL unicast message "
                "(type = %d, seq-num %u, port = %u)",
                (int) type, seq_num, portid);

        result = genlmsg_unicast(net, skb, portid);
        if (result) {
                LOG_ERR("Could not send NL message "
                        "(type = %d, seq-num %u, port = %u, result = %d)",
                        (int) type, seq_num, portid, result);
                nlmsg_free(skb);
                return -1;
        }

        LOG_DBG("Unicast NL message sent "
                "(type = %d, seq-num %u, port = %u)",
                (int) type, seq_num, portid);

        return 0;
}

int rnl_assign_dif_response(ipc_process_id_t id,
                            uint_t           res,
                            rnl_sn_t         seq_num,
                            u32              nl_port_id)
{
        struct sk_buff *      out_msg;
        struct rina_msg_hdr * out_hdr;
        int                   result;

        out_msg = genlmsg_new(NLMSG_DEFAULT_SIZE,GFP_ATOMIC);
        if (!out_msg) {
                LOG_ERR("Could not allocate memory for message");
                return -1;
        }

        out_hdr = (struct rina_msg_hdr *)
                genlmsg_put(out_msg,
                            0,
                            seq_num,
                            &rnl_nl_family,
                            0,
                            RINA_C_IPCM_ASSIGN_TO_DIF_RESPONSE);
        if (!out_hdr) {
                LOG_ERR("Could not use genlmsg_put");
                nlmsg_free(out_msg);
                return -1;
        }

        out_hdr->src_ipc_id = id;
        out_hdr->dst_ipc_id = 0;

        if (rnl_format_ipcm_assign_to_dif_resp_msg(res, out_msg)) {
                LOG_ERR("Could not format message ...");
                nlmsg_free(out_msg);
                return -1;
        }

        result = genlmsg_end(out_msg, out_hdr);
        if (result) {
                LOG_DBG("Result of genlmesg_end: %d", result);
        }

        return send_nl_unicast_msg(&init_net,
                                   out_msg,
                                   nl_port_id,
                                   RINA_C_IPCM_ASSIGN_TO_DIF_RESPONSE,
                                   seq_num);

}
EXPORT_SYMBOL(rnl_assign_dif_response);

int rnl_update_dif_config_response(ipc_process_id_t id,
                                   uint_t           res,
                                   rnl_sn_t         seq_num,
                                   u32              nl_port_id)
{
        struct sk_buff *      out_msg;
        struct rina_msg_hdr * out_hdr;
        int                   result;

        out_msg = genlmsg_new(NLMSG_DEFAULT_SIZE,GFP_ATOMIC);
        if (!out_msg) {
                LOG_ERR("Could not allocate memory for message");
                return -1;
        }

        out_hdr = (struct rina_msg_hdr *)
                genlmsg_put(out_msg,
                            0,
                            seq_num,
                            &rnl_nl_family,
                            0,
                            RINA_C_IPCM_UPDATE_DIF_CONFIG_RESPONSE);
        if (!out_hdr) {
                LOG_ERR("Could not use genlmsg_put");
                nlmsg_free(out_msg);
                return -1;
        }

        out_hdr->src_ipc_id = id;
        out_hdr->dst_ipc_id = 0;

        if (rnl_format_ipcm_update_dif_config_resp_msg(res, out_msg)) {
                LOG_ERR("Could not format message ...");
                nlmsg_free(out_msg);
                return -1;
        }

        result = genlmsg_end(out_msg, out_hdr);
        if (result) {
                LOG_DBG("Result of genlmesg_end: %d", result);
        }

        return send_nl_unicast_msg(&init_net,
                                   out_msg,
                                   nl_port_id,
                                   RINA_C_IPCM_UPDATE_DIF_CONFIG_RESPONSE,
                                   seq_num);
}
EXPORT_SYMBOL(rnl_update_dif_config_response);

int rnl_app_register_unregister_response_msg(ipc_process_id_t ipc_id,
                                             uint_t           res,
                                             rnl_sn_t         seq_num,
                                             u32              nl_port_id,
                                             bool             isRegister)
{
        struct sk_buff *      out_msg;
        struct rina_msg_hdr * out_hdr;
        uint_t                command;
        int                   result;

        out_msg = genlmsg_new(NLMSG_DEFAULT_SIZE,GFP_ATOMIC);
        if (!out_msg) {
                LOG_ERR("Could not allocate memory for message");
                return -1;
        }

        command = isRegister                               ?
                RINA_C_IPCM_REGISTER_APPLICATION_RESPONSE  :
                RINA_C_IPCM_UNREGISTER_APPLICATION_RESPONSE;

        out_hdr = (struct rina_msg_hdr *) genlmsg_put(out_msg,
                                                      0,
                                                      seq_num,
                                                      &rnl_nl_family,
                                                      0,
                                                      command);
        if (!out_hdr) {
                LOG_ERR("Could not use genlmsg_put");
                nlmsg_free(out_msg);
                return -1;
        }

        out_hdr->src_ipc_id = ipc_id;
        out_hdr->dst_ipc_id = 0;

        if (rnl_format_ipcm_reg_app_resp_msg(res, out_msg)) {
                LOG_ERR("Could not format message ...");
                nlmsg_free(out_msg);
                return -1;
        }

        result = genlmsg_end(out_msg, out_hdr);
        if (result) {
                LOG_DBG("Result of genlmesg_end: %d", result);
        }

        return send_nl_unicast_msg(&init_net,
                                   out_msg,
                                   nl_port_id,
                                   command,
                                   seq_num);
}
EXPORT_SYMBOL(rnl_app_register_unregister_response_msg);

int rnl_app_alloc_flow_req_arrived_msg(ipc_process_id_t         ipc_id,
                                       const struct name *      dif_name,
                                       const struct name *      source,
                                       const struct name *      dest,
                                       const struct flow_spec * fspec,
                                       rnl_sn_t                 seq_num,
                                       u32                      nl_port_id,
                                       port_id_t                pid)
{
        struct sk_buff * msg;
        struct rina_msg_hdr * hdr;
        int result;

        msg = genlmsg_new(NLMSG_DEFAULT_SIZE,GFP_ATOMIC);
        if (!msg) {
                LOG_ERR("Could not allocate memory for message");
                return -1;
        }

        hdr = (struct rina_msg_hdr *)
                genlmsg_put(msg,
                            0,
                            seq_num,
                            &rnl_nl_family,
                            NLM_F_REQUEST,
                            RINA_C_IPCM_ALLOCATE_FLOW_REQUEST_ARRIVED);
        if (!hdr) {
                LOG_ERR("Could not use genlmsg_put");
                nlmsg_free(msg);
                return -1;
        }

        hdr->dst_ipc_id = 0;
        hdr->src_ipc_id = ipc_id;
        if (rnl_format_ipcm_alloc_flow_req_arrived_msg(source,
                                                       dest,
                                                       fspec,
                                                       dif_name,
                                                       pid,
                                                       msg)) {
                nlmsg_free(msg);
                return -1;
        }

        result = genlmsg_end(msg, hdr);
        if (result) {
                LOG_DBG("Result of genlmesg_end: %d", result);
        }

        return send_nl_unicast_msg(&init_net,
                                   msg,
                                   nl_port_id,
                                   RINA_C_IPCM_ALLOCATE_FLOW_REQUEST_ARRIVED,
                                   seq_num);
}
EXPORT_SYMBOL(rnl_app_alloc_flow_req_arrived_msg);

int rnl_app_alloc_flow_result_msg(ipc_process_id_t ipc_id,
                                  uint_t           res,
                                  port_id_t        pid,
                                  rnl_sn_t         seq_num,
                                  u32              nl_port_id)
{
        struct sk_buff * out_msg;
        struct rina_msg_hdr * out_hdr;
        int result;

        out_msg = genlmsg_new(NLMSG_DEFAULT_SIZE,GFP_ATOMIC);
        if (!out_msg) {
                LOG_ERR("Could not allocate memory for message");
                return -1;
        }

        out_hdr = (struct rina_msg_hdr *)
                genlmsg_put(out_msg,
                            0,
                            seq_num,
                            &rnl_nl_family,
                            0,
                            RINA_C_IPCM_ALLOCATE_FLOW_REQUEST_RESULT);
        if (!out_hdr) {
                LOG_ERR("Could not use genlmsg_put");
                nlmsg_free(out_msg);
                return -1;
        }

        out_hdr->src_ipc_id = ipc_id; /* This IPC process */
        out_hdr->dst_ipc_id = 0;

        if (rnl_format_ipcm_alloc_flow_req_result_msg(res, pid, out_msg)) {
                nlmsg_free(out_msg);
                return -1;
        }

        result = genlmsg_end(out_msg, out_hdr);
        if (result) {
                LOG_DBG("Result of genlmesg_end: %d", result);
        }

        return send_nl_unicast_msg(&init_net,
                                   out_msg,
                                   nl_port_id,
                                   RINA_C_IPCM_ALLOCATE_FLOW_REQUEST_RESULT,
                                   seq_num);
}
EXPORT_SYMBOL(rnl_app_alloc_flow_result_msg);

int rnl_app_dealloc_flow_resp_msg(ipc_process_id_t ipc_id,
                                  uint_t           res,
                                  rnl_sn_t         seq_num,
                                  u32              nl_port_id)
{
        struct sk_buff *      out_msg;
        struct rina_msg_hdr * out_hdr;
        int                   result;

        out_msg = genlmsg_new(NLMSG_DEFAULT_SIZE,GFP_ATOMIC);
        if (!out_msg) {
                LOG_ERR("Could not allocate memory for message");
                return -1;
        }

        out_hdr = (struct rina_msg_hdr *)
                genlmsg_put(out_msg,
                            0,
                            seq_num,
                            &rnl_nl_family,
                            0,
                            RINA_C_IPCM_DEALLOCATE_FLOW_RESPONSE);
        if (!out_hdr) {
                LOG_ERR("Could not use genlmsg_put");
                nlmsg_free(out_msg);
                return -1;
        }

        out_hdr->src_ipc_id = ipc_id; /* This IPC process */
        out_hdr->dst_ipc_id = 0;

        if (rnl_format_ipcm_dealloc_flow_resp_msg(res, out_msg)) {
                nlmsg_free(out_msg);
                return -1;
        }

        result = genlmsg_end(out_msg, out_hdr);
        if (result) {
                LOG_DBG("Result of genlmesg_end: %d", result);
        }

        return send_nl_unicast_msg(&init_net,
                                   out_msg,
                                   nl_port_id,
                                   RINA_C_IPCM_DEALLOCATE_FLOW_RESPONSE,
                                   seq_num);
}
EXPORT_SYMBOL(rnl_app_dealloc_flow_resp_msg);

int rnl_flow_dealloc_not_msg(ipc_process_id_t ipc_id,
                             uint_t           code,
                             port_id_t        port_id,
                             u32              nl_port_id)
{
        struct sk_buff * out_msg;
        struct rina_msg_hdr * out_hdr;
        int result;

        out_msg = genlmsg_new(NLMSG_DEFAULT_SIZE,GFP_ATOMIC);
        if (!out_msg) {
                LOG_ERR("Could not allocate memory for message");
                return -1;
        }

        out_hdr = (struct rina_msg_hdr *)
                genlmsg_put(out_msg,
                            0,
                            0,
                            &rnl_nl_family,
                            0,
                            RINA_C_IPCM_FLOW_DEALLOCATED_NOTIFICATION);
        if (!out_hdr) {
                LOG_ERR("Could not use genlmsg_put");
                nlmsg_free(out_msg);
                return -1;
        }

        out_hdr->src_ipc_id = ipc_id; /* This IPC process */
        out_hdr->dst_ipc_id = 0;

        if (rnl_format_ipcm_flow_dealloc_noti_msg(port_id, code, out_msg)) {
                nlmsg_free(out_msg);
                return -1;
        }

        result = genlmsg_end(out_msg, out_hdr);
        if (result) {
                LOG_DBG("Result of genlmesg_end: %d", result);
        }

        return send_nl_unicast_msg(&init_net,
                                   out_msg,
                                   nl_port_id,
                                   RINA_C_IPCM_FLOW_DEALLOCATED_NOTIFICATION,
                                   0);
}
EXPORT_SYMBOL(rnl_flow_dealloc_not_msg);

int rnl_ipcp_conn_create_resp_msg(ipc_process_id_t ipc_id,
                                  port_id_t        pid,
                                  cep_id_t         src_cep,
                                  rnl_sn_t         seq_num,
                                  u32              nl_port_id)
{
        struct sk_buff *      out_msg;
        struct rina_msg_hdr * out_hdr;
        int                   result;

        out_msg = genlmsg_new(NLMSG_DEFAULT_SIZE, GFP_ATOMIC);
        if (!out_msg) {
                LOG_ERR("Could not allocate memory for message");
                return -1;
        }

        out_hdr = (struct rina_msg_hdr *)
                genlmsg_put(out_msg,
                            0,
                            seq_num,
                            &rnl_nl_family,
                            0,
                            RINA_C_IPCP_CONN_CREATE_RESPONSE);
        if (!out_hdr) {
                LOG_ERR("Could not use genlmsg_put");
                nlmsg_free(out_msg);
                return -1;
        }

        out_hdr->src_ipc_id = ipc_id; /* This IPC process */
        out_hdr->dst_ipc_id = 0;

        if (rnl_format_ipcm_conn_create_resp_msg(pid, src_cep, out_msg)) {
                nlmsg_free(out_msg);
                return -1;
        }

        result = genlmsg_end(out_msg, out_hdr);
        if (result) {
                LOG_DBG("Result of genlmesg_end: %d", result);
        }

#if 0
        result = genlmsg_unicast(&init_net, out_msg, nl_port_id);
#endif

        return send_nl_unicast_msg(&init_net,
                                   out_msg,
                                   nl_port_id,
                                   RINA_C_IPCP_CONN_CREATE_RESPONSE,
                                   seq_num);
}
EXPORT_SYMBOL(rnl_ipcp_conn_create_resp_msg);

int rnl_ipcp_conn_create_result_msg(ipc_process_id_t ipc_id,
                                    port_id_t        pid,
                                    cep_id_t         src_cep,
                                    cep_id_t         dst_cep,
                                    rnl_sn_t         seq_num,
                                    u32              nl_port_id)
{
        struct sk_buff *      out_msg;
        struct rina_msg_hdr * out_hdr;
        int                   result;

        out_msg = genlmsg_new(NLMSG_DEFAULT_SIZE,GFP_ATOMIC);
        if (!out_msg) {
                LOG_ERR("Could not allocate memory for message");
                return -1;
        }

        out_hdr = (struct rina_msg_hdr *)
                genlmsg_put(out_msg,
                            0,
                            seq_num,
                            &rnl_nl_family,
                            0,
                            RINA_C_IPCP_CONN_CREATE_RESULT);
        if (!out_hdr) {
                LOG_ERR("Could not use genlmsg_put");
                nlmsg_free(out_msg);
                return -1;
        }

        out_hdr->src_ipc_id = ipc_id; /* This IPC process */
        out_hdr->dst_ipc_id = 0;

        if (rnl_format_ipcm_conn_create_result_msg(pid,
                                                   src_cep, dst_cep,
                                                   out_msg)) {
                nlmsg_free(out_msg);
                return -1;
        }

        result = genlmsg_end(out_msg, out_hdr);
        if (result) {
                LOG_DBG("Result of genlmesg_end: %d", result);
        }

        return send_nl_unicast_msg(&init_net,
                                   out_msg,
                                   nl_port_id,
                                   RINA_C_IPCP_CONN_CREATE_RESULT,
                                   seq_num);
}
EXPORT_SYMBOL(rnl_ipcp_conn_create_result_msg);

int rnl_ipcp_conn_update_result_msg(ipc_process_id_t ipc_id,
                                    port_id_t        pid,
                                    uint_t           res,
                                    rnl_sn_t         seq_num,
                                    u32              nl_port_id)
{
        struct sk_buff * out_msg;
        struct rina_msg_hdr * out_hdr;
        int    result;

        out_msg = genlmsg_new(NLMSG_DEFAULT_SIZE,GFP_ATOMIC);
        if (!out_msg) {
                LOG_ERR("Could not allocate memory for message");
                return -1;
        }

        out_hdr = (struct rina_msg_hdr *)
                genlmsg_put(out_msg,
                            0,
                            seq_num,
                            &rnl_nl_family,
                            0,
                            RINA_C_IPCP_CONN_UPDATE_RESULT);
        if (!out_hdr) {
                LOG_ERR("Could not use genlmsg_put");
                nlmsg_free(out_msg);
                return -1;
        }

        out_hdr->src_ipc_id = ipc_id; /* This IPC process */
        out_hdr->dst_ipc_id = 0;

        if (rnl_format_ipcm_conn_update_result_msg(pid, res, out_msg)) {
                nlmsg_free(out_msg);
                return -1;
        }

        result = genlmsg_end(out_msg, out_hdr);
        if (result) {
                LOG_DBG("Result of genlmesg_end: %d", result);
        }

        return send_nl_unicast_msg(&init_net,
                                   out_msg,
                                   nl_port_id,
                                   RINA_C_IPCP_CONN_UPDATE_RESULT,
                                   seq_num);
}
EXPORT_SYMBOL(rnl_ipcp_conn_update_result_msg);

int rnl_ipcp_conn_destroy_result_msg(ipc_process_id_t ipc_id,
                                     port_id_t        pid,
                                     uint_t           res,
                                     rnl_sn_t         seq_num,
                                     u32              nl_port_id)
{
        struct sk_buff * out_msg;
        struct rina_msg_hdr * out_hdr;
        int    result;

        out_msg = genlmsg_new(NLMSG_DEFAULT_SIZE,GFP_ATOMIC);
        if (!out_msg) {
                LOG_ERR("Could not allocate memory for message");
                return -1;
        }

        out_hdr = (struct rina_msg_hdr *)
                genlmsg_put(out_msg,
                            0,
                            seq_num,
                            &rnl_nl_family,
                            0,
                            RINA_C_IPCP_CONN_DESTROY_RESULT);
        if (!out_hdr) {
                LOG_ERR("Could not use genlmsg_put");
                nlmsg_free(out_msg);
                return -1;
        }

        out_hdr->src_ipc_id = ipc_id; /* This IPC process */
        out_hdr->dst_ipc_id = 0;

        if (rnl_format_ipcm_conn_destroy_result_msg(pid, res, out_msg)) {
                nlmsg_free(out_msg);
                return -1;
        }

        result = genlmsg_end(out_msg, out_hdr);

        if (result) {
                LOG_DBG("Result of genlmesg_end: %d", result);
        }
        result = genlmsg_unicast(&init_net, out_msg, nl_port_id);
        if (result) {
                LOG_ERR("Could not send unicast msg: %d", result);
                return -1;
        }

        return 0;
}
EXPORT_SYMBOL(rnl_ipcp_conn_destroy_result_msg);

int rnl_ipcm_sock_closed_notif_msg(u32 closed_port, u32 dest_port)
{
        struct sk_buff *      out_msg;
        struct rina_msg_hdr * out_hdr;
        int                   result;

        out_msg = genlmsg_new(NLMSG_DEFAULT_SIZE, GFP_ATOMIC);
        if (!out_msg) {
                LOG_ERR("Could not allocate memory for message");
                return -1;
        }

        out_hdr = (struct rina_msg_hdr *)
                genlmsg_put(out_msg,
                            0,
                            0,
                            &rnl_nl_family,
                            0,
                            RINA_C_IPCM_SOCKET_CLOSED_NOTIFICATION);
        if (!out_hdr) {
                LOG_ERR("Could not use genlmsg_put");
                nlmsg_free(out_msg);
                return -1;
        }

        out_hdr->src_ipc_id = 0;
        out_hdr->dst_ipc_id = 0;

        if (rnl_format_socket_closed_notification_msg(closed_port, out_msg)) {
                nlmsg_free(out_msg);
                return -1;
        }

        result = genlmsg_end(out_msg, out_hdr);
        if (result) {
                LOG_DBG("Result of genlmesg_end: %d", result);
        }

        return send_nl_unicast_msg(&init_net,
                                   out_msg,
                                   dest_port,
                                   RINA_C_IPCM_SOCKET_CLOSED_NOTIFICATION,
                                   0);
}
EXPORT_SYMBOL(rnl_ipcm_sock_closed_notif_msg);<|MERGE_RESOLUTION|>--- conflicted
+++ resolved
@@ -692,11 +692,7 @@
                 }
                 INIT_LIST_HEAD(&port_entry->next);
 
-<<<<<<< HEAD
-                port_entry->port_id = nla_get_u32(nla_data(nla));
-=======
                 port_entry->port_id = nla_get_u32(nla);
->>>>>>> 593c2e3c
                 LOG_DBG("TEMP Got port_id in port_entry->port_id: %d",
                         port_entry->port_id);
                 list_add(&port_entry->next, &entry->ports);
