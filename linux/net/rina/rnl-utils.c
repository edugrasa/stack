/*
 * RNL utilities
 *
 *    Leonardo Bergesio <leonardo.bergesio@i2cat.net>
 *    Francesco Salvestrini <f.salvestrini@nextworks.it>
 *
 * This program is free software; you can redistribute it and/or modify
 * it under the terms of the GNU General Public License as published by
 * the Free Software Foundation; either version 2 of the License, or
 * (at your option) any later version.
 *
 * This program is distributed in the hope that it will be useful,
 * but WITHOUT ANY WARRANTY; without even the implied warranty of
 * MERCHANTABILITY or FITNESS FOR A PARTICULAR PURPOSE.  See the
 * GNU General Public License for more details.
 *
 * You should have received a copy of the GNU General Public License
 * along with this program; if not, write to the Free Software
 * Foundation, Inc., 675 Mass Ave, Cambridge, MA 02139, USA.
 */

#include <net/netlink.h>
#include <net/genetlink.h>
#include <linux/export.h>

#define RINA_PREFIX "rnl-utils"

#include "logs.h"
#include "common.h"
#include "debug.h"
#include "ipcp-utils.h"
#include "utils.h"
#include "rnl.h"
#include "rnl-utils.h"

/*
 * FIXME: I suppose these functions are internal (at least for the time being)
 *        therefore have been "statified" to avoid polluting the common name
 *        space (while allowing the compiler to present us "unused functions"
 *        warning messages (which would be unpossible if declared not-static)
 *
 * Francesco
 */

/*
 * FIXME: If some of them remain 'static', parameters checking has to be
 *        trasformed into ASSERT() calls (since msg is checked in the caller)
 *
 * NOTE: that functionalities exported to "shims" should prevent "evoking"
 *       ASSERT() here ...
 *
 * Francesco
 */

/*
 * FIXME: Destination is usually at the end of the prototype, not at the
 * beginning (e.g. msg and name)
 */

#define BUILD_STRERROR(X)                                       \
        "Netlink message does not contain " X ", bailing out"

#define BUILD_STRERROR_BY_MTYPE(X)                      \
        "Could not parse Netlink message of type " X

extern struct genl_family rnl_nl_family;

char * nla_get_string(struct nlattr * nla)
{ return (char *) nla_data(nla); }

static int rnl_check_attr_policy(struct nlmsghdr *   nlh,
                                 int                 max_attr,
                                 struct nla_policy * attr_policy)
{
        struct nlattr * attrs[max_attr + 1];
        int             result;

        LOG_DBG("Entering rnl_check_attr_policy...");
        result = nlmsg_parse(nlh,
                             /* FIXME: Check if this is correct */
                             sizeof(struct genlmsghdr) +
                             sizeof(struct rina_msg_hdr),
                             attrs,
                             max_attr,
                             attr_policy);
        if (result < 0) {
                LOG_ERR("Error %d; could not validate nl message policy",
                        result);
                return -1;
        }
        LOG_DBG("Leaving rnl_check_attr_policy...");
        return 0;
}

static int parse_flow_spec(struct nlattr * fspec_attr,
                           struct flow_spec * fspec_struct)
{
        struct nla_policy attr_policy[FSPEC_ATTR_MAX + 1];
        struct nlattr *attrs[FSPEC_ATTR_MAX + 1];

        attr_policy[FSPEC_ATTR_AVG_BWITH].type = NLA_U32;
        attr_policy[FSPEC_ATTR_AVG_BWITH].len = 4;
        attr_policy[FSPEC_ATTR_AVG_SDU_BWITH].type = NLA_U32;
        attr_policy[FSPEC_ATTR_AVG_SDU_BWITH].len = 4;
        attr_policy[FSPEC_ATTR_DELAY].type = NLA_U32;
        attr_policy[FSPEC_ATTR_DELAY].len = 4;
        attr_policy[FSPEC_ATTR_JITTER].type = NLA_U32;
        attr_policy[FSPEC_ATTR_JITTER].len = 4;
        attr_policy[FSPEC_ATTR_MAX_GAP].type = NLA_U32;
        attr_policy[FSPEC_ATTR_MAX_GAP].len = 4;
        attr_policy[FSPEC_ATTR_MAX_SDU_SIZE].type = NLA_U32;
        attr_policy[FSPEC_ATTR_MAX_SDU_SIZE].len = 4;
        attr_policy[FSPEC_ATTR_IN_ORD_DELIVERY].type = NLA_FLAG;
        attr_policy[FSPEC_ATTR_IN_ORD_DELIVERY].len = 0;
        attr_policy[FSPEC_ATTR_PART_DELIVERY].type = NLA_FLAG;
        attr_policy[FSPEC_ATTR_PART_DELIVERY].len = 0;
        attr_policy[FSPEC_ATTR_PEAK_BWITH_DURATION].type = NLA_U32;
        attr_policy[FSPEC_ATTR_PEAK_BWITH_DURATION].len = 4;
        attr_policy[FSPEC_ATTR_PEAK_SDU_BWITH_DURATION].type = NLA_U32;
        attr_policy[FSPEC_ATTR_PEAK_SDU_BWITH_DURATION].len = 4;
        attr_policy[FSPEC_ATTR_UNDETECTED_BER].type = NLA_U32;
        attr_policy[FSPEC_ATTR_UNDETECTED_BER].len = 4;

        if (nla_parse_nested(attrs,
                             FSPEC_ATTR_MAX,
                             fspec_attr,
                             attr_policy) < 0)
                return -1;

        if (attrs[FSPEC_ATTR_AVG_BWITH])
                /* FIXME: min = max in uint_range */
                fspec_struct->average_bandwidth =
                        nla_get_u32(attrs[FSPEC_ATTR_AVG_BWITH]);

        if (attrs[FSPEC_ATTR_AVG_SDU_BWITH])
                fspec_struct->average_sdu_bandwidth =
                        nla_get_u32(attrs[FSPEC_ATTR_AVG_SDU_BWITH]);

        if (attrs[FSPEC_ATTR_PEAK_BWITH_DURATION])
                fspec_struct->peak_bandwidth_duration =
                        nla_get_u32(attrs[FSPEC_ATTR_PEAK_BWITH_DURATION]);

        if (attrs[FSPEC_ATTR_PEAK_SDU_BWITH_DURATION])
                fspec_struct->peak_sdu_bandwidth_duration =
                        nla_get_u32(attrs[FSPEC_ATTR_PEAK_SDU_BWITH_DURATION]);

        if (attrs[FSPEC_ATTR_UNDETECTED_BER])
                fspec_struct->undetected_bit_error_rate = \
                        nla_get_u32(attrs[FSPEC_ATTR_UNDETECTED_BER]);

        if (attrs[FSPEC_ATTR_UNDETECTED_BER])
                fspec_struct->undetected_bit_error_rate = \
                        nla_get_u32(attrs[FSPEC_ATTR_UNDETECTED_BER]);

        if (attrs[FSPEC_ATTR_PART_DELIVERY])
                fspec_struct->partial_delivery = \
                        nla_get_flag(attrs[FSPEC_ATTR_PART_DELIVERY]);

        if (attrs[FSPEC_ATTR_IN_ORD_DELIVERY])
                fspec_struct->ordered_delivery = \
                        nla_get_flag(attrs[FSPEC_ATTR_IN_ORD_DELIVERY]);

        if (attrs[FSPEC_ATTR_MAX_GAP])
                fspec_struct->max_allowable_gap = \
                        (int) nla_get_u32(attrs[FSPEC_ATTR_MAX_GAP]);

        if (attrs[FSPEC_ATTR_DELAY])
                fspec_struct->delay = \
                        nla_get_u32(attrs[FSPEC_ATTR_DELAY]);

        if (attrs[FSPEC_ATTR_MAX_SDU_SIZE])
                fspec_struct->max_sdu_size = \
                        nla_get_u32(attrs[FSPEC_ATTR_MAX_SDU_SIZE]);

        return 0;

}

static int parse_app_name_info(struct nlattr * name_attr,
                               struct name * name_struct)
{
        struct nla_policy attr_policy[APNI_ATTR_MAX + 1];
        struct nlattr *attrs[APNI_ATTR_MAX + 1];

        LOG_DBG("Entering parse_app_name_info with nlattr "
                "at %p and name_struct at %p", name_attr, name_struct);

        attr_policy[APNI_ATTR_PROCESS_NAME].type = NLA_STRING;
        attr_policy[APNI_ATTR_PROCESS_NAME].len = 0;
        attr_policy[APNI_ATTR_PROCESS_INSTANCE].type = NLA_STRING;
        attr_policy[APNI_ATTR_PROCESS_INSTANCE].len = 0;
        attr_policy[APNI_ATTR_ENTITY_NAME].type = NLA_STRING;
        attr_policy[APNI_ATTR_ENTITY_NAME].len = 0;
        attr_policy[APNI_ATTR_ENTITY_INSTANCE].type = NLA_STRING;
        attr_policy[APNI_ATTR_ENTITY_INSTANCE].len = 0;

        if (nla_parse_nested(attrs, APNI_ATTR_MAX, name_attr, attr_policy) < 0)
                return -1;

        if (attrs[APNI_ATTR_PROCESS_NAME])
                name_struct->process_name =
                        nla_get_string(attrs[APNI_ATTR_PROCESS_NAME]);

        if (attrs[APNI_ATTR_PROCESS_INSTANCE])
                name_struct->process_instance =
                        nla_get_string(attrs[APNI_ATTR_PROCESS_INSTANCE]);

        if (attrs[APNI_ATTR_ENTITY_NAME])
                name_struct->entity_name =
                        nla_get_string(attrs[APNI_ATTR_ENTITY_NAME]);

        if (attrs[APNI_ATTR_ENTITY_INSTANCE])
                name_struct->entity_instance =
                        nla_get_string(attrs[APNI_ATTR_ENTITY_INSTANCE]);
        return 0;
}

static int parse_ipcp_config_entry_value(struct nlattr *            name_attr,
                                         struct ipcp_config_entry * entry)
{
        struct nla_policy attr_policy[IPCP_CONFIG_ENTRY_ATTR_MAX + 1];
        struct nlattr *attrs[IPCP_CONFIG_ENTRY_ATTR_MAX + 1];

        if (!name_attr) {
                LOG_ERR("Bogus attribute passed, bailing out");
                return -1;
        }

        if (!entry) {
                LOG_ERR("Bogus entry passed, bailing out");
                return -1;
        }

        attr_policy[IPCP_CONFIG_ENTRY_ATTR_NAME].type = NLA_STRING;
        attr_policy[IPCP_CONFIG_ENTRY_ATTR_NAME].len = 0;
        attr_policy[IPCP_CONFIG_ENTRY_ATTR_VALUE].type = NLA_STRING;
        attr_policy[IPCP_CONFIG_ENTRY_ATTR_VALUE].len = 0;

        if (nla_parse_nested(attrs, IPCP_CONFIG_ENTRY_ATTR_MAX,
                             name_attr, attr_policy) < 0)
                return -1;

        if (attrs[IPCP_CONFIG_ENTRY_ATTR_NAME])
                entry->name =
                        nla_get_string(attrs[IPCP_CONFIG_ENTRY_ATTR_NAME]);

        if (attrs[IPCP_CONFIG_ENTRY_ATTR_VALUE])
                entry->value =
                        nla_get_string(attrs[IPCP_CONFIG_ENTRY_ATTR_VALUE]);

        return 0;
}

static int parse_list_of_ipcp_config_entries(struct nlattr *     nested_attr,
                                             struct dif_config * dif_config)
{
        struct nlattr * nla;
        struct ipcp_config_entry * entry;
        struct ipcp_config * config;
        int rem = 0;
        int entries_with_problems = 0;
        int total_entries = 0;

        if (!nested_attr) {
                LOG_ERR("Bogus attribute passed, bailing out");
                return -1;
        }

        if (!dif_config) {
                LOG_ERR("Bogus dif_config passed, bailing out");
                return -1;
        }

        for (nla = (struct nlattr*) nla_data(nested_attr),
                     rem = nla_len(nested_attr);
             nla_ok(nla, rem);
             nla = nla_next(nla, &(rem))) {
                total_entries++;

                entry = rkzalloc(sizeof(*entry), GFP_KERNEL);
                if (!entry) {
                        entries_with_problems++;
                        continue;
                }

                if (parse_ipcp_config_entry_value(nla, entry) < 0) {
                        rkfree(entry);
                        entries_with_problems++;
                        continue;
                }

                config = ipcp_config_create();
                if (!config) {
                        rkfree(entry);
                        entries_with_problems++;
                        continue;
                }
                config->entry = entry;
                list_add(&config->next, &dif_config->ipcp_config_entries);
        }

        if (rem > 0) {
                LOG_WARN("Missing bits to parse");
        }

        if (entries_with_problems > 0)
                LOG_WARN("Problems parsing %d out of %d parameters",
                         entries_with_problems,
                         total_entries);

        return 0;
}

static int parse_dif_config(struct nlattr * dif_config_attr,
                            struct dif_config  * dif_config)
{
        struct nla_policy attr_policy[DCONF_ATTR_MAX + 1];
        struct nlattr *attrs[DCONF_ATTR_MAX + 1];

        attr_policy[DCONF_ATTR_IPCP_CONFIG_ENTRIES].type = NLA_NESTED;
        attr_policy[DCONF_ATTR_IPCP_CONFIG_ENTRIES].len = 0;

        if (nla_parse_nested(attrs,
                             DCONF_ATTR_MAX,
                             dif_config_attr,
                             attr_policy) < 0)
                goto parse_fail;

        if (attrs[DCONF_ATTR_IPCP_CONFIG_ENTRIES]) {
                if (parse_list_of_ipcp_config_entries(attrs[DCONF_ATTR_IPCP_CONFIG_ENTRIES],
                                                      dif_config) < 0)
                        goto parse_fail;
        }

        return 0;

 parse_fail:
        LOG_ERR(BUILD_STRERROR_BY_MTYPE("dif config attribute"));
        return -1;
}

static int parse_dif_info(struct nlattr * dif_config_attr,
                          struct dif_info  * dif_info)
{
        struct nla_policy attr_policy[DINFO_ATTR_MAX + 1];
        struct nlattr *attrs[DINFO_ATTR_MAX + 1];

        attr_policy[DINFO_ATTR_DIF_TYPE].type = NLA_STRING;
        attr_policy[DINFO_ATTR_DIF_TYPE].len = 0;
        attr_policy[DINFO_ATTR_DIF_NAME].type = NLA_NESTED;
        attr_policy[DINFO_ATTR_DIF_NAME].len = 0;
        attr_policy[DINFO_ATTR_CONFIG].type = NLA_NESTED;
        attr_policy[DINFO_ATTR_CONFIG].len = 0;

        if (nla_parse_nested(attrs,
                             DINFO_ATTR_MAX,
                             dif_config_attr,
                             attr_policy) < 0)
                goto parse_fail;

        if (attrs[DINFO_ATTR_DIF_TYPE])
                dif_info->type =
                        nla_get_string(attrs[DINFO_ATTR_DIF_TYPE]);

        if (parse_app_name_info(attrs[DINFO_ATTR_DIF_NAME],
                                dif_info->dif_name) < 0)
                goto parse_fail;

        if (attrs[DINFO_ATTR_CONFIG])
                if (parse_dif_config(attrs[DINFO_ATTR_CONFIG],
                                     dif_info->configuration) < 0)
                        goto parse_fail;

        return 0;

 parse_fail:
        LOG_ERR(BUILD_STRERROR_BY_MTYPE("dif info attribute"));
        return -1;
}

static int parse_rib_object(struct nlattr     * rib_obj_attr,
                            struct rib_object * rib_obj_struct)
{
        struct nla_policy attr_policy[RIBO_ATTR_MAX + 1];
        struct nlattr *attrs[RIBO_ATTR_MAX + 1];

        attr_policy[RIBO_ATTR_OBJECT_CLASS].type = NLA_U32;
        attr_policy[RIBO_ATTR_OBJECT_NAME].type = NLA_STRING;
        attr_policy[RIBO_ATTR_OBJECT_INSTANCE].type = NLA_U32;

        if (nla_parse_nested(attrs,
                             RIBO_ATTR_MAX, rib_obj_attr, attr_policy) < 0)
                return -1;

        if (attrs[RIBO_ATTR_OBJECT_CLASS])
                rib_obj_struct->rib_obj_class =\
                        nla_get_u32(&rib_obj_attr[RIBO_ATTR_OBJECT_CLASS]);

        if (attrs[RIBO_ATTR_OBJECT_NAME])
                nla_strlcpy(rib_obj_struct->rib_obj_name,
                            attrs[RIBO_ATTR_OBJECT_NAME],
                            sizeof(attrs[RIBO_ATTR_OBJECT_NAME]));
        if (attrs[RIBO_ATTR_OBJECT_INSTANCE])
                rib_obj_struct->rib_obj_instance =\
                        nla_get_u32(&rib_obj_attr[RIBO_ATTR_OBJECT_INSTANCE]);
        return 0;
}

static int parse_rib_objects_list(struct nlattr     * rib_objs_attr,
                                  uint_t            count,
                                  struct rib_object * rib_objs_struct)
{
        int i;
        for (i=0; i < count; i++) {
                if (parse_rib_object(&rib_objs_attr[i],
                                     &rib_objs_struct[i]) < 0) {
                        LOG_ERR("Could not parse rib_objs_list attribute");
                        return -1;
                }
        }
        return 0;
}

static int rnl_parse_generic_u32_param_msg (struct genl_info * info,
                                            uint_t           * param_var,
                                            uint_t           param_name,
                                            uint_t           max_params,
                                            string_t         * msg_name)
{
        struct nla_policy attr_policy[max_params + 1];
        struct nlattr *attrs[max_params + 1];

        LOG_DBG("rnl_parse_generic_u32_param_msg started...");

        attr_policy[param_name].type = NLA_U32;
        attr_policy[param_name].len = 4;

        if (nlmsg_parse(info->nlhdr,
                        /* FIXME: Check if this is correct */
                        sizeof(struct genlmsghdr) +
                        sizeof(struct rina_msg_hdr),
                        attrs,
                        max_params,
                        attr_policy) < 0) {
                LOG_ERR("Could not parse Netlink message of type %s", msg_name);
                return -1;
        }

        if (attrs[param_name]) {
                * param_var = nla_get_u32(attrs[param_name]);
                LOG_DBG("Parsed result: %d", * param_var);
        }

        return 0;
}

static int rnl_parse_ipcm_assign_to_dif_req_msg(struct genl_info * info,
                                                struct rnl_ipcm_assign_to_dif_req_msg_attrs * msg_attrs)
{
        struct nla_policy attr_policy[IATDR_ATTR_MAX + 1];
        struct nlattr *attrs[IATDR_ATTR_MAX + 1];
        int result;

        attr_policy[IATDR_ATTR_DIF_INFORMATION].type = NLA_NESTED;
        attr_policy[IATDR_ATTR_DIF_INFORMATION].len = 0;

        result = nlmsg_parse(info->nlhdr,
                             sizeof(struct genlmsghdr) +
                             sizeof(struct rina_msg_hdr),
                             attrs,
                             IATDR_ATTR_MAX,
                             attr_policy);

        if (result < 0) {
                LOG_ERR("Error %d; could not validate nl message policy",
                        result);
                goto parse_fail;
        }

        if (parse_dif_info(attrs[IATDR_ATTR_DIF_INFORMATION],
                           msg_attrs->dif_info) < 0)
                goto parse_fail;

        return 0;

 parse_fail:
        LOG_ERR(BUILD_STRERROR_BY_MTYPE("RINA_C_IPCM_ASSIGN_TO_DIF_REQUEST"));
        return -1;
}

static int rnl_parse_ipcm_assign_to_dif_resp_msg(struct genl_info * info,
                                                 struct rnl_ipcm_assign_to_dif_resp_msg_attrs * msg_attrs)
{
        LOG_DBG("rnl_parse_ipcm_assign_to_dif_resp_msg started...");
        return rnl_parse_generic_u32_param_msg(info,
                                               &(msg_attrs->result),
                                               IATDRE_ATTR_RESULT,
                                               IATDRE_ATTR_MAX,
                                               "RINA_C_IPCM_ASSIGN_TO_DIF_RESPONSE");
}

static int rnl_parse_ipcm_update_dif_config_req_msg(struct genl_info * info,
                                                    struct rnl_ipcm_update_dif_config_req_msg_attrs * msg_attrs)
{
        struct nla_policy attr_policy[IUDCR_ATTR_MAX + 1];
        struct nlattr *attrs[IUDCR_ATTR_MAX + 1];
        int result;

        attr_policy[IUDCR_ATTR_DIF_CONFIGURATION].type = NLA_NESTED;
        attr_policy[IUDCR_ATTR_DIF_CONFIGURATION].len = 0;

        result = nlmsg_parse(info->nlhdr,
                             sizeof(struct genlmsghdr) +
                             sizeof(struct rina_msg_hdr),
                             attrs,
                             IUDCR_ATTR_MAX,
                             attr_policy);

        if (result < 0) {
                LOG_ERR("Error %d; could not validate nl message policy",
                        result);
                goto parse_fail;
        }

        if (parse_dif_config(attrs[IUDCR_ATTR_DIF_CONFIGURATION],
                             msg_attrs->dif_config) < 0)
                goto parse_fail;

        return 0;

 parse_fail:
        LOG_ERR(BUILD_STRERROR_BY_MTYPE("RINA_C_IPCM_UPDATE_DIF_CONFIG_REQUEST"));
        return -1;
}

static int rnl_parse_ipcm_ipcp_dif_reg_noti_msg(struct genl_info * info,
                                                struct rnl_ipcm_ipcp_dif_reg_noti_msg_attrs * msg_attrs)
{
        struct nla_policy attr_policy[IDRN_ATTR_MAX + 1];

        attr_policy[IDRN_ATTR_IPC_PROCESS_NAME].type = NLA_NESTED;
        attr_policy[IDRN_ATTR_DIF_NAME].type = NLA_NESTED;
        attr_policy[IDRN_ATTR_REGISTRATION].type = NLA_FLAG;

        if (rnl_check_attr_policy(info->nlhdr, IDRN_ATTR_MAX, attr_policy) < 0 ||
            parse_app_name_info(info->attrs[IDRN_ATTR_IPC_PROCESS_NAME],
                                msg_attrs->ipcp_name) < 0               ||
            parse_app_name_info(info->attrs[IDRN_ATTR_DIF_NAME],
                                msg_attrs->dif_name) < 0) {
                LOG_ERR(BUILD_STRERROR_BY_MTYPE("RINA_C_IPCM_IPC_PROCESS_DIF_REGISTRATION_NOTIFICATION"));
                return -1;

        }

        if (info->attrs[IDRN_ATTR_REGISTRATION])
                msg_attrs->is_registered = \
                        nla_get_flag(info->attrs[IDRN_ATTR_REGISTRATION]);

        return 0;

}

static int rnl_parse_ipcm_ipcp_dif_unreg_noti_msg(struct genl_info * info,
                                                  struct rnl_ipcm_ipcp_dif_unreg_noti_msg_attrs * msg_attrs)
{
        return rnl_parse_generic_u32_param_msg(info,
                                               &(msg_attrs->result),
                                               IDUN_ATTR_RESULT,
                                               IDUN_ATTR_MAX,
                                               "RINA_C_IPCM_IPC_PROCESS_UNREGISTRATION_NOTIFICATION");
}

static int rnl_parse_ipcm_enroll_to_dif_req_msg(struct genl_info * info,
                                                struct rnl_ipcm_enroll_to_dif_req_msg_attrs * msg_attrs)
{
        struct nla_policy attr_policy[IEDR_ATTR_MAX + 1];

        attr_policy[IEDR_ATTR_DIF_NAME].type = NLA_NESTED;

        if (rnl_check_attr_policy(info->nlhdr, IEDR_ATTR_MAX, attr_policy) < 0 ||
            parse_app_name_info(info->attrs[IEDR_ATTR_DIF_NAME],
                                msg_attrs->dif_name) < 0) {
                LOG_ERR(BUILD_STRERROR_BY_MTYPE("RINA_C_IPCM_ENROLL_TO_DIF_REQUEST:"));
                return -1;

        }
        return 0;
}

static int rnl_parse_ipcm_enroll_to_dif_resp_msg(struct genl_info * info,
                                                 struct rnl_ipcm_enroll_to_dif_resp_msg_attrs * msg_attrs)
{
        return rnl_parse_generic_u32_param_msg(info,
                                               &(msg_attrs->result),
                                               IEDRE_ATTR_RESULT,
                                               IEDRE_ATTR_MAX,
                                               "RINA_C_IPCM_ENROLL_TO_DIF_RESPONSE");
}

static int rnl_parse_ipcm_disconn_neighbor_req_msg(struct genl_info * info,
                                                   struct rnl_ipcm_disconn_neighbor_req_msg_attrs * msg_attrs)
{
        struct nla_policy attr_policy[IDNR_ATTR_MAX + 1];

        attr_policy[IDNR_ATTR_NEIGHBOR_NAME].type = NLA_NESTED;

        if (rnl_check_attr_policy(info->nlhdr,
                                  IDNR_ATTR_MAX, attr_policy) < 0 ||
            parse_app_name_info(info->attrs[IDNR_ATTR_NEIGHBOR_NAME],
                                msg_attrs->neighbor_name) < 0) {
                LOG_ERR(BUILD_STRERROR_BY_MTYPE("RINA_C_IPCM_DISCONNECT_FROM_NEIGHBOR_REQUEST:"));
                return -1;

        }

        return 0;
}

static int rnl_parse_ipcm_disconn_neighbor_resp_msg(struct genl_info * info,
                                                    struct rnl_ipcm_disconn_neighbor_resp_msg_attrs * msg_attrs)
{
        return rnl_parse_generic_u32_param_msg(info,
                                               &(msg_attrs->result),
                                               IATDRE_ATTR_RESULT,
                                               IATDRE_ATTR_MAX,
                                               "RINA_C_IPCM_DISCONNECT_FROM_NEIGHBOR_RESPONSE");
}

static int rnl_parse_ipcm_alloc_flow_req_msg(struct genl_info * info,
                                             struct rnl_ipcm_alloc_flow_req_msg_attrs * msg_attrs)
{
        struct nla_policy attr_policy[IAFRM_ATTR_MAX + 1];
        struct nlattr *attrs[IAFRM_ATTR_MAX + 1];
        int result;

        attr_policy[IAFRM_ATTR_SOURCE_APP_NAME].type = NLA_NESTED;
        attr_policy[IAFRM_ATTR_SOURCE_APP_NAME].len  = 0;
        attr_policy[IAFRM_ATTR_DEST_APP_NAME].type   = NLA_NESTED;
        attr_policy[IAFRM_ATTR_DEST_APP_NAME].len    = 0;
        attr_policy[IAFRM_ATTR_FLOW_SPEC].type       = NLA_NESTED;
        attr_policy[IAFRM_ATTR_FLOW_SPEC].len        = 0;
        attr_policy[IAFRM_ATTR_PORT_ID].type         = NLA_U32;
        attr_policy[IAFRM_ATTR_PORT_ID].len          = 4;
        attr_policy[IAFRM_ATTR_DIF_NAME].type        = NLA_NESTED;
        attr_policy[IAFRM_ATTR_DIF_NAME].len         = 0;

        result = nlmsg_parse(info->nlhdr,
                             sizeof(struct genlmsghdr) +
                             sizeof(struct rina_msg_hdr),
                             attrs,
                             IAFRM_ATTR_MAX,
                             attr_policy);

        if (result < 0) {
                LOG_ERR("Error %d; could not validate nl message policy", result);
                goto parse_fail;
        }

        if (parse_app_name_info(attrs[IAFRM_ATTR_SOURCE_APP_NAME],
                                msg_attrs->source) < 0)
                goto parse_fail;

        if (parse_app_name_info(attrs[IAFRM_ATTR_DEST_APP_NAME],
                                msg_attrs->dest) < 0)
                goto parse_fail;

        if (parse_flow_spec(attrs[IAFRM_ATTR_FLOW_SPEC],
                            msg_attrs->fspec) < 0)
                goto parse_fail;

        if (attrs[IAFRM_ATTR_PORT_ID])
                msg_attrs->id = \
                        (port_id_t) nla_get_u32(attrs[IAFRM_ATTR_PORT_ID]);

        if (parse_app_name_info(attrs[IAFRM_ATTR_DIF_NAME],
                                msg_attrs->dif_name) < 0)
                goto parse_fail;

        return 0;

 parse_fail:
        LOG_ERR(BUILD_STRERROR_BY_MTYPE("RINA_C_IPCM_ALLOCATE_FLOW_REQUEST"));
        return -1;
}

static int rnl_parse_ipcm_alloc_flow_req_arrived_msg(struct genl_info * info,
                                                     struct rnl_ipcm_alloc_flow_req_arrived_msg_attrs * msg_attrs)
{
        struct nla_policy attr_policy[IAFRA_ATTR_MAX + 1];
        struct nlattr *attrs[IAFRA_ATTR_MAX + 1];
        int result;

        attr_policy[IAFRA_ATTR_SOURCE_APP_NAME].type = NLA_NESTED;
        attr_policy[IAFRA_ATTR_SOURCE_APP_NAME].len = 0;
        attr_policy[IAFRA_ATTR_DEST_APP_NAME].type = NLA_NESTED;
        attr_policy[IAFRA_ATTR_DEST_APP_NAME].len = 0;
        attr_policy[IAFRA_ATTR_FLOW_SPEC].type = NLA_NESTED;
        attr_policy[IAFRA_ATTR_FLOW_SPEC].len = 0;
        attr_policy[IAFRA_ATTR_DIF_NAME].type = NLA_NESTED;
        attr_policy[IAFRA_ATTR_DIF_NAME].len = 0;

        result = nlmsg_parse(info->nlhdr,
                             sizeof(struct genlmsghdr) +
                             sizeof(struct rina_msg_hdr),
                             attrs,
                             IAFRA_ATTR_MAX,
                             attr_policy);

        if (result < 0) {
                LOG_ERR("Error %d; could not validate nl message policy", result);
                goto parse_fail;
        }

        if (parse_app_name_info(attrs[IAFRA_ATTR_SOURCE_APP_NAME],
                                msg_attrs->source) < 0)
                goto parse_fail;

        if (parse_app_name_info(attrs[IAFRA_ATTR_DEST_APP_NAME],
                                msg_attrs->dest) < 0)
                goto parse_fail;

        if (parse_app_name_info(attrs[IAFRA_ATTR_DIF_NAME],
                                msg_attrs->dif_name) < 0)
                goto parse_fail;

        if (parse_flow_spec(attrs[IAFRA_ATTR_FLOW_SPEC],
                            msg_attrs->fspec) < 0)
                goto parse_fail;

        return 0;

 parse_fail:
        LOG_ERR(BUILD_STRERROR_BY_MTYPE("RINA_C_IPCM_ALLOCATE_FLOW_REQUEST_ARRIVED"));
        return -1;
}

static int rnl_parse_ipcm_alloc_flow_req_result_msg(struct genl_info * info,
                                                    struct rnl_ipcm_alloc_flow_req_result_msg_attrs * msg_attrs)
{
        return rnl_parse_generic_u32_param_msg(info,
                                               &(msg_attrs->result),
                                               IAFRRM_ATTR_RESULT,
                                               IAFRRM_ATTR_MAX,
                                               "RINA_C_IPCM_ALLOCATE_FLOW_REQUEST_RESULT");
}

static int rnl_parse_ipcm_alloc_flow_resp_msg(struct genl_info * info,
                                              struct rnl_alloc_flow_resp_msg_attrs * msg_attrs)
{
        struct nla_policy attr_policy[IAFRE_ATTR_MAX + 1];
        struct nlattr *attrs[IAFRE_ATTR_MAX + 1];
        int result;

        attr_policy[IAFRE_ATTR_RESULT].type = NLA_U32;
        attr_policy[IAFRE_ATTR_RESULT].len = 4;
        attr_policy[IAFRE_ATTR_NOTIFY_SOURCE].type = NLA_FLAG;
        attr_policy[IAFRE_ATTR_NOTIFY_SOURCE].len = 0;
        attr_policy[IAFRE_ATTR_PORT_ID].type = NLA_U32;
        attr_policy[IAFRE_ATTR_PORT_ID].len = 4;

        result = nlmsg_parse(info->nlhdr,
                             sizeof(struct genlmsghdr) +
                             sizeof(struct rina_msg_hdr),
                             attrs,
                             IAFRE_ATTR_MAX,
                             attr_policy);

        if (result < 0) {
                LOG_ERR("Error %d; could not validate nl message policy", result);
                goto parse_fail;
        }

        if (attrs[IAFRE_ATTR_RESULT])
                msg_attrs->result =
                        nla_get_u32(attrs[IAFRE_ATTR_RESULT]);

        if (attrs[IAFRE_ATTR_NOTIFY_SOURCE])
                msg_attrs->notify_src =
                        nla_get_flag(attrs[IAFRE_ATTR_NOTIFY_SOURCE]);

        if (attrs[IAFRE_ATTR_PORT_ID])
                msg_attrs->id       =
                        nla_get_u32(attrs[IAFRE_ATTR_PORT_ID]);

        return 0;

 parse_fail:
        LOG_ERR(BUILD_STRERROR_BY_MTYPE("RINA_C_IPCM_ALLOCATE_FLOW_RESPONSE"));
        return -1;
}

static int rnl_parse_ipcm_dealloc_flow_req_msg(struct genl_info * info,
                                               struct rnl_ipcm_dealloc_flow_req_msg_attrs * msg_attrs)
{
        return rnl_parse_generic_u32_param_msg(info,
                                               (uint_t *) &(msg_attrs->id),
                                               IDFRT_ATTR_PORT_ID,
                                               IDFRT_ATTR_MAX,
                                               "RINA_C_IPCM_DEALLOCATE_FLOW_REQUEST");

}

static int rnl_parse_ipcm_dealloc_flow_resp_msg(struct genl_info * info,
                                                struct rnl_ipcm_dealloc_flow_resp_msg_attrs * msg_attrs)
{
        return rnl_parse_generic_u32_param_msg(info,
                                               &(msg_attrs->result),
                                               IDFRE_ATTR_RESULT,
                                               IDFRE_ATTR_MAX,
                                               "RINA_C_IPCM_DEALLOCATE_FLOW_RESPONSE");
}

static int rnl_parse_ipcm_flow_dealloc_noti_msg(struct genl_info * info,
                                                struct rnl_ipcm_flow_dealloc_noti_msg_attrs * msg_attrs)
{
        struct nla_policy attr_policy[IFDN_ATTR_MAX + 1];
        struct nlattr *attrs[IFDN_ATTR_MAX + 1];
        int result;

        attr_policy[IFDN_ATTR_PORT_ID].type = NLA_U32;
        attr_policy[IFDN_ATTR_PORT_ID].len = 4;
        attr_policy[IFDN_ATTR_CODE].type = NLA_U32;
        attr_policy[IFDN_ATTR_CODE].len = 4;

        result = nlmsg_parse(info->nlhdr,
                             sizeof(struct genlmsghdr) +
                             sizeof(struct rina_msg_hdr),
                             attrs,
                             IFDN_ATTR_MAX,
                             attr_policy);

        if (result < 0) {
                LOG_ERR("Error %d; could not validate nl message policy", result);
                goto parse_fail;
        }

        if (attrs[IFDN_ATTR_PORT_ID])
                msg_attrs->id = nla_get_u32(attrs[IFDN_ATTR_PORT_ID]);

        if (attrs[IFDN_ATTR_CODE])
                msg_attrs->code = nla_get_u32(attrs[IFDN_ATTR_CODE]);

        return 0;

 parse_fail:
        LOG_ERR(BUILD_STRERROR_BY_MTYPE("RINA_C_IPCM_FLOW_DEALLOCATED_NOTIFICATION"));
        return -1;
}

static int rnl_parse_ipcm_conn_create_req_msg(struct genl_info * info,
                                              struct rnl_ipcm_conn_create_req_msg_attrs * msg_attrs)
{
        struct nla_policy attr_policy[ICCRQ_ATTR_MAX + 1];
        struct nlattr *attrs[ICCRQ_ATTR_MAX + 1];
        int    result;

        attr_policy[ICCRQ_ATTR_PORT_ID].type = NLA_U32;
        attr_policy[ICCRQ_ATTR_PORT_ID].len = 0;
        attr_policy[ICCRQ_ATTR_SOURCE_ADDR].type = NLA_U32;
        attr_policy[ICCRQ_ATTR_SOURCE_ADDR].len = 0;
        attr_policy[ICCRQ_ATTR_DEST_ADDR].type = NLA_U32;
        attr_policy[ICCRQ_ATTR_DEST_ADDR].len = 0;
        attr_policy[ICCRQ_ATTR_QOS_ID].type = NLA_U32;
        attr_policy[ICCRQ_ATTR_QOS_ID].len = 0;
        attr_policy[ICCRQ_ATTR_POLICIES].type = NLA_U32;
        attr_policy[ICCRQ_ATTR_POLICIES].len = 0;

        result = nlmsg_parse(info->nlhdr,
                             sizeof(struct genlmsghdr) +
                             sizeof(struct rina_msg_hdr),
                             attrs,
                             ICCRQ_ATTR_MAX,
                             attr_policy);

        if (result < 0) {
                LOG_ERR("Error %d; could not validate nl message policy", result);
                goto parse_fail;
        }

        if (attrs[ICCRQ_ATTR_PORT_ID])
                msg_attrs->port_id = nla_get_u32(attrs[ICCRQ_ATTR_PORT_ID]);

        if (attrs[ICCRQ_ATTR_SOURCE_ADDR])
                msg_attrs->src_addr = nla_get_u32(attrs[ICCRQ_ATTR_SOURCE_ADDR]);

        if (attrs[ICCRQ_ATTR_DEST_ADDR])
                msg_attrs->dst_addr = nla_get_u32(attrs[ICCRQ_ATTR_DEST_ADDR]);

        if (attrs[ICCRQ_ATTR_QOS_ID])
                msg_attrs->qos_id = nla_get_u32(attrs[ICCRQ_ATTR_QOS_ID]);

        if (attrs[ICCRQ_ATTR_POLICIES])
                msg_attrs->policies = nla_get_u32(attrs[ICCRQ_ATTR_POLICIES]);

        return 0;

 parse_fail:
        LOG_ERR(BUILD_STRERROR_BY_MTYPE("RINA_C_IPCM_CONN_CREATE_REQUEST"));
        return -1;
}

static int rnl_parse_ipcm_conn_create_arrived_msg(struct genl_info * info,
                                                  struct rnl_ipcm_conn_create_arrived_msg_attrs * msg_attrs)
{
        struct nla_policy attr_policy[ICCA_ATTR_MAX + 1];
        struct nlattr *attrs[ICCA_ATTR_MAX + 1];
        int    result;

        attr_policy[ICCA_ATTR_PORT_ID].type = NLA_U32;
        attr_policy[ICCA_ATTR_PORT_ID].len = 0;
        attr_policy[ICCA_ATTR_SOURCE_ADDR].type = NLA_U32;
        attr_policy[ICCA_ATTR_SOURCE_ADDR].len = 0;
        attr_policy[ICCA_ATTR_DEST_ADDR].type = NLA_U32;
        attr_policy[ICCA_ATTR_DEST_ADDR].len = 0;
        attr_policy[ICCA_ATTR_DEST_CEP_ID].type = NLA_U32;
        attr_policy[ICCA_ATTR_DEST_CEP_ID].len = 0;
        attr_policy[ICCA_ATTR_QOS_ID].type = NLA_U32;
        attr_policy[ICCA_ATTR_QOS_ID].len = 0;
        attr_policy[ICCA_ATTR_POLICIES].type = NLA_U32;
        attr_policy[ICCA_ATTR_POLICIES].len = 0;

        result = nlmsg_parse(info->nlhdr,
                             sizeof(struct genlmsghdr) +
                             sizeof(struct rina_msg_hdr),
                             attrs,
                             ICCA_ATTR_MAX,
                             attr_policy);

        if (result < 0) {
                LOG_ERR("Error %d; could not validate nl message policy", result);
                goto parse_fail;
        }

        if (attrs[ICCA_ATTR_PORT_ID])
                msg_attrs-> port_id= nla_get_u32(attrs[ICCA_ATTR_PORT_ID]);

        if (attrs[ICCA_ATTR_SOURCE_ADDR])
                msg_attrs->src_addr = nla_get_u32(attrs[ICCA_ATTR_SOURCE_ADDR]);

        if (attrs[ICCA_ATTR_DEST_ADDR])
                msg_attrs->dst_addr = nla_get_u32(attrs[ICCA_ATTR_DEST_ADDR]);

        if (attrs[ICCA_ATTR_DEST_CEP_ID])
                msg_attrs->dst_cep = nla_get_u32(attrs[ICCA_ATTR_DEST_CEP_ID]);

        if (attrs[ICCA_ATTR_QOS_ID])
                msg_attrs->qos_id = nla_get_u32(attrs[ICCA_ATTR_QOS_ID]);

        if (attrs[ICCA_ATTR_POLICIES])
                msg_attrs->policies = nla_get_u32(attrs[ICCA_ATTR_POLICIES]);

        return 0;

 parse_fail:
        LOG_ERR(BUILD_STRERROR_BY_MTYPE("RINA_C_IPCM_CONN_CREATE_ARRIVED"));
        return -1;
}

static int rnl_parse_ipcm_conn_update_req_msg(struct genl_info * info,
                                              struct rnl_ipcm_conn_update_req_msg_attrs * msg_attrs)
{
        struct nla_policy attr_policy[ICURQ_ATTR_MAX + 1];
        struct nlattr *attrs[ICURQ_ATTR_MAX + 1];
        int    result;

        attr_policy[ICURQ_ATTR_PORT_ID].type = NLA_U32;
        attr_policy[ICURQ_ATTR_PORT_ID].len = 0;
        attr_policy[ICURQ_ATTR_SOURCE_CEP_ID].type = NLA_U32;
        attr_policy[ICURQ_ATTR_SOURCE_CEP_ID].len = 0;
        attr_policy[ICURQ_ATTR_DEST_CEP_ID].type = NLA_U32;
        attr_policy[ICURQ_ATTR_DEST_CEP_ID].len = 0;

        result = nlmsg_parse(info->nlhdr,
                             sizeof(struct genlmsghdr) +
                             sizeof(struct rina_msg_hdr),
                             attrs,
                             ICURQ_ATTR_MAX,
                             attr_policy);

        if (result < 0) {
                LOG_ERR("Error %d; could not validate nl message policy", result);
                goto parse_fail;
        }

        if (attrs[ICURQ_ATTR_PORT_ID])
                msg_attrs-> port_id= nla_get_u32(attrs[ICURQ_ATTR_PORT_ID]);

        if (attrs[ICURQ_ATTR_SOURCE_CEP_ID])
                msg_attrs->src_cep = nla_get_u32(attrs[ICURQ_ATTR_SOURCE_CEP_ID]);

        if (attrs[ICURQ_ATTR_DEST_CEP_ID])
                msg_attrs->dst_cep = nla_get_u32(attrs[ICURQ_ATTR_DEST_CEP_ID]);

        return 0;

 parse_fail:
        LOG_ERR(BUILD_STRERROR_BY_MTYPE("RINA_C_IPCM_CONN_UPDATE_REQUEST"));
        return -1;
}

static int rnl_parse_ipcm_reg_app_req_msg(struct genl_info * info,
                                          struct rnl_ipcm_reg_app_req_msg_attrs * msg_attrs)
{
        struct nla_policy attr_policy[IRAR_ATTR_MAX + 1];
        struct nlattr *attrs[IRAR_ATTR_MAX + 1];
        int result;

        attr_policy[IRAR_ATTR_APP_NAME].type = NLA_NESTED;
        attr_policy[IRAR_ATTR_APP_NAME].len = 0;
        attr_policy[IRAR_ATTR_DIF_NAME].type = NLA_NESTED;
        attr_policy[IRAR_ATTR_DIF_NAME].len = 0;

        result = nlmsg_parse(info->nlhdr,
                             sizeof(struct genlmsghdr) +
                             sizeof(struct rina_msg_hdr),
                             attrs,
                             IRAR_ATTR_MAX,
                             attr_policy);

        if (result < 0) {
                LOG_ERR("Error %d; could not validate nl message policy", result);
                goto parse_fail;
        }

        if (parse_app_name_info(attrs[IRAR_ATTR_APP_NAME],
                                msg_attrs->app_name) < 0)
                goto parse_fail;

        if (parse_app_name_info(attrs[IRAR_ATTR_DIF_NAME],
                                msg_attrs->dif_name) < 0)
                goto parse_fail;

        return 0;

 parse_fail:
        LOG_ERR(BUILD_STRERROR_BY_MTYPE("RINA_C_IPCM_REGISTER_APPLICATION_REQUEST"));
        return -1;
}

static int rnl_parse_ipcm_reg_app_resp_msg(struct genl_info * info,
                                           struct rnl_ipcm_reg_app_resp_msg_attrs * msg_attrs)
{
        struct nla_policy attr_policy[IRARE_ATTR_MAX + 1];
        struct nlattr *attrs[IRARE_ATTR_MAX + 1];
        int result;

        attr_policy[IRARE_ATTR_RESULT].type = NLA_U32;
        attr_policy[IRARE_ATTR_RESULT].len = 4;

        result = nlmsg_parse(info->nlhdr,
                             sizeof(struct genlmsghdr) +
                             sizeof(struct rina_msg_hdr),
                             attrs,
                             IRARE_ATTR_MAX,
                             attr_policy);

        if (result < 0) {
                LOG_ERR("Error %d; could not validate nl message policy", result);
                goto parse_fail;
        }

        if (attrs[IRARE_ATTR_RESULT])
                msg_attrs->result = nla_get_u32(attrs[IRARE_ATTR_RESULT]);

        return 0;

 parse_fail:
        LOG_ERR(BUILD_STRERROR_BY_MTYPE("RINA_C_IPCM_REGISTER_APPLICATION_REPONSE"));
        return -1;
}

static int rnl_parse_ipcm_unreg_app_req_msg(struct genl_info * info,
                                            struct rnl_ipcm_unreg_app_req_msg_attrs * msg_attrs)
{
        struct nla_policy attr_policy[IUAR_ATTR_MAX + 1];
        struct nlattr *attrs[IUAR_ATTR_MAX + 1];
        int result;

        attr_policy[IUAR_ATTR_APP_NAME].type = NLA_NESTED;
        attr_policy[IUAR_ATTR_APP_NAME].len = 0;
        attr_policy[IUAR_ATTR_DIF_NAME].type = NLA_NESTED;
        attr_policy[IUAR_ATTR_DIF_NAME].len = 0;

        result = nlmsg_parse(info->nlhdr,
                             sizeof(struct genlmsghdr) +
                             sizeof(struct rina_msg_hdr),
                             attrs,
                             IUAR_ATTR_MAX,
                             attr_policy);

        if (result < 0) {
                LOG_ERR("Error %d; could not validate nl message policy", result);
                goto parse_fail;
        }

        if (parse_app_name_info(attrs[IUAR_ATTR_APP_NAME],
                                msg_attrs->app_name) < 0)
                goto parse_fail;

        if (parse_app_name_info(attrs[IUAR_ATTR_DIF_NAME],
                                msg_attrs->dif_name) < 0)
                goto parse_fail;

        return 0;

 parse_fail:
        LOG_ERR(BUILD_STRERROR_BY_MTYPE("RINA_C_IPCM_UNREGISTER_APPLICATION_REQUEST"));
        return -1;
}

static int rnl_parse_ipcm_unreg_app_resp_msg(struct genl_info * info,
                                             struct rnl_ipcm_unreg_app_resp_msg_attrs * msg_attrs)
{
        return rnl_parse_generic_u32_param_msg(info,
                                               &(msg_attrs->result),
                                               IUARE_ATTR_RESULT,
                                               IUARE_ATTR_MAX,
                                               "RINA_C_IPCM_UNREGISTER_APPLICATION_RESPONSE");
}

static int rnl_parse_ipcm_query_rib_req_msg(struct genl_info * info,
                                            struct rnl_ipcm_query_rib_req_msg_attrs * msg_attrs)
{
        struct nla_policy attr_policy[IDQR_ATTR_MAX + 1];

        attr_policy[IDQR_ATTR_OBJECT].type = NLA_NESTED;
        attr_policy[IDQR_ATTR_SCOPE].type = NLA_U32;
        attr_policy[IDQR_ATTR_FILTER].type = NLA_STRING;

        if (rnl_check_attr_policy(info->nlhdr, IDQR_ATTR_MAX, attr_policy) < 0 ||
            parse_rib_object(info->attrs[IDQR_ATTR_OBJECT],
                             msg_attrs->rib_obj) < 0) {
                LOG_ERR(BUILD_STRERROR_BY_MTYPE("RINA_C_IPCM_QUERY_RIB_REQUEST"));
                return -1;
        }
        if (info->attrs[IDQR_ATTR_SCOPE])
                msg_attrs->scope = \
                        nla_get_u32(info->attrs[IDQR_ATTR_SCOPE]);

        if (info->attrs[IDQR_ATTR_FILTER])
                nla_strlcpy(msg_attrs->filter,
                            info->attrs[IDQR_ATTR_FILTER],
                            sizeof(info->attrs[IDQR_ATTR_FILTER]));
        return 0;
}

/* FIXME: Check all RIB objects parsing functions. Not sure they are correct */
static int rnl_parse_ipcm_query_rib_resp_msg(struct genl_info * info,
                                             struct rnl_ipcm_query_rib_resp_msg_attrs * msg_attrs)
{
        struct nla_policy attr_policy[IDQR_ATTR_MAX + 1];

        attr_policy[IDQRE_ATTR_RESULT].type = NLA_U32;
        attr_policy[IDQRE_ATTR_COUNT].type = NLA_U32;
        attr_policy[IDQRE_ATTR_RIB_OBJECTS].type = NLA_NESTED;

        if (rnl_check_attr_policy(info->nlhdr, IDQRE_ATTR_MAX, attr_policy) < 0)
                goto parse_fail;

        if (info->attrs[IDQRE_ATTR_RESULT])
                msg_attrs->result = \
                        nla_get_u32(info->attrs[IDQRE_ATTR_RESULT]);

        if (info->attrs[IDQRE_ATTR_COUNT])
                msg_attrs->count = \
                        nla_get_u32(info->attrs[IDQRE_ATTR_COUNT]);

        if (parse_rib_objects_list(info->attrs[IDQRE_ATTR_RIB_OBJECTS],
                                   msg_attrs->count,
                                   msg_attrs->rib_objs) < 0)
                goto parse_fail;

        return 0;

 parse_fail:
        LOG_ERR(BUILD_STRERROR_BY_MTYPE("RINA_C_IPCM_QUERY_RIB_RESPONSE"));
        return -1;
}

static int rnl_parse_rmt_add_fte_req_msg(struct genl_info * info,
                                         struct rnl_rmt_add_fte_req_msg_attrs * msg_attrs)
{ return 0; }

static int rnl_parse_rmt_del_fte_req_msg(struct genl_info * info,
                                         struct rnl_rmt_del_fte_req_msg_attrs * msg_attrs)
{ return 0; }

static int rnl_parse_rmt_dump_ft_req_msg(struct genl_info * info,
                                         struct rnl_rmt_dump_ft_req_msg_attrs * msg_attrs)
{ return 0; }

static int rnl_parse_rmt_dump_ft_reply_msg(struct genl_info * info,
                                           struct rnl_rmt_dump_ft_reply_msg_attrs * msg_attrs)
{ return 0; }

int rnl_parse_msg(struct genl_info * info,
                  struct rnl_msg   * msg)
{

        LOG_DBG("RINA Netlink parser started...");

        if (!info) {
                LOG_ERR("Got empty info, bailing out");
                return -1;
        }

        if (!msg) {
                LOG_ERR("Got empty message, bailing out");
                return -1;
        }

        /* harcoded  */
        /* msg->family             = "rina";*/
        msg->src_port              = info->snd_portid;
        /* dst_port can not be parsed */
        msg->dst_port              = 0;
        msg->seq_num               = info->snd_seq;
        msg->op_code               = (msg_type_t) info->genlhdr->cmd;
#if 0
        msg->req_msg_flag          = 0;
        msg->resp_msg_flag         = 0;
        msg->notification_msg_flag = 0;
#endif
        msg->rina_hdr              = info->userhdr;

#if 0
        /*
         * FIXME: This is broken for 2 reasons:
         *   a) do not use the same LOG_*() for the same line (DO NOT USE \n)
         *   b) missing parameters (6 %d, 4 parameters)
         */

        LOG_DBG("Parsed Netlink message header:\n"
                "msg->src_port: %d "
                "msg->dst_port: %d "
                "msg->seq_num:  %u "
                "msg->op_code:  %d "
                "msg->rina_hdr->src_ipc_id: %d "
                "msg->rina_hdr->dst_ipc_id: %d",
                msg->src_port,msg->dst_port,
                msg->seq_num,msg->op_code,
                msg->rina_hdr->src_ipc_id,
                msg->rina_hdr->dst_ipc_id);
#endif

        LOG_DBG("msg is at %pK", msg);
        LOG_DBG("  msg->rina_hdr is at %pK and size is: %zd",
                msg->rina_hdr, sizeof(msg->rina_hdr));
        LOG_DBG("  msg->attrs is at %pK",
                msg->attrs);
        LOG_DBG("  (msg->rina_hdr)->src_ipc_id is %d",
                (msg->rina_hdr)->src_ipc_id);
        LOG_DBG("  (msg->rina_hdr)->dst_ipc_id is %d",
                (msg->rina_hdr)->dst_ipc_id);

        switch(info->genlhdr->cmd) {
        case RINA_C_IPCM_ASSIGN_TO_DIF_REQUEST:
                if (rnl_parse_ipcm_assign_to_dif_req_msg(info,
                                                         msg->attrs) < 0)
                        goto fail;
                break;
        case RINA_C_IPCM_ASSIGN_TO_DIF_RESPONSE:
                if (rnl_parse_ipcm_assign_to_dif_resp_msg(info,
                                                          msg->attrs) < 0)
                        goto fail;
                break;
        case RINA_C_IPCM_UPDATE_DIF_CONFIG_REQUEST:
                if (rnl_parse_ipcm_update_dif_config_req_msg(info,
                                                             msg->attrs) < 0)
                        goto fail;
                break;
        case RINA_C_IPCM_IPC_PROCESS_DIF_REGISTRATION_NOTIFICATION:
                if (rnl_parse_ipcm_ipcp_dif_reg_noti_msg(info,
                                                         msg->attrs) < 0)
                        goto fail;
                break;
        case RINA_C_IPCM_IPC_PROCESS_DIF_UNREGISTRATION_NOTIFICATION:
                if (rnl_parse_ipcm_ipcp_dif_unreg_noti_msg(info,
                                                           msg->attrs) < 0)
                        goto fail;
                break;
        case RINA_C_IPCM_ENROLL_TO_DIF_REQUEST:
                if (rnl_parse_ipcm_enroll_to_dif_req_msg(info,
                                                         msg->attrs) < 0)
                        goto fail;
                break;
        case RINA_C_IPCM_ENROLL_TO_DIF_RESPONSE:
                if (rnl_parse_ipcm_enroll_to_dif_resp_msg(info,
                                                          msg->attrs) < 0)
                        goto fail;
                break;
        case RINA_C_IPCM_DISCONNECT_FROM_NEIGHBOR_REQUEST:
                if (rnl_parse_ipcm_disconn_neighbor_req_msg(info,
                                                            msg->attrs) < 0)
                        goto fail;
                break;
        case RINA_C_IPCM_DISCONNECT_FROM_NEIGHBOR_RESPONSE:
                if (rnl_parse_ipcm_disconn_neighbor_resp_msg(info,
                                                             msg->attrs) < 0)
                        goto fail;
                break;
        case RINA_C_IPCM_ALLOCATE_FLOW_REQUEST:
                if (rnl_parse_ipcm_alloc_flow_req_msg(info,
                                                      msg->attrs) < 0)
                        goto fail;
                break;
        case RINA_C_IPCM_ALLOCATE_FLOW_REQUEST_ARRIVED:
                if (rnl_parse_ipcm_alloc_flow_req_arrived_msg(info,
                                                              msg->attrs) < 0)
                        goto fail;
                break;
        case RINA_C_IPCM_ALLOCATE_FLOW_REQUEST_RESULT:
                if (rnl_parse_ipcm_alloc_flow_req_result_msg(info,
                                                             msg->attrs) < 0)
                        goto fail;
                break;
        case RINA_C_IPCM_ALLOCATE_FLOW_RESPONSE:
                if (rnl_parse_ipcm_alloc_flow_resp_msg(info,
                                                       msg->attrs) < 0)
                        goto fail;
                break;
        case RINA_C_IPCM_DEALLOCATE_FLOW_REQUEST:
                if (rnl_parse_ipcm_dealloc_flow_req_msg(info,
                                                        msg->attrs) < 0)
                        goto fail;
                break;
        case RINA_C_IPCM_FLOW_DEALLOCATED_NOTIFICATION:
                if (rnl_parse_ipcm_flow_dealloc_noti_msg(info,
                                                         msg->attrs) < 0)
                        goto fail;
                break;
        case RINA_C_IPCM_DEALLOCATE_FLOW_RESPONSE:
                if (rnl_parse_ipcm_dealloc_flow_resp_msg(info,
                                                         msg->attrs) < 0)
                        goto fail;
                break;
        case RINA_C_IPCM_CONN_CREATE_REQUEST:
                if (rnl_parse_ipcm_conn_create_req_msg(info,
                                                       msg->attrs) < 0)
                        goto fail;
                break;
        case RINA_C_IPCM_CONN_CREATE_ARRIVED:
                if (rnl_parse_ipcm_conn_create_arrived_msg(info,
                                                           msg->attrs) < 0)
                        goto fail;
                break;
        case RINA_C_IPCM_CONN_UPDATE_REQUEST:
                if (rnl_parse_ipcm_conn_update_req_msg(info,
                                                       msg->attrs) < 0)
                        goto fail;
                break;
        case RINA_C_IPCM_REGISTER_APPLICATION_REQUEST:
                if (rnl_parse_ipcm_reg_app_req_msg(info,
                                                   msg->attrs) < 0)
                        goto fail;
                break;
        case RINA_C_IPCM_REGISTER_APPLICATION_RESPONSE:
                if (rnl_parse_ipcm_reg_app_resp_msg(info,
                                                    msg->attrs) < 0)
                        goto fail;
                break;
        case RINA_C_IPCM_UNREGISTER_APPLICATION_REQUEST:
                if (rnl_parse_ipcm_unreg_app_req_msg(info,
                                                     msg->attrs) < 0)
                        goto fail;
                break;
        case RINA_C_IPCM_UNREGISTER_APPLICATION_RESPONSE:
                if (rnl_parse_ipcm_unreg_app_resp_msg(info,
                                                      msg->attrs) < 0)
                        goto fail;
                break;
        case RINA_C_IPCM_QUERY_RIB_REQUEST:
                if (rnl_parse_ipcm_query_rib_req_msg(info,
                                                     msg->attrs) < 0)
                        goto fail;
                break;
        case RINA_C_IPCM_QUERY_RIB_RESPONSE:
                if (rnl_parse_ipcm_query_rib_resp_msg(info,
                                                      msg->attrs) < 0)
                        goto fail;
                break;
        case RINA_C_RMT_ADD_FTE_REQUEST:
                if (rnl_parse_rmt_add_fte_req_msg(info,
                                                  msg->attrs) < 0)
                        goto fail;
                break;
        case RINA_C_RMT_DELETE_FTE_REQUEST:
                if (rnl_parse_rmt_del_fte_req_msg(info,
                                                  msg->attrs) < 0)
                        goto fail;
                break;
        case RINA_C_RMT_DUMP_FT_REQUEST:
                if (rnl_parse_rmt_dump_ft_req_msg(info,
                                                  msg->attrs) < 0)
                        goto fail;
                break;
        case RINA_C_RMT_DUMP_FT_REPLY:
                if (rnl_parse_rmt_dump_ft_reply_msg(info,
                                                    msg->attrs) < 0)
                        goto fail;
                break;
        default:
                goto fail;
                break;
        }
        return 0;

 fail:
        LOG_ERR("Could not parse netlink message of type: %d",
                info->genlhdr->cmd);
        return -1;
}
EXPORT_SYMBOL(rnl_parse_msg);

/* FORMATTING */

static int format_app_name_info(const struct name * name,
                                struct sk_buff * msg)
{
        if (!msg) {
                LOG_ERR("Bogus input parameter(s), bailing out");
                return -1;
        }

        LOG_DBG("Entering format_app_name_info with name "
                "at %p and sk_buff at %p", name, msg);

        /*
         * Components might be missing (and nla_put_string wonna have NUL
         * terminated strings, otherwise kernel panics are on the way).
         * Would we like to fallback here or simply return an error if (at
         * least) one of them is missing ?
         */

        if (name->process_name)
                if (nla_put_string(msg,
                                   APNI_ATTR_PROCESS_NAME,
                                   name->process_name))
                        return -1;
        if (name->process_instance)
                if (nla_put_string(msg,
                                   APNI_ATTR_PROCESS_INSTANCE,
                                   name->process_instance))
                        return -1;
        if (name->entity_name)
                if (nla_put_string(msg,
                                   APNI_ATTR_ENTITY_NAME,
                                   name->entity_name))
                        return -1;
        if (name->entity_instance)
                if (nla_put_string(msg,
                                   APNI_ATTR_ENTITY_INSTANCE,
                                   name->entity_instance))
                        return -1;

        LOG_DBG("Format app name successs");
        return 0;
}

static int format_flow_spec(const struct flow_spec * fspec,
                            struct sk_buff   * msg)
{
        if (!msg) {
                LOG_ERR("Bogus input parameter(s), bailing out");
                return -1;
        }

        LOG_DBG("Entering format_flow_spec with fspec "
                "at %p and sk_buff at %p", fspec, msg);

        /*
         * FIXME: only->max or min attributes are taken from
         *  uint_range types
         */
        /* FIXME: ??? only max is accessed, what do you mean ? */
        /* FIXME: librina does not define ranges for these attributes, just
         * unique values. So far I seleced only the max or min value depending
         * on the most restrincting (in this case all max).
         * Leo */

        if (fspec->average_bandwidth > 0)
                if (nla_put_u32(msg,
                                FSPEC_ATTR_AVG_BWITH,
                                fspec->average_bandwidth))
                        return -1;
        if (fspec->average_sdu_bandwidth > 0)
                if (nla_put_u32(msg,
                                FSPEC_ATTR_AVG_SDU_BWITH,
                                fspec->average_sdu_bandwidth))
                        return -1;
        if (fspec->delay > 0)
                if (nla_put_u32(msg,
                                FSPEC_ATTR_DELAY,
                                fspec->delay))
                        return -1;
        if (fspec->jitter > 0)
                if (nla_put_u32(msg,
                                FSPEC_ATTR_JITTER,
                                fspec->jitter))
                        return -1;
        if (fspec->max_allowable_gap >=0)
                if (nla_put_u32(msg,
                                FSPEC_ATTR_MAX_GAP,
                                fspec->max_allowable_gap))
                        return -1;
        if (fspec->max_sdu_size > 0)
                if (nla_put_u32(msg,
                                FSPEC_ATTR_MAX_SDU_SIZE,
                                fspec->max_sdu_size))
                        return -1;
        if (fspec->ordered_delivery)
                if (nla_put_flag(msg,
                                 FSPEC_ATTR_IN_ORD_DELIVERY))
                        return -1;
        if (fspec->partial_delivery)
                if (nla_put_flag(msg,
                                 FSPEC_ATTR_PART_DELIVERY))
                        return -1;
        if (fspec->peak_bandwidth_duration > 0)
                if (nla_put_u32(msg,
                                FSPEC_ATTR_PEAK_BWITH_DURATION,
                                fspec->peak_bandwidth_duration))
                        return -1;
        if (fspec->peak_sdu_bandwidth_duration > 0)
                if (nla_put_u32(msg,
                                FSPEC_ATTR_PEAK_SDU_BWITH_DURATION,
                                fspec->peak_sdu_bandwidth_duration))
                        return -1;
        if (fspec->undetected_bit_error_rate > 0)
                if (nla_put_u32(msg,
                                FSPEC_ATTR_UNDETECTED_BER,
                                fspec->undetected_bit_error_rate))
                        return -1;

        LOG_DBG("Format flow spec success");
        return 0;
}

#if 0
static int format_nested_app_name_info_attr(struct nlattr     * msg_attr,
                                            uint_t            attr_name,
                                            const struct name * name,
                                            struct sk_buff    * skb_out)
{
        if (!(msg_attr =
              nla_nest_start(skb_out, attr_name))) {
                nla_nest_cancel(skb_out, msg_attr);
                LOG_ERR(BUILD_STRERROR("Name attribute"));
                return -1;
        }
        if (format_app_name_info(name, skb_out) < 0)
                return -1;
        nla_nest_end(skb_out, msg_attr);
        return 0;
}
#endif

static int rnl_format_generic_u32_param_msg(u32             param_var,
                                            uint_t          param_name,
                                            string_t        * msg_name,
                                            struct sk_buff  * skb_out)
{
        if (!skb_out) {
                LOG_ERR("Bogus input parameter(s), bailing out");
                return -1;
        }

        if (nla_put_u32(skb_out, param_name, param_var) < 0) {
                LOG_ERR("Could not format %s message correctly", msg_name);
                return -1;
        }
        return 0;
}

int rnl_format_ipcm_assign_to_dif_resp_msg(uint_t          result,
                                           struct sk_buff  * skb_out)
{
        return rnl_format_generic_u32_param_msg(result,
                                                IAFRRM_ATTR_RESULT,
                                                "rnl_ipcm_assign_to_dif_resp_msg",
                                                skb_out);
}
EXPORT_SYMBOL(rnl_format_ipcm_assign_to_dif_resp_msg);

int rnl_format_ipcm_update_dif_config_resp_msg(uint_t          result,
                                               struct sk_buff  * skb_out)
{
        return rnl_format_generic_u32_param_msg(result,
                                                IAFRRM_ATTR_RESULT,
                                                "rnl_ipcm_update_dif_config_resp_msg",
                                                skb_out);
}
EXPORT_SYMBOL(rnl_format_ipcm_update_dif_config_resp_msg);

int rnl_format_ipcm_ipcp_dif_reg_noti_msg(const struct name * ipcp_name,
                                          const struct name * dif_name,
                                          bool                is_registered,
                                          struct sk_buff    * skb_out)
{
        struct nlattr * msg_ipcp_name, * msg_dif_name;

        if (!skb_out) {
                LOG_ERR("Bogus input parameter(s), bailing out");
                goto format_fail;
        }

        /* name-formating might be moved into its own function (and reused) */
        if (!(msg_ipcp_name =
              nla_nest_start(skb_out, IDRN_ATTR_IPC_PROCESS_NAME))) {
                nla_nest_cancel(skb_out, msg_ipcp_name);
                LOG_ERR(BUILD_STRERROR("ipcp name attribute"));
                goto format_fail;
        }
        if (format_app_name_info(ipcp_name, skb_out) < 0)
                goto format_fail;
        nla_nest_end(skb_out, msg_ipcp_name);

        if (!(msg_dif_name =
              nla_nest_start(skb_out, IDRN_ATTR_DIF_NAME))) {
                nla_nest_cancel(skb_out, msg_dif_name);
                LOG_ERR(BUILD_STRERROR("dif name attribute"));
                goto format_fail;
        }
        if (format_app_name_info(dif_name, skb_out) < 0)
                goto format_fail;
        nla_nest_end(skb_out, msg_dif_name);

        /* FIXME: I think the flag value must be specified so nla_put_flag
         * can not be used. Check in US cause it is using it */
        if (nla_put(skb_out,
                    IDRN_ATTR_REGISTRATION,
                    is_registered,
                    NULL) < 0) {
                LOG_ERR(BUILD_STRERROR("is_registered attribute"));
                goto format_fail;
        }

        return 0;

 format_fail:
        LOG_ERR("Could not format "
                "rnl_ipcm_ipcp_dif_reg_noti_msg "
                "message correctly");
        return -1;

}
EXPORT_SYMBOL(rnl_format_ipcm_ipcp_dif_reg_noti_msg);

/*  FIXME: It does not exist in user space */
int rnl_format_ipcm_ipcp_dif_unreg_noti_msg(uint_t           result,
                                            struct sk_buff * skb_out)
{
        return rnl_format_generic_u32_param_msg(result,
                                                IDUN_ATTR_RESULT,
                                                "rnl_ipcm_ipcp_to_dif_unreg_noti_msg",
                                                skb_out);
}
EXPORT_SYMBOL(rnl_format_ipcm_ipcp_dif_unreg_noti_msg);

int rnl_format_ipcm_enroll_to_dif_req_msg(const struct name * dif_name,
                                          struct sk_buff *    skb_out)
{
        struct nlattr * msg_dif_name;

        if (!skb_out) {
                LOG_ERR("Bogus input parameter(s), bailing out");
                goto format_fail;
        }

        if (!(msg_dif_name =
              nla_nest_start(skb_out, IEDR_ATTR_DIF_NAME))) {
                nla_nest_cancel(skb_out, msg_dif_name);
                LOG_ERR(BUILD_STRERROR("dif name attribute"));
                goto format_fail;
        }
        if (format_app_name_info(dif_name, skb_out) < 0)
                goto format_fail;
        nla_nest_end(skb_out, msg_dif_name);

        return 0;

 format_fail:
        LOG_ERR("Could not format "
                "rnl_ipcm_enroll_to_dif_req_msg "
                "message correctly");
        return -1;
        return 0;
}
EXPORT_SYMBOL(rnl_format_ipcm_enroll_to_dif_req_msg);

int rnl_format_ipcm_enroll_to_dif_resp_msg(uint_t         result,
                                           struct sk_buff * skb_out)
{
        return rnl_format_generic_u32_param_msg(result,
                                                IEDRE_ATTR_RESULT,
                                                "rnl_ipcm_enroll_to_dif_resp_msg",
                                                skb_out);
}
EXPORT_SYMBOL(rnl_format_ipcm_enroll_to_dif_resp_msg);

int rnl_format_ipcm_disconn_neighbor_req_msg(const struct name    * neighbor_name,
                                             struct sk_buff * skb_out)
{
        return 0;
}
EXPORT_SYMBOL(rnl_format_ipcm_disconn_neighbor_req_msg);

int rnl_format_ipcm_disconn_neighbor_resp_msg(uint_t         result,
                                              struct sk_buff * skb_out)
{
        return 0;
}
EXPORT_SYMBOL(rnl_format_ipcm_disconn_neighbor_resp_msg);

int rnl_format_ipcm_alloc_flow_req_msg(const struct name      * source,
                                       const struct name      * dest,
                                       const struct flow_spec * fspec,
                                       port_id_t              id,
                                       const struct name      * dif_name,
                                       struct sk_buff         * skb_out)
{
        struct nlattr * msg_src_name, * msg_dst_name;
        struct nlattr * msg_fspec,    * msg_dif_name;

        if (!skb_out) {
                LOG_ERR("Bogus input parameter(s), bailing out");
                return -1;
        }

        /* name-formating might be moved into its own function (and reused) */
        if (!(msg_src_name =
              nla_nest_start(skb_out, IAFRM_ATTR_SOURCE_APP_NAME))) {
                nla_nest_cancel(skb_out, msg_src_name);
                LOG_ERR(BUILD_STRERROR("source application name attribute"));
                goto format_fail;
        }

        if (format_app_name_info(source, skb_out) < 0)
                goto format_fail;
        nla_nest_end(skb_out, msg_src_name);

        if (!(msg_dst_name =
              nla_nest_start(skb_out, IAFRM_ATTR_DEST_APP_NAME))) {
                nla_nest_cancel(skb_out, msg_dst_name);
                LOG_ERR(BUILD_STRERROR("destination app name attribute"));
                goto format_fail;
        }

        if (format_app_name_info(dest, skb_out) < 0)
                goto format_fail;
        nla_nest_end(skb_out, msg_dst_name);

        if (!(msg_dif_name =
              nla_nest_start(skb_out, IAFRM_ATTR_DIF_NAME))) {
                nla_nest_cancel(skb_out, msg_dif_name);
                LOG_ERR(BUILD_STRERROR("DIF name attribute"));
                goto format_fail;
        }

        if (format_app_name_info(dif_name, skb_out) < 0)
                goto format_fail;
        nla_nest_end(skb_out, msg_dif_name);

        if (!(msg_fspec =
              nla_nest_start(skb_out, IAFRM_ATTR_FLOW_SPEC))) {
                nla_nest_cancel(skb_out, msg_fspec);
                LOG_ERR(BUILD_STRERROR("flow spec attribute"));
                goto format_fail;
        }

        if (format_flow_spec(fspec, skb_out) < 0)
                goto format_fail;
        nla_nest_end(skb_out, msg_fspec);

        if (nla_put_u32(skb_out, IAFRM_ATTR_PORT_ID, id))
                goto format_fail;

        return 0;

 format_fail:
        LOG_ERR("Could not format "
                "rnl_ipcm_alloc_flow_req_msg "
                "message correctly");
        return -1;
}
EXPORT_SYMBOL(rnl_format_ipcm_alloc_flow_req_msg);

int rnl_format_ipcm_alloc_flow_req_arrived_msg(const struct name      * source,
                                               const struct name      * dest,
                                               const struct flow_spec * fspec,
                                               const struct name      * dif_name,
                                               struct sk_buff   * skb_out)
{
        struct nlattr * msg_src_name, * msg_dst_name;
        struct nlattr * msg_fspec,    * msg_dif_name;

        if (!skb_out) {
                LOG_ERR("Bogus input parameter(s), bailing out");
                goto format_fail;
        }

        /* name-formating might be moved into its own function (and reused) */
        if (!(msg_src_name =
              nla_nest_start(skb_out, IAFRA_ATTR_SOURCE_APP_NAME))) {
                nla_nest_cancel(skb_out, msg_src_name);
                LOG_ERR(BUILD_STRERROR("source application name attribute"));
                goto format_fail;
        }

        if (format_app_name_info(source, skb_out) < 0)
                goto format_fail;

        nla_nest_end(skb_out, msg_src_name);

        if (!(msg_dst_name =
              nla_nest_start(skb_out, IAFRA_ATTR_DEST_APP_NAME))) {
                nla_nest_cancel(skb_out, msg_dst_name);
                LOG_ERR(BUILD_STRERROR("destination app name attribute"));
                goto format_fail;
        }

        if (format_app_name_info(dest, skb_out) < 0)
                goto format_fail;

        nla_nest_end(skb_out, msg_dst_name);

        if (!(msg_dif_name =
              nla_nest_start(skb_out, IAFRA_ATTR_DIF_NAME))) {
                nla_nest_cancel(skb_out, msg_dif_name);
                LOG_ERR(BUILD_STRERROR("DIF name attribute"));
                goto format_fail;
        }

        if (format_app_name_info(dif_name, skb_out) < 0)
                goto format_fail;

        nla_nest_end(skb_out, msg_dif_name);

        if (!(msg_fspec =
              nla_nest_start(skb_out, IAFRA_ATTR_FLOW_SPEC))) {
                nla_nest_cancel(skb_out, msg_fspec);
                LOG_ERR(BUILD_STRERROR("flow spec attribute"));
                goto format_fail;
        }

        if (format_flow_spec(fspec, skb_out) < 0)
                goto format_fail;

        nla_nest_end(skb_out, msg_fspec);

        return 0;

 format_fail:
        LOG_ERR("Could not format "
                "rnl_ipcm_alloc_flow_req_arrived_msg "
                "message correctly");
        return -1;
}
EXPORT_SYMBOL(rnl_format_ipcm_alloc_flow_req_arrived_msg);

int rnl_format_ipcm_alloc_flow_req_result_msg(uint_t           result,
                                              struct sk_buff * skb_out)
{
        LOG_DBG("Entring rnl_format_ipcm_alloc_flow_req_result_msg");
        return rnl_format_generic_u32_param_msg(result,
                                                IAFRRM_ATTR_RESULT,
                                                "rnl_ipcm_alloc_flow_req_result_msg",
                                                skb_out);
}
EXPORT_SYMBOL(rnl_format_ipcm_alloc_flow_req_result_msg);

int rnl_format_ipcm_alloc_flow_resp_msg(uint_t           result,
                                        bool             notify_src,
                                        port_id_t        id,
                                        struct sk_buff * skb_out)
{
        if (!skb_out) {
                LOG_ERR("Bogus input parameter(s), bailing out");
                return -1;
        }

        if (nla_put_u32(skb_out, IAFRE_ATTR_RESULT, result))
                goto format_fail;

        if (notify_src)
                if (nla_put_flag(skb_out, IAFRE_ATTR_NOTIFY_SOURCE))
                        goto format_fail;

        if (nla_put_u32(skb_out, IAFRE_ATTR_PORT_ID, id ))
                goto format_fail;

        return 0;

 format_fail:
        LOG_ERR("Could not format "
                "rnl_ipcm_alloc_flow_resp_msg "
                "message correctly");
        return -1;
}
EXPORT_SYMBOL(rnl_format_ipcm_alloc_flow_resp_msg);

int rnl_format_ipcm_dealloc_flow_req_msg(port_id_t        id,
                                         struct sk_buff * skb_out)
{
        return rnl_format_generic_u32_param_msg(id,
                                                IDFRT_ATTR_PORT_ID,
                                                "rnl_ipcm_dealloc_flow_req_msg",
                                                skb_out);
}
EXPORT_SYMBOL(rnl_format_ipcm_dealloc_flow_req_msg);

int rnl_format_ipcm_dealloc_flow_resp_msg(uint_t           result,
                                          struct sk_buff * skb_out)
{
        return rnl_format_generic_u32_param_msg(result,
                                                IDFRE_ATTR_RESULT,
                                                "rnl_ipcm_dealloc_flow_resp_msg",
                                                skb_out);
}
EXPORT_SYMBOL(rnl_format_ipcm_dealloc_flow_resp_msg);

int rnl_format_ipcm_flow_dealloc_noti_msg(port_id_t        id,
                                          uint_t           code,
                                          struct sk_buff * skb_out)
{
        if (!skb_out) {
                LOG_ERR("Bogus input parameter(s), bailing out");
                return -1;
        }

        if (nla_put_u32(skb_out, IFDN_ATTR_PORT_ID, id))
                goto format_fail;

        if (nla_put_u32(skb_out, IFDN_ATTR_CODE, code ))
                goto format_fail;

        return 0;

 format_fail:
        LOG_ERR("Could not format "
                "rnl_ipcm_alloc_flow_resp_msg "
                "message correctly");
        return -1;
}
EXPORT_SYMBOL(rnl_format_ipcm_flow_dealloc_noti_msg);

int rnl_format_ipcm_conn_create_resp_msg(port_id_t        id,
                                         cep_id_t         src_cep,
                                         struct sk_buff * skb_out)
{
        if (!skb_out) {
                LOG_ERR("Bogus input parameter(s), bailing out");
                return -1;
        }

        if (nla_put_u32(skb_out, ICCRE_ATTR_PORT_ID, id))
                goto format_fail;

        if (nla_put_u32(skb_out, ICCRE_ATTR_SOURCE_CEP_ID, src_cep ))
                goto format_fail;

        return 0;

 format_fail:
        LOG_ERR("Could not format "
                "rnl_format_ipcm_conn_create_resp_msg"
                "message correctly");
        return -1;
}
EXPORT_SYMBOL(rnl_format_ipcm_conn_create_resp_msg);

int rnl_format_ipcm_conn_create_result_msg(port_id_t        id,
                                           cep_id_t         src_cep,
                                           cep_id_t         dst_cep,
                                           struct sk_buff * skb_out)
{
        if (!skb_out) {
                LOG_ERR("Bogus input parameter(s), bailing out");
                return -1;
        }

        if (nla_put_u32(skb_out, ICCRS_ATTR_PORT_ID, id))
                goto format_fail;

        if (nla_put_u32(skb_out, ICCRS_ATTR_SOURCE_CEP_ID, src_cep ))
                goto format_fail;

        if (nla_put_u32(skb_out, ICCRS_ATTR_DEST_CEP_ID, dst_cep ))
                goto format_fail;

        return 0;

 format_fail:
        LOG_ERR("Could not format "
                "rnl_format_ipcm_conn_create_result_msg"
                "message correctly");
        return -1;
}
EXPORT_SYMBOL(rnl_format_ipcm_conn_create_result_msg);

int rnl_format_ipcm_conn_update_result_msg(port_id_t        id,
                                           uint_t           result,
                                           struct sk_buff * skb_out)
{
        if (!skb_out) {
                LOG_ERR("Bogus input parameter(s), bailing out");
                return -1;
        }

        if (nla_put_u32(skb_out, ICURS_ATTR_PORT_ID, id))
                goto format_fail;

        if (nla_put_u32(skb_out, ICURS_ATTR_RESULT, result ))
                goto format_fail;

        return 0;

 format_fail:
        LOG_ERR("Could not format "
                "rnl_format_ipcm_conn_update_result_msg"
                "message correctly");
        return -1;
}
EXPORT_SYMBOL(rnl_format_ipcm_conn_update_result_msg);

int rnl_format_ipcm_reg_app_req_msg(const struct name * app_name,
                                    const struct name * dif_name,
                                    struct sk_buff *    skb_out)
{
        struct nlattr * msg_src_name, * msg_dif_name;

        if (!skb_out) {
                LOG_ERR("Bogus input parameter(s), bailing out");
                return -1;
        }

        if (!(msg_src_name =
              nla_nest_start(skb_out, IRAR_ATTR_APP_NAME))) {
                nla_nest_cancel(skb_out, msg_src_name);
                LOG_ERR(BUILD_STRERROR("source application name attribute"));
                goto format_fail;
        }

        if (format_app_name_info(app_name, skb_out) < 0)
                goto format_fail;
        nla_nest_end(skb_out, msg_src_name);

        if (!(msg_dif_name =
              nla_nest_start(skb_out, IRAR_ATTR_DIF_NAME))) {
                nla_nest_cancel(skb_out, msg_dif_name);
                LOG_ERR(BUILD_STRERROR("DIF name attribute"));
                goto format_fail;
        }

        if (format_app_name_info(dif_name, skb_out) < 0)
                goto format_fail;
        nla_nest_end(skb_out, msg_dif_name);

        return 0;

 format_fail:
        LOG_ERR("Could not format "
                "rnl_ipcm_reg_app_req_msg "
                "message correctly");
        return -1;

}
EXPORT_SYMBOL(rnl_format_ipcm_reg_app_req_msg);

int rnl_format_ipcm_reg_app_resp_msg(uint_t           result,
                                     struct sk_buff * skb_out)
{
        if (!skb_out) {
                LOG_ERR("Bogus input parameter(s), bailing out");
                return -1;
        }

        if (nla_put_u32(skb_out, IRARE_ATTR_RESULT, result ))
                goto format_fail;

        return 0;

 format_fail:
        LOG_ERR("Could not format "
                "rnl_ipcm_reg_app_resp_msg "
                "message correctly");
        return -1;
}
EXPORT_SYMBOL(rnl_format_ipcm_reg_app_resp_msg);

int rnl_format_ipcm_unreg_app_req_msg(const struct name     * app_name,
                                      const struct name     * dif_name,
                                      struct sk_buff  * skb_out)
{
        struct nlattr * msg_src_name, * msg_dif_name;

        if (!skb_out) {
                LOG_ERR("Bogus input parameter(s), bailing out");
                return -1;
        }

        if (!(msg_src_name =
              nla_nest_start(skb_out, IUAR_ATTR_APP_NAME))) {
                nla_nest_cancel(skb_out, msg_src_name);
                LOG_ERR(BUILD_STRERROR("source application name attribute"));
                goto format_fail;
        }

        if (format_app_name_info(app_name, skb_out) < 0)
                goto format_fail;
        nla_nest_end(skb_out, msg_src_name);

        if (!(msg_dif_name =
              nla_nest_start(skb_out, IUAR_ATTR_DIF_NAME))) {
                nla_nest_cancel(skb_out, msg_dif_name);
                LOG_ERR(BUILD_STRERROR("DIF name attribute"));
                goto format_fail;
        }

        if (format_app_name_info(dif_name, skb_out) < 0)
                goto format_fail;
        nla_nest_end(skb_out, msg_dif_name);

        return 0;

 format_fail:
        LOG_ERR("Could not format "
                "rnl_ipcm_unreg_app_req_msg "
                "message correctly");
        return -1;

}
EXPORT_SYMBOL(rnl_format_ipcm_unreg_app_req_msg);

int rnl_format_ipcm_unreg_app_resp_msg(uint_t          result,
                                       struct sk_buff * skb_out)
{
        if (!skb_out) {
                LOG_ERR("Bogus input parameter(s), bailing out");
                return -1;
        }

        if (nla_put_u32(skb_out, IUARE_ATTR_RESULT, result) < 0) {
                LOG_ERR("Could not format "
                        "rnl_ipcm_unreg_app_resp_msg "
                        "message correctly");
                return -1;
        }
        return 0;
}
EXPORT_SYMBOL(rnl_format_ipcm_unreg_app_resp_msg);

static int format_rib_object(const struct rib_object * obj,
                             struct sk_buff          * msg)
{
        if (!msg) {
                LOG_ERR("Bogus input parameter(s), bailing out");
                return -1;
        }

        if (obj->rib_obj_class)
                if (nla_put_u32(msg,
                                RIBO_ATTR_OBJECT_CLASS,
                                obj->rib_obj_class))
                        return -1;
        if (obj->rib_obj_name)
                if (nla_put_string(msg,
                                   RIBO_ATTR_OBJECT_NAME,
                                   obj->rib_obj_name))
                        return -1;
        if (obj->rib_obj_instance)
                if (nla_put_u32(msg,
                                RIBO_ATTR_OBJECT_INSTANCE,
                                obj->rib_obj_instance))
                        return -1;

        return 0;
}

static int format_rib_objects_list(const struct rib_object ** objs,
                                   uint_t                  count,
                                   struct sk_buff         * msg)
{
        int i;
        struct nlattr * msg_obj;

        for (i=0; i< count; i++) {
                if (!(msg_obj =
                      nla_nest_start(msg, i))) {
                        nla_nest_cancel(msg, msg_obj);
                        LOG_ERR(BUILD_STRERROR("rib object attribute"));
                        return -1;
                }
                if (format_rib_object(objs[i], msg) < 0)
                        return -1;
                nla_nest_end(msg, msg_obj);
        }

        return 0;

}

int rnl_format_ipcm_query_rib_req_msg(const struct rib_object * obj,
                                      uint_t                  scope,
                                      const const regex_t     * filter,
                                      struct sk_buff          * skb_out)
{
        struct nlattr * msg_obj;

        if (!skb_out) {
                LOG_ERR("Bogus input parameter(s), bailing out");
                return -1;
        }

        if (!(msg_obj =
              nla_nest_start(skb_out, IDQR_ATTR_OBJECT))) {
                nla_nest_cancel(skb_out, msg_obj);
                LOG_ERR(BUILD_STRERROR("rib object attribute"));
                goto format_fail;
        }
        if (format_rib_object(obj, skb_out) < 0)
                goto format_fail;
        nla_nest_end(skb_out, msg_obj);

        if (nla_put_u32(skb_out, IDQR_ATTR_SCOPE, scope)      ||
            nla_put_string(skb_out, IDQR_ATTR_FILTER, filter))
                goto format_fail;

        return 0;

 format_fail:
        LOG_ERR("Could not format "
                "rnl_ipcm_query_rib_req_msg "
                "message correctly");
        return -1;
}
EXPORT_SYMBOL(rnl_format_ipcm_query_rib_req_msg);

int rnl_format_ipcm_query_rib_resp_msg(uint_t                  result,
                                       uint_t                  count,
                                       const struct rib_object ** objs,
                                       struct sk_buff          * skb_out)
{
        struct nlattr * msg_objs;

        if (!skb_out) {
                LOG_ERR("Bogus input parameter(s), bailing out");
                return -1;
        }

        if (!(msg_objs =
              nla_nest_start(skb_out, IDQRE_ATTR_RIB_OBJECTS))) {
                nla_nest_cancel(skb_out, msg_objs);
                LOG_ERR(BUILD_STRERROR("rib object list attribute"));
                goto format_fail;
        }
        if (format_rib_objects_list(objs, count, skb_out) < 0)
                goto format_fail;
        nla_nest_end(skb_out, msg_objs);

        if (nla_put_u32(skb_out, IDQRE_ATTR_RESULT, result) ||
            nla_put_u32(skb_out, IDQRE_ATTR_COUNT, count))
                goto format_fail;

        return 0;

 format_fail:
        LOG_ERR("Could not format "
                "rnl_ipcm_query_rib_resp_msg "
                "message correctly");
        return -1;
}
EXPORT_SYMBOL(rnl_format_ipcm_query_rib_resp_msg);

int rnl_format_rmt_add_fte_req_msg(const struct pdu_ft_entry * entry,
                                   struct sk_buff      * skb_out)
{
        return 0;
}
EXPORT_SYMBOL(rnl_format_rmt_add_fte_req_msg);

int rnl_format_rmt_del_fte_req_msg(const struct pdu_ft_entry *entry,
                                   struct sk_buff      * skb_out)
{
        return 0;
}
EXPORT_SYMBOL(rnl_format_rmt_del_fte_req_msg);

int rnl_format_socket_closed_notification_msg(u32              nl_port,
                                              struct sk_buff * skb_out)
{
        return rnl_format_generic_u32_param_msg(nl_port,
                                                ISCN_ATTR_PORT,
                                                "rnl_format_socket_closed_notification_msg",
                                                skb_out);
}
EXPORT_SYMBOL(rnl_format_socket_closed_notification_msg);

int send_nl_unicast_msg(struct net *net, struct sk_buff *skb, u32 portid,
                msg_type_t type, rnl_sn_t seq_num) {
        int result;
        result = genlmsg_unicast(net, skb, portid);
        if (result) {
                LOG_ERR("Could not send NL unicast msg of type %d " \
                                "with seq num %u to %u: %d",
                                (int) type, seq_num, portid, result);
                nlmsg_free(skb);
                return -1;
        } else {
                LOG_DBG("Sent NL unicast msg of type %d with seq num " \
<<<<<<< HEAD
                                "%u to %u: ", (int) type, seq_num, portid);
=======
                                "%u to %u", (int) type, seq_num, portid);
>>>>>>> f3d5f5e4
                return 0;
        }
}

int rnl_assign_dif_response(ipc_process_id_t id,
                            uint_t           res,
                            rnl_sn_t         seq_num,
                            u32              nl_port_id)
{
        struct sk_buff *      out_msg;
        struct rina_msg_hdr * out_hdr;
        int                   result;

        out_msg = genlmsg_new(NLMSG_DEFAULT_SIZE,GFP_ATOMIC);
        if (!out_msg) {
                LOG_ERR("Could not allocate memory for message");
                return -1;
        }

        out_hdr = (struct rina_msg_hdr *)
                genlmsg_put(out_msg,
                            0,
                            seq_num,
                            &rnl_nl_family,
                            0,
                            RINA_C_IPCM_ASSIGN_TO_DIF_RESPONSE);
        if (!out_hdr) {
                LOG_ERR("Could not use genlmsg_put");
                nlmsg_free(out_msg);
                return -1;
        }

        out_hdr->src_ipc_id = id;
        out_hdr->dst_ipc_id = 0;

        if (rnl_format_ipcm_assign_to_dif_resp_msg(res, out_msg)) {
                LOG_ERR("Could not format message...");
                nlmsg_free(out_msg);
                return -1;
        }
        result = genlmsg_end(out_msg, out_hdr);

        if (result) {
                LOG_DBG("Result of genlmesg_end: %d", result);
        }

        return send_nl_unicast_msg(&init_net, out_msg, nl_port_id,
                        RINA_C_IPCM_ASSIGN_TO_DIF_RESPONSE, seq_num);
}
EXPORT_SYMBOL(rnl_assign_dif_response);

int rnl_update_dif_config_response(ipc_process_id_t id,
                                   uint_t           res,
                                   rnl_sn_t         seq_num,
                                   u32              nl_port_id)
{
        struct sk_buff *      out_msg;
        struct rina_msg_hdr * out_hdr;
        int                   result;

        out_msg = genlmsg_new(NLMSG_DEFAULT_SIZE,GFP_ATOMIC);
        if (!out_msg) {
                LOG_ERR("Could not allocate memory for message");
                return -1;
        }

        out_hdr = (struct rina_msg_hdr *)
                genlmsg_put(out_msg,
                            0,
                            seq_num,
                            &rnl_nl_family,
                            0,
                            RINA_C_IPCM_UPDATE_DIF_CONFIG_RESPONSE);
        if (!out_hdr) {
                LOG_ERR("Could not use genlmsg_put");
                nlmsg_free(out_msg);
                return -1;
        }

        out_hdr->src_ipc_id = id;
        out_hdr->dst_ipc_id = 0;

        if (rnl_format_ipcm_update_dif_config_resp_msg(res, out_msg)) {
                LOG_ERR("Could not format message...");
                nlmsg_free(out_msg);
                return -1;
        }
        result = genlmsg_end(out_msg, out_hdr);

        if (result) {
                LOG_DBG("Result of genlmesg_end: %d", result);
        }

        return send_nl_unicast_msg(&init_net, out_msg, nl_port_id,
                        RINA_C_IPCM_UPDATE_DIF_CONFIG_RESPONSE, seq_num);
}
EXPORT_SYMBOL(rnl_update_dif_config_response);

int rnl_app_register_unregister_response_msg(ipc_process_id_t ipc_id,
                                             uint_t           res,
                                             rnl_sn_t         seq_num,
                                             u32              nl_port_id,
                                             bool             isRegister)
{
        struct sk_buff *      out_msg;
        struct rina_msg_hdr * out_hdr;
        uint_t                command;
        int                   result;

        out_msg = genlmsg_new(NLMSG_DEFAULT_SIZE,GFP_ATOMIC);
        if (!out_msg) {
                LOG_ERR("Could not allocate memory for message");
                return -1;
        }

        command = isRegister                               ?
                RINA_C_IPCM_REGISTER_APPLICATION_RESPONSE  :
                RINA_C_IPCM_UNREGISTER_APPLICATION_RESPONSE;

        out_hdr = (struct rina_msg_hdr *) genlmsg_put(out_msg,
                                                      0,
                                                      seq_num,
                                                      &rnl_nl_family,
                                                      0,
                                                      command);
        if (!out_hdr) {
                LOG_ERR("Could not use genlmsg_put");
                nlmsg_free(out_msg);
                return -1;
        }

        out_hdr->src_ipc_id = ipc_id;
        out_hdr->dst_ipc_id = 0;

        if (rnl_format_ipcm_reg_app_resp_msg(res, out_msg)) {
                LOG_ERR("Could not format message...");
                nlmsg_free(out_msg);
                return -1;
        }
        result = genlmsg_end(out_msg, out_hdr);

        if (result) {
                LOG_DBG("Result of genlmesg_end: %d", result);
        }

        return send_nl_unicast_msg(&init_net, out_msg, nl_port_id,
                        command, seq_num);
}
EXPORT_SYMBOL(rnl_app_register_unregister_response_msg);

int rnl_app_alloc_flow_req_arrived_msg(ipc_process_id_t         ipc_id,
                                       const struct name      * dif_name,
                                       const struct name      * source,
                                       const struct name      * dest,
                                       const struct flow_spec * fspec,
                                       rnl_sn_t                 seq_num,
                                       u32                      nl_port_id)
{
        struct sk_buff * msg;
        struct rina_msg_hdr * hdr;
        int result;

        msg = genlmsg_new(NLMSG_DEFAULT_SIZE,GFP_ATOMIC);
        if (!msg) {
                LOG_ERR("Could not allocate memory for message");
                return -1;
        }

        hdr = (struct rina_msg_hdr *)
                genlmsg_put(msg,
                            0,
                            seq_num,
                            &rnl_nl_family,
                            NLM_F_REQUEST,
                            RINA_C_IPCM_ALLOCATE_FLOW_REQUEST_ARRIVED);
        if (!hdr) {
                LOG_ERR("Could not use genlmsg_put");
                nlmsg_free(msg);
                return -1;
        }

        hdr->dst_ipc_id = 0;
        hdr->src_ipc_id = ipc_id;
        if (rnl_format_ipcm_alloc_flow_req_arrived_msg(source,
                                                       dest,
                                                       fspec,
                                                       dif_name,
                                                       msg)) {
                LOG_ERR("Could not format message...");
                nlmsg_free(msg);
                return -1;
        }
        result = genlmsg_end(msg, hdr);
        if (result) {
                LOG_DBG("Result of genlmesg_end: %d", result);
        }

        return send_nl_unicast_msg(&init_net, msg, nl_port_id,
                        RINA_C_IPCM_ALLOCATE_FLOW_REQUEST_ARRIVED, seq_num);
}
EXPORT_SYMBOL(rnl_app_alloc_flow_req_arrived_msg);

int rnl_app_alloc_flow_result_msg(ipc_process_id_t ipc_id,
                                  uint_t           res,
                                  rnl_sn_t         seq_num,
                                  u32              nl_port_id)
{
        struct sk_buff * out_msg;
        struct rina_msg_hdr * out_hdr;
        int result;

        out_msg = genlmsg_new(NLMSG_DEFAULT_SIZE,GFP_ATOMIC);
        if (!out_msg) {
                LOG_ERR("Could not allocate memory for message");
                return -1;
        }

        out_hdr = (struct rina_msg_hdr *)
                genlmsg_put(out_msg,
                            0,
                            seq_num,
                            &rnl_nl_family,
                            0,
                            RINA_C_IPCM_ALLOCATE_FLOW_REQUEST_RESULT);
        if (!out_hdr) {
                LOG_ERR("Could not use genlmsg_put");
                nlmsg_free(out_msg);
                return -1;
        }

        out_hdr->src_ipc_id = ipc_id; /* This IPC process */
        out_hdr->dst_ipc_id = 0;

        if (rnl_format_ipcm_alloc_flow_req_result_msg(res, out_msg)) {
                LOG_ERR("Could not format message...");
                nlmsg_free(out_msg);
                return -1;
        }

        result = genlmsg_end(out_msg, out_hdr);

        if (result) {
                LOG_DBG("Result of genlmesg_end: %d", result);
        }

        return send_nl_unicast_msg(&init_net, out_msg, nl_port_id,
                        RINA_C_IPCM_ALLOCATE_FLOW_REQUEST_RESULT, seq_num);
}
EXPORT_SYMBOL(rnl_app_alloc_flow_result_msg);

int rnl_app_dealloc_flow_resp_msg(ipc_process_id_t ipc_id,
                                  uint_t           res,
                                  rnl_sn_t         seq_num,
                                  u32              nl_port_id)
{
        struct sk_buff * out_msg;
        struct rina_msg_hdr * out_hdr;
        int result;

        out_msg = genlmsg_new(NLMSG_DEFAULT_SIZE,GFP_ATOMIC);
        if (!out_msg) {
                LOG_ERR("Could not allocate memory for message");
                return -1;
        }

        out_hdr = (struct rina_msg_hdr *)
                genlmsg_put(out_msg,
                            0,
                            seq_num,
                            &rnl_nl_family,
                            0,
                            RINA_C_IPCM_DEALLOCATE_FLOW_RESPONSE);
        if (!out_hdr) {
                LOG_ERR("Could not use genlmsg_put");
                nlmsg_free(out_msg);
                return -1;
        }

        out_hdr->src_ipc_id = ipc_id; /* This IPC process */
        out_hdr->dst_ipc_id = 0;

        if (rnl_format_ipcm_dealloc_flow_resp_msg(res, out_msg)) {
                LOG_ERR("Could not format message...");
                nlmsg_free(out_msg);
                return -1;
        }

        result = genlmsg_end(out_msg, out_hdr);

        if (result) {
                LOG_DBG("Result of genlmesg_end: %d", result);
        }

        return send_nl_unicast_msg(&init_net, out_msg, nl_port_id,
                        RINA_C_IPCM_DEALLOCATE_FLOW_RESPONSE, seq_num);
}
EXPORT_SYMBOL(rnl_app_dealloc_flow_resp_msg);

int rnl_flow_dealloc_not_msg(ipc_process_id_t ipc_id,
                             uint_t           code,
                             port_id_t        port_id,
                             u32              nl_port_id)
{
        struct sk_buff * out_msg;
        struct rina_msg_hdr * out_hdr;
        int result;

        out_msg = genlmsg_new(NLMSG_DEFAULT_SIZE,GFP_ATOMIC);
        if (!out_msg) {
                LOG_ERR("Could not allocate memory for message");
                return -1;
        }

        out_hdr = (struct rina_msg_hdr *)
                genlmsg_put(out_msg,
                            0,
                            0,
                            &rnl_nl_family,
                            0,
                            RINA_C_IPCM_FLOW_DEALLOCATED_NOTIFICATION);
        if (!out_hdr) {
                LOG_ERR("Could not use genlmsg_put");
                nlmsg_free(out_msg);
                return -1;
        }

        out_hdr->src_ipc_id = ipc_id; /* This IPC process */
        out_hdr->dst_ipc_id = 0;

        if (rnl_format_ipcm_flow_dealloc_noti_msg(port_id, code, out_msg)) {
                LOG_ERR("Could not format message...");
                nlmsg_free(out_msg);
                return -1;
        }

        result = genlmsg_end(out_msg, out_hdr);

        if (result) {
                LOG_DBG("Result of genlmesg_end: %d", result);
        }

        return send_nl_unicast_msg(&init_net, out_msg, nl_port_id,
                        RINA_C_IPCM_FLOW_DEALLOCATED_NOTIFICATION, 0);
}
EXPORT_SYMBOL(rnl_flow_dealloc_not_msg);

int rnl_ipcm_conn_create_resp_msg(ipc_process_id_t ipc_id,
                                  port_id_t        pid,
                                  cep_id_t         src_cep,
                                  rnl_sn_t         seq_num,
                                  u32              nl_port_id)
{
        struct sk_buff * out_msg;
        struct rina_msg_hdr * out_hdr;
        int    result;

        out_msg = genlmsg_new(NLMSG_DEFAULT_SIZE,GFP_ATOMIC);
        if (!out_msg) {
                LOG_ERR("Could not allocate memory for message");
                return -1;
        }

        out_hdr = (struct rina_msg_hdr *)
                genlmsg_put(out_msg,
                            0,
                            seq_num,
                            &rnl_nl_family,
                            0,
                            RINA_C_IPCM_CONN_CREATE_RESPONSE);
        if (!out_hdr) {
                LOG_ERR("Could not use genlmsg_put");
                nlmsg_free(out_msg);
                return -1;
        }

        out_hdr->src_ipc_id = ipc_id; /* This IPC process */
        out_hdr->dst_ipc_id = 0;

        if (rnl_format_ipcm_conn_create_resp_msg(pid, src_cep, out_msg)) {
                LOG_ERR("Could not format message...");
                nlmsg_free(out_msg);
                return -1;
        }

        result = genlmsg_end(out_msg, out_hdr);

        if (result) {
                LOG_DBG("Result of genlmesg_end: %d", result);
        }
        result = genlmsg_unicast(&init_net, out_msg, nl_port_id);

        return send_nl_unicast_msg(&init_net, out_msg, nl_port_id,
                        RINA_C_IPCM_CONN_CREATE_RESPONSE, seq_num);
}
EXPORT_SYMBOL(rnl_ipcm_conn_create_resp_msg);

int rnl_ipcm_conn_create_result_msg(ipc_process_id_t ipc_id,
                                    port_id_t        pid,
                                    cep_id_t         src_cep,
                                    cep_id_t         dst_cep,
                                    rnl_sn_t         seq_num,
                                    u32              nl_port_id)
{
        struct sk_buff * out_msg;
        struct rina_msg_hdr * out_hdr;
        int    result;

        out_msg = genlmsg_new(NLMSG_DEFAULT_SIZE,GFP_ATOMIC);
        if (!out_msg) {
                LOG_ERR("Could not allocate memory for message");
                return -1;
        }

        out_hdr = (struct rina_msg_hdr *)
                genlmsg_put(out_msg,
                            0,
                            seq_num,
                            &rnl_nl_family,
                            0,
                            RINA_C_IPCM_CONN_CREATE_RESULT);
        if (!out_hdr) {
                LOG_ERR("Could not use genlmsg_put");
                nlmsg_free(out_msg);
                return -1;
        }

        out_hdr->src_ipc_id = ipc_id; /* This IPC process */
        out_hdr->dst_ipc_id = 0;

        if (rnl_format_ipcm_conn_create_result_msg(pid,
                                                   src_cep, dst_cep,
                                                   out_msg)) {
                LOG_ERR("Could not format message...");
                nlmsg_free(out_msg);
                return -1;
        }

        result = genlmsg_end(out_msg, out_hdr);

        if (result) {
                LOG_DBG("Result of genlmesg_end: %d", result);
        }

        return send_nl_unicast_msg(&init_net, out_msg, nl_port_id,
                        RINA_C_IPCM_CONN_CREATE_RESULT, seq_num);
}
EXPORT_SYMBOL(rnl_ipcm_conn_create_result_msg);

int rnl_ipcm_conn_update_result_msg(ipc_process_id_t ipc_id,
                                    port_id_t        pid,
                                    uint_t           res,
                                    rnl_sn_t         seq_num,
                                    u32              nl_port_id)
{
        struct sk_buff * out_msg;
        struct rina_msg_hdr * out_hdr;
        int    result;

        out_msg = genlmsg_new(NLMSG_DEFAULT_SIZE,GFP_ATOMIC);
        if (!out_msg) {
                LOG_ERR("Could not allocate memory for message");
                return -1;
        }

        out_hdr = (struct rina_msg_hdr *)
                genlmsg_put(out_msg,
                            0,
                            seq_num,
                            &rnl_nl_family,
                            0,
                            RINA_C_IPCM_CONN_UPDATE_RESULT);
        if (!out_hdr) {
                LOG_ERR("Could not use genlmsg_put");
                nlmsg_free(out_msg);
                return -1;
        }

        out_hdr->src_ipc_id = ipc_id; /* This IPC process */
        out_hdr->dst_ipc_id = 0;

        if (rnl_format_ipcm_conn_update_result_msg(pid, res, out_msg)) {
                LOG_ERR("Could not format message...");
                nlmsg_free(out_msg);
                return -1;
        }

        result = genlmsg_end(out_msg, out_hdr);

        if (result) {
                LOG_DBG("Result of genlmesg_end: %d", result);
        }

        return send_nl_unicast_msg(&init_net, out_msg, nl_port_id,
                        RINA_C_IPCM_CONN_UPDATE_RESULT, seq_num);
}
EXPORT_SYMBOL(rnl_ipcm_conn_update_result_msg);

int rnl_ipcm_sock_closed_notif_msg(u32 closed_port, u32 dest_port)
{
        struct sk_buff *      out_msg;
        struct rina_msg_hdr * out_hdr;
        int                   result;

        out_msg = genlmsg_new(NLMSG_DEFAULT_SIZE,GFP_ATOMIC);
        if (!out_msg) {
                LOG_ERR("Could not allocate memory for message");
                return -1;
        }

        out_hdr = (struct rina_msg_hdr *)
                genlmsg_put(out_msg,
                            0,
                            0,
                            &rnl_nl_family,
                            0,
                            RINA_C_IPCM_SOCKET_CLOSED_NOTIFICATION);
        if (!out_hdr) {
                LOG_ERR("Could not use genlmsg_put");
                nlmsg_free(out_msg);
                return -1;
        }

        out_hdr->src_ipc_id = 0;
        out_hdr->dst_ipc_id = 0;

        if (rnl_format_socket_closed_notification_msg(closed_port, out_msg)) {
                LOG_ERR("Could not format message...");
                nlmsg_free(out_msg);
                return -1;
        }

        result = genlmsg_end(out_msg, out_hdr);
        if (result) {
                LOG_DBG("Result of genlmesg_end: %d", result);
        }

        return send_nl_unicast_msg(&init_net, out_msg, dest_port,
                        RINA_C_IPCM_SOCKET_CLOSED_NOTIFICATION, 0);
}
EXPORT_SYMBOL(rnl_ipcm_sock_closed_notif_msg);<|MERGE_RESOLUTION|>--- conflicted
+++ resolved
@@ -2308,11 +2308,7 @@
                 return -1;
         } else {
                 LOG_DBG("Sent NL unicast msg of type %d with seq num " \
-<<<<<<< HEAD
-                                "%u to %u: ", (int) type, seq_num, portid);
-=======
                                 "%u to %u", (int) type, seq_num, portid);
->>>>>>> f3d5f5e4
                 return 0;
         }
 }
