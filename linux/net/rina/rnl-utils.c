/*
 * RNL utilities
 *
 *    Leonardo Bergesio <leonardo.bergesio@i2cat.net>
 *    Francesco Salvestrini <f.salvestrini@nextworks.it>
 *
 * This program is free software; you can redistribute it and/or modify
 * it under the terms of the GNU General Public License as published by
 * the Free Software Foundation; either version 2 of the License, or
 * (at your option) any later version.
 *
 * This program is distributed in the hope that it will be useful,
 * but WITHOUT ANY WARRANTY; without even the implied warranty of
 * MERCHANTABILITY or FITNESS FOR A PARTICULAR PURPOSE.  See the
 * GNU General Public License for more details.
 *
 * You should have received a copy of the GNU General Public License
 * along with this program; if not, write to the Free Software
 * Foundation, Inc., 675 Mass Ave, Cambridge, MA 02139, USA.
 */

#include <net/netlink.h>
#include <net/genetlink.h>
#include <linux/export.h>

#define RINA_PREFIX "rnl-utils"

#include "logs.h"
#include "common.h"
#include "debug.h"
#include "ipcp-utils.h"
#include "utils.h"
#include "rnl.h"
#include "rnl-utils.h"

/*
 * FIXME: I suppose these functions are internal (at least for the time being)
 *        therefore have been "statified" to avoid polluting the common name
 *        space (while allowing the compiler to present us "unused functions"
 *        warning messages (which would be unpossible if declared not-static)
 *
 * Francesco
 */

/*
 * FIXME: If some of them remain 'static', parameters checking has to be
 *        trasformed into ASSERT() calls (since msg is checked in the caller)
 *
 * NOTE: that functionalities exported to "shims" should prevent "evoking"
 *       ASSERT() here ...
 *
 * Francesco
 */

/*
 * FIXME: Destination is usually at the end of the prototype, not at the
 * beginning (e.g. msg and name)
 */

#define BUILD_STRERROR(X)                                       \
        "Netlink message does not contain " X ", bailing out"

#define BUILD_STRERROR_BY_MTYPE(X)                      \
        "Could not parse Netlink message of type " X

extern struct genl_family rnl_nl_family;

char * nla_get_string(struct nlattr * nla)
{ return (char *) nla_data(nla); }

static int rnl_check_attr_policy(struct nlmsghdr *   nlh,
                                 int                 max_attr,
                                 struct nla_policy * attr_policy)
{
        struct nlattr * attrs[max_attr + 1];
        int             result;

        LOG_DBG("Entering rnl_check_attr_policy ...");
        result = nlmsg_parse(nlh,
                             /* FIXME: Check if this is correct */
                             sizeof(struct genlmsghdr) +
                             sizeof(struct rina_msg_hdr),
                             attrs,
                             max_attr,
                             attr_policy);
        if (result < 0) {
                LOG_ERR("Error %d; could not validate nl message policy",
                        result);
                return -1;
        }
        LOG_DBG("Leaving rnl_check_attr_policy ...");
        return 0;
}

static int parse_flow_spec(struct nlattr * fspec_attr,
                           struct flow_spec * fspec_struct)
{
        struct nla_policy attr_policy[FSPEC_ATTR_MAX + 1];
        struct nlattr *attrs[FSPEC_ATTR_MAX + 1];

        attr_policy[FSPEC_ATTR_AVG_BWITH].type = NLA_U32;
        attr_policy[FSPEC_ATTR_AVG_BWITH].len = 4;
        attr_policy[FSPEC_ATTR_AVG_SDU_BWITH].type = NLA_U32;
        attr_policy[FSPEC_ATTR_AVG_SDU_BWITH].len = 4;
        attr_policy[FSPEC_ATTR_DELAY].type = NLA_U32;
        attr_policy[FSPEC_ATTR_DELAY].len = 4;
        attr_policy[FSPEC_ATTR_JITTER].type = NLA_U32;
        attr_policy[FSPEC_ATTR_JITTER].len = 4;
        attr_policy[FSPEC_ATTR_MAX_GAP].type = NLA_U32;
        attr_policy[FSPEC_ATTR_MAX_GAP].len = 4;
        attr_policy[FSPEC_ATTR_MAX_SDU_SIZE].type = NLA_U32;
        attr_policy[FSPEC_ATTR_MAX_SDU_SIZE].len = 4;
        attr_policy[FSPEC_ATTR_IN_ORD_DELIVERY].type = NLA_FLAG;
        attr_policy[FSPEC_ATTR_IN_ORD_DELIVERY].len = 0;
        attr_policy[FSPEC_ATTR_PART_DELIVERY].type = NLA_FLAG;
        attr_policy[FSPEC_ATTR_PART_DELIVERY].len = 0;
        attr_policy[FSPEC_ATTR_PEAK_BWITH_DURATION].type = NLA_U32;
        attr_policy[FSPEC_ATTR_PEAK_BWITH_DURATION].len = 4;
        attr_policy[FSPEC_ATTR_PEAK_SDU_BWITH_DURATION].type = NLA_U32;
        attr_policy[FSPEC_ATTR_PEAK_SDU_BWITH_DURATION].len = 4;
        attr_policy[FSPEC_ATTR_UNDETECTED_BER].type = NLA_U32;
        attr_policy[FSPEC_ATTR_UNDETECTED_BER].len = 4;

        if (nla_parse_nested(attrs,
                             FSPEC_ATTR_MAX,
                             fspec_attr,
                             attr_policy) < 0)
                return -1;

        if (attrs[FSPEC_ATTR_AVG_BWITH])
                /* FIXME: min = max in uint_range */
                fspec_struct->average_bandwidth =
                        nla_get_u32(attrs[FSPEC_ATTR_AVG_BWITH]);

        if (attrs[FSPEC_ATTR_AVG_SDU_BWITH])
                fspec_struct->average_sdu_bandwidth =
                        nla_get_u32(attrs[FSPEC_ATTR_AVG_SDU_BWITH]);

        if (attrs[FSPEC_ATTR_PEAK_BWITH_DURATION])
                fspec_struct->peak_bandwidth_duration =
                        nla_get_u32(attrs[FSPEC_ATTR_PEAK_BWITH_DURATION]);

        if (attrs[FSPEC_ATTR_PEAK_SDU_BWITH_DURATION])
                fspec_struct->peak_sdu_bandwidth_duration =
                        nla_get_u32(attrs[FSPEC_ATTR_PEAK_SDU_BWITH_DURATION]);

        if (attrs[FSPEC_ATTR_UNDETECTED_BER])
                fspec_struct->undetected_bit_error_rate = \
                        nla_get_u32(attrs[FSPEC_ATTR_UNDETECTED_BER]);

        if (attrs[FSPEC_ATTR_UNDETECTED_BER])
                fspec_struct->undetected_bit_error_rate = \
                        nla_get_u32(attrs[FSPEC_ATTR_UNDETECTED_BER]);

        if (attrs[FSPEC_ATTR_PART_DELIVERY])
                fspec_struct->partial_delivery = \
                        nla_get_flag(attrs[FSPEC_ATTR_PART_DELIVERY]);

        if (attrs[FSPEC_ATTR_IN_ORD_DELIVERY])
                fspec_struct->ordered_delivery = \
                        nla_get_flag(attrs[FSPEC_ATTR_IN_ORD_DELIVERY]);

        if (attrs[FSPEC_ATTR_MAX_GAP])
                fspec_struct->max_allowable_gap = \
                        (int) nla_get_u32(attrs[FSPEC_ATTR_MAX_GAP]);

        if (attrs[FSPEC_ATTR_DELAY])
                fspec_struct->delay = \
                        nla_get_u32(attrs[FSPEC_ATTR_DELAY]);

        if (attrs[FSPEC_ATTR_MAX_SDU_SIZE])
                fspec_struct->max_sdu_size = \
                        nla_get_u32(attrs[FSPEC_ATTR_MAX_SDU_SIZE]);

        return 0;

}

static int parse_app_name_info(struct nlattr * name_attr,
                               struct name * name_struct)
{
        struct nla_policy attr_policy[APNI_ATTR_MAX + 1];
        struct nlattr *attrs[APNI_ATTR_MAX + 1];

        LOG_DBG("Entering parse_app_name_info with nlattr "
                "at %p and name_struct at %p", name_attr, name_struct);

        attr_policy[APNI_ATTR_PROCESS_NAME].type = NLA_STRING;
        attr_policy[APNI_ATTR_PROCESS_NAME].len = 0;
        attr_policy[APNI_ATTR_PROCESS_INSTANCE].type = NLA_STRING;
        attr_policy[APNI_ATTR_PROCESS_INSTANCE].len = 0;
        attr_policy[APNI_ATTR_ENTITY_NAME].type = NLA_STRING;
        attr_policy[APNI_ATTR_ENTITY_NAME].len = 0;
        attr_policy[APNI_ATTR_ENTITY_INSTANCE].type = NLA_STRING;
        attr_policy[APNI_ATTR_ENTITY_INSTANCE].len = 0;

        if (nla_parse_nested(attrs, APNI_ATTR_MAX, name_attr, attr_policy) < 0)
                return -1;

        if (attrs[APNI_ATTR_PROCESS_NAME])
                name_struct->process_name =
                        nla_get_string(attrs[APNI_ATTR_PROCESS_NAME]);

        if (attrs[APNI_ATTR_PROCESS_INSTANCE])
                name_struct->process_instance =
                        nla_get_string(attrs[APNI_ATTR_PROCESS_INSTANCE]);

        if (attrs[APNI_ATTR_ENTITY_NAME])
                name_struct->entity_name =
                        nla_get_string(attrs[APNI_ATTR_ENTITY_NAME]);

        if (attrs[APNI_ATTR_ENTITY_INSTANCE])
                name_struct->entity_instance =
                        nla_get_string(attrs[APNI_ATTR_ENTITY_INSTANCE]);
        return 0;
}

static int parse_ipcp_config_entry_value(struct nlattr *            name_attr,
                                         struct ipcp_config_entry * entry)
{
        struct nla_policy attr_policy[IPCP_CONFIG_ENTRY_ATTR_MAX + 1];
        struct nlattr *attrs[IPCP_CONFIG_ENTRY_ATTR_MAX + 1];

        if (!name_attr) {
                LOG_ERR("Bogus attribute passed, bailing out");
                return -1;
        }

        if (!entry) {
                LOG_ERR("Bogus entry passed, bailing out");
                return -1;
        }

        attr_policy[IPCP_CONFIG_ENTRY_ATTR_NAME].type = NLA_STRING;
        attr_policy[IPCP_CONFIG_ENTRY_ATTR_NAME].len = 0;
        attr_policy[IPCP_CONFIG_ENTRY_ATTR_VALUE].type = NLA_STRING;
        attr_policy[IPCP_CONFIG_ENTRY_ATTR_VALUE].len = 0;

        if (nla_parse_nested(attrs, IPCP_CONFIG_ENTRY_ATTR_MAX,
                             name_attr, attr_policy) < 0)
                return -1;

        if (attrs[IPCP_CONFIG_ENTRY_ATTR_NAME])
                entry->name =
                        nla_get_string(attrs[IPCP_CONFIG_ENTRY_ATTR_NAME]);

        if (attrs[IPCP_CONFIG_ENTRY_ATTR_VALUE])
                entry->value =
                        nla_get_string(attrs[IPCP_CONFIG_ENTRY_ATTR_VALUE]);

        return 0;
}

static int parse_list_of_ipcp_config_entries(struct nlattr *     nested_attr,
                                             struct dif_config * dif_config)
{
        struct nlattr * nla;
        struct ipcp_config_entry * entry;
        struct ipcp_config * config;
        int rem = 0;
        int entries_with_problems = 0;
        int total_entries = 0;

        if (!nested_attr) {
                LOG_ERR("Bogus attribute passed, bailing out");
                return -1;
        }

        if (!dif_config) {
                LOG_ERR("Bogus dif_config passed, bailing out");
                return -1;
        }

        for (nla = (struct nlattr*) nla_data(nested_attr),
                     rem = nla_len(nested_attr);
             nla_ok(nla, rem);
             nla = nla_next(nla, &(rem))) {
                total_entries++;

                entry = rkzalloc(sizeof(*entry), GFP_KERNEL);
                if (!entry) {
                        entries_with_problems++;
                        continue;
                }

                if (parse_ipcp_config_entry_value(nla, entry) < 0) {
                        rkfree(entry);
                        entries_with_problems++;
                        continue;
                }

                config = ipcp_config_create();
                if (!config) {
                        rkfree(entry);
                        entries_with_problems++;
                        continue;
                }
                config->entry = entry;
                list_add(&config->next, &dif_config->ipcp_config_entries);
        }

        if (rem > 0) {
                LOG_WARN("Missing bits to parse");
        }

        if (entries_with_problems > 0)
                LOG_WARN("Problems parsing %d out of %d parameters",
                         entries_with_problems,
                         total_entries);

        return 0;
}

static int parse_data_transfer_constants(struct nlattr * attr,
<<<<<<< HEAD
                struct data_transfer_constants * data_transfer_constants)
=======
                                         struct data_transfer_constants * data_transfer_constants)
>>>>>>> 4f2c25a4
{
        struct nla_policy attr_policy[DTC_ATTR_MAX + 1];
        struct nlattr *attrs[DTC_ATTR_MAX + 1];

        attr_policy[DTC_ATTR_QOS_ID].type = NLA_U16;
        attr_policy[DTC_ATTR_QOS_ID].len = 2;
        attr_policy[DTC_ATTR_PORT_ID].type = NLA_U16;
        attr_policy[DTC_ATTR_PORT_ID].len = 2;
        attr_policy[DTC_ATTR_CEP_ID].type = NLA_U16;
        attr_policy[DTC_ATTR_CEP_ID].len = 2;
        attr_policy[DTC_ATTR_SEQ_NUM].type = NLA_U16;
        attr_policy[DTC_ATTR_SEQ_NUM].len = 2;
        attr_policy[DTC_ATTR_ADDRESS].type = NLA_U16;
        attr_policy[DTC_ATTR_ADDRESS].len = 2;
        attr_policy[DTC_ATTR_LENGTH].type = NLA_U16;
        attr_policy[DTC_ATTR_LENGTH].len = 2;
        attr_policy[DTC_ATTR_MAX_PDU_SIZE].type = NLA_U32;
        attr_policy[DTC_ATTR_MAX_PDU_SIZE].len = 4;
        attr_policy[DTC_ATTR_MAX_PDU_LIFE].type = NLA_U32;
        attr_policy[DTC_ATTR_MAX_PDU_LIFE].len = 4;
        attr_policy[DTC_ATTR_DIF_INTEGRITY].type = NLA_FLAG;
        attr_policy[DTC_ATTR_DIF_INTEGRITY].len = 0;

        if (nla_parse_nested(attrs, DTC_ATTR_MAX, attr, attr_policy) < 0)
                return -1;

        if (attrs[DTC_ATTR_QOS_ID])
                data_transfer_constants->qos_id_length =
                        nla_get_u16(attrs[DTC_ATTR_QOS_ID]);

        if (attrs[DTC_ATTR_PORT_ID])
                data_transfer_constants->port_id_length =
<<<<<<< HEAD
                                nla_get_u16(attrs[DTC_ATTR_PORT_ID]);

        if (attrs[DTC_ATTR_CEP_ID])
                data_transfer_constants->cep_id_length =
                                nla_get_u16(attrs[DTC_ATTR_CEP_ID]);

        if (attrs[DTC_ATTR_SEQ_NUM])
                data_transfer_constants->seq_num_length =
                                nla_get_u16(attrs[DTC_ATTR_SEQ_NUM]);

        if (attrs[DTC_ATTR_ADDRESS])
                data_transfer_constants->address_length =
                                nla_get_u16(attrs[DTC_ATTR_ADDRESS]);

        if (attrs[DTC_ATTR_LENGTH])
                data_transfer_constants->length_length =
                                nla_get_u16(attrs[DTC_ATTR_LENGTH]);

        if (attrs[DTC_ATTR_MAX_PDU_SIZE])
                data_transfer_constants->max_pdu_size =
                                nla_get_u32(attrs[DTC_ATTR_MAX_PDU_SIZE]);

        if (attrs[DTC_ATTR_MAX_PDU_LIFE])
                data_transfer_constants->max_pdu_life =
                                nla_get_u32(attrs[DTC_ATTR_MAX_PDU_LIFE]);

        if (attrs[DTC_ATTR_DIF_INTEGRITY])
                        data_transfer_constants->dif_integrity = true;
=======
                        nla_get_u16(attrs[DTC_ATTR_PORT_ID]);

        if (attrs[DTC_ATTR_CEP_ID])
                data_transfer_constants->cep_id_length =
                        nla_get_u16(attrs[DTC_ATTR_CEP_ID]);

        if (attrs[DTC_ATTR_SEQ_NUM])
                data_transfer_constants->seq_num_length =
                        nla_get_u16(attrs[DTC_ATTR_SEQ_NUM]);

        if (attrs[DTC_ATTR_ADDRESS])
                data_transfer_constants->address_length =
                        nla_get_u16(attrs[DTC_ATTR_ADDRESS]);

        if (attrs[DTC_ATTR_LENGTH])
                data_transfer_constants->length_length =
                        nla_get_u16(attrs[DTC_ATTR_LENGTH]);

        if (attrs[DTC_ATTR_MAX_PDU_SIZE])
                data_transfer_constants->max_pdu_size =
                        nla_get_u32(attrs[DTC_ATTR_MAX_PDU_SIZE]);

        if (attrs[DTC_ATTR_MAX_PDU_LIFE])
                data_transfer_constants->max_pdu_life =
                        nla_get_u32(attrs[DTC_ATTR_MAX_PDU_LIFE]);

        if (attrs[DTC_ATTR_DIF_INTEGRITY])
                data_transfer_constants->dif_integrity = true;
>>>>>>> 4f2c25a4

        return 0;
}

static int parse_dif_config(struct nlattr * dif_config_attr,
                            struct dif_config  * dif_config)
{
        struct nla_policy attr_policy[DCONF_ATTR_MAX + 1];
        struct nlattr *attrs[DCONF_ATTR_MAX + 1];
        struct data_transfer_constants * data_transfer_constants;

        attr_policy[DCONF_ATTR_IPCP_CONFIG_ENTRIES].type = NLA_NESTED;
        attr_policy[DCONF_ATTR_IPCP_CONFIG_ENTRIES].len = 0;
        attr_policy[DCONF_ATTR_DATA_TRANS_CONS].type = NLA_NESTED;
        attr_policy[DCONF_ATTR_DATA_TRANS_CONS].len = 0;

        if (nla_parse_nested(attrs,
                             DCONF_ATTR_MAX,
                             dif_config_attr,
                             attr_policy) < 0)
                goto parse_fail;

        if (attrs[DCONF_ATTR_IPCP_CONFIG_ENTRIES]) {
                if (parse_list_of_ipcp_config_entries(
<<<<<<< HEAD
                                attrs[DCONF_ATTR_IPCP_CONFIG_ENTRIES],
                                dif_config) < 0)
=======
                                                      attrs[DCONF_ATTR_IPCP_CONFIG_ENTRIES],
                                                      dif_config) < 0)
>>>>>>> 4f2c25a4
                        goto parse_fail;
        }

        if (attrs[DCONF_ATTR_DATA_TRANS_CONS]) {
                data_transfer_constants = rkzalloc(
<<<<<<< HEAD
                                sizeof(struct data_transfer_constants),
                                GFP_KERNEL);
=======
                                                   sizeof(struct data_transfer_constants),
                                                   GFP_KERNEL);
>>>>>>> 4f2c25a4
                if (!data_transfer_constants)
                        goto parse_fail;
                dif_config->data_transfer_constants = data_transfer_constants;

                if (parse_data_transfer_constants(
<<<<<<< HEAD
                                attrs[DCONF_ATTR_DATA_TRANS_CONS],
                                dif_config->data_transfer_constants) < 0) {
=======
                                                  attrs[DCONF_ATTR_DATA_TRANS_CONS],
                                                  dif_config->data_transfer_constants) < 0) {
>>>>>>> 4f2c25a4
                        rkfree(dif_config->data_transfer_constants);
                        goto parse_fail;
                }
        }

        return 0;

 parse_fail:
        LOG_ERR(BUILD_STRERROR_BY_MTYPE("dif config attributes"));
        return -1;
}

static int parse_dif_info(struct nlattr * dif_config_attr,
                          struct dif_info  * dif_info)
{
        struct nla_policy attr_policy[DINFO_ATTR_MAX + 1];
        struct nlattr *attrs[DINFO_ATTR_MAX + 1];

        attr_policy[DINFO_ATTR_DIF_TYPE].type = NLA_STRING;
        attr_policy[DINFO_ATTR_DIF_TYPE].len = 0;
        attr_policy[DINFO_ATTR_DIF_NAME].type = NLA_NESTED;
        attr_policy[DINFO_ATTR_DIF_NAME].len = 0;
        attr_policy[DINFO_ATTR_CONFIG].type = NLA_NESTED;
        attr_policy[DINFO_ATTR_CONFIG].len = 0;

        if (nla_parse_nested(attrs,
                             DINFO_ATTR_MAX,
                             dif_config_attr,
                             attr_policy) < 0)
                goto parse_fail;

        if (attrs[DINFO_ATTR_DIF_TYPE])
                dif_info->type =
                        nla_get_string(attrs[DINFO_ATTR_DIF_TYPE]);

        if (parse_app_name_info(attrs[DINFO_ATTR_DIF_NAME],
                                dif_info->dif_name) < 0)
                goto parse_fail;

        if (attrs[DINFO_ATTR_CONFIG])
                if (parse_dif_config(attrs[DINFO_ATTR_CONFIG],
                                     dif_info->configuration) < 0)
                        goto parse_fail;

        return 0;

 parse_fail:
        LOG_ERR(BUILD_STRERROR_BY_MTYPE("dif info attribute"));
        return -1;
}

static int parse_rib_object(struct nlattr     * rib_obj_attr,
                            struct rib_object * rib_obj_struct)
{
        struct nla_policy attr_policy[RIBO_ATTR_MAX + 1];
        struct nlattr *attrs[RIBO_ATTR_MAX + 1];

        attr_policy[RIBO_ATTR_OBJECT_CLASS].type = NLA_U32;
        attr_policy[RIBO_ATTR_OBJECT_NAME].type = NLA_STRING;
        attr_policy[RIBO_ATTR_OBJECT_INSTANCE].type = NLA_U32;

        if (nla_parse_nested(attrs,
                             RIBO_ATTR_MAX, rib_obj_attr, attr_policy) < 0)
                return -1;

        if (attrs[RIBO_ATTR_OBJECT_CLASS])
                rib_obj_struct->rib_obj_class =\
                        nla_get_u32(&rib_obj_attr[RIBO_ATTR_OBJECT_CLASS]);

        if (attrs[RIBO_ATTR_OBJECT_NAME])
                nla_strlcpy(rib_obj_struct->rib_obj_name,
                            attrs[RIBO_ATTR_OBJECT_NAME],
                            sizeof(attrs[RIBO_ATTR_OBJECT_NAME]));
        if (attrs[RIBO_ATTR_OBJECT_INSTANCE])
                rib_obj_struct->rib_obj_instance =\
                        nla_get_u32(&rib_obj_attr[RIBO_ATTR_OBJECT_INSTANCE]);
        return 0;
}

static int parse_rib_objects_list(struct nlattr     * rib_objs_attr,
                                  uint_t            count,
                                  struct rib_object * rib_objs_struct)
{
        int i;
        for (i=0; i < count; i++) {
                if (parse_rib_object(&rib_objs_attr[i],
                                     &rib_objs_struct[i]) < 0) {
                        LOG_ERR("Could not parse rib_objs_list attribute");
                        return -1;
                }
        }
        return 0;
}

static int rnl_parse_generic_u32_param_msg (struct genl_info * info,
                                            uint_t           * param_var,
                                            uint_t           param_name,
                                            uint_t           max_params,
                                            string_t         * msg_name)
{
        struct nla_policy attr_policy[max_params + 1];
        struct nlattr *attrs[max_params + 1];

        LOG_DBG("rnl_parse_generic_u32_param_msg started ...");

        attr_policy[param_name].type = NLA_U32;
        attr_policy[param_name].len = 4;

        if (nlmsg_parse(info->nlhdr,
                        /* FIXME: Check if this is correct */
                        sizeof(struct genlmsghdr) +
                        sizeof(struct rina_msg_hdr),
                        attrs,
                        max_params,
                        attr_policy) < 0) {
                LOG_ERR("Could not parse Netlink message type %s", msg_name);
                return -1;
        }

        if (attrs[param_name]) {
                * param_var = nla_get_u32(attrs[param_name]);
                LOG_DBG("Parsed result: %d", * param_var);
        }

        return 0;
}

static int rnl_parse_ipcm_assign_to_dif_req_msg(struct genl_info * info,
                                                struct rnl_ipcm_assign_to_dif_req_msg_attrs * msg_attrs)
{
        struct nla_policy attr_policy[IATDR_ATTR_MAX + 1];
        struct nlattr *attrs[IATDR_ATTR_MAX + 1];
        int result;

        attr_policy[IATDR_ATTR_DIF_INFORMATION].type = NLA_NESTED;
        attr_policy[IATDR_ATTR_DIF_INFORMATION].len = 0;

        result = nlmsg_parse(info->nlhdr,
                             sizeof(struct genlmsghdr) +
                             sizeof(struct rina_msg_hdr),
                             attrs,
                             IATDR_ATTR_MAX,
                             attr_policy);

        if (result < 0) {
                LOG_ERR("Error %d; could not validate nl message policy",
                        result);
                goto parse_fail;
        }

        if (parse_dif_info(attrs[IATDR_ATTR_DIF_INFORMATION],
                           msg_attrs->dif_info) < 0)
                goto parse_fail;

        return 0;

 parse_fail:
        LOG_ERR(BUILD_STRERROR_BY_MTYPE("RINA_C_IPCM_ASSIGN_TO_DIF_REQUEST"));
        return -1;
}

static int rnl_parse_ipcm_assign_to_dif_resp_msg(struct genl_info * info,
                                                 struct rnl_ipcm_assign_to_dif_resp_msg_attrs * msg_attrs)
{
        LOG_DBG("rnl_parse_ipcm_assign_to_dif_resp_msg started ...");
        return rnl_parse_generic_u32_param_msg(info,
                                               &(msg_attrs->result),
                                               IATDRE_ATTR_RESULT,
                                               IATDRE_ATTR_MAX,
                                               "RINA_C_IPCM_ASSIGN_TO_DIF_RESPONSE");
}

static int rnl_parse_ipcm_update_dif_config_req_msg(struct genl_info * info,
                                                    struct rnl_ipcm_update_dif_config_req_msg_attrs * msg_attrs)
{
        struct nla_policy attr_policy[IUDCR_ATTR_MAX + 1];
        struct nlattr *attrs[IUDCR_ATTR_MAX + 1];
        int result;

        attr_policy[IUDCR_ATTR_DIF_CONFIGURATION].type = NLA_NESTED;
        attr_policy[IUDCR_ATTR_DIF_CONFIGURATION].len = 0;

        result = nlmsg_parse(info->nlhdr,
                             sizeof(struct genlmsghdr) +
                             sizeof(struct rina_msg_hdr),
                             attrs,
                             IUDCR_ATTR_MAX,
                             attr_policy);

        if (result < 0) {
                LOG_ERR("Error %d; could not validate nl message policy",
                        result);
                goto parse_fail;
        }

        if (parse_dif_config(attrs[IUDCR_ATTR_DIF_CONFIGURATION],
                             msg_attrs->dif_config) < 0)
                goto parse_fail;

        return 0;

 parse_fail:
        LOG_ERR(BUILD_STRERROR_BY_MTYPE("RINA_C_IPCM_UPDATE_DIF_CONFIG_REQUEST"));
        return -1;
}

static int rnl_parse_ipcm_ipcp_dif_reg_noti_msg(struct genl_info * info,
                                                struct rnl_ipcm_ipcp_dif_reg_noti_msg_attrs * msg_attrs)
{
        struct nla_policy attr_policy[IDRN_ATTR_MAX + 1];

        attr_policy[IDRN_ATTR_IPC_PROCESS_NAME].type = NLA_NESTED;
        attr_policy[IDRN_ATTR_DIF_NAME].type = NLA_NESTED;
        attr_policy[IDRN_ATTR_REGISTRATION].type = NLA_FLAG;

        if (rnl_check_attr_policy(info->nlhdr, IDRN_ATTR_MAX, attr_policy) < 0 ||
            parse_app_name_info(info->attrs[IDRN_ATTR_IPC_PROCESS_NAME],
                                msg_attrs->ipcp_name) < 0               ||
            parse_app_name_info(info->attrs[IDRN_ATTR_DIF_NAME],
                                msg_attrs->dif_name) < 0) {
                LOG_ERR(BUILD_STRERROR_BY_MTYPE("RINA_C_IPCM_IPC_PROCESS_DIF_REGISTRATION_NOTIFICATION"));
                return -1;

        }

        if (info->attrs[IDRN_ATTR_REGISTRATION])
                msg_attrs->is_registered = \
                        nla_get_flag(info->attrs[IDRN_ATTR_REGISTRATION]);

        return 0;

}

static int rnl_parse_ipcm_ipcp_dif_unreg_noti_msg(struct genl_info * info,
                                                  struct rnl_ipcm_ipcp_dif_unreg_noti_msg_attrs * msg_attrs)
{
        return rnl_parse_generic_u32_param_msg(info,
                                               &(msg_attrs->result),
                                               IDUN_ATTR_RESULT,
                                               IDUN_ATTR_MAX,
                                               "RINA_C_IPCM_IPC_PROCESS_UNREGISTRATION_NOTIFICATION");
}

static int rnl_parse_ipcm_enroll_to_dif_req_msg(struct genl_info * info,
                                                struct rnl_ipcm_enroll_to_dif_req_msg_attrs * msg_attrs)
{
        struct nla_policy attr_policy[IEDR_ATTR_MAX + 1];

        attr_policy[IEDR_ATTR_DIF_NAME].type = NLA_NESTED;

        if (rnl_check_attr_policy(info->nlhdr, IEDR_ATTR_MAX, attr_policy) < 0 ||
            parse_app_name_info(info->attrs[IEDR_ATTR_DIF_NAME],
                                msg_attrs->dif_name) < 0) {
                LOG_ERR(BUILD_STRERROR_BY_MTYPE("RINA_C_IPCM_ENROLL_TO_DIF_REQUEST:"));
                return -1;

        }
        return 0;
}

static int rnl_parse_ipcm_enroll_to_dif_resp_msg(struct genl_info * info,
                                                 struct rnl_ipcm_enroll_to_dif_resp_msg_attrs * msg_attrs)
{
        return rnl_parse_generic_u32_param_msg(info,
                                               &(msg_attrs->result),
                                               IEDRE_ATTR_RESULT,
                                               IEDRE_ATTR_MAX,
                                               "RINA_C_IPCM_ENROLL_TO_DIF_RESPONSE");
}

static int rnl_parse_ipcm_disconn_neighbor_req_msg(struct genl_info * info,
                                                   struct rnl_ipcm_disconn_neighbor_req_msg_attrs * msg_attrs)
{
        struct nla_policy attr_policy[IDNR_ATTR_MAX + 1];

        attr_policy[IDNR_ATTR_NEIGHBOR_NAME].type = NLA_NESTED;

        if (rnl_check_attr_policy(info->nlhdr,
                                  IDNR_ATTR_MAX, attr_policy) < 0 ||
            parse_app_name_info(info->attrs[IDNR_ATTR_NEIGHBOR_NAME],
                                msg_attrs->neighbor_name) < 0) {
                LOG_ERR(BUILD_STRERROR_BY_MTYPE("RINA_C_IPCM_DISCONNECT_FROM_NEIGHBOR_REQUEST:"));
                return -1;

        }

        return 0;
}

static int rnl_parse_ipcm_disconn_neighbor_resp_msg(struct genl_info * info,
                                                    struct rnl_ipcm_disconn_neighbor_resp_msg_attrs * msg_attrs)
{
        return rnl_parse_generic_u32_param_msg(info,
                                               &(msg_attrs->result),
                                               IATDRE_ATTR_RESULT,
                                               IATDRE_ATTR_MAX,
                                               "RINA_C_IPCM_DISCONNECT_FROM_NEIGHBOR_RESPONSE");
}

static int rnl_parse_ipcm_alloc_flow_req_msg(struct genl_info * info,
                                             struct rnl_ipcm_alloc_flow_req_msg_attrs * msg_attrs)
{
        struct nla_policy attr_policy[IAFRM_ATTR_MAX + 1];
        struct nlattr *attrs[IAFRM_ATTR_MAX + 1];
        int result;

        attr_policy[IAFRM_ATTR_SOURCE_APP_NAME].type = NLA_NESTED;
        attr_policy[IAFRM_ATTR_SOURCE_APP_NAME].len  = 0;
        attr_policy[IAFRM_ATTR_DEST_APP_NAME].type   = NLA_NESTED;
        attr_policy[IAFRM_ATTR_DEST_APP_NAME].len    = 0;
        attr_policy[IAFRM_ATTR_FLOW_SPEC].type       = NLA_NESTED;
        attr_policy[IAFRM_ATTR_FLOW_SPEC].len        = 0;
        attr_policy[IAFRM_ATTR_PORT_ID].type         = NLA_U32;
        attr_policy[IAFRM_ATTR_PORT_ID].len          = 4;
        attr_policy[IAFRM_ATTR_DIF_NAME].type        = NLA_NESTED;
        attr_policy[IAFRM_ATTR_DIF_NAME].len         = 0;

        result = nlmsg_parse(info->nlhdr,
                             sizeof(struct genlmsghdr) +
                             sizeof(struct rina_msg_hdr),
                             attrs,
                             IAFRM_ATTR_MAX,
                             attr_policy);

        if (result < 0) {
                LOG_ERR("Error %d; could not validate nl message policy", result);
                goto parse_fail;
        }

        if (parse_app_name_info(attrs[IAFRM_ATTR_SOURCE_APP_NAME],
                                msg_attrs->source) < 0)
                goto parse_fail;

        if (parse_app_name_info(attrs[IAFRM_ATTR_DEST_APP_NAME],
                                msg_attrs->dest) < 0)
                goto parse_fail;

        if (parse_flow_spec(attrs[IAFRM_ATTR_FLOW_SPEC],
                            msg_attrs->fspec) < 0)
                goto parse_fail;

        if (attrs[IAFRM_ATTR_PORT_ID])
                msg_attrs->id = \
                        (port_id_t) nla_get_u32(attrs[IAFRM_ATTR_PORT_ID]);

        if (parse_app_name_info(attrs[IAFRM_ATTR_DIF_NAME],
                                msg_attrs->dif_name) < 0)
                goto parse_fail;

        return 0;

 parse_fail:
        LOG_ERR(BUILD_STRERROR_BY_MTYPE("RINA_C_IPCM_ALLOCATE_FLOW_REQUEST"));
        return -1;
}

static int rnl_parse_ipcm_alloc_flow_req_arrived_msg(struct genl_info * info,
                                                     struct rnl_ipcm_alloc_flow_req_arrived_msg_attrs * msg_attrs)
{
        struct nla_policy attr_policy[IAFRA_ATTR_MAX + 1];
        struct nlattr *attrs[IAFRA_ATTR_MAX + 1];
        int result;

        attr_policy[IAFRA_ATTR_SOURCE_APP_NAME].type = NLA_NESTED;
        attr_policy[IAFRA_ATTR_SOURCE_APP_NAME].len = 0;
        attr_policy[IAFRA_ATTR_DEST_APP_NAME].type = NLA_NESTED;
        attr_policy[IAFRA_ATTR_DEST_APP_NAME].len = 0;
        attr_policy[IAFRA_ATTR_FLOW_SPEC].type = NLA_NESTED;
        attr_policy[IAFRA_ATTR_FLOW_SPEC].len = 0;
        attr_policy[IAFRA_ATTR_DIF_NAME].type = NLA_NESTED;
        attr_policy[IAFRA_ATTR_DIF_NAME].len = 0;

        result = nlmsg_parse(info->nlhdr,
                             sizeof(struct genlmsghdr) +
                             sizeof(struct rina_msg_hdr),
                             attrs,
                             IAFRA_ATTR_MAX,
                             attr_policy);

        if (result < 0) {
                LOG_ERR("Error %d; could not validate nl message policy", result);
                goto parse_fail;
        }

        if (parse_app_name_info(attrs[IAFRA_ATTR_SOURCE_APP_NAME],
                                msg_attrs->source) < 0)
                goto parse_fail;

        if (parse_app_name_info(attrs[IAFRA_ATTR_DEST_APP_NAME],
                                msg_attrs->dest) < 0)
                goto parse_fail;

        if (parse_app_name_info(attrs[IAFRA_ATTR_DIF_NAME],
                                msg_attrs->dif_name) < 0)
                goto parse_fail;

        if (parse_flow_spec(attrs[IAFRA_ATTR_FLOW_SPEC],
                            msg_attrs->fspec) < 0)
                goto parse_fail;

        return 0;

 parse_fail:
        LOG_ERR(BUILD_STRERROR_BY_MTYPE("RINA_C_IPCM_ALLOCATE_FLOW_REQUEST_ARRIVED"));
        return -1;
}

static int rnl_parse_ipcm_alloc_flow_req_result_msg(struct genl_info * info,
                                                    struct rnl_ipcm_alloc_flow_req_result_msg_attrs * msg_attrs)
{
        return rnl_parse_generic_u32_param_msg(info,
                                               &(msg_attrs->result),
                                               IAFRRM_ATTR_RESULT,
                                               IAFRRM_ATTR_MAX,
                                               "RINA_C_IPCM_ALLOCATE_FLOW_REQUEST_RESULT");
}

static int rnl_parse_ipcm_alloc_flow_resp_msg(struct genl_info * info,
                                              struct rnl_alloc_flow_resp_msg_attrs * msg_attrs)
{
        struct nla_policy attr_policy[IAFRE_ATTR_MAX + 1];
        struct nlattr *attrs[IAFRE_ATTR_MAX + 1];
        int result;

        attr_policy[IAFRE_ATTR_RESULT].type = NLA_U32;
        attr_policy[IAFRE_ATTR_RESULT].len = 4;
        attr_policy[IAFRE_ATTR_NOTIFY_SOURCE].type = NLA_FLAG;
        attr_policy[IAFRE_ATTR_NOTIFY_SOURCE].len = 0;
        attr_policy[IAFRE_ATTR_PORT_ID].type = NLA_U32;
        attr_policy[IAFRE_ATTR_PORT_ID].len = 4;

        result = nlmsg_parse(info->nlhdr,
                             sizeof(struct genlmsghdr) +
                             sizeof(struct rina_msg_hdr),
                             attrs,
                             IAFRE_ATTR_MAX,
                             attr_policy);

        if (result < 0) {
                LOG_ERR("Error %d; could not validate nl message policy", result);
                goto parse_fail;
        }

        if (attrs[IAFRE_ATTR_RESULT])
                msg_attrs->result =
                        nla_get_u32(attrs[IAFRE_ATTR_RESULT]);

        if (attrs[IAFRE_ATTR_NOTIFY_SOURCE])
                msg_attrs->notify_src =
                        nla_get_flag(attrs[IAFRE_ATTR_NOTIFY_SOURCE]);

        if (attrs[IAFRE_ATTR_PORT_ID])
                msg_attrs->id       =
                        nla_get_u32(attrs[IAFRE_ATTR_PORT_ID]);

        return 0;

 parse_fail:
        LOG_ERR(BUILD_STRERROR_BY_MTYPE("RINA_C_IPCM_ALLOCATE_FLOW_RESPONSE"));
        return -1;
}

static int rnl_parse_ipcm_dealloc_flow_req_msg(struct genl_info * info,
                                               struct rnl_ipcm_dealloc_flow_req_msg_attrs * msg_attrs)
{
        return rnl_parse_generic_u32_param_msg(info,
                                               (uint_t *) &(msg_attrs->id),
                                               IDFRT_ATTR_PORT_ID,
                                               IDFRT_ATTR_MAX,
                                               "RINA_C_IPCM_DEALLOCATE_FLOW_REQUEST");

}

static int rnl_parse_ipcm_dealloc_flow_resp_msg(struct genl_info * info,
                                                struct rnl_ipcm_dealloc_flow_resp_msg_attrs * msg_attrs)
{
        return rnl_parse_generic_u32_param_msg(info,
                                               &(msg_attrs->result),
                                               IDFRE_ATTR_RESULT,
                                               IDFRE_ATTR_MAX,
                                               "RINA_C_IPCM_DEALLOCATE_FLOW_RESPONSE");
}

static int rnl_parse_ipcm_flow_dealloc_noti_msg(struct genl_info * info,
                                                struct rnl_ipcm_flow_dealloc_noti_msg_attrs * msg_attrs)
{
        struct nla_policy attr_policy[IFDN_ATTR_MAX + 1];
        struct nlattr *attrs[IFDN_ATTR_MAX + 1];
        int result;

        attr_policy[IFDN_ATTR_PORT_ID].type = NLA_U32;
        attr_policy[IFDN_ATTR_PORT_ID].len = 4;
        attr_policy[IFDN_ATTR_CODE].type = NLA_U32;
        attr_policy[IFDN_ATTR_CODE].len = 4;

        result = nlmsg_parse(info->nlhdr,
                             sizeof(struct genlmsghdr) +
                             sizeof(struct rina_msg_hdr),
                             attrs,
                             IFDN_ATTR_MAX,
                             attr_policy);

        if (result < 0) {
                LOG_ERR("Error %d; could not validate nl message policy", result);
                goto parse_fail;
        }

        if (attrs[IFDN_ATTR_PORT_ID])
                msg_attrs->id = nla_get_u32(attrs[IFDN_ATTR_PORT_ID]);

        if (attrs[IFDN_ATTR_CODE])
                msg_attrs->code = nla_get_u32(attrs[IFDN_ATTR_CODE]);

        return 0;

 parse_fail:
        LOG_ERR(BUILD_STRERROR_BY_MTYPE("RINA_C_IPCM_FLOW_DEALLOCATED_NOTIFICATION"));
        return -1;
}

static int rnl_parse_ipcm_conn_create_req_msg(struct genl_info * info,
                                              struct rnl_ipcp_conn_create_req_msg_attrs * msg_attrs)
{
        struct nla_policy attr_policy[ICCRQ_ATTR_MAX + 1];
        struct nlattr *attrs[ICCRQ_ATTR_MAX + 1];
        int    result;

        attr_policy[ICCRQ_ATTR_PORT_ID].type = NLA_U32;
        attr_policy[ICCRQ_ATTR_PORT_ID].len = 0;
        attr_policy[ICCRQ_ATTR_SOURCE_ADDR].type = NLA_U32;
        attr_policy[ICCRQ_ATTR_SOURCE_ADDR].len = 0;
        attr_policy[ICCRQ_ATTR_DEST_ADDR].type = NLA_U32;
        attr_policy[ICCRQ_ATTR_DEST_ADDR].len = 0;
        attr_policy[ICCRQ_ATTR_QOS_ID].type = NLA_U32;
        attr_policy[ICCRQ_ATTR_QOS_ID].len = 0;
        attr_policy[ICCRQ_ATTR_POLICIES].type = NLA_U32;
        attr_policy[ICCRQ_ATTR_POLICIES].len = 0;

        result = nlmsg_parse(info->nlhdr,
                             sizeof(struct genlmsghdr) +
                             sizeof(struct rina_msg_hdr),
                             attrs,
                             ICCRQ_ATTR_MAX,
                             attr_policy);

        if (result < 0) {
                LOG_ERR("Error %d; could not validate nl message policy", result);
                goto parse_fail;
        }

        if (attrs[ICCRQ_ATTR_PORT_ID])
                msg_attrs->port_id = nla_get_u32(attrs[ICCRQ_ATTR_PORT_ID]);

        if (attrs[ICCRQ_ATTR_SOURCE_ADDR])
                msg_attrs->src_addr = nla_get_u32(attrs[ICCRQ_ATTR_SOURCE_ADDR]);

        if (attrs[ICCRQ_ATTR_DEST_ADDR])
                msg_attrs->dst_addr = nla_get_u32(attrs[ICCRQ_ATTR_DEST_ADDR]);

        if (attrs[ICCRQ_ATTR_QOS_ID])
                msg_attrs->qos_id = nla_get_u32(attrs[ICCRQ_ATTR_QOS_ID]);

        if (attrs[ICCRQ_ATTR_POLICIES])
                msg_attrs->policies = nla_get_u32(attrs[ICCRQ_ATTR_POLICIES]);

        return 0;

 parse_fail:
        LOG_ERR(BUILD_STRERROR_BY_MTYPE("RINA_C_IPCP_CONN_CREATE_REQUEST"));
        return -1;
}

static int rnl_parse_ipcm_conn_create_arrived_msg(struct genl_info * info,
                                                  struct rnl_ipcp_conn_create_arrived_msg_attrs * msg_attrs)
{
        struct nla_policy attr_policy[ICCA_ATTR_MAX + 1];
        struct nlattr *attrs[ICCA_ATTR_MAX + 1];
        int    result;

        attr_policy[ICCA_ATTR_PORT_ID].type = NLA_U32;
        attr_policy[ICCA_ATTR_PORT_ID].len = 0;
        attr_policy[ICCA_ATTR_SOURCE_ADDR].type = NLA_U32;
        attr_policy[ICCA_ATTR_SOURCE_ADDR].len = 0;
        attr_policy[ICCA_ATTR_DEST_ADDR].type = NLA_U32;
        attr_policy[ICCA_ATTR_DEST_ADDR].len = 0;
        attr_policy[ICCA_ATTR_DEST_CEP_ID].type = NLA_U32;
        attr_policy[ICCA_ATTR_DEST_CEP_ID].len = 0;
        attr_policy[ICCA_ATTR_QOS_ID].type = NLA_U32;
        attr_policy[ICCA_ATTR_QOS_ID].len = 0;
        attr_policy[ICCA_ATTR_POLICIES].type = NLA_U32;
        attr_policy[ICCA_ATTR_POLICIES].len = 0;

        result = nlmsg_parse(info->nlhdr,
                             sizeof(struct genlmsghdr) +
                             sizeof(struct rina_msg_hdr),
                             attrs,
                             ICCA_ATTR_MAX,
                             attr_policy);

        if (result < 0) {
                LOG_ERR("Error %d; could not validate nl message policy", result);
                goto parse_fail;
        }

        if (attrs[ICCA_ATTR_PORT_ID])
                msg_attrs-> port_id= nla_get_u32(attrs[ICCA_ATTR_PORT_ID]);

        if (attrs[ICCA_ATTR_SOURCE_ADDR])
                msg_attrs->src_addr = nla_get_u32(attrs[ICCA_ATTR_SOURCE_ADDR]);

        if (attrs[ICCA_ATTR_DEST_ADDR])
                msg_attrs->dst_addr = nla_get_u32(attrs[ICCA_ATTR_DEST_ADDR]);

        if (attrs[ICCA_ATTR_DEST_CEP_ID])
                msg_attrs->dst_cep = nla_get_u32(attrs[ICCA_ATTR_DEST_CEP_ID]);

        if (attrs[ICCA_ATTR_QOS_ID])
                msg_attrs->qos_id = nla_get_u32(attrs[ICCA_ATTR_QOS_ID]);

        if (attrs[ICCA_ATTR_POLICIES])
                msg_attrs->policies = nla_get_u32(attrs[ICCA_ATTR_POLICIES]);

        return 0;

 parse_fail:
        LOG_ERR(BUILD_STRERROR_BY_MTYPE("RINA_C_IPCP_CONN_CREATE_ARRIVED"));
        return -1;
}

static int rnl_parse_ipcm_conn_update_req_msg(struct genl_info * info,
                                              struct rnl_ipcp_conn_update_req_msg_attrs * msg_attrs)
{
        struct nla_policy attr_policy[ICURQ_ATTR_MAX + 1];
        struct nlattr *attrs[ICURQ_ATTR_MAX + 1];
        int    result;

        attr_policy[ICURQ_ATTR_PORT_ID].type = NLA_U32;
        attr_policy[ICURQ_ATTR_PORT_ID].len = 0;
        attr_policy[ICURQ_ATTR_SOURCE_CEP_ID].type = NLA_U32;
        attr_policy[ICURQ_ATTR_SOURCE_CEP_ID].len = 0;
        attr_policy[ICURQ_ATTR_DEST_CEP_ID].type = NLA_U32;
        attr_policy[ICURQ_ATTR_DEST_CEP_ID].len = 0;

        result = nlmsg_parse(info->nlhdr,
                             sizeof(struct genlmsghdr) +
                             sizeof(struct rina_msg_hdr),
                             attrs,
                             ICURQ_ATTR_MAX,
                             attr_policy);

        if (result < 0) {
                LOG_ERR("Error %d; could not validate nl message policy", result);
                goto parse_fail;
        }

        if (attrs[ICURQ_ATTR_PORT_ID])
                msg_attrs-> port_id= nla_get_u32(attrs[ICURQ_ATTR_PORT_ID]);

        if (attrs[ICURQ_ATTR_SOURCE_CEP_ID])
                msg_attrs->src_cep = nla_get_u32(attrs[ICURQ_ATTR_SOURCE_CEP_ID]);

        if (attrs[ICURQ_ATTR_DEST_CEP_ID])
                msg_attrs->dst_cep = nla_get_u32(attrs[ICURQ_ATTR_DEST_CEP_ID]);

        return 0;

 parse_fail:
        LOG_ERR(BUILD_STRERROR_BY_MTYPE("RINA_C_IPCP_CONN_UPDATE_REQUEST"));
        return -1;
}

static int rnl_parse_ipcm_conn_destroy_req_msg(struct genl_info * info,
                                               struct rnl_ipcp_conn_destroy_req_msg_attrs * msg_attrs)
{
        struct nla_policy attr_policy[ICDR_ATTR_MAX + 1];
        struct nlattr *attrs[ICDR_ATTR_MAX + 1];
        int    result;

        attr_policy[ICDR_ATTR_PORT_ID].type = NLA_U32;
        attr_policy[ICDR_ATTR_PORT_ID].len = 0;
        attr_policy[ICDR_ATTR_SOURCE_CEP_ID].type = NLA_U32;
        attr_policy[ICDR_ATTR_SOURCE_CEP_ID].len = 0;

        result = nlmsg_parse(info->nlhdr,
                             sizeof(struct genlmsghdr) +
                             sizeof(struct rina_msg_hdr),
                             attrs,
                             ICDR_ATTR_MAX,
                             attr_policy);

        if (result < 0) {
                LOG_ERR("Error %d; could not validate nl message policy", result);
                goto parse_fail;
        }

        if (attrs[ICDR_ATTR_PORT_ID])
                msg_attrs-> port_id= nla_get_u32(attrs[ICDR_ATTR_PORT_ID]);

        if (attrs[ICDR_ATTR_SOURCE_CEP_ID])
                msg_attrs->src_cep = nla_get_u32(attrs[ICDR_ATTR_SOURCE_CEP_ID]);

        return 0;

 parse_fail:
        LOG_ERR(BUILD_STRERROR_BY_MTYPE("RINA_C_IPCP_CONN_DESTROY_REQUEST"));
        return -1;
}

static int rnl_parse_ipcm_reg_app_req_msg(struct genl_info * info,
                                          struct rnl_ipcm_reg_app_req_msg_attrs * msg_attrs)
{
        struct nla_policy attr_policy[IRAR_ATTR_MAX + 1];
        struct nlattr *attrs[IRAR_ATTR_MAX + 1];
        int result;

        attr_policy[IRAR_ATTR_APP_NAME].type = NLA_NESTED;
        attr_policy[IRAR_ATTR_APP_NAME].len = 0;
        attr_policy[IRAR_ATTR_DIF_NAME].type = NLA_NESTED;
        attr_policy[IRAR_ATTR_DIF_NAME].len = 0;

        result = nlmsg_parse(info->nlhdr,
                             sizeof(struct genlmsghdr) +
                             sizeof(struct rina_msg_hdr),
                             attrs,
                             IRAR_ATTR_MAX,
                             attr_policy);

        if (result < 0) {
                LOG_ERR("Error %d; could not validate nl message policy", result);
                goto parse_fail;
        }

        if (parse_app_name_info(attrs[IRAR_ATTR_APP_NAME],
                                msg_attrs->app_name) < 0)
                goto parse_fail;

        if (parse_app_name_info(attrs[IRAR_ATTR_DIF_NAME],
                                msg_attrs->dif_name) < 0)
                goto parse_fail;

        return 0;

 parse_fail:
        LOG_ERR(BUILD_STRERROR_BY_MTYPE("RINA_C_IPCM_REGISTER_APPLICATION_REQUEST"));
        return -1;
}

static int rnl_parse_ipcm_reg_app_resp_msg(struct genl_info * info,
                                           struct rnl_ipcm_reg_app_resp_msg_attrs * msg_attrs)
{
        struct nla_policy attr_policy[IRARE_ATTR_MAX + 1];
        struct nlattr *attrs[IRARE_ATTR_MAX + 1];
        int result;

        attr_policy[IRARE_ATTR_RESULT].type = NLA_U32;
        attr_policy[IRARE_ATTR_RESULT].len = 4;

        result = nlmsg_parse(info->nlhdr,
                             sizeof(struct genlmsghdr) +
                             sizeof(struct rina_msg_hdr),
                             attrs,
                             IRARE_ATTR_MAX,
                             attr_policy);

        if (result < 0) {
                LOG_ERR("Error %d; could not validate nl message policy", result);
                goto parse_fail;
        }

        if (attrs[IRARE_ATTR_RESULT])
                msg_attrs->result = nla_get_u32(attrs[IRARE_ATTR_RESULT]);

        return 0;

 parse_fail:
        LOG_ERR(BUILD_STRERROR_BY_MTYPE("RINA_C_IPCM_REGISTER_APPLICATION_REPONSE"));
        return -1;
}

static int rnl_parse_ipcm_unreg_app_req_msg(struct genl_info * info,
                                            struct rnl_ipcm_unreg_app_req_msg_attrs * msg_attrs)
{
        struct nla_policy attr_policy[IUAR_ATTR_MAX + 1];
        struct nlattr *attrs[IUAR_ATTR_MAX + 1];
        int result;

        attr_policy[IUAR_ATTR_APP_NAME].type = NLA_NESTED;
        attr_policy[IUAR_ATTR_APP_NAME].len = 0;
        attr_policy[IUAR_ATTR_DIF_NAME].type = NLA_NESTED;
        attr_policy[IUAR_ATTR_DIF_NAME].len = 0;

        result = nlmsg_parse(info->nlhdr,
                             sizeof(struct genlmsghdr) +
                             sizeof(struct rina_msg_hdr),
                             attrs,
                             IUAR_ATTR_MAX,
                             attr_policy);

        if (result < 0) {
                LOG_ERR("Error %d; could not validate nl message policy", result);
                goto parse_fail;
        }

        if (parse_app_name_info(attrs[IUAR_ATTR_APP_NAME],
                                msg_attrs->app_name) < 0)
                goto parse_fail;

        if (parse_app_name_info(attrs[IUAR_ATTR_DIF_NAME],
                                msg_attrs->dif_name) < 0)
                goto parse_fail;

        return 0;

 parse_fail:
        LOG_ERR(BUILD_STRERROR_BY_MTYPE("RINA_C_IPCM_UNREGISTER_APPLICATION_REQUEST"));
        return -1;
}

static int rnl_parse_ipcm_unreg_app_resp_msg(struct genl_info * info,
                                             struct rnl_ipcm_unreg_app_resp_msg_attrs * msg_attrs)
{
        return rnl_parse_generic_u32_param_msg(info,
                                               &(msg_attrs->result),
                                               IUARE_ATTR_RESULT,
                                               IUARE_ATTR_MAX,
                                               "RINA_C_IPCM_UNREGISTER_APPLICATION_RESPONSE");
}

static int rnl_parse_ipcm_query_rib_req_msg(struct genl_info * info,
                                            struct rnl_ipcm_query_rib_req_msg_attrs * msg_attrs)
{
        struct nla_policy attr_policy[IDQR_ATTR_MAX + 1];

        attr_policy[IDQR_ATTR_OBJECT].type = NLA_NESTED;
        attr_policy[IDQR_ATTR_SCOPE].type = NLA_U32;
        attr_policy[IDQR_ATTR_FILTER].type = NLA_STRING;

        if (rnl_check_attr_policy(info->nlhdr, IDQR_ATTR_MAX, attr_policy) < 0 ||
            parse_rib_object(info->attrs[IDQR_ATTR_OBJECT],
                             msg_attrs->rib_obj) < 0) {
                LOG_ERR(BUILD_STRERROR_BY_MTYPE("RINA_C_IPCM_QUERY_RIB_REQUEST"));
                return -1;
        }
        if (info->attrs[IDQR_ATTR_SCOPE])
                msg_attrs->scope = \
                        nla_get_u32(info->attrs[IDQR_ATTR_SCOPE]);

        if (info->attrs[IDQR_ATTR_FILTER])
                nla_strlcpy(msg_attrs->filter,
                            info->attrs[IDQR_ATTR_FILTER],
                            sizeof(info->attrs[IDQR_ATTR_FILTER]));
        return 0;
}

/* FIXME: Check all RIB objects parsing functions. Not sure they are correct */
static int rnl_parse_ipcm_query_rib_resp_msg(struct genl_info * info,
                                             struct rnl_ipcm_query_rib_resp_msg_attrs * msg_attrs)
{
        struct nla_policy attr_policy[IDQR_ATTR_MAX + 1];

        attr_policy[IDQRE_ATTR_RESULT].type = NLA_U32;
        attr_policy[IDQRE_ATTR_COUNT].type = NLA_U32;
        attr_policy[IDQRE_ATTR_RIB_OBJECTS].type = NLA_NESTED;

        if (rnl_check_attr_policy(info->nlhdr, IDQRE_ATTR_MAX, attr_policy) < 0)
                goto parse_fail;

        if (info->attrs[IDQRE_ATTR_RESULT])
                msg_attrs->result = \
                        nla_get_u32(info->attrs[IDQRE_ATTR_RESULT]);

        if (info->attrs[IDQRE_ATTR_COUNT])
                msg_attrs->count = \
                        nla_get_u32(info->attrs[IDQRE_ATTR_COUNT]);

        if (parse_rib_objects_list(info->attrs[IDQRE_ATTR_RIB_OBJECTS],
                                   msg_attrs->count,
                                   msg_attrs->rib_objs) < 0)
                goto parse_fail;

        return 0;

 parse_fail:
        LOG_ERR(BUILD_STRERROR_BY_MTYPE("RINA_C_IPCM_QUERY_RIB_RESPONSE"));
        return -1;
}

static int rnl_parse_rmt_add_fte_req_msg(struct genl_info * info,
                                         struct rnl_rmt_add_fte_req_msg_attrs * msg_attrs)
{ return 0; }

static int rnl_parse_rmt_del_fte_req_msg(struct genl_info * info,
                                         struct rnl_rmt_del_fte_req_msg_attrs * msg_attrs)
{ return 0; }

static int rnl_parse_rmt_dump_ft_req_msg(struct genl_info * info,
                                         struct rnl_rmt_dump_ft_req_msg_attrs * msg_attrs)
{ return 0; }

static int rnl_parse_rmt_dump_ft_reply_msg(struct genl_info * info,
                                           struct rnl_rmt_dump_ft_reply_msg_attrs * msg_attrs)
{ return 0; }

int rnl_parse_msg(struct genl_info * info,
                  struct rnl_msg   * msg)
{

        LOG_DBG("RINA Netlink parser started ...");

        if (!info) {
                LOG_ERR("Got empty info, bailing out");
                return -1;
        }

        if (!msg) {
                LOG_ERR("Got empty message, bailing out");
                return -1;
        }

        /* harcoded  */
        /* msg->family             = "rina";*/
        msg->src_port              = info->snd_portid;
        /* dst_port can not be parsed */
        msg->dst_port              = 0;
        msg->seq_num               = info->snd_seq;
        msg->op_code               = (msg_type_t) info->genlhdr->cmd;
#if 0
        msg->req_msg_flag          = 0;
        msg->resp_msg_flag         = 0;
        msg->notification_msg_flag = 0;
#endif
        msg->rina_hdr              = info->userhdr;

#if 0
        /*
         * FIXME: This is broken for 2 reasons:
         *   a) do not use the same LOG_*() for the same line (DO NOT USE \n)
         *   b) missing parameters (6 %d, 4 parameters)
         */

        LOG_DBG("Parsed Netlink message header:\n"
                "msg->src_port: %d "
                "msg->dst_port: %d "
                "msg->seq_num:  %u "
                "msg->op_code:  %d "
                "msg->rina_hdr->src_ipc_id: %d "
                "msg->rina_hdr->dst_ipc_id: %d",
                msg->src_port,msg->dst_port,
                msg->seq_num,msg->op_code,
                msg->rina_hdr->src_ipc_id,
                msg->rina_hdr->dst_ipc_id);
#endif

        LOG_DBG("msg is at %pK", msg);
        LOG_DBG("  msg->rina_hdr is at %pK and size is: %zd",
                msg->rina_hdr, sizeof(msg->rina_hdr));
        LOG_DBG("  msg->attrs is at %pK",
                msg->attrs);
        LOG_DBG("  (msg->rina_hdr)->src_ipc_id is %d",
                (msg->rina_hdr)->src_ipc_id);
        LOG_DBG("  (msg->rina_hdr)->dst_ipc_id is %d",
                (msg->rina_hdr)->dst_ipc_id);

        switch(info->genlhdr->cmd) {
        case RINA_C_IPCM_ASSIGN_TO_DIF_REQUEST:
                if (rnl_parse_ipcm_assign_to_dif_req_msg(info,
                                                         msg->attrs) < 0)
                        goto fail;
                break;
        case RINA_C_IPCM_ASSIGN_TO_DIF_RESPONSE:
                if (rnl_parse_ipcm_assign_to_dif_resp_msg(info,
                                                          msg->attrs) < 0)
                        goto fail;
                break;
        case RINA_C_IPCM_UPDATE_DIF_CONFIG_REQUEST:
                if (rnl_parse_ipcm_update_dif_config_req_msg(info,
                                                             msg->attrs) < 0)
                        goto fail;
                break;
        case RINA_C_IPCM_IPC_PROCESS_DIF_REGISTRATION_NOTIFICATION:
                if (rnl_parse_ipcm_ipcp_dif_reg_noti_msg(info,
                                                         msg->attrs) < 0)
                        goto fail;
                break;
        case RINA_C_IPCM_IPC_PROCESS_DIF_UNREGISTRATION_NOTIFICATION:
                if (rnl_parse_ipcm_ipcp_dif_unreg_noti_msg(info,
                                                           msg->attrs) < 0)
                        goto fail;
                break;
        case RINA_C_IPCM_ENROLL_TO_DIF_REQUEST:
                if (rnl_parse_ipcm_enroll_to_dif_req_msg(info,
                                                         msg->attrs) < 0)
                        goto fail;
                break;
        case RINA_C_IPCM_ENROLL_TO_DIF_RESPONSE:
                if (rnl_parse_ipcm_enroll_to_dif_resp_msg(info,
                                                          msg->attrs) < 0)
                        goto fail;
                break;
        case RINA_C_IPCM_DISCONNECT_FROM_NEIGHBOR_REQUEST:
                if (rnl_parse_ipcm_disconn_neighbor_req_msg(info,
                                                            msg->attrs) < 0)
                        goto fail;
                break;
        case RINA_C_IPCM_DISCONNECT_FROM_NEIGHBOR_RESPONSE:
                if (rnl_parse_ipcm_disconn_neighbor_resp_msg(info,
                                                             msg->attrs) < 0)
                        goto fail;
                break;
        case RINA_C_IPCM_ALLOCATE_FLOW_REQUEST:
                if (rnl_parse_ipcm_alloc_flow_req_msg(info,
                                                      msg->attrs) < 0)
                        goto fail;
                break;
        case RINA_C_IPCM_ALLOCATE_FLOW_REQUEST_ARRIVED:
                if (rnl_parse_ipcm_alloc_flow_req_arrived_msg(info,
                                                              msg->attrs) < 0)
                        goto fail;
                break;
        case RINA_C_IPCM_ALLOCATE_FLOW_REQUEST_RESULT:
                if (rnl_parse_ipcm_alloc_flow_req_result_msg(info,
                                                             msg->attrs) < 0)
                        goto fail;
                break;
        case RINA_C_IPCM_ALLOCATE_FLOW_RESPONSE:
                if (rnl_parse_ipcm_alloc_flow_resp_msg(info,
                                                       msg->attrs) < 0)
                        goto fail;
                break;
        case RINA_C_IPCM_DEALLOCATE_FLOW_REQUEST:
                if (rnl_parse_ipcm_dealloc_flow_req_msg(info,
                                                        msg->attrs) < 0)
                        goto fail;
                break;
        case RINA_C_IPCM_FLOW_DEALLOCATED_NOTIFICATION:
                if (rnl_parse_ipcm_flow_dealloc_noti_msg(info,
                                                         msg->attrs) < 0)
                        goto fail;
                break;
        case RINA_C_IPCM_DEALLOCATE_FLOW_RESPONSE:
                if (rnl_parse_ipcm_dealloc_flow_resp_msg(info,
                                                         msg->attrs) < 0)
                        goto fail;
                break;
        case RINA_C_IPCP_CONN_CREATE_REQUEST:
                if (rnl_parse_ipcm_conn_create_req_msg(info,
                                                       msg->attrs) < 0)
                        goto fail;
                break;
        case RINA_C_IPCP_CONN_CREATE_ARRIVED:
                if (rnl_parse_ipcm_conn_create_arrived_msg(info,
                                                           msg->attrs) < 0)
                        goto fail;
                break;
        case RINA_C_IPCP_CONN_UPDATE_REQUEST:
                if (rnl_parse_ipcm_conn_update_req_msg(info,
                                                       msg->attrs) < 0)
                        goto fail;
                break;
        case RINA_C_IPCP_CONN_DESTROY_REQUEST:
                if (rnl_parse_ipcm_conn_destroy_req_msg(info,
                                                        msg->attrs) < 0)
                        goto fail;
                break;
        case RINA_C_IPCM_REGISTER_APPLICATION_REQUEST:
                if (rnl_parse_ipcm_reg_app_req_msg(info,
                                                   msg->attrs) < 0)
                        goto fail;
                break;
        case RINA_C_IPCM_REGISTER_APPLICATION_RESPONSE:
                if (rnl_parse_ipcm_reg_app_resp_msg(info,
                                                    msg->attrs) < 0)
                        goto fail;
                break;
        case RINA_C_IPCM_UNREGISTER_APPLICATION_REQUEST:
                if (rnl_parse_ipcm_unreg_app_req_msg(info,
                                                     msg->attrs) < 0)
                        goto fail;
                break;
        case RINA_C_IPCM_UNREGISTER_APPLICATION_RESPONSE:
                if (rnl_parse_ipcm_unreg_app_resp_msg(info,
                                                      msg->attrs) < 0)
                        goto fail;
                break;
        case RINA_C_IPCM_QUERY_RIB_REQUEST:
                if (rnl_parse_ipcm_query_rib_req_msg(info,
                                                     msg->attrs) < 0)
                        goto fail;
                break;
        case RINA_C_IPCM_QUERY_RIB_RESPONSE:
                if (rnl_parse_ipcm_query_rib_resp_msg(info,
                                                      msg->attrs) < 0)
                        goto fail;
                break;
        case RINA_C_RMT_ADD_FTE_REQUEST:
                if (rnl_parse_rmt_add_fte_req_msg(info,
                                                  msg->attrs) < 0)
                        goto fail;
                break;
        case RINA_C_RMT_DELETE_FTE_REQUEST:
                if (rnl_parse_rmt_del_fte_req_msg(info,
                                                  msg->attrs) < 0)
                        goto fail;
                break;
        case RINA_C_RMT_DUMP_FT_REQUEST:
                if (rnl_parse_rmt_dump_ft_req_msg(info,
                                                  msg->attrs) < 0)
                        goto fail;
                break;
        case RINA_C_RMT_DUMP_FT_REPLY:
                if (rnl_parse_rmt_dump_ft_reply_msg(info,
                                                    msg->attrs) < 0)
                        goto fail;
                break;
        default:
                goto fail;
                break;
        }
        return 0;

 fail:
        LOG_ERR("Could not parse netlink message of type: %d",
                info->genlhdr->cmd);
        return -1;
}
EXPORT_SYMBOL(rnl_parse_msg);

/* FORMATTING */

static int format_app_name_info(const struct name * name,
                                struct sk_buff * msg)
{
        if (!msg) {
                LOG_ERR("Bogus input parameter(s), bailing out");
                return -1;
        }

        LOG_DBG("Entering format_app_name_info with name "
                "at %p and sk_buff at %p", name, msg);

        /*
         * Components might be missing (and nla_put_string wonna have NUL
         * terminated strings, otherwise kernel panics are on the way).
         * Would we like to fallback here or simply return an error if (at
         * least) one of them is missing ?
         */

        if (name->process_name)
                if (nla_put_string(msg,
                                   APNI_ATTR_PROCESS_NAME,
                                   name->process_name))
                        return -1;
        if (name->process_instance)
                if (nla_put_string(msg,
                                   APNI_ATTR_PROCESS_INSTANCE,
                                   name->process_instance))
                        return -1;
        if (name->entity_name)
                if (nla_put_string(msg,
                                   APNI_ATTR_ENTITY_NAME,
                                   name->entity_name))
                        return -1;
        if (name->entity_instance)
                if (nla_put_string(msg,
                                   APNI_ATTR_ENTITY_INSTANCE,
                                   name->entity_instance))
                        return -1;

        LOG_DBG("Format app name successs");
        return 0;
}

static int format_flow_spec(const struct flow_spec * fspec,
                            struct sk_buff *         msg)
{
        if (!fspec) {
                LOG_ERR("Cannot format flow-spec, "
                        "fspec parameter is NULL ...");
                return -1;
        }
        if (!msg) {
                LOG_ERR("Cannot format flow-spec, "
                        "message parameter is NULL ...");
                return -1;
        }

        LOG_DBG("Entering format_flow_spec with fspec "
                "at %p and sk_buff at %p", fspec, msg);

        /*
         * FIXME: only->max or min attributes are taken from
         *  uint_range types
         */

        /* FIXME: ??? only max is accessed, what do you mean ? */

        /* FIXME: librina does not define ranges for these attributes, just
         * unique values. So far I seleced only the max or min value depending
         * on the most restrincting (in this case all max).
         * Leo */

        if (fspec->average_bandwidth > 0)
                if (nla_put_u32(msg,
                                FSPEC_ATTR_AVG_BWITH,
                                fspec->average_bandwidth))
                        return -1;
        if (fspec->average_sdu_bandwidth > 0)
                if (nla_put_u32(msg,
                                FSPEC_ATTR_AVG_SDU_BWITH,
                                fspec->average_sdu_bandwidth))
                        return -1;
        if (fspec->delay > 0)
                if (nla_put_u32(msg,
                                FSPEC_ATTR_DELAY,
                                fspec->delay))
                        return -1;
        if (fspec->jitter > 0)
                if (nla_put_u32(msg,
                                FSPEC_ATTR_JITTER,
                                fspec->jitter))
                        return -1;
        if (fspec->max_allowable_gap >=0)
                if (nla_put_u32(msg,
                                FSPEC_ATTR_MAX_GAP,
                                fspec->max_allowable_gap))
                        return -1;
        if (fspec->max_sdu_size > 0)
                if (nla_put_u32(msg,
                                FSPEC_ATTR_MAX_SDU_SIZE,
                                fspec->max_sdu_size))
                        return -1;
        if (fspec->ordered_delivery)
                if (nla_put_flag(msg,
                                 FSPEC_ATTR_IN_ORD_DELIVERY))
                        return -1;
        if (fspec->partial_delivery)
                if (nla_put_flag(msg,
                                 FSPEC_ATTR_PART_DELIVERY))
                        return -1;
        if (fspec->peak_bandwidth_duration > 0)
                if (nla_put_u32(msg,
                                FSPEC_ATTR_PEAK_BWITH_DURATION,
                                fspec->peak_bandwidth_duration))
                        return -1;
        if (fspec->peak_sdu_bandwidth_duration > 0)
                if (nla_put_u32(msg,
                                FSPEC_ATTR_PEAK_SDU_BWITH_DURATION,
                                fspec->peak_sdu_bandwidth_duration))
                        return -1;
        if (fspec->undetected_bit_error_rate > 0)
                if (nla_put_u32(msg,
                                FSPEC_ATTR_UNDETECTED_BER,
                                fspec->undetected_bit_error_rate))
                        return -1;

        LOG_DBG("Format flow spec success");
        return 0;
}

#if 0
static int format_nested_app_name_info_attr(struct nlattr     * msg_attr,
                                            uint_t            attr_name,
                                            const struct name * name,
                                            struct sk_buff    * skb_out)
{
        if (!(msg_attr =
              nla_nest_start(skb_out, attr_name))) {
                nla_nest_cancel(skb_out, msg_attr);
                LOG_ERR(BUILD_STRERROR("Name attribute"));
                return -1;
        }
        if (format_app_name_info(name, skb_out) < 0)
                return -1;
        nla_nest_end(skb_out, msg_attr);
        return 0;
}
#endif

static int rnl_format_generic_u32_param_msg(u32             param_var,
                                            uint_t          param_name,
                                            string_t        * msg_name,
                                            struct sk_buff  * skb_out)
{
        if (!skb_out) {
                LOG_ERR("Bogus input parameter(s), bailing out");
                return -1;
        }

        if (nla_put_u32(skb_out, param_name, param_var) < 0) {
                LOG_ERR("Could not format %s message correctly", msg_name);
                return -1;
        }
        return 0;
}

int rnl_format_ipcm_assign_to_dif_resp_msg(uint_t          result,
                                           struct sk_buff  * skb_out)
{
        return rnl_format_generic_u32_param_msg(result,
                                                IAFRRM_ATTR_RESULT,
                                                "rnl_ipcm_assign_to_dif_resp_msg",
                                                skb_out);
}
EXPORT_SYMBOL(rnl_format_ipcm_assign_to_dif_resp_msg);

int rnl_format_ipcm_update_dif_config_resp_msg(uint_t          result,
                                               struct sk_buff  * skb_out)
{
        return rnl_format_generic_u32_param_msg(result,
                                                IAFRRM_ATTR_RESULT,
                                                "rnl_ipcm_update_dif_config_resp_msg",
                                                skb_out);
}
EXPORT_SYMBOL(rnl_format_ipcm_update_dif_config_resp_msg);

int rnl_format_ipcm_ipcp_dif_reg_noti_msg(const struct name * ipcp_name,
                                          const struct name * dif_name,
                                          bool                is_registered,
                                          struct sk_buff    * skb_out)
{
        struct nlattr * msg_ipcp_name, * msg_dif_name;

        if (!skb_out) {
                LOG_ERR("Bogus input parameter(s), bailing out");
                goto format_fail;
        }

        /* name-formating might be moved into its own function (and reused) */
        if (!(msg_ipcp_name =
              nla_nest_start(skb_out, IDRN_ATTR_IPC_PROCESS_NAME))) {
                nla_nest_cancel(skb_out, msg_ipcp_name);
                LOG_ERR(BUILD_STRERROR("ipcp name attribute"));
                goto format_fail;
        }
        if (format_app_name_info(ipcp_name, skb_out) < 0)
                goto format_fail;
        nla_nest_end(skb_out, msg_ipcp_name);

        if (!(msg_dif_name =
              nla_nest_start(skb_out, IDRN_ATTR_DIF_NAME))) {
                nla_nest_cancel(skb_out, msg_dif_name);
                LOG_ERR(BUILD_STRERROR("dif name attribute"));
                goto format_fail;
        }
        if (format_app_name_info(dif_name, skb_out) < 0)
                goto format_fail;
        nla_nest_end(skb_out, msg_dif_name);

        /* FIXME: I think the flag value must be specified so nla_put_flag
         * can not be used. Check in US cause it is using it */
        if (nla_put(skb_out,
                    IDRN_ATTR_REGISTRATION,
                    is_registered,
                    NULL) < 0) {
                LOG_ERR(BUILD_STRERROR("is_registered attribute"));
                goto format_fail;
        }

        return 0;

 format_fail:
        LOG_ERR("Could not format "
                "rnl_ipcm_ipcp_dif_reg_noti_msg "
                "message correctly");
        return -1;

}
EXPORT_SYMBOL(rnl_format_ipcm_ipcp_dif_reg_noti_msg);

/*  FIXME: It does not exist in user space */
int rnl_format_ipcm_ipcp_dif_unreg_noti_msg(uint_t           result,
                                            struct sk_buff * skb_out)
{
        return rnl_format_generic_u32_param_msg(result,
                                                IDUN_ATTR_RESULT,
                                                "rnl_ipcm_ipcp_to_dif_unreg_noti_msg",
                                                skb_out);
}
EXPORT_SYMBOL(rnl_format_ipcm_ipcp_dif_unreg_noti_msg);

int rnl_format_ipcm_enroll_to_dif_req_msg(const struct name * dif_name,
                                          struct sk_buff *    skb_out)
{
        struct nlattr * msg_dif_name;

        if (!skb_out) {
                LOG_ERR("Bogus input parameter(s), bailing out");
                goto format_fail;
        }

        if (!(msg_dif_name =
              nla_nest_start(skb_out, IEDR_ATTR_DIF_NAME))) {
                nla_nest_cancel(skb_out, msg_dif_name);
                LOG_ERR(BUILD_STRERROR("dif name attribute"));
                goto format_fail;
        }
        if (format_app_name_info(dif_name, skb_out) < 0)
                goto format_fail;
        nla_nest_end(skb_out, msg_dif_name);

        return 0;

 format_fail:
        LOG_ERR("Could not format "
                "rnl_ipcm_enroll_to_dif_req_msg "
                "message correctly");
        return -1;
        return 0;
}
EXPORT_SYMBOL(rnl_format_ipcm_enroll_to_dif_req_msg);

int rnl_format_ipcm_enroll_to_dif_resp_msg(uint_t         result,
                                           struct sk_buff * skb_out)
{
        return rnl_format_generic_u32_param_msg(result,
                                                IEDRE_ATTR_RESULT,
                                                "rnl_ipcm_enroll_to_dif_resp_msg",
                                                skb_out);
}
EXPORT_SYMBOL(rnl_format_ipcm_enroll_to_dif_resp_msg);

int rnl_format_ipcm_disconn_neighbor_req_msg(const struct name    * neighbor_name,
                                             struct sk_buff * skb_out)
{
        return 0;
}
EXPORT_SYMBOL(rnl_format_ipcm_disconn_neighbor_req_msg);

int rnl_format_ipcm_disconn_neighbor_resp_msg(uint_t           result,
                                              struct sk_buff * skb_out)
{ return 0; }
EXPORT_SYMBOL(rnl_format_ipcm_disconn_neighbor_resp_msg);

int rnl_format_ipcm_alloc_flow_req_msg(const struct name *      source,
                                       const struct name *      dest,
                                       const struct flow_spec * fspec,
                                       port_id_t                id,
                                       const struct name *      dif_name,
                                       struct sk_buff *         skb_out)
{
        struct nlattr * msg_src_name, * msg_dst_name;
        struct nlattr * msg_fspec,    * msg_dif_name;

        if (!skb_out) {
                LOG_ERR("Bogus input parameter(s), bailing out");
                return -1;
        }

        /* name-formating might be moved into its own function (and reused) */
        if (!(msg_src_name =
              nla_nest_start(skb_out, IAFRM_ATTR_SOURCE_APP_NAME))) {
                nla_nest_cancel(skb_out, msg_src_name);
                LOG_ERR(BUILD_STRERROR("source application name attribute"));
                goto format_fail;
        }

        if (format_app_name_info(source, skb_out) < 0)
                goto format_fail;
        nla_nest_end(skb_out, msg_src_name);

        if (!(msg_dst_name =
              nla_nest_start(skb_out, IAFRM_ATTR_DEST_APP_NAME))) {
                nla_nest_cancel(skb_out, msg_dst_name);
                LOG_ERR(BUILD_STRERROR("destination app name attribute"));
                goto format_fail;
        }

        if (format_app_name_info(dest, skb_out) < 0)
                goto format_fail;
        nla_nest_end(skb_out, msg_dst_name);

        if (!(msg_dif_name =
              nla_nest_start(skb_out, IAFRM_ATTR_DIF_NAME))) {
                nla_nest_cancel(skb_out, msg_dif_name);
                LOG_ERR(BUILD_STRERROR("DIF name attribute"));
                goto format_fail;
        }

        if (format_app_name_info(dif_name, skb_out) < 0)
                goto format_fail;
        nla_nest_end(skb_out, msg_dif_name);

        if (!(msg_fspec =
              nla_nest_start(skb_out, IAFRM_ATTR_FLOW_SPEC))) {
                nla_nest_cancel(skb_out, msg_fspec);
                LOG_ERR(BUILD_STRERROR("flow spec attribute"));
                goto format_fail;
        }

        if (format_flow_spec(fspec, skb_out) < 0)
                goto format_fail;

        nla_nest_end(skb_out, msg_fspec);

        if (nla_put_u32(skb_out, IAFRM_ATTR_PORT_ID, id))
                goto format_fail;

        return 0;

 format_fail:
        LOG_ERR("Could not format "
                "rnl_ipcm_alloc_flow_req_msg "
                "message correctly");
        return -1;
}
EXPORT_SYMBOL(rnl_format_ipcm_alloc_flow_req_msg);

int rnl_format_ipcm_alloc_flow_req_arrived_msg(const struct name      * source,
                                               const struct name      * dest,
                                               const struct flow_spec * fspec,
                                               const struct name      * dif_name,
                                               struct sk_buff   * skb_out)
{
        struct nlattr * msg_src_name, * msg_dst_name;
        struct nlattr * msg_fspec,    * msg_dif_name;

        if (!skb_out) {
                LOG_ERR("Bogus input parameter(s), bailing out");
                goto format_fail;
        }

        /* name-formating might be moved into its own function (and reused) */
        if (!(msg_src_name =
              nla_nest_start(skb_out, IAFRA_ATTR_SOURCE_APP_NAME))) {
                nla_nest_cancel(skb_out, msg_src_name);
                LOG_ERR(BUILD_STRERROR("source application name attribute"));
                goto format_fail;
        }

        if (format_app_name_info(source, skb_out) < 0)
                goto format_fail;

        nla_nest_end(skb_out, msg_src_name);

        if (!(msg_dst_name =
              nla_nest_start(skb_out, IAFRA_ATTR_DEST_APP_NAME))) {
                nla_nest_cancel(skb_out, msg_dst_name);
                LOG_ERR(BUILD_STRERROR("destination app name attribute"));
                goto format_fail;
        }

        if (format_app_name_info(dest, skb_out) < 0)
                goto format_fail;

        nla_nest_end(skb_out, msg_dst_name);

        if (!(msg_dif_name =
              nla_nest_start(skb_out, IAFRA_ATTR_DIF_NAME))) {
                nla_nest_cancel(skb_out, msg_dif_name);
                LOG_ERR(BUILD_STRERROR("DIF name attribute"));
                goto format_fail;
        }

        if (format_app_name_info(dif_name, skb_out) < 0)
                goto format_fail;

        nla_nest_end(skb_out, msg_dif_name);

        if (!(msg_fspec =
              nla_nest_start(skb_out, IAFRA_ATTR_FLOW_SPEC))) {
                nla_nest_cancel(skb_out, msg_fspec);
                LOG_ERR(BUILD_STRERROR("flow spec attribute"));
                goto format_fail;
        }

        if (format_flow_spec(fspec, skb_out) < 0)
                goto format_fail;

        nla_nest_end(skb_out, msg_fspec);

        return 0;

 format_fail:
        LOG_ERR("Could not format "
                "rnl_ipcm_alloc_flow_req_arrived_msg "
                "message correctly");
        return -1;
}
EXPORT_SYMBOL(rnl_format_ipcm_alloc_flow_req_arrived_msg);

int rnl_format_ipcm_alloc_flow_req_result_msg(uint_t           result,
                                              struct sk_buff * skb_out)
{
        LOG_DBG("Entring rnl_format_ipcm_alloc_flow_req_result_msg");
        return rnl_format_generic_u32_param_msg(result,
                                                IAFRRM_ATTR_RESULT,
                                                "rnl_ipcm_alloc_flow_req_result_msg",
                                                skb_out);
}
EXPORT_SYMBOL(rnl_format_ipcm_alloc_flow_req_result_msg);

int rnl_format_ipcm_alloc_flow_resp_msg(uint_t           result,
                                        bool             notify_src,
                                        port_id_t        id,
                                        struct sk_buff * skb_out)
{
        if (!skb_out) {
                LOG_ERR("Bogus input parameter(s), bailing out");
                return -1;
        }

        if (nla_put_u32(skb_out, IAFRE_ATTR_RESULT, result))
                goto format_fail;

        if (notify_src)
                if (nla_put_flag(skb_out, IAFRE_ATTR_NOTIFY_SOURCE))
                        goto format_fail;

        if (nla_put_u32(skb_out, IAFRE_ATTR_PORT_ID, id ))
                goto format_fail;

        return 0;

 format_fail:
        LOG_ERR("Could not format "
                "rnl_ipcm_alloc_flow_resp_msg "
                "message correctly");
        return -1;
}
EXPORT_SYMBOL(rnl_format_ipcm_alloc_flow_resp_msg);

int rnl_format_ipcm_dealloc_flow_req_msg(port_id_t        id,
                                         struct sk_buff * skb_out)
{
        return rnl_format_generic_u32_param_msg(id,
                                                IDFRT_ATTR_PORT_ID,
                                                "rnl_ipcm_dealloc_flow_req_msg",
                                                skb_out);
}
EXPORT_SYMBOL(rnl_format_ipcm_dealloc_flow_req_msg);

int rnl_format_ipcm_dealloc_flow_resp_msg(uint_t           result,
                                          struct sk_buff * skb_out)
{
        return rnl_format_generic_u32_param_msg(result,
                                                IDFRE_ATTR_RESULT,
                                                "rnl_ipcm_dealloc_flow_resp_msg",
                                                skb_out);
}
EXPORT_SYMBOL(rnl_format_ipcm_dealloc_flow_resp_msg);

int rnl_format_ipcm_flow_dealloc_noti_msg(port_id_t        id,
                                          uint_t           code,
                                          struct sk_buff * skb_out)
{
        if (!skb_out) {
                LOG_ERR("Bogus input parameter(s), bailing out");
                return -1;
        }

        if (nla_put_u32(skb_out, IFDN_ATTR_PORT_ID, id))
                goto format_fail;

        if (nla_put_u32(skb_out, IFDN_ATTR_CODE, code ))
                goto format_fail;

        return 0;

 format_fail:
        LOG_ERR("Could not format "
                "rnl_ipcm_alloc_flow_resp_msg "
                "message correctly");
        return -1;
}
EXPORT_SYMBOL(rnl_format_ipcm_flow_dealloc_noti_msg);

int rnl_format_ipcm_conn_create_resp_msg(port_id_t        id,
                                         cep_id_t         src_cep,
                                         struct sk_buff * skb_out)
{
        if (!skb_out) {
                LOG_ERR("Bogus input parameter(s), bailing out");
                return -1;
        }

        if (nla_put_u32(skb_out, ICCRE_ATTR_PORT_ID, id))
                goto format_fail;

        if (nla_put_u32(skb_out, ICCRE_ATTR_SOURCE_CEP_ID, src_cep ))
                goto format_fail;

        return 0;

 format_fail:
        LOG_ERR("Could not format "
                "rnl_format_ipcm_conn_create_resp_msg"
                "message correctly");
        return -1;
}
EXPORT_SYMBOL(rnl_format_ipcm_conn_create_resp_msg);

int rnl_format_ipcm_conn_create_result_msg(port_id_t        id,
                                           cep_id_t         src_cep,
                                           cep_id_t         dst_cep,
                                           struct sk_buff * skb_out)
{
        if (!skb_out) {
                LOG_ERR("Bogus input parameter(s), bailing out");
                return -1;
        }

        if (nla_put_u32(skb_out, ICCRS_ATTR_PORT_ID, id))
                goto format_fail;

        if (nla_put_u32(skb_out, ICCRS_ATTR_SOURCE_CEP_ID, src_cep ))
                goto format_fail;

        if (nla_put_u32(skb_out, ICCRS_ATTR_DEST_CEP_ID, dst_cep ))
                goto format_fail;

        return 0;

 format_fail:
        LOG_ERR("Could not format "
                "rnl_format_ipcm_conn_create_result_msg"
                "message correctly");
        return -1;
}
EXPORT_SYMBOL(rnl_format_ipcm_conn_create_result_msg);

int rnl_format_ipcm_conn_update_result_msg(port_id_t        id,
                                           uint_t           result,
                                           struct sk_buff * skb_out)
{
        if (!skb_out) {
                LOG_ERR("Bogus input parameter(s), bailing out");
                return -1;
        }

        if (nla_put_u32(skb_out, ICURS_ATTR_PORT_ID, id))
                goto format_fail;

        if (nla_put_u32(skb_out, ICURS_ATTR_RESULT, result))
                goto format_fail;

        return 0;

 format_fail:
        LOG_ERR("Could not format "
                "rnl_format_ipcm_conn_update_result_msg"
                "message correctly");
        return -1;
}
EXPORT_SYMBOL(rnl_format_ipcm_conn_update_result_msg);

int rnl_format_ipcm_conn_destroy_result_msg(port_id_t        id,
                                            uint_t           result,
                                            struct sk_buff * skb_out)
{
        if (!skb_out) {
                LOG_ERR("Bogus input parameter(s), bailing out");
                return -1;
        }

        if (nla_put_u32(skb_out, ICDRS_ATTR_PORT_ID, id))
                goto format_fail;

        if (nla_put_u32(skb_out, ICDRS_ATTR_RESULT, result))
                goto format_fail;

        return 0;

 format_fail:
        LOG_ERR("Could not format "
                "rnl_format_ipcm_conn_destroy_result_msg"
                "message correctly");
        return -1;
}
EXPORT_SYMBOL(rnl_format_ipcm_conn_destroy_result_msg);

int rnl_format_ipcm_reg_app_req_msg(const struct name * app_name,
                                    const struct name * dif_name,
                                    struct sk_buff *    skb_out)
{
        struct nlattr * msg_src_name, * msg_dif_name;

        if (!skb_out) {
                LOG_ERR("Bogus input parameter(s), bailing out");
                return -1;
        }

        if (!(msg_src_name =
              nla_nest_start(skb_out, IRAR_ATTR_APP_NAME))) {
                nla_nest_cancel(skb_out, msg_src_name);
                LOG_ERR(BUILD_STRERROR("source application name attribute"));
                goto format_fail;
        }

        if (format_app_name_info(app_name, skb_out) < 0)
                goto format_fail;
        nla_nest_end(skb_out, msg_src_name);

        if (!(msg_dif_name =
              nla_nest_start(skb_out, IRAR_ATTR_DIF_NAME))) {
                nla_nest_cancel(skb_out, msg_dif_name);
                LOG_ERR(BUILD_STRERROR("DIF name attribute"));
                goto format_fail;
        }

        if (format_app_name_info(dif_name, skb_out) < 0)
                goto format_fail;
        nla_nest_end(skb_out, msg_dif_name);

        return 0;

 format_fail:
        LOG_ERR("Could not format "
                "rnl_ipcm_reg_app_req_msg "
                "message correctly");
        return -1;

}
EXPORT_SYMBOL(rnl_format_ipcm_reg_app_req_msg);

int rnl_format_ipcm_reg_app_resp_msg(uint_t           result,
                                     struct sk_buff * skb_out)
{
        if (!skb_out) {
                LOG_ERR("Bogus input parameter(s), bailing out");
                return -1;
        }

        if (nla_put_u32(skb_out, IRARE_ATTR_RESULT, result ))
                goto format_fail;

        return 0;

 format_fail:
        LOG_ERR("Could not format "
                "rnl_ipcm_reg_app_resp_msg "
                "message correctly");
        return -1;
}
EXPORT_SYMBOL(rnl_format_ipcm_reg_app_resp_msg);

int rnl_format_ipcm_unreg_app_req_msg(const struct name     * app_name,
                                      const struct name     * dif_name,
                                      struct sk_buff  * skb_out)
{
        struct nlattr * msg_src_name, * msg_dif_name;

        if (!skb_out) {
                LOG_ERR("Bogus input parameter(s), bailing out");
                return -1;
        }

        if (!(msg_src_name =
              nla_nest_start(skb_out, IUAR_ATTR_APP_NAME))) {
                nla_nest_cancel(skb_out, msg_src_name);
                LOG_ERR(BUILD_STRERROR("source application name attribute"));
                goto format_fail;
        }

        if (format_app_name_info(app_name, skb_out) < 0)
                goto format_fail;
        nla_nest_end(skb_out, msg_src_name);

        if (!(msg_dif_name =
              nla_nest_start(skb_out, IUAR_ATTR_DIF_NAME))) {
                nla_nest_cancel(skb_out, msg_dif_name);
                LOG_ERR(BUILD_STRERROR("DIF name attribute"));
                goto format_fail;
        }

        if (format_app_name_info(dif_name, skb_out) < 0)
                goto format_fail;
        nla_nest_end(skb_out, msg_dif_name);

        return 0;

 format_fail:
        LOG_ERR("Could not format "
                "rnl_ipcm_unreg_app_req_msg "
                "message correctly");
        return -1;

}
EXPORT_SYMBOL(rnl_format_ipcm_unreg_app_req_msg);

int rnl_format_ipcm_unreg_app_resp_msg(uint_t          result,
                                       struct sk_buff * skb_out)
{
        if (!skb_out) {
                LOG_ERR("Bogus input parameter(s), bailing out");
                return -1;
        }

        if (nla_put_u32(skb_out, IUARE_ATTR_RESULT, result) < 0) {
                LOG_ERR("Could not format "
                        "rnl_ipcm_unreg_app_resp_msg "
                        "message correctly");
                return -1;
        }
        return 0;
}
EXPORT_SYMBOL(rnl_format_ipcm_unreg_app_resp_msg);

static int format_rib_object(const struct rib_object * obj,
                             struct sk_buff          * msg)
{
        if (!msg) {
                LOG_ERR("Bogus input parameter(s), bailing out");
                return -1;
        }

        if (obj->rib_obj_class)
                if (nla_put_u32(msg,
                                RIBO_ATTR_OBJECT_CLASS,
                                obj->rib_obj_class))
                        return -1;
        if (obj->rib_obj_name)
                if (nla_put_string(msg,
                                   RIBO_ATTR_OBJECT_NAME,
                                   obj->rib_obj_name))
                        return -1;
        if (obj->rib_obj_instance)
                if (nla_put_u32(msg,
                                RIBO_ATTR_OBJECT_INSTANCE,
                                obj->rib_obj_instance))
                        return -1;

        return 0;
}

static int format_rib_objects_list(const struct rib_object ** objs,
                                   uint_t                  count,
                                   struct sk_buff         * msg)
{
        int i;
        struct nlattr * msg_obj;

        for (i=0; i< count; i++) {
                if (!(msg_obj =
                      nla_nest_start(msg, i))) {
                        nla_nest_cancel(msg, msg_obj);
                        LOG_ERR(BUILD_STRERROR("rib object attribute"));
                        return -1;
                }
                if (format_rib_object(objs[i], msg) < 0)
                        return -1;
                nla_nest_end(msg, msg_obj);
        }

        return 0;

}

int rnl_format_ipcm_query_rib_req_msg(const struct rib_object * obj,
                                      uint_t                  scope,
                                      const const regex_t     * filter,
                                      struct sk_buff          * skb_out)
{
        struct nlattr * msg_obj;

        if (!skb_out) {
                LOG_ERR("Bogus input parameter(s), bailing out");
                return -1;
        }

        if (!(msg_obj =
              nla_nest_start(skb_out, IDQR_ATTR_OBJECT))) {
                nla_nest_cancel(skb_out, msg_obj);
                LOG_ERR(BUILD_STRERROR("rib object attribute"));
                goto format_fail;
        }
        if (format_rib_object(obj, skb_out) < 0)
                goto format_fail;
        nla_nest_end(skb_out, msg_obj);

        if (nla_put_u32(skb_out, IDQR_ATTR_SCOPE, scope)      ||
            nla_put_string(skb_out, IDQR_ATTR_FILTER, filter))
                goto format_fail;

        return 0;

 format_fail:
        LOG_ERR("Could not format "
                "rnl_ipcm_query_rib_req_msg "
                "message correctly");
        return -1;
}
EXPORT_SYMBOL(rnl_format_ipcm_query_rib_req_msg);

int rnl_format_ipcm_query_rib_resp_msg(uint_t                  result,
                                       uint_t                  count,
                                       const struct rib_object ** objs,
                                       struct sk_buff          * skb_out)
{
        struct nlattr * msg_objs;

        if (!skb_out) {
                LOG_ERR("Bogus input parameter(s), bailing out");
                return -1;
        }

        if (!(msg_objs =
              nla_nest_start(skb_out, IDQRE_ATTR_RIB_OBJECTS))) {
                nla_nest_cancel(skb_out, msg_objs);
                LOG_ERR(BUILD_STRERROR("rib object list attribute"));
                goto format_fail;
        }
        if (format_rib_objects_list(objs, count, skb_out) < 0)
                goto format_fail;
        nla_nest_end(skb_out, msg_objs);

        if (nla_put_u32(skb_out, IDQRE_ATTR_RESULT, result) ||
            nla_put_u32(skb_out, IDQRE_ATTR_COUNT, count))
                goto format_fail;

        return 0;

 format_fail:
        LOG_ERR("Could not format "
                "rnl_ipcm_query_rib_resp_msg "
                "message correctly");
        return -1;
}
EXPORT_SYMBOL(rnl_format_ipcm_query_rib_resp_msg);

int rnl_format_rmt_add_fte_req_msg(const struct pdu_ft_entry * entry,
                                   struct sk_buff      * skb_out)
{
        return 0;
}
EXPORT_SYMBOL(rnl_format_rmt_add_fte_req_msg);

int rnl_format_rmt_del_fte_req_msg(const struct pdu_ft_entry *entry,
                                   struct sk_buff      * skb_out)
{
        return 0;
}
EXPORT_SYMBOL(rnl_format_rmt_del_fte_req_msg);

int rnl_format_socket_closed_notification_msg(u32              nl_port,
                                              struct sk_buff * skb_out)
{
        return rnl_format_generic_u32_param_msg(nl_port,
                                                ISCN_ATTR_PORT,
                                                "rnl_format_socket_closed_notification_msg",
                                                skb_out);
}
EXPORT_SYMBOL(rnl_format_socket_closed_notification_msg);

static int send_nl_unicast_msg(struct net *     net,
                               struct sk_buff * skb,
                               u32              portid,
                               msg_type_t       type,
                               rnl_sn_t         seq_num)
{
        int result;

        result = genlmsg_unicast(net, skb, portid);
        if (result) {
                LOG_ERR("Could not send NL unicast msg of type %d "
                        "with seq num %u to %u: %d",
                        (int) type, seq_num, portid, result);
                nlmsg_free(skb);
                return -1;
        }

        LOG_DBG("Sent NL unicast msg of type %d with seq num %u to %u",
                (int) type, seq_num, portid);
        return 0;
}

int rnl_assign_dif_response(ipc_process_id_t id,
                            uint_t           res,
                            rnl_sn_t         seq_num,
                            u32              nl_port_id)
{
        struct sk_buff *      out_msg;
        struct rina_msg_hdr * out_hdr;
        int                   result;

        out_msg = genlmsg_new(NLMSG_DEFAULT_SIZE,GFP_ATOMIC);
        if (!out_msg) {
                LOG_ERR("Could not allocate memory for message");
                return -1;
        }

        out_hdr = (struct rina_msg_hdr *)
                genlmsg_put(out_msg,
                            0,
                            seq_num,
                            &rnl_nl_family,
                            0,
                            RINA_C_IPCM_ASSIGN_TO_DIF_RESPONSE);
        if (!out_hdr) {
                LOG_ERR("Could not use genlmsg_put");
                nlmsg_free(out_msg);
                return -1;
        }

        out_hdr->src_ipc_id = id;
        out_hdr->dst_ipc_id = 0;

        if (rnl_format_ipcm_assign_to_dif_resp_msg(res, out_msg)) {
                LOG_ERR("Could not format message ...");
                nlmsg_free(out_msg);
                return -1;
        }
        result = genlmsg_end(out_msg, out_hdr);

        if (result) {
                LOG_DBG("Result of genlmesg_end: %d", result);
        }

        return send_nl_unicast_msg(&init_net,
                                   out_msg,
                                   nl_port_id,
                                   RINA_C_IPCM_ASSIGN_TO_DIF_RESPONSE,
                                   seq_num);
}
EXPORT_SYMBOL(rnl_assign_dif_response);

int rnl_update_dif_config_response(ipc_process_id_t id,
                                   uint_t           res,
                                   rnl_sn_t         seq_num,
                                   u32              nl_port_id)
{
        struct sk_buff *      out_msg;
        struct rina_msg_hdr * out_hdr;
        int                   result;

        out_msg = genlmsg_new(NLMSG_DEFAULT_SIZE,GFP_ATOMIC);
        if (!out_msg) {
                LOG_ERR("Could not allocate memory for message");
                return -1;
        }

        out_hdr = (struct rina_msg_hdr *)
                genlmsg_put(out_msg,
                            0,
                            seq_num,
                            &rnl_nl_family,
                            0,
                            RINA_C_IPCM_UPDATE_DIF_CONFIG_RESPONSE);
        if (!out_hdr) {
                LOG_ERR("Could not use genlmsg_put");
                nlmsg_free(out_msg);
                return -1;
        }

        out_hdr->src_ipc_id = id;
        out_hdr->dst_ipc_id = 0;

        if (rnl_format_ipcm_update_dif_config_resp_msg(res, out_msg)) {
                LOG_ERR("Could not format message ...");
                nlmsg_free(out_msg);
                return -1;
        }
        result = genlmsg_end(out_msg, out_hdr);

        if (result) {
                LOG_DBG("Result of genlmesg_end: %d", result);
        }

        return send_nl_unicast_msg(&init_net,
                                   out_msg,
                                   nl_port_id,
                                   RINA_C_IPCM_UPDATE_DIF_CONFIG_RESPONSE,
                                   seq_num);
}
EXPORT_SYMBOL(rnl_update_dif_config_response);

int rnl_app_register_unregister_response_msg(ipc_process_id_t ipc_id,
                                             uint_t           res,
                                             rnl_sn_t         seq_num,
                                             u32              nl_port_id,
                                             bool             isRegister)
{
        struct sk_buff *      out_msg;
        struct rina_msg_hdr * out_hdr;
        uint_t                command;
        int                   result;

        out_msg = genlmsg_new(NLMSG_DEFAULT_SIZE,GFP_ATOMIC);
        if (!out_msg) {
                LOG_ERR("Could not allocate memory for message");
                return -1;
        }

        command = isRegister                               ?
                RINA_C_IPCM_REGISTER_APPLICATION_RESPONSE  :
                RINA_C_IPCM_UNREGISTER_APPLICATION_RESPONSE;

        out_hdr = (struct rina_msg_hdr *) genlmsg_put(out_msg,
                                                      0,
                                                      seq_num,
                                                      &rnl_nl_family,
                                                      0,
                                                      command);
        if (!out_hdr) {
                LOG_ERR("Could not use genlmsg_put");
                nlmsg_free(out_msg);
                return -1;
        }

        out_hdr->src_ipc_id = ipc_id;
        out_hdr->dst_ipc_id = 0;

        if (rnl_format_ipcm_reg_app_resp_msg(res, out_msg)) {
                LOG_ERR("Could not format message ...");
                nlmsg_free(out_msg);
                return -1;
        }
        result = genlmsg_end(out_msg, out_hdr);

        if (result) {
                LOG_DBG("Result of genlmesg_end: %d", result);
        }

        return send_nl_unicast_msg(&init_net,
                                   out_msg,
                                   nl_port_id,
                                   command,
                                   seq_num);
}
EXPORT_SYMBOL(rnl_app_register_unregister_response_msg);

int rnl_app_alloc_flow_req_arrived_msg(ipc_process_id_t         ipc_id,
                                       const struct name      * dif_name,
                                       const struct name      * source,
                                       const struct name      * dest,
                                       const struct flow_spec * fspec,
                                       rnl_sn_t                 seq_num,
                                       u32                      nl_port_id)
{
        struct sk_buff * msg;
        struct rina_msg_hdr * hdr;
        int result;

        msg = genlmsg_new(NLMSG_DEFAULT_SIZE,GFP_ATOMIC);
        if (!msg) {
                LOG_ERR("Could not allocate memory for message");
                return -1;
        }

        hdr = (struct rina_msg_hdr *)
                genlmsg_put(msg,
                            0,
                            seq_num,
                            &rnl_nl_family,
                            NLM_F_REQUEST,
                            RINA_C_IPCM_ALLOCATE_FLOW_REQUEST_ARRIVED);
        if (!hdr) {
                LOG_ERR("Could not use genlmsg_put");
                nlmsg_free(msg);
                return -1;
        }

        hdr->dst_ipc_id = 0;
        hdr->src_ipc_id = ipc_id;
        if (rnl_format_ipcm_alloc_flow_req_arrived_msg(source,
                                                       dest,
                                                       fspec,
                                                       dif_name,
                                                       msg)) {
                LOG_ERR("Could not format message ...");
                nlmsg_free(msg);
                return -1;
        }
        result = genlmsg_end(msg, hdr);
        if (result) {
                LOG_DBG("Result of genlmesg_end: %d", result);
        }

        return send_nl_unicast_msg(&init_net,
                                   msg,
                                   nl_port_id,
                                   RINA_C_IPCM_ALLOCATE_FLOW_REQUEST_ARRIVED,
                                   seq_num);
}
EXPORT_SYMBOL(rnl_app_alloc_flow_req_arrived_msg);

int rnl_app_alloc_flow_result_msg(ipc_process_id_t ipc_id,
                                  uint_t           res,
                                  rnl_sn_t         seq_num,
                                  u32              nl_port_id)
{
        struct sk_buff * out_msg;
        struct rina_msg_hdr * out_hdr;
        int result;

        out_msg = genlmsg_new(NLMSG_DEFAULT_SIZE,GFP_ATOMIC);
        if (!out_msg) {
                LOG_ERR("Could not allocate memory for message");
                return -1;
        }

        out_hdr = (struct rina_msg_hdr *)
                genlmsg_put(out_msg,
                            0,
                            seq_num,
                            &rnl_nl_family,
                            0,
                            RINA_C_IPCM_ALLOCATE_FLOW_REQUEST_RESULT);
        if (!out_hdr) {
                LOG_ERR("Could not use genlmsg_put");
                nlmsg_free(out_msg);
                return -1;
        }

        out_hdr->src_ipc_id = ipc_id; /* This IPC process */
        out_hdr->dst_ipc_id = 0;

        if (rnl_format_ipcm_alloc_flow_req_result_msg(res, out_msg)) {
                LOG_ERR("Could not format message ...");
                nlmsg_free(out_msg);
                return -1;
        }

        result = genlmsg_end(out_msg, out_hdr);

        if (result) {
                LOG_DBG("Result of genlmesg_end: %d", result);
        }

        return send_nl_unicast_msg(&init_net,
                                   out_msg,
                                   nl_port_id,
                                   RINA_C_IPCM_ALLOCATE_FLOW_REQUEST_RESULT,
                                   seq_num);
}
EXPORT_SYMBOL(rnl_app_alloc_flow_result_msg);

int rnl_app_dealloc_flow_resp_msg(ipc_process_id_t ipc_id,
                                  uint_t           res,
                                  rnl_sn_t         seq_num,
                                  u32              nl_port_id)
{
        struct sk_buff * out_msg;
        struct rina_msg_hdr * out_hdr;
        int result;

        out_msg = genlmsg_new(NLMSG_DEFAULT_SIZE,GFP_ATOMIC);
        if (!out_msg) {
                LOG_ERR("Could not allocate memory for message");
                return -1;
        }

        out_hdr = (struct rina_msg_hdr *)
                genlmsg_put(out_msg,
                            0,
                            seq_num,
                            &rnl_nl_family,
                            0,
                            RINA_C_IPCM_DEALLOCATE_FLOW_RESPONSE);
        if (!out_hdr) {
                LOG_ERR("Could not use genlmsg_put");
                nlmsg_free(out_msg);
                return -1;
        }

        out_hdr->src_ipc_id = ipc_id; /* This IPC process */
        out_hdr->dst_ipc_id = 0;

        if (rnl_format_ipcm_dealloc_flow_resp_msg(res, out_msg)) {
                LOG_ERR("Could not format message ...");
                nlmsg_free(out_msg);
                return -1;
        }

        result = genlmsg_end(out_msg, out_hdr);

        if (result) {
                LOG_DBG("Result of genlmesg_end: %d", result);
        }

        return send_nl_unicast_msg(&init_net,
                                   out_msg,
                                   nl_port_id,
                                   RINA_C_IPCM_DEALLOCATE_FLOW_RESPONSE,
                                   seq_num);
}
EXPORT_SYMBOL(rnl_app_dealloc_flow_resp_msg);

int rnl_flow_dealloc_not_msg(ipc_process_id_t ipc_id,
                             uint_t           code,
                             port_id_t        port_id,
                             u32              nl_port_id)
{
        struct sk_buff * out_msg;
        struct rina_msg_hdr * out_hdr;
        int result;

        out_msg = genlmsg_new(NLMSG_DEFAULT_SIZE,GFP_ATOMIC);
        if (!out_msg) {
                LOG_ERR("Could not allocate memory for message");
                return -1;
        }

        out_hdr = (struct rina_msg_hdr *)
                genlmsg_put(out_msg,
                            0,
                            0,
                            &rnl_nl_family,
                            0,
                            RINA_C_IPCM_FLOW_DEALLOCATED_NOTIFICATION);
        if (!out_hdr) {
                LOG_ERR("Could not use genlmsg_put");
                nlmsg_free(out_msg);
                return -1;
        }

        out_hdr->src_ipc_id = ipc_id; /* This IPC process */
        out_hdr->dst_ipc_id = 0;

        if (rnl_format_ipcm_flow_dealloc_noti_msg(port_id, code, out_msg)) {
                LOG_ERR("Could not format message ...");
                nlmsg_free(out_msg);
                return -1;
        }

        result = genlmsg_end(out_msg, out_hdr);

        if (result) {
                LOG_DBG("Result of genlmesg_end: %d", result);
        }

        return send_nl_unicast_msg(&init_net,
                                   out_msg,
                                   nl_port_id,
                                   RINA_C_IPCM_FLOW_DEALLOCATED_NOTIFICATION,
                                   0);
}
EXPORT_SYMBOL(rnl_flow_dealloc_not_msg);

int rnl_ipcp_conn_create_resp_msg(ipc_process_id_t ipc_id,
                                  port_id_t        pid,
                                  cep_id_t         src_cep,
                                  rnl_sn_t         seq_num,
                                  u32              nl_port_id)
{
        struct sk_buff * out_msg;
        struct rina_msg_hdr * out_hdr;
        int    result;

        out_msg = genlmsg_new(NLMSG_DEFAULT_SIZE,GFP_ATOMIC);
        if (!out_msg) {
                LOG_ERR("Could not allocate memory for message");
                return -1;
        }

        out_hdr = (struct rina_msg_hdr *)
                genlmsg_put(out_msg,
                            0,
                            seq_num,
                            &rnl_nl_family,
                            0,
                            RINA_C_IPCP_CONN_CREATE_RESPONSE);
        if (!out_hdr) {
                LOG_ERR("Could not use genlmsg_put");
                nlmsg_free(out_msg);
                return -1;
        }

        out_hdr->src_ipc_id = ipc_id; /* This IPC process */
        out_hdr->dst_ipc_id = 0;

        if (rnl_format_ipcm_conn_create_resp_msg(pid, src_cep, out_msg)) {
                LOG_ERR("Could not format message ...");
                nlmsg_free(out_msg);
                return -1;
        }

        result = genlmsg_end(out_msg, out_hdr);

        if (result) {
                LOG_DBG("Result of genlmesg_end: %d", result);
        }
        result = genlmsg_unicast(&init_net, out_msg, nl_port_id);

        return send_nl_unicast_msg(&init_net,
                                   out_msg,
                                   nl_port_id,
                                   RINA_C_IPCP_CONN_CREATE_RESPONSE,
                                   seq_num);
}
EXPORT_SYMBOL(rnl_ipcp_conn_create_resp_msg);

int rnl_ipcp_conn_create_result_msg(ipc_process_id_t ipc_id,
                                    port_id_t        pid,
                                    cep_id_t         src_cep,
                                    cep_id_t         dst_cep,
                                    rnl_sn_t         seq_num,
                                    u32              nl_port_id)
{
        struct sk_buff * out_msg;
        struct rina_msg_hdr * out_hdr;
        int    result;

        out_msg = genlmsg_new(NLMSG_DEFAULT_SIZE,GFP_ATOMIC);
        if (!out_msg) {
                LOG_ERR("Could not allocate memory for message");
                return -1;
        }

        out_hdr = (struct rina_msg_hdr *)
                genlmsg_put(out_msg,
                            0,
                            seq_num,
                            &rnl_nl_family,
                            0,
                            RINA_C_IPCP_CONN_CREATE_RESULT);
        if (!out_hdr) {
                LOG_ERR("Could not use genlmsg_put");
                nlmsg_free(out_msg);
                return -1;
        }

        out_hdr->src_ipc_id = ipc_id; /* This IPC process */
        out_hdr->dst_ipc_id = 0;

        if (rnl_format_ipcm_conn_create_result_msg(pid,
                                                   src_cep, dst_cep,
                                                   out_msg)) {
                LOG_ERR("Could not format message ...");
                nlmsg_free(out_msg);
                return -1;
        }

        result = genlmsg_end(out_msg, out_hdr);

        if (result) {
                LOG_DBG("Result of genlmesg_end: %d", result);
        }

        return send_nl_unicast_msg(&init_net,
                                   out_msg,
                                   nl_port_id,
                                   RINA_C_IPCP_CONN_CREATE_RESULT,
                                   seq_num);
}
EXPORT_SYMBOL(rnl_ipcp_conn_create_result_msg);

int rnl_ipcp_conn_update_result_msg(ipc_process_id_t ipc_id,
                                    port_id_t        pid,
                                    uint_t           res,
                                    rnl_sn_t         seq_num,
                                    u32              nl_port_id)
{
        struct sk_buff * out_msg;
        struct rina_msg_hdr * out_hdr;
        int    result;

        out_msg = genlmsg_new(NLMSG_DEFAULT_SIZE,GFP_ATOMIC);
        if (!out_msg) {
                LOG_ERR("Could not allocate memory for message");
                return -1;
        }

        out_hdr = (struct rina_msg_hdr *)
                genlmsg_put(out_msg,
                            0,
                            seq_num,
                            &rnl_nl_family,
                            0,
                            RINA_C_IPCP_CONN_UPDATE_RESULT);
        if (!out_hdr) {
                LOG_ERR("Could not use genlmsg_put");
                nlmsg_free(out_msg);
                return -1;
        }

        out_hdr->src_ipc_id = ipc_id; /* This IPC process */
        out_hdr->dst_ipc_id = 0;

        if (rnl_format_ipcm_conn_update_result_msg(pid, res, out_msg)) {
                LOG_ERR("Could not format message ...");
                nlmsg_free(out_msg);
                return -1;
        }

        result = genlmsg_end(out_msg, out_hdr);

        if (result) {
                LOG_DBG("Result of genlmesg_end: %d", result);
        }

        return send_nl_unicast_msg(&init_net,
                                   out_msg,
                                   nl_port_id,
                                   RINA_C_IPCP_CONN_UPDATE_RESULT,
                                   seq_num);
}
EXPORT_SYMBOL(rnl_ipcp_conn_update_result_msg);

int rnl_ipcp_conn_destroy_result_msg(ipc_process_id_t ipc_id,
                                     port_id_t        pid,
                                     uint_t           res,
                                     rnl_sn_t         seq_num,
                                     u32              nl_port_id)
{
        struct sk_buff * out_msg;
        struct rina_msg_hdr * out_hdr;
        int    result;

        out_msg = genlmsg_new(NLMSG_DEFAULT_SIZE,GFP_ATOMIC);
        if (!out_msg) {
                LOG_ERR("Could not allocate memory for message");
                return -1;
        }

        out_hdr = (struct rina_msg_hdr *)
                genlmsg_put(out_msg,
                            0,
                            seq_num,
                            &rnl_nl_family,
                            0,
                            RINA_C_IPCP_CONN_UPDATE_RESULT);
        if (!out_hdr) {
                LOG_ERR("Could not use genlmsg_put");
                nlmsg_free(out_msg);
                return -1;
        }

        out_hdr->src_ipc_id = ipc_id; /* This IPC process */
        out_hdr->dst_ipc_id = 0;

        if (rnl_format_ipcm_conn_destroy_result_msg(pid, res, out_msg)) {
                LOG_ERR("Could not format message...");
                nlmsg_free(out_msg);
                return -1;
        }

        result = genlmsg_end(out_msg, out_hdr);

        if (result) {
                LOG_DBG("Result of genlmesg_end: %d", result);
        }
        result = genlmsg_unicast(&init_net, out_msg, nl_port_id);
        if (result) {
                LOG_ERR("Could not send unicast msg: %d", result);
                return -1;
        }

        return 0;
}
EXPORT_SYMBOL(rnl_ipcp_conn_destroy_result_msg);

int rnl_ipcm_sock_closed_notif_msg(u32 closed_port, u32 dest_port)
{
        struct sk_buff *      out_msg;
        struct rina_msg_hdr * out_hdr;
        int                   result;

        out_msg = genlmsg_new(NLMSG_DEFAULT_SIZE,GFP_ATOMIC);
        if (!out_msg) {
                LOG_ERR("Could not allocate memory for message");
                return -1;
        }

        out_hdr = (struct rina_msg_hdr *)
                genlmsg_put(out_msg,
                            0,
                            0,
                            &rnl_nl_family,
                            0,
                            RINA_C_IPCM_SOCKET_CLOSED_NOTIFICATION);
        if (!out_hdr) {
                LOG_ERR("Could not use genlmsg_put");
                nlmsg_free(out_msg);
                return -1;
        }

        out_hdr->src_ipc_id = 0;
        out_hdr->dst_ipc_id = 0;

        if (rnl_format_socket_closed_notification_msg(closed_port, out_msg)) {
                LOG_ERR("Could not format message ...");
                nlmsg_free(out_msg);
                return -1;
        }

        result = genlmsg_end(out_msg, out_hdr);
        if (result) {
                LOG_DBG("Result of genlmesg_end: %d", result);
        }

        return send_nl_unicast_msg(&init_net,
                                   out_msg,
                                   dest_port,
                                   RINA_C_IPCM_SOCKET_CLOSED_NOTIFICATION,
                                   0);
}
EXPORT_SYMBOL(rnl_ipcm_sock_closed_notif_msg);<|MERGE_RESOLUTION|>--- conflicted
+++ resolved
@@ -312,11 +312,7 @@
 }
 
 static int parse_data_transfer_constants(struct nlattr * attr,
-<<<<<<< HEAD
-                struct data_transfer_constants * data_transfer_constants)
-=======
                                          struct data_transfer_constants * data_transfer_constants)
->>>>>>> 4f2c25a4
 {
         struct nla_policy attr_policy[DTC_ATTR_MAX + 1];
         struct nlattr *attrs[DTC_ATTR_MAX + 1];
@@ -349,36 +345,6 @@
 
         if (attrs[DTC_ATTR_PORT_ID])
                 data_transfer_constants->port_id_length =
-<<<<<<< HEAD
-                                nla_get_u16(attrs[DTC_ATTR_PORT_ID]);
-
-        if (attrs[DTC_ATTR_CEP_ID])
-                data_transfer_constants->cep_id_length =
-                                nla_get_u16(attrs[DTC_ATTR_CEP_ID]);
-
-        if (attrs[DTC_ATTR_SEQ_NUM])
-                data_transfer_constants->seq_num_length =
-                                nla_get_u16(attrs[DTC_ATTR_SEQ_NUM]);
-
-        if (attrs[DTC_ATTR_ADDRESS])
-                data_transfer_constants->address_length =
-                                nla_get_u16(attrs[DTC_ATTR_ADDRESS]);
-
-        if (attrs[DTC_ATTR_LENGTH])
-                data_transfer_constants->length_length =
-                                nla_get_u16(attrs[DTC_ATTR_LENGTH]);
-
-        if (attrs[DTC_ATTR_MAX_PDU_SIZE])
-                data_transfer_constants->max_pdu_size =
-                                nla_get_u32(attrs[DTC_ATTR_MAX_PDU_SIZE]);
-
-        if (attrs[DTC_ATTR_MAX_PDU_LIFE])
-                data_transfer_constants->max_pdu_life =
-                                nla_get_u32(attrs[DTC_ATTR_MAX_PDU_LIFE]);
-
-        if (attrs[DTC_ATTR_DIF_INTEGRITY])
-                        data_transfer_constants->dif_integrity = true;
-=======
                         nla_get_u16(attrs[DTC_ATTR_PORT_ID]);
 
         if (attrs[DTC_ATTR_CEP_ID])
@@ -407,7 +373,6 @@
 
         if (attrs[DTC_ATTR_DIF_INTEGRITY])
                 data_transfer_constants->dif_integrity = true;
->>>>>>> 4f2c25a4
 
         return 0;
 }
@@ -432,37 +397,22 @@
 
         if (attrs[DCONF_ATTR_IPCP_CONFIG_ENTRIES]) {
                 if (parse_list_of_ipcp_config_entries(
-<<<<<<< HEAD
-                                attrs[DCONF_ATTR_IPCP_CONFIG_ENTRIES],
-                                dif_config) < 0)
-=======
                                                       attrs[DCONF_ATTR_IPCP_CONFIG_ENTRIES],
                                                       dif_config) < 0)
->>>>>>> 4f2c25a4
                         goto parse_fail;
         }
 
         if (attrs[DCONF_ATTR_DATA_TRANS_CONS]) {
                 data_transfer_constants = rkzalloc(
-<<<<<<< HEAD
-                                sizeof(struct data_transfer_constants),
-                                GFP_KERNEL);
-=======
                                                    sizeof(struct data_transfer_constants),
                                                    GFP_KERNEL);
->>>>>>> 4f2c25a4
                 if (!data_transfer_constants)
                         goto parse_fail;
                 dif_config->data_transfer_constants = data_transfer_constants;
 
                 if (parse_data_transfer_constants(
-<<<<<<< HEAD
-                                attrs[DCONF_ATTR_DATA_TRANS_CONS],
-                                dif_config->data_transfer_constants) < 0) {
-=======
                                                   attrs[DCONF_ATTR_DATA_TRANS_CONS],
                                                   dif_config->data_transfer_constants) < 0) {
->>>>>>> 4f2c25a4
                         rkfree(dif_config->data_transfer_constants);
                         goto parse_fail;
                 }
