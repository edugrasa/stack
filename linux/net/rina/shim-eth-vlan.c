--- conflicted
+++ resolved
@@ -152,6 +152,7 @@
                      flow_id_t                   id)
 {
         struct shim_eth_flow * flow;
+
         spin_lock(&data->lock);
         list_for_each_entry(flow, &data->flows, list) {
                 if (flow->flow_id == id) {
@@ -160,6 +161,7 @@
                 }
         }
         spin_unlock(&data->lock);
+
         return NULL;
 }
 
@@ -292,13 +294,8 @@
         ASSERT(source);
         ASSERT(dest);
 
-<<<<<<< HEAD
-        if (!data->app_name || name_cmp(source, data->app_name)) {
+        if (!data->app_name || !name_is_equal(source, data->app_name)) {
                 LOG_ERR("Wrong request, that app is not registered");
-=======
-        if (!data->app_name || !name_is_equal(source, data->app_name)) {
-                LOG_ERR("Not the app that was registered");
->>>>>>> 58010d17
                 return -1;
         }
 
