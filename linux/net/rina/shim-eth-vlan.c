--- conflicted
+++ resolved
@@ -762,15 +762,10 @@
          *        except for the SDU, or delay freeing the skb until it is
          *        safe to do so.
          */
-<<<<<<< HEAD
-        buffer = buffer_create_gfp(GFP_ATOMIC,
-                        skb->tail - skb->network_header);
-=======
         buffer = buffer_create_gfp(GFP_ATOMIC,skb->tail - skb->network_header);
         if (!buffer)
                 return 0;
 
->>>>>>> 03be4303
         buff_data = buffer_data(buffer);
         if (!buff_data) {
                 LOG_ERR("Buffer data is NULL");
@@ -780,10 +775,7 @@
                 return 0;
         }
         memcpy_fromio(buff_data, nh, skb->tail - skb->network_header);
-<<<<<<< HEAD
-=======
-
->>>>>>> 03be4303
+
         du = sdu_create_from_buffer_gfp(GFP_ATOMIC, buffer);
         if (!du) {
                 LOG_ERR("Couldn't create data unit");
