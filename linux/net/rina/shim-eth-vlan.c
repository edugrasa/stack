--- conflicted
+++ resolved
@@ -100,7 +100,7 @@
         /* FIXME: Remove it as soon as the kipcm_kfa gets removed */
         struct kfa * kfa;
 
-        /* RINA-ARP related */
+        /* RINARP related */
         struct naddr_handle *  handle;
 };
 
@@ -157,28 +157,27 @@
         return NULL;
 }
 
-/* FIXME: Should be name_to_gpa  */
-static struct paddr name_to_paddr(const struct name * name)
+static struct gpa * name_to_gpa(const struct name * name)
 {
         char *       delimited_name;
-        struct paddr addr;
+        struct gpa * addr;
 
         delimited_name = name_tostring(name);
-        addr.buf       = delimited_name;
-        addr.length    = strlen(delimited_name);
+        addr = gpa_create(delimited_name, 
+			  strlen(delimited_name));
+	
 
         return addr;
 }
 
-/* FIXME: Should be find_flow_by_gha*/
 static struct shim_eth_flow *
-find_flow_by_addr(struct ipcp_instance_data * data,
-                  const struct paddr *        addr)
+find_flow_by_gha(struct ipcp_instance_data * data,
+                 const struct gha *          addr)
 {
         struct shim_eth_flow * flow;
 
         list_for_each_entry(flow, &data->flows, list) {
-                if (!strcmp(name_tostring(flow->dest), (char *) addr->buf)) {
+                if (gha_is_equal(addr, flow->dest_ha)) {
                         return flow;
                 }
         }
@@ -212,8 +211,12 @@
 
 	flow = &f;
 	list_del(&flow->list);
-        /* FIXME: Destroy names */
-	
+ 
+	if(flow->dest_pa) 
+		gpa_destroy(flow->dest_pa);
+	if(flow->dest_ha) 
+		gha_destroy(flow->dest_ha);
+      
         /*
          * Remove from ARP cache if this was
          *  the last flow and no app registered
@@ -244,6 +247,8 @@
 
 	if (flow && flow->port_id_state == PORT_STATE_PENDING) {
                 flow->port_id_state = PORT_STATE_ALLOCATED;
+		flow->dest_ha = dest_ha;
+
                 if (kipcm_notify_flow_alloc_req_result(default_kipcm,
                                                        data->id,
                                                        flow->flow_id,
@@ -273,15 +278,15 @@
                 LOG_ERR("Shim IPC process can have only one user");
                 return -1;
         }
+	
 
         flow = find_flow(data, id);
-
+	
         /*
          * If it is the first flow and no app is registered ...
          * ... add to the ARP cache
          */
         if (list_empty(&data->flows) && !data->reg_app) {
-		/* FIXME: Create GPA */
                 data->handle = rinarp_register(data->dev,
 					       name_to_gpa(source));
 	}
@@ -294,8 +299,8 @@
                 flow->port_id = id;
 		flow->flow_id = fid;
                 flow->port_id_state = PORT_STATE_PENDING;
-		
-		/* FIXME: Add gpa to flow struct */
+
+		flow->dest_pa = name_to_gpa(dest);
 
 		INIT_LIST_HEAD(&flow->list);
                 list_add(&flow->list, &data->flows);
@@ -372,32 +377,10 @@
                 LOG_ERR("Flow does not exist, cannot remove");
                 return -1;
         }
-<<<<<<< HEAD
 	
 	flow_destroy(data, &flow);
 	
 	return 0;
-=======
-
-        list_del(&flow->list);
-        name_destroy(flow->dest);
-        rkfree(flow);
-
-        /*
-         * Remove from ARP cache if this was
-         *  the last flow and no app registered
-         */
-
-        if (list_empty(&data->flows) && !data->reg_app) {
-                naddr_filter_destroy(data->filter);
-                rinarp_paddr_unregister(data->handle);
-        }
-
-        fid = kfa_flow_unbind(data->kfa, id);
-        kfa_flow_destroy(data->kfa, fid);
-
-        return 0;
->>>>>>> a71209f8
 }
 
 static int eth_vlan_application_register(struct ipcp_instance_data * data,
@@ -502,8 +485,7 @@
         }
 
         src_hw = data->dev->dev_addr;
-	/* FIXME: Change to gha */
-        dest_hw = desthw->data.mac_802_3;
+        dest_hw = flow->dest_ha;
 
         skb = alloc_skb(length + hlen + tlen, GFP_ATOMIC);
         if (skb == NULL)
@@ -614,8 +596,7 @@
         }
 
         /* Get vlan id */
-        info->vlan_id =
-                simple_strtol(dif_information->dif_name->process_name, 0, 10);
+        info->vlan_id = dif_information->dif_name->process_name;
 
         data->dif_name = name_dup(dif_information->dif_name);
         if (!data->dif_name) {
