/*
 *  Shim IPC Process over Ethernet (using VLANs)
 *
 *    Francesco Salvestrini <f.salvestrini@nextworks.it>
 *    Sander Vrijders       <sander.vrijders@intec.ugent.be>
 *    Miquel Tarzan         <miquel.tarzan@i2cat.net>
 *
 * This program is free software; you can redistribute it and/or modify
 * it under the terms of the GNU General Public License as published by
 * the Free Software Foundation; either version 2 of the License, or
 * (at your option) any later version.
 *
 * This program is distributed in the hope that it will be useful,
 * but WITHOUT ANY WARRANTY; without even the implied warranty of
 * MERCHANTABILITY or FITNESS FOR A PARTICULAR PURPOSE.  See the
 * GNU General Public License for more details.
 *
 * You should have received a copy of the GNU General Public License
 * along with this program; if not, write to the Free Software
 * Foundation, Inc., 675 Mass Ave, Cambridge, MA 02139, USA.
 */

#include <linux/module.h>
#include <linux/kernel.h>
#include <linux/if_ether.h>
#include <linux/string.h>
#include <linux/list.h>
#include <linux/netdevice.h>
#include <linux/if_packet.h>
#include <linux/kfifo.h>
#include <linux/workqueue.h>

#define PROTO_LEN   32
#define SHIM_NAME   "shim-eth-vlan"

#define RINA_PREFIX SHIM_NAME

#include "logs.h"
#include "common.h"
#include "kipcm.h"
#include "debug.h"
#include "utils.h"
#include "ipcp-utils.h"
#include "ipcp-factories.h"
#include "fidm.h"
#include "rinarp.h"
#include "arp826-utils.h"
#include "du.h"

/* FIXME: To be solved properly */
static struct workqueue_struct * rcv_wq;
struct work_struct rcv_work;
static struct list_head rcv_wq_packets;
static spinlock_t rcv_wq_lock;

struct rcv_struct {
        struct list_head     list;
        struct sk_buff *     skb;
        struct net_device *  dev;
        struct packet_type * pt;
        struct net_device *  orig_dev;
};


/* FIXME: To be removed ABSOLUTELY */
extern struct kipcm * default_kipcm;

/* Holds the configuration of one shim instance */
struct eth_vlan_info {
        unsigned long vlan_id;
        char *        interface_name;
};

enum port_id_state {
        PORT_STATE_NULL = 1,
        PORT_STATE_PENDING,
        PORT_STATE_ALLOCATED
};

/* Holds the information related to one flow */
struct shim_eth_flow {
        struct list_head   list;

        struct gha *       dest_ha;
        struct gpa *       dest_pa;

        /* Only used once for allocate_response */
        flow_id_t          flow_id;
        port_id_t          port_id;
        enum port_id_state port_id_state;

        /* Used when flow is not allocated yet */
        struct kfifo       sdu_queue;
};

/*
 * Contains all the information associated to an instance of a
 * shim Ethernet IPC Process
 */
struct ipcp_instance_data {
        struct list_head       list;
        ipc_process_id_t       id;

        /* IPC Process name */
        struct name *          name;
        struct name *          dif_name;
        struct eth_vlan_info * info;
        struct packet_type *   eth_vlan_packet_type;
        struct net_device *    dev;
        struct flow_spec *     fspec;

        /* The IPC Process using the shim-eth-vlan */
        struct name *          app_name;

        /* Stores the state of flows indexed by port_id */
        spinlock_t             lock;
        struct list_head       flows;

        /* FIXME: Remove it as soon as the kipcm_kfa gets removed */
        struct kfa * kfa;

        /* RINARP related */
        struct rinarp_handle *  handle;
};

/* Needed for eth_vlan_rcv function */
struct interface_data_mapping {
        struct list_head            list;

        struct net_device *         dev;
        struct ipcp_instance_data * data;
};

static spinlock_t       data_instances_lock;
static struct list_head data_instances_list;

static struct interface_data_mapping *
inst_data_mapping_get(struct net_device * dev)
{
        struct interface_data_mapping * mapping;

        if (!dev)
                return NULL;

        spin_lock(&data_instances_lock);

        list_for_each_entry(mapping, &data_instances_list, list) {
                if (mapping->dev == dev) {
                        spin_unlock(&data_instances_lock);
                        return mapping;
                }
        }

        spin_unlock(&data_instances_lock);

        return NULL;
}

static struct shim_eth_flow * find_flow(struct ipcp_instance_data * data,
                                        port_id_t                   id)
{
        struct shim_eth_flow * flow;

        spin_lock(&data->lock);

        list_for_each_entry(flow, &data->flows, list) {
                if (flow->port_id == id) {
                        spin_unlock(&data->lock);
                        return flow;
                }
        }

        spin_unlock(&data->lock);

        return NULL;
}

static struct shim_eth_flow *
find_flow_by_flow_id(struct ipcp_instance_data * data,
                     flow_id_t                   id)
{
        struct shim_eth_flow * flow;

        spin_lock(&data->lock);

        list_for_each_entry(flow, &data->flows, list) {
                if (flow->flow_id == id) {
                        spin_unlock(&data->lock);
                        return flow;
                }
        }

        spin_unlock(&data->lock);

        return NULL;
}

static struct gpa * name_to_gpa(const struct name * name)
{
        char *       tmp;
        struct gpa * gpa;

        tmp = name_tostring(name);
        if (!tmp)
                return NULL;

        gpa = gpa_create(tmp, strlen(tmp));
        if (!gpa) {
                rkfree(tmp);
                return NULL;
        }

        return gpa;
}

static struct shim_eth_flow *
find_flow_by_gha(struct ipcp_instance_data * data,
                 const struct gha *          addr)
{
        struct shim_eth_flow * flow;

        if (!data || !gha_is_ok(addr))
                return NULL;

        list_for_each_entry(flow, &data->flows, list) {
                if (gha_is_equal(addr, flow->dest_ha)) {
                        return flow;
                }
        }

        return NULL;
}

static struct shim_eth_flow *
find_flow_by_gpa(struct ipcp_instance_data * data,
                 const struct gpa *          addr)
{
        struct shim_eth_flow * flow;

        if (!data || !gpa_is_ok(addr))
                return NULL;

        spin_lock(&data->lock);

        list_for_each_entry(flow, &data->flows, list) {
                if (gpa_is_equal(addr, flow->dest_pa)) {
                        spin_unlock(&data->lock);
                        return flow;
                }
        }

        spin_unlock(&data->lock);

        return NULL;
}

/* FIXME: Why vlan-id is a "long" ??? */
static bool is_vlan_id_ok(unsigned long vlan_id)
{
        if (vlan_id < 0 || vlan_id > 4095 /* 0xFFF */) {
                /* Out of bounds */
                return false;
        }

        ASSERT(vlan_id >= 0 && vlan_id <= 4095);

        /*
         * Reserved values:
         *   0    Contains user_priority data (802.1Q)
         *   1    Default Port VID (802.1Q)
         *   4095 Reserved (802.1Q)
         */

        if (vlan_id == 0 || vlan_id == 1 || vlan_id == 4095) {
                /* Reserved */
                return false;
        }

        return true;
}

static string_t * create_vlan_interface_name(string_t *    interface_name,
                                             unsigned long vlan_id)
{
        char       string_vlan_id[5];
        string_t * complete_interface;
        size_t     length;

        /* FIXME: Please remove all the unnecessary cruft from this function */

        if (!interface_name)
                return NULL;

        LOG_DBG("Building complete VLAN interface name ('%s', %lu)",
                interface_name, vlan_id);

        if (!is_vlan_id_ok(vlan_id)) {
                LOG_ERR("Wrong vlan-id %lu", vlan_id);
                return NULL;
        }

        ASSERT(vlan_id < 9999); /* Buffer overflow check */
        bzero(string_vlan_id, sizeof(string_vlan_id)); /* Be safe */
#if 0
        if (vlan_id < 10) {
                snprintf(string_vlan_id, sizeof(string_vlan_id), "%1lu",
                         vlan_id);
                string_vlan_id[1] = 0;
        } else if (vlan_id < 100) {
                snprintf(string_vlan_id, sizeof(string_vlan_id), "%2lu",
                         vlan_id);
                string_vlan_id[2] = 0;
        } else if (vlan_id < 1000) {
                snprintf(string_vlan_id, sizeof(string_vlan_id), "%3lu",
                         vlan_id);
                string_vlan_id[3] = 0;
        } else if (vlan_id < 10000) {
                snprintf(string_vlan_id, sizeof(string_vlan_id), "%4lu",
                         vlan_id);
                string_vlan_id[4] = 0;
        } else
                BUG();
#else
        snprintf(string_vlan_id, sizeof(string_vlan_id), "%lu", vlan_id);
#endif

        LOG_DBG("VLAN id is '%s'", string_vlan_id);

        length = strlen(interface_name) +
                sizeof(char)            +
                strlen(string_vlan_id)  +
                1 /* Terminator */;
        LOG_DBG("Complete vlan-interface-name length will be %zd", length);

        complete_interface = rkmalloc(length, GFP_KERNEL);
        if (!complete_interface)
                return NULL;

        complete_interface[0] = 0;
        strcat(complete_interface, interface_name);
        strcat(complete_interface, ".");
        strcat(complete_interface, string_vlan_id);
        complete_interface[length - 1] = 0; /* Final terminator */

        LOG_DBG("Complete vlan-interface-name = '%s'", complete_interface);

        return complete_interface;
}

static int flow_destroy(struct ipcp_instance_data * data,
                        struct shim_eth_flow *     flow)
{
        if (!data) {
                LOG_ERR("Couldn't destroy flow. No instance given");
                return -1;
        }
        if (!flow) {
                LOG_ERR("Couldn't destroy flow. No flow given");
                return -1;
        }

        spin_lock(&data->lock);
        if (!list_empty(&flow->list)) {
                list_del(&flow->list);
        }
        spin_unlock(&data->lock);

        if (flow->dest_pa) gpa_destroy(flow->dest_pa);
        if (flow->dest_ha) gha_destroy(flow->dest_ha);
        kfifo_free(&flow->sdu_queue);
        rkfree(flow);

        return 0;
}

static void rinarp_resolve_handler(void *             opaque,
                                   const struct gpa * dest_pa,
                                   const struct gha * dest_ha)
{
        struct ipcp_instance_data * data;
        struct shim_eth_flow *      flow;

        LOG_DBG("Entered the ARP resolve handler of the shim-eth");

        LOG_DBG("Dumping the addresses!");
        gpa_dump(dest_pa);
        gha_dump(dest_ha);

        data = (struct ipcp_instance_data *) opaque;
        flow = find_flow_by_gpa(data, dest_pa);

        if (!flow) {
                LOG_ERR("No flow found for this dest_pa");
                return;
        }

        spin_lock(&data->lock);
        if (flow->port_id_state == PORT_STATE_PENDING) {
                flow->port_id_state = PORT_STATE_ALLOCATED;
                flow->dest_ha = gha_dup(dest_ha);

                if (kipcm_flow_add(default_kipcm,
                                   data->id, flow->port_id, flow->flow_id)) {
                        LOG_ERR("Cannot add flow");
                        flow_destroy(data, flow);
                        spin_unlock(&data->lock);
                        return;
                }
                if (kipcm_notify_flow_alloc_req_result(default_kipcm,
                                                       data->id,
                                                       flow->flow_id,
                                                       0)) {
                        LOG_ERR("Couldn't tell flow is allocated to KIPCM");
                        kfa_flow_unbind_and_destroy(data->kfa, flow->port_id);
                        flow_destroy(data, flow);
                        spin_unlock(&data->lock);
                        return;
                }
        }
        spin_unlock(&data->lock);
}

static int eth_vlan_flow_allocate_request(struct ipcp_instance_data * data,
                                          const struct name *         source,
                                          const struct name *         dest,
                                          const struct flow_spec *    fspec,
                                          port_id_t                   id,
                                          flow_id_t                   fid)
{
        struct shim_eth_flow * flow;

        ASSERT(data);
        ASSERT(source);
        ASSERT(dest);

        if (!data->app_name || !name_is_equal(source, data->app_name)) {
                LOG_ERR("Wrong request, that app is not registered");
                return -1;
        }

        flow = find_flow(data, id);
        if (!flow) {
                flow = rkzalloc(sizeof(*flow), GFP_KERNEL);
                if (!flow)
                        return -1;

                flow->port_id       = id;
                flow->flow_id       = fid;
                flow->port_id_state = PORT_STATE_PENDING;
                flow->dest_pa       = name_to_gpa(dest);

                if (!gpa_is_ok(flow->dest_pa)) {
                        if (flow_destroy(data, flow))
                                LOG_ERR("Failed to destroy flow");
                        return -1;
                }

                INIT_LIST_HEAD(&flow->list);
                spin_lock(&data->lock);
                list_add(&flow->list, &data->flows);
                spin_unlock(&data->lock);

                if (kfifo_alloc(&flow->sdu_queue, PAGE_SIZE, GFP_KERNEL)) {
                        LOG_ERR("Couldn't create the sdu queue "
                                "for a new flow");
                        if (flow_destroy(data, flow))
                                LOG_ERR("Failed to destroy flow");
                        return -1;
                }

                if (rinarp_resolve_gpa(data->handle,
                                       flow->dest_pa,
                                       rinarp_resolve_handler,
                                       data)) {
                        LOG_ERR("Failed to lookup ARP entry");
                        if (flow_destroy(data, flow))
                                LOG_ERR("Failed to destroy flow");
                        return -1;
                }
        } else if (flow->port_id_state == PORT_STATE_PENDING) {
                LOG_ERR("Port-id state is already pending ...");
        } else {
                LOG_ERR("Allocate called in a wrong state, how dare you!");
                return -1;
        }

        return 0;
}

static int eth_vlan_flow_allocate_response(struct ipcp_instance_data * data,
                                           flow_id_t                   flow_id,
                                           port_id_t                   port_id,
                                           int                         result)
{
        struct shim_eth_flow * flow;

        ASSERT(data);
        ASSERT(is_flow_id_ok(flow_id));

        flow = find_flow_by_flow_id(data, flow_id);
        if (!flow) {
                LOG_ERR("Flow does not exist, you shouldn't call this");
                return -1;
        }

        spin_lock(&data->lock);
        if (flow->port_id_state != PORT_STATE_PENDING) {
                LOG_ERR("Flow is already allocated");
                spin_unlock(&data->lock);
                return -1;
        }
        spin_unlock(&data->lock);

        /* On positive response, flow should transition to allocated state */
        if (!result) {
                flow->port_id = port_id;
                if (kipcm_flow_add(default_kipcm, data->id,
                                   flow->port_id, flow->flow_id)) {
                        if (flow_destroy(data, flow))
                                LOG_ERR("Failed to destroy flow");
                        LOG_ERR("KIPCM flow add failed");
                        return -1;
                }

                spin_lock(&data->lock);
                flow->port_id_state = PORT_STATE_ALLOCATED;
                spin_unlock(&data->lock);

                while (!kfifo_is_empty(&flow->sdu_queue)) {
                        struct sdu * tmp = NULL;

                        if (kfifo_out(&flow->sdu_queue,
                                      &tmp,
                                      sizeof(struct sdu *)) <
                            sizeof(struct sdu *)) {
                                LOG_ERR("There is not enough data in fifo");
                                return -1;
                        }

                        LOG_DBG("Got a new element from the fifo");

                        if (kfa_sdu_post(data->kfa, flow->port_id, tmp)) {
                                LOG_ERR("Couldn't post SDU to KFA ...");
                                return -1;
                        }
                }
        } else {
                spin_lock(&data->lock);
                flow->port_id_state = PORT_STATE_NULL;
                spin_unlock(&data->lock);
                kfifo_free(&flow->sdu_queue);
        }

        return 0;
}

static int eth_vlan_flow_deallocate(struct ipcp_instance_data * data,
                                    port_id_t                   id)
{
        struct shim_eth_flow * flow;

        ASSERT(data);
        flow = find_flow(data, id);
        if (!flow) {
                LOG_ERR("Flow does not exist, cannot remove");
                return -1;
        }

        if (kfa_flow_unbind_and_destroy(data->kfa, flow->port_id)) {
                LOG_ERR("Failed to unbind and destroy flow in KFA");
                return -1;
        }

        if (flow_destroy(data, flow)) {
                LOG_ERR("Failed to destroy flow");
                return -1;
        }

        return 0;
}

static int eth_vlan_application_register(struct ipcp_instance_data * data,
                                         const struct name *         name)
{
        struct gpa * pa;
        struct gha * ha;

        ASSERT(data);
        ASSERT(name);

        if (data->app_name) {
                char * tmp = name_tostring(data->app_name);
                LOG_ERR("Application %s is already registered", tmp);
                if (tmp) rkfree(tmp);
                return -1;
        }

        data->app_name = name_dup(name);
        if (!data->app_name) {
                char * tmp = name_tostring(name);
                LOG_ERR("Application %s registration has failed", tmp);
                if (tmp) rkfree(tmp);
                return -1;
        }

        pa = name_to_gpa(name);
        if (!gpa_is_ok(pa)) {
                LOG_ERR("Failed to create gpa");
                return -1;
        }
        ha = gha_create(MAC_ADDR_802_3, data->dev->dev_addr);
        if (!gha_is_ok(ha)) {
                LOG_ERR("Failed to create gha");
                return -1;
        }
        data->handle = rinarp_add(pa,ha);
        if (!data->handle) {
                LOG_ERR("Failed to register application in ARP");
                name_destroy(data->app_name);
                gpa_destroy(pa);
                gha_destroy(ha);

                return -1;
        }
        gpa_destroy(pa);
        gha_destroy(ha);

        return 0;
}

static int eth_vlan_application_unregister(struct ipcp_instance_data * data,
                                           const struct name *         name)
{
        ASSERT(data);
        ASSERT(name);
        if (!data->app_name) {
                LOG_ERR("Shim-eth-vlan has no application registered");
                return -1;
        }

        if (!name_is_equal(data->app_name,name)) {
                LOG_ERR("Application registered != application specified");
                return -1;
        }

        /* Remove from ARP cache */
        if (data->handle)
                rinarp_remove(data->handle);

        name_destroy(data->app_name);
        data->app_name = NULL;
        return 0;
}

static int eth_vlan_sdu_write(struct ipcp_instance_data * data,
                              port_id_t                   id,
                              struct sdu *                sdu)
{
        struct shim_eth_flow * flow;
        struct sk_buff *     skb;
        const unsigned char *src_hw;
        struct rinarp_mac_addr *desthw;
        const unsigned char *dest_hw;
        unsigned char * sdu_ptr;
        int hlen, tlen, length;
        ASSERT(data);
        ASSERT(sdu);

        LOG_DBG("Entered the sdu write");

        hlen = LL_RESERVED_SPACE(data->dev);
        tlen = data->dev->needed_tailroom;
        length = sdu->buffer->size;
        desthw = 0;

        flow = find_flow(data, id);
        if (!flow) {
                LOG_ERR("Flow does not exist, you shouldn't call this");
                sdu_destroy(sdu);
                return -1;
        }

        LOG_DBG("Found the flow associated with the id");

        spin_lock(&data->lock);
        if (flow->port_id_state != PORT_STATE_ALLOCATED) {
                LOG_ERR("Flow is not in the right state to call this");
                sdu_destroy(sdu);
                spin_unlock(&data->lock);
                return -1;
        }
        spin_unlock(&data->lock);

        src_hw = data->dev->dev_addr;
        if (!src_hw) {
                LOG_ERR("Failed to get src hw addr");
                sdu_destroy(sdu);
                return -1;
        }
        dest_hw = gha_address(flow->dest_ha);
        if (!dest_hw) {
                LOG_ERR("Dest hw is not known");
                sdu_destroy(sdu);
                return -1;
        }

        LOG_DBG("Converted the hw addresses");

        skb = alloc_skb(length + hlen + tlen, GFP_ATOMIC);
        if (skb == NULL) {
                sdu_destroy(sdu);
                return -1;
        }

        LOG_DBG("Filling up the sk_buff");

        skb_reserve(skb, hlen);
        skb_reset_network_header(skb);
        sdu_ptr = (unsigned char *) skb_put(skb, sdu->buffer->size) + 1;
        memcpy(sdu_ptr, sdu->buffer->data, sdu->buffer->size);

        skb->dev = data->dev;
        skb->protocol = htons(ETH_P_RINA);

        if (dev_hard_header(skb, data->dev, ETH_P_RINA,
                            dest_hw, src_hw, skb->len) < 0) {
                kfree_skb(skb);
                sdu_destroy(sdu);
                return -1;
        }

        LOG_DBG("Gonna send it now");

        dev_queue_xmit(skb);
        sdu_destroy(sdu);
        return 0;
}

static int eth_vlan_recv_process_packet(struct sk_buff *    skb,
                                        struct net_device * dev)
{
        struct ethhdr *                 mh;
        unsigned char *                 saddr;
        struct ipcp_instance_data *     data;
        struct interface_data_mapping * mapping;
        struct shim_eth_flow *          flow;
        struct gha *                    ghaddr;
        const struct gpa *              gpaddr;
        struct sdu *                    du;
        struct buffer *                 buffer;
        char *                          buff_data;
        unsigned char *                 nh;
        struct name *                   sname;

        /* C-c-c-checks */
        mapping = inst_data_mapping_get(dev);
        if (!mapping) {
                LOG_ERR("Failed to get mapping");
                kfree_skb(skb);
                return -1;
        }

        data = mapping->data;
        if (!data) {
                kfree_skb(skb);
                return -1;
        }

        if (!data->app_name) {
                LOG_ERR("No app registered yet! "
                        "Someone is doing something bad on the network");
                kfree_skb(skb);
                return -1;
        }

        if (skb->pkt_type == PACKET_OTHERHOST ||
            skb->pkt_type == PACKET_LOOPBACK) {
                kfree_skb(skb);
                return -1;
        }


        mh = eth_hdr(skb);
        saddr = mh->h_source;
        if (!saddr) {
                LOG_ERR("Couldn't get source address");
                kfree_skb(skb);
                return -1;
        }

        /* Get correct flow based on hwaddr */
        ghaddr = gha_create_gfp(GFP_ATOMIC, MAC_ADDR_802_3, saddr);
        if (!gha_is_ok(ghaddr)) {
                LOG_ERR("Bad GHA, cannot receive");
                kfree_skb(skb);
                return -1;
        }

        /* Get the SDU out of the sk_buff */
        nh = skb_network_header(skb);
        ASSERT(skb->tail - skb->network_header >= 0);

        /*
         * FIXME: We should avoid this extra copy, but then we cannot free the
         *        skb at the end of the eth_vlan_rcv function. To do so we
         *        have to either find a way to free all the data of the skb
         *        except for the SDU, or delay freeing the skb until it is
         *        safe to do so.
         */
        buffer = buffer_create_gfp(GFP_ATOMIC,skb->tail - skb->network_header);
        if (!buffer)
                return -1;

        buff_data = buffer_data(buffer);
        if (!buff_data) {
                LOG_ERR("Buffer data is NULL");
                buffer_destroy(buffer);
                gha_destroy(ghaddr);
                kfree_skb(skb);
                return -1;
        }
        memcpy_fromio(buff_data, nh, skb->tail - skb->network_header);

        du = sdu_create_from_buffer_gfp(GFP_ATOMIC, buffer);
        if (!du) {
                LOG_ERR("Couldn't create data unit");
                buffer_destroy(buffer);
                gha_destroy(ghaddr);
                kfree_skb(skb);
                return -1;
        }

        LOG_DBG("Already got past getting the data and some checks");

        spin_lock(&data->lock);
        flow = find_flow_by_gha(data, ghaddr);
        if (!flow) {
                LOG_DBG("Have to create a new flow");

                flow = rkzalloc(sizeof(*flow), GFP_ATOMIC);
                if (!flow) {
                        spin_unlock(&data->lock);
                        gha_destroy(ghaddr);
                        kfree_skb(skb);
                        return -1;
                }

                flow->port_id_state = PORT_STATE_PENDING;
                flow->dest_ha       = ghaddr;
                flow->flow_id       = kfa_flow_create(data->kfa);

                INIT_LIST_HEAD(&flow->list);
                list_add(&flow->list, &data->flows);

                LOG_DBG("Added flow to the list");

                if (kfifo_alloc(&flow->sdu_queue, PAGE_SIZE, GFP_ATOMIC)) {
                        LOG_ERR("Couldn't create the sdu queue"
                                "for a new flow");
                        flow_destroy(data, flow);
                        spin_unlock(&data->lock);
                        return -1;
                }
                LOG_DBG("Created the queue");

                /* Store SDU in queue */
                if (kfifo_avail(&flow->sdu_queue) < (sizeof(struct sdu *))) {
                        LOG_ERR("There is no space in the fifo");
                        spin_unlock(&data->lock);
                        return -1;
                }
                if (kfifo_in(&flow->sdu_queue,
                             &du,
                             sizeof(struct sdu *)) != sizeof(struct sdu *)) {
                        LOG_ERR("Could not write %zd bytes into the fifo",
                                sizeof(struct sdu *));
                        spin_unlock(&data->lock);
                        return -1;
                }

                spin_unlock(&data->lock);

                sname  = NULL;
                gpaddr = rinarp_find_gpa(data->handle, flow->dest_ha);
                if (gpaddr && gpa_is_ok(gpaddr)) {
                        flow->dest_pa = gpa_dup_gfp(GFP_ATOMIC, gpaddr);
                        sname = string_toname_gfp(GFP_ATOMIC,
                                                  gpa_address_value(gpaddr));
                }
                LOG_DBG("Got the address from ARP");

                if (kipcm_flow_arrived(default_kipcm,
                                       data->id,
                                       flow->flow_id,
                                       data->dif_name,
                                       sname,
                                       data->app_name,
                                       data->fspec)) {
                        LOG_ERR("Couldn't tell the KIPCM about the flow");
                        kfifo_free(&flow->sdu_queue);
                        flow_destroy(data, flow);
                        kfree_skb(skb);
                        return -1;
                }
        } else {
                LOG_DBG("Flow exists, queueing or delivering");
                if (flow->port_id_state == PORT_STATE_ALLOCATED) {
                        spin_unlock(&data->lock);

                        if (kfa_sdu_post(data->kfa, flow->port_id, du)) {
                                return -1;
                        }

                } else if (flow->port_id_state == PORT_STATE_PENDING) {
                        LOG_DBG("Queueing frame");

                        if (kfifo_avail(&flow->sdu_queue) <
                            (sizeof(struct sdu *))) {
                                LOG_ERR("There is no space in the fifo");
                                spin_unlock(&data->lock);
                                return -1;
                        }
                        if (kfifo_in(&flow->sdu_queue,
                                     &du,
                                     sizeof(struct sdu *)) !=
                            sizeof(struct sdu *)) {
                                LOG_ERR("Could not write %zd bytes into the "
                                        "fifo",
                                        sizeof(struct sdu *));
                                spin_unlock(&data->lock);
                                return -1;
                        }

                        spin_unlock(&data->lock);
                }

                gha_destroy(ghaddr);
        }

        kfree_skb(skb);
        return 0;
}

static void eth_vlan_rcv_worker(struct work_struct *work)
{
        struct rcv_struct *  packet, *next;
        unsigned long flags;

        spin_lock_irqsave(&rcv_wq_lock, flags);
        list_for_each_entry_safe(packet, next, &rcv_wq_packets, list) {
                spin_unlock_irqrestore(&rcv_wq_lock, flags);

                /* Call eth_vlan_recv_process_packet */
                if (eth_vlan_recv_process_packet(packet->skb, packet->dev))
                        LOG_ERR("Failed to process packet");

                spin_lock_irqsave(&rcv_wq_lock, flags);
                list_del(&packet->list);
                spin_unlock_irqrestore(&rcv_wq_lock, flags);

                rkfree(packet);
                spin_lock_irqsave(&rcv_wq_lock, flags);
        }
        spin_unlock_irqrestore(&rcv_wq_lock, flags);
}

static int eth_vlan_rcv(struct sk_buff *     skb,
                        struct net_device *  dev,
                        struct packet_type * pt,
                        struct net_device *  orig_dev)
{

        struct rcv_struct * packet;
<<<<<<< HEAD
=======
        struct work_struct  rcv_work;
>>>>>>> f01efbe9

        skb = skb_share_check(skb, GFP_ATOMIC);
        if (!skb) {
                LOG_ERR("Couldn't obtain ownership of the skb");
                return 0;
        }

        packet = rkmalloc(sizeof(struct rcv_struct *), GFP_ATOMIC);
        if (!packet) {
                LOG_ERR("Couldn't malloc packet");
                return 0;
        }

        packet->skb      = skb;
        packet->dev      = dev;
        packet->pt       = pt;
        packet->orig_dev = orig_dev;
        INIT_LIST_HEAD(&packet->list);

        spin_lock(&rcv_wq_lock);
        list_add_tail(&packet->list, &rcv_wq_packets);
        spin_unlock(&rcv_wq_lock);

        queue_work(rcv_wq, &rcv_work);

        return 0;
};

static int eth_vlan_assign_to_dif(struct ipcp_instance_data * data,
                                  const struct dif_info *     dif_information)
{
        struct eth_vlan_info *          info;
        struct ipcp_config *            tmp;
        string_t *                      complete_interface;
        struct interface_data_mapping * mapping;
        int result;

        ASSERT(data);
        ASSERT(dif_information);

        info = data->info;

        if (data->dif_name) {
                ASSERT(data->dif_name->process_name);

                LOG_ERR("This IPC Process is already assigned to the DIF %s. "
                        "An IPC Process can only be assigned to a DIF once",
                        data->dif_name->process_name);
                return -1;
        }

        /* Get vlan id */
        result = kstrtoul(dif_information->dif_name->process_name,
                          10, &(info->vlan_id));

        if (result) {
                ASSERT(dif_information->dif_name->process_name);

                LOG_ERR("Error converting DIF Name to VLAN ID: %s",
                        dif_information->dif_name->process_name);
                return -1;
        }

        data->dif_name = name_dup(dif_information->dif_name);
        if (!data->dif_name) {
                LOG_ERR("Error duplicating name, bailing out");
                return -1;
        }

        /* Retrieve configuration of IPC process from params */
        list_for_each_entry(tmp, &(dif_information->
                                   configuration->
                                   ipcp_config_entries), next) {
                const struct ipcp_config_entry * entry = tmp->entry;
                if (!strcmp(entry->name, "interface-name")) {
                        ASSERT(entry->value);

                        info->interface_name =
                                kstrdup(entry->value, GFP_KERNEL);
                        if (!info->interface_name) {
                                LOG_ERR("Cannot copy interface name");
                                name_destroy(data->dif_name);
                                data->dif_name = NULL;
                                return -1;
                        }
                } else
                        LOG_WARN("Unknown config param for eth shim");
        }

        data->eth_vlan_packet_type->type = cpu_to_be16(ETH_P_RINA);
        data->eth_vlan_packet_type->func = eth_vlan_rcv;

        complete_interface = create_vlan_interface_name(info->interface_name,
                                                        info->vlan_id);
        if (!complete_interface) {
                name_destroy(data->dif_name);
                data->dif_name = NULL;
                rkfree(info->interface_name);
                info->interface_name = NULL;
                return -1;
        }

        ASSERT(complete_interface);

        /* Add the handler */
        read_lock(&dev_base_lock);
        data->dev = __dev_get_by_name(&init_net, complete_interface);
        if (!data->dev) {
                LOG_ERR("Can't get device '%s'", complete_interface);
                read_unlock(&dev_base_lock);
                name_destroy(data->dif_name);
                data->dif_name = NULL;
                rkfree(info->interface_name);
                info->interface_name = NULL;
                rkfree(complete_interface);
                return -1;
        }

        LOG_DBG("Got device '%s', trying to register handler",
                complete_interface);

        /* Store in list for retrieval later on */
        mapping = rkmalloc(sizeof(*mapping), GFP_KERNEL);
        if (!mapping) {
                read_unlock(&dev_base_lock);
                name_destroy(data->dif_name);
                data->dif_name = NULL;
                rkfree(info->interface_name);
                info->interface_name = NULL;
                rkfree(complete_interface);
                return -1;
        }

        mapping->dev  = data->dev;
        mapping->data = data;
        INIT_LIST_HEAD(&mapping->list);

        spin_lock(&data_instances_lock);
        list_add(&mapping->list, &data_instances_list);
        spin_unlock(&data_instances_lock);

        data->eth_vlan_packet_type->dev = data->dev;
        dev_add_pack(data->eth_vlan_packet_type);
        read_unlock(&dev_base_lock);
        rkfree(complete_interface);

        LOG_DBG("Configured shim eth vlan IPC Process");

        return 0;
}

static int eth_vlan_update_dif_config(struct ipcp_instance_data * data,
                                      const struct dif_config *   new_config)
{
        struct eth_vlan_info *          info;
        struct ipcp_config *            tmp;
        string_t *                      old_interface_name;
        string_t *                      complete_interface;
        struct interface_data_mapping * mapping;

        ASSERT(data);
        ASSERT(new_config);

        /* Get configuration struct pertaining to this shim instance */
        info               = data->info;
        old_interface_name = info->interface_name;

        /* Retrieve configuration of IPC process from params */
        list_for_each_entry(tmp, &(new_config->ipcp_config_entries), next) {
                const struct ipcp_config_entry * entry;

                entry = tmp->entry;
                if (!strcmp(entry->name,"interface-name")) {
                        if (!strcpy(info->interface_name,
                                    entry->value)) {
                                LOG_ERR("Cannot copy interface name");
                                return -1;
                        }
                } else {
                        LOG_WARN("Unknown config param for eth shim");
                        continue;
                }
        }

        dev_remove_pack(data->eth_vlan_packet_type);
        /* Remove from list */
        mapping = inst_data_mapping_get(data->dev);
        if (mapping) {
                list_del(&mapping->list);
                rkfree(&mapping);
        }

        data->eth_vlan_packet_type->type = cpu_to_be16(ETH_P_RINA);
        data->eth_vlan_packet_type->func = eth_vlan_rcv;

        complete_interface = create_vlan_interface_name(info->interface_name,
                                                        info->vlan_id);
        if (!complete_interface)
                return -1;

        /* Add the handler */
        read_lock(&dev_base_lock);
        data->dev = __dev_get_by_name(&init_net, complete_interface);
        if (!data->dev) {
                LOG_ERR("Invalid device to configure: %s", complete_interface);
                return -1;
        }

        /* Store in list for retrieval later on */
        mapping = rkmalloc(sizeof(*mapping), GFP_KERNEL);
        if (!mapping)
                return -1;

        mapping->dev = data->dev;
        mapping->data = data;
        INIT_LIST_HEAD(&mapping->list);

        spin_lock(&data_instances_lock);
        list_add(&mapping->list, &data_instances_list);
        spin_unlock(&data_instances_lock);

        data->eth_vlan_packet_type->dev = data->dev;
        dev_add_pack(data->eth_vlan_packet_type);
        read_unlock(&dev_base_lock);
        rkfree(complete_interface);

        LOG_DBG("Configured shim eth vlan IPC Process");

        return 0;
}

static struct ipcp_instance_ops eth_vlan_instance_ops = {
        .flow_allocate_request  = eth_vlan_flow_allocate_request,
        .flow_allocate_response = eth_vlan_flow_allocate_response,
        .flow_deallocate        = eth_vlan_flow_deallocate,
        .application_register   = eth_vlan_application_register,
        .application_unregister = eth_vlan_application_unregister,
        .sdu_write              = eth_vlan_sdu_write,
        .assign_to_dif          = eth_vlan_assign_to_dif,
        .update_dif_config      = eth_vlan_update_dif_config,
};

static struct ipcp_factory_data {
        struct list_head instances;
} eth_vlan_data;

static int eth_vlan_init(struct ipcp_factory_data * data)
{
        ASSERT(data);

        bzero(&eth_vlan_data, sizeof(eth_vlan_data));
        INIT_LIST_HEAD(&(data->instances));

        INIT_LIST_HEAD(&data_instances_list);

        INIT_LIST_HEAD(&rcv_wq_packets);

        INIT_WORK(&rcv_work, eth_vlan_rcv_worker);

        LOG_INFO("%s intialized", SHIM_NAME);

        return 0;
}

static int eth_vlan_fini(struct ipcp_factory_data * data)
{

        ASSERT(data);

        ASSERT(list_empty(&(data->instances)));

        return 0;
}

static struct ipcp_instance_data *
find_instance(struct ipcp_factory_data * data,
              ipc_process_id_t           id)
{

        struct ipcp_instance_data * pos;

        list_for_each_entry(pos, &(data->instances), list) {
                if (pos->id == id) {
                        return pos;
                }
        }

        return NULL;

}

static struct ipcp_instance * eth_vlan_create(struct ipcp_factory_data * data,
                                              const struct name *        name,
                                              ipc_process_id_t           id)
{
        struct ipcp_instance * inst;

        ASSERT(data);

        /* Check if there already is an instance with that id */
        if (find_instance(data,id)) {
                LOG_ERR("There's a shim instance with id %d already", id);
                return NULL;
        }

        /* Create an instance */
        inst = rkzalloc(sizeof(*inst), GFP_KERNEL);
        if (!inst)
                return NULL;

        /* fill it properly */
        inst->ops  = &eth_vlan_instance_ops;
        inst->data = rkzalloc(sizeof(struct ipcp_instance_data), GFP_KERNEL);
        if (!inst->data) {
                rkfree(inst);
                return NULL;
        }

        inst->data->eth_vlan_packet_type =
                rkzalloc(sizeof(struct packet_type), GFP_KERNEL);
        if (!inst->data->eth_vlan_packet_type) {
                LOG_ERR("Instance creation failed (#1)");
                rkfree(inst->data);
                rkfree(inst);
                return NULL;
        }

        inst->data->id = id;

        inst->data->name = name_dup(name);
        if (!inst->data->name) {
                LOG_ERR("Failed creation of ipc name");
                rkfree(inst->data);
                rkfree(inst);
                return NULL;
        }

        inst->data->info = rkzalloc(sizeof(*inst->data->info), GFP_KERNEL);
        if (!inst->data->info) {
                LOG_ERR("Instance creation failed (#2)");
                rkfree(inst->data->eth_vlan_packet_type);
                rkfree(inst->data);
                rkfree(inst);
                return NULL;
        }

        inst->data->fspec = rkzalloc(sizeof(*inst->data->fspec), GFP_KERNEL);
        if (!inst->data->fspec) {
                LOG_ERR("Instance creation failed (#3)");
                rkfree(inst->data->info);
                rkfree(inst->data->eth_vlan_packet_type);
                rkfree(inst->data);
                rkfree(inst);
                return NULL;
        }

        inst->data->fspec->average_bandwidth           = 0;
        inst->data->fspec->average_sdu_bandwidth       = 0;
        inst->data->fspec->delay                       = 0;
        inst->data->fspec->jitter                      = 0;
        inst->data->fspec->max_allowable_gap           = -1;
        inst->data->fspec->max_sdu_size                = 1500;
        inst->data->fspec->ordered_delivery            = 0;
        inst->data->fspec->partial_delivery            = 1;
        inst->data->fspec->peak_bandwidth_duration     = 0;
        inst->data->fspec->peak_sdu_bandwidth_duration = 0;
        inst->data->fspec->undetected_bit_error_rate   = 0;

        /* FIXME: Remove as soon as the kipcm_kfa gets removed*/
        inst->data->kfa = kipcm_kfa(default_kipcm);

        ASSERT(inst->data->kfa);

        LOG_DBG("KFA instance %pK bound to the shim eth", inst->data->kfa);

        spin_lock_init(&inst->data->lock);

        INIT_LIST_HEAD(&(inst->data->flows));

        /*
         * Bind the shim-instance to the shims set, to keep all our data
         * structures linked (somewhat) together
         */
        INIT_LIST_HEAD(&(inst->data->list));
        list_add(&(inst->data->list), &(data->instances));

        return inst;
}

static int eth_vlan_destroy(struct ipcp_factory_data * data,
                            struct ipcp_instance *     instance)
{
        struct ipcp_instance_data * pos, * next;

        ASSERT(data);
        ASSERT(instance);

        LOG_DBG("Looking for the eth-vlan-instance to destroy");

        /* Retrieve the instance */
        list_for_each_entry_safe(pos, next, &data->instances, list) {
                if (pos->id == instance->data->id) {

                        /* Remove packet handler if there is one */
                        if (pos->eth_vlan_packet_type->dev)
                                __dev_remove_pack(pos->eth_vlan_packet_type);

                        /* Unbind from the instances set */
                        list_del(&pos->list);

                        /* Destroy it */
                        if (pos->name)
                                name_destroy(pos->name);

                        if (pos->dif_name)
                                name_destroy(pos->dif_name);

                        if (pos->app_name)
                                name_destroy(pos->app_name);

                        if (pos->info->interface_name)
                                rkfree(pos->info->interface_name);

                        if (pos->info)
                                rkfree(pos->info);

                        if (pos->fspec)
                                rkfree(pos->fspec);

                        /*
                         * Might cause problems:
                         * The packet type might still be in use by receivers
                         * and must not be freed until after all
                         * the CPU's have gone through a quiescent state.
                         */
                        if (pos->eth_vlan_packet_type)
                                rkfree(pos->eth_vlan_packet_type);

                        rkfree(pos);
                        rkfree(instance);

                        LOG_DBG("Eth-vlan instance destroyed, returning");

                        return 0;
                }
        }

        LOG_DBG("Didn't find instance, returning error");

        return -1;
}

static struct ipcp_factory_ops eth_vlan_ops = {
        .init      = eth_vlan_init,
        .fini      = eth_vlan_fini,
        .create    = eth_vlan_create,
        .destroy   = eth_vlan_destroy,
};

struct ipcp_factory * shim = NULL;

#ifdef CONFIG_RINA_SHIM_ETH_VLAN_REGRESSION_TESTS
static bool regression_test_create_vlan_interface_name(void)
{
        string_t * tmp;

        LOG_DBG("Create-vlan-name regression tests");

        LOG_DBG("Regression test #1");

        LOG_DBG("Regression test #1.1");
        tmp = create_vlan_interface_name("eth0", 0);
        if (tmp) {
                rkfree(tmp);
                return false;
        }

        LOG_DBG("Regression test #1.2");
        tmp = create_vlan_interface_name("eth0", 1);
        if (tmp) {
                rkfree(tmp);
                return false;
        }

        LOG_DBG("Regression test #1.3");
        tmp = create_vlan_interface_name("eth0", 4095);
        if (tmp) {
                rkfree(tmp);
                return false;
        }

        LOG_DBG("Regression test #1.4");
        tmp = create_vlan_interface_name("eth0", 4096);
        if (tmp) {
                rkfree(tmp);
                return false;
        }

        LOG_DBG("Regression test #2");

        LOG_DBG("Regression test #2.1");
        tmp = create_vlan_interface_name("eth0", 2);
        if (!tmp)
                return false;
        if (strlen(tmp) != 6) {
                rkfree(tmp);
                return false;
        }
        rkfree(tmp);

        LOG_DBG("Regression test #2.2");
        tmp = create_vlan_interface_name("eth0", 10);
        if (!tmp)
                return false;
        if (strlen(tmp) != 7) {
                rkfree(tmp);
                return false;
        }
        rkfree(tmp);

        LOG_DBG("Regression test #2.3");
        tmp = create_vlan_interface_name("eth0", 100);
        if (!tmp)
                return false;
        if (strlen(tmp) != 8) {
                rkfree(tmp);
                return false;
        }
        rkfree(tmp);

        LOG_DBG("Regression test #2.4");
        tmp = create_vlan_interface_name("eth0", 1000);
        if (!tmp)
                return false;
        if (strlen(tmp) != 9) {
                rkfree(tmp);
                return false;
        }
        rkfree(tmp);

        return true;
}

static bool regression_tests(void)
{
        if (!regression_test_create_vlan_interface_name()) {
                LOG_ERR("Create-vlan-interface tests failed, bailing out");
                return false;
        }

        return true;
}
#endif

static int __init mod_init(void)
{
#ifdef CONFIG_RINA_SHIM_ETH_VLAN_REGRESSION_TESTS
        LOG_DBG("Starting regression tests");

        if (!regression_tests()) {
                LOG_ERR("Regression tests failed, bailing out");
                return -1;
        }

        LOG_DBG("Regression tests completed successfully");

#endif

        rcv_wq = create_workqueue(SHIM_NAME);

        shim =  kipcm_ipcp_factory_register(default_kipcm,
                                            SHIM_NAME,
                                            &eth_vlan_data,
                                            &eth_vlan_ops);
        if (!shim) {
                LOG_CRIT("Cannot register %s factory", SHIM_NAME);
                return -1;
        }

        spin_lock_init(&data_instances_lock);

        return 0;
}

static void __exit mod_exit(void)
{
        struct rcv_struct *  packet;

        ASSERT(shim);

        flush_workqueue(rcv_wq);
        destroy_workqueue(rcv_wq);

        list_for_each_entry(packet, &rcv_wq_packets, list) {
                kfree_skb(packet->skb);
                list_del(&packet->list);
                rkfree(packet);
        }

        if (kipcm_ipcp_factory_unregister(default_kipcm, shim)) {
                LOG_CRIT("Cannot unregister %s factory", SHIM_NAME);
                return;
        }
}

module_init(mod_init);
module_exit(mod_exit);

MODULE_DESCRIPTION("RINA Shim IPC over Ethernet");

MODULE_LICENSE("GPL");

MODULE_AUTHOR("Francesco Salvestrini <f.salvestrini@nextworks.it>");
MODULE_AUTHOR("Miquel Tarzan <miquel.tarzan@i2cat.net>");
MODULE_AUTHOR("Sander Vrijders <sander.vrijders@intec.ugent.be>");
MODULE_AUTHOR("Leonardo Bergesio <leonardo.bergesio@i2cat.net>");<|MERGE_RESOLUTION|>--- conflicted
+++ resolved
@@ -971,10 +971,6 @@
 {
 
         struct rcv_struct * packet;
-<<<<<<< HEAD
-=======
-        struct work_struct  rcv_work;
->>>>>>> f01efbe9
 
         skb = skb_share_check(skb, GFP_ATOMIC);
         if (!skb) {
