/*
 *  Shim IPC Process over Ethernet (using VLANs)
 *
 *    Francesco Salvestrini <f.salvestrini@nextworks.it>
 *    Sander Vrijders       <sander.vrijders@intec.ugent.be>
 *    Miquel Tarzan         <miquel.tarzan@i2cat.net>
 *
 * This program is free software; you can redistribute it and/or modify
 * it under the terms of the GNU General Public License as published by
 * the Free Software Foundation; either version 2 of the License, or
 * (at your option) any later version.
 *
 * This program is distributed in the hope that it will be useful,
 * but WITHOUT ANY WARRANTY; without even the implied warranty of
 * MERCHANTABILITY or FITNESS FOR A PARTICULAR PURPOSE.  See the
 * GNU General Public License for more details.
 *
 * You should have received a copy of the GNU General Public License
 * along with this program; if not, write to the Free Software
 * Foundation, Inc., 675 Mass Ave, Cambridge, MA 02139, USA.
 */

#include <linux/module.h>
#include <linux/kernel.h>
#include <linux/if_ether.h>
#include <linux/string.h>
#include <linux/list.h>
#include <linux/rbtree.h>
#include <linux/netdevice.h>
#include <linux/if_packet.h>

#define PROTO_LEN   32
#define SHIM_NAME   "shim-eth-vlan"

#define RINA_PREFIX SHIM_NAME

#include "logs.h"
#include "common.h"
#include "kipcm.h"
#include "debug.h"
#include "utils.h"
#include "ipcp-utils.h"
#include "ipcp-factories.h"
#include "fidm.h"
#include "arp826.h"

/* FIXME: To be removed ABSOLUTELY */
extern struct kipcm * default_kipcm;

/* Holds the configuration of one shim instance */
struct eth_vlan_info {
        uint16_t vlan_id;
        char *   interface_name;
};

enum port_id_state {
        PORT_STATE_NULL = 1,
        PORT_STATE_RECIPIENT_PENDING,
        PORT_STATE_INITIATOR_PENDING,
        PORT_STATE_ALLOCATED
};

/* Holds the information related to one flow */
struct shim_eth_flow {
        struct list_head   list;
        struct name *      dest;
        /* Only used once for allocate_response */
        port_id_t          flow_id;
        port_id_t          port_id;
        enum port_id_state port_id_state;

        /* FIXME: Will be a kfifo holding the SDUs or a sk_buff_head */
        /* QUEUE(sdu_queue, sdu *); */
};

/*
 * Contains all the information associated to an instance of a
 * shim Ethernet IPC Process
 */
struct ipcp_instance_data {
        struct list_head       list;
        ipc_process_id_t       id;

        /* IPC Process name */
        struct name *          name;
        struct eth_vlan_info * info;
        struct packet_type *   eth_vlan_packet_type;
        struct net_device *    dev;

        /* The IPC Process using the shim-eth-vlan */
        struct name *          app_name;
        /* The registered application */
        struct name *          reg_app;

        /* Stores the state of flows indexed by port_id */
        struct list_head       flows;

        /* RINA-ARP related */
        struct naddr_handle *  handle;
        struct naddr_filter *  filter;
};

static struct shim_eth_flow * find_flow(struct ipcp_instance_data * data,
                                        port_id_t                   id)
{
        struct shim_eth_flow * flow;

        list_for_each_entry(flow, &data->flows, list) {
                if (flow->port_id == id) {
                        return flow;
                }
        }

        return NULL;
}

static struct shim_eth_flow *
find_flow_by_flow_id(struct ipcp_instance_data * data,
                     flow_id_t                   id)
{
        struct shim_eth_flow * flow;

        list_for_each_entry(flow, &data->flows, list) {
                if (flow->flow_id == id) {
                        return flow;
                }
        }

        return NULL;
}


static struct paddr name_to_paddr(const struct name * name)
{
        char *       delimited_name;
        struct paddr addr;

        delimited_name = name_tostring(name);
        addr.buf       = delimited_name;
        addr.length    = strlen(delimited_name);

        return addr;
}


static string_t * create_vlan_interface_name(string_t * interface_name,
                                             uint16_t   vlan_id)
{
        char       string_vlan_id[4];
        string_t * complete_interface;

        complete_interface =
                rkmalloc(sizeof(*complete_interface),
                         GFP_KERNEL);
        if (!complete_interface)
                return NULL;

        strcpy(complete_interface, interface_name);
        sprintf(string_vlan_id,"%d",vlan_id);
        strcat(complete_interface, ".");
        strcat(complete_interface, string_vlan_id);

        return complete_interface;
}

static struct shim_eth_flow *
find_flow_by_addr(struct ipcp_instance_data * data,
                  const struct paddr *        addr)
{
        struct shim_eth_flow * flow;

        list_for_each_entry(flow, &data->flows, list) {
                if (strcmp(name_tostring(flow->dest), (char *) addr->buf)) {
                        return flow;
                }
        }

        return NULL;
}

static void arp_req_handler(void *                         opaque,
                            const struct paddr *           dest_paddr,
                            const struct rinarp_mac_addr * dest_hw_addr)
{

        struct ipcp_instance_data * data;
        struct shim_eth_flow *      flow;

        data = (struct ipcp_instance_data *) opaque;
        flow = find_flow_by_addr(data, dest_paddr);

        if (flow && flow->port_id_state == PORT_STATE_INITIATOR_PENDING) {
                flow->port_id_state = PORT_STATE_ALLOCATED;
        } else if (!flow && data->reg_app) {

                flow = rkzalloc(sizeof(*flow), GFP_KERNEL);
                if (!flow)
                        return;

                flow->port_id_state = PORT_STATE_RECIPIENT_PENDING;

                /* FIXME: */
                /* Need to convert paddr to name here */

                /* Get flow-id for later retrieval from FIDM */
                /* Store in flow struct */
                /* flow->flow_id = id; */

                /*  Call KIPCM to send allocate_req message here */
        }

}

static void arp_rep_handler(void *                         opaque,
                            const struct paddr *           dest_paddr,
                            const struct rinarp_mac_addr * dest_hw_addr)
{
        struct ipcp_instance_data * data;
        struct shim_eth_flow * flow;

        data = (struct ipcp_instance_data *) opaque;
        flow = find_flow_by_addr(data, dest_paddr);

        if (flow && flow->port_id_state == PORT_STATE_INITIATOR_PENDING) {
                flow->port_id_state = PORT_STATE_ALLOCATED;
        } else if (flow && flow->port_id_state != PORT_STATE_ALLOCATED) {
                LOG_ERR("ARP response received when we shouldn't");
        }
}

static int eth_vlan_flow_allocate_request(struct ipcp_instance_data * data,
                                          const struct name *         source,
                                          const struct name *         dest,
                                          const struct flow_spec *    fspec,
                                          port_id_t                   id,
                                          flow_id_t                   fid)
{
        struct shim_eth_flow * flow;

        ASSERT(data);
        ASSERT(source);
        ASSERT(dest);

        if (!name_cmp(source, data->app_name)) {
                LOG_ERR("Shim IPC process can have only one user");
                return -1;
        }

        flow = find_flow(data, id);

        /*
         * If it is the first flow and no app is registered ...
         * ... add to the ARP cache
         */
        if (list_empty(&data->flows) && !data->reg_app) {
                data->handle = rinarp_paddr_register(ETH_P_RINA,
                                                     PROTO_LEN,
                                                     data->dev,
                                                     name_to_paddr(source));
                data->filter = naddr_filter_create(data->handle);
                naddr_filter_set(data->filter,
                                 data,
                                 &arp_req_handler,
                                 &arp_rep_handler);
        }

        if (!flow) {
                flow = rkzalloc(sizeof(*flow), GFP_KERNEL);
                if (!flow)
                        return -1;

                flow->port_id = id;
                flow->port_id_state = PORT_STATE_NULL;

                flow->dest = name_dup(dest);
                if (!flow->dest) {
                        rkfree(flow);
                        return -1;
                }

                /* Send an ARP request and transition the state */
                rinarp_send_request(data->filter, name_to_paddr(dest));
                flow->port_id_state = PORT_STATE_INITIATOR_PENDING;

                INIT_LIST_HEAD(&flow->list);
                list_add(&flow->list, &data->flows);

                if (kipcm_flow_add(default_kipcm, data->id, id, fid)) {
                        list_del(&flow->list);
                        name_destroy(flow->dest);
                        rkfree(flow);
                        return -1;
                }
        } else if (flow->port_id_state == PORT_STATE_RECIPIENT_PENDING) {
                flow->port_id_state = PORT_STATE_ALLOCATED;
        } else {
                LOG_ERR("Allocate called in a wrong state. How dare you!");
                return -1;
        }

        return 0;
}

static int eth_vlan_flow_allocate_response(struct ipcp_instance_data * data,
                                           flow_id_t                   flow_id,
                                           port_id_t                   port_id,
                                           int                         result)
{
        struct shim_eth_flow * flow;

        ASSERT(data);
        ASSERT(is_flow_id_ok(flow_id));

        flow = find_flow_by_flow_id(data, flow_id);
        if (!flow) {
                LOG_ERR("Flow does not exist, you shouldn't call this");
                return -1;
        }

        if (flow->port_id_state != PORT_STATE_RECIPIENT_PENDING) {
                LOG_ERR("Flow is not in the right state to call this");
                return -1;
        }

        /*
         * On positive response, flow should transition to allocated state
         */
        if (is_port_id_ok(port_id)) {
                /* FIXME: Deliver frames to application */
                flow->port_id_state = PORT_STATE_ALLOCATED;
        } else {
                /* FIXME: Drop all frames in queue */
                flow->port_id_state = PORT_STATE_NULL;
        }

        return 0;
}

static int eth_vlan_flow_deallocate(struct ipcp_instance_data * data,
                                    port_id_t                   id)
{
        struct shim_eth_flow * flow;

        ASSERT(data);
        flow = find_flow(data, id);
        if (!flow) {
                LOG_ERR("Flow does not exist, cannot remove");
                return -1;
        }

        list_del(&flow->list);
        name_destroy(flow->dest);
        rkfree(flow);

        /*
         * Remove from ARP cache if this was
         *  the last flow and no app registered
         */

        if (list_empty(&data->flows) && !data->reg_app) {
                naddr_filter_destroy(data->filter);
                rinarp_paddr_unregister(data->handle);
        }

        if (kipcm_flow_remove(default_kipcm, id))
                return -1;

        return 0;
}

static int eth_vlan_application_register(struct ipcp_instance_data * data,
                                         const struct name *         name)
{


        ASSERT(data);
        ASSERT(name);

        if (data->reg_app) {
                char * tmp = name_tostring(data->reg_app);
                LOG_ERR("Application %s is already registered", tmp);
                rkfree(tmp);
                return -1;
        }

        /* Who's the user of the shim DIF? */
        if (data->app_name) {
                if (!name_cmp(name, data->app_name)) {
                        LOG_ERR("Shim already has a different user");
                        return -1;
                }
        }


        data->reg_app = name_dup(name);
        if (!data->reg_app) {
                char * tmp = name_tostring(name);
                LOG_ERR("Application %s registration has failed", tmp);
                rkfree(tmp);
                return -1;
        }

        /* Add in ARP cache if no AP was using the shim */
        if(!data->app_name) {
                data->handle = rinarp_paddr_register(ETH_P_RINA,
                                                     PROTO_LEN,
                                                     data->dev,
                                                     name_to_paddr(name));
                data->filter = naddr_filter_create(data->handle);
                naddr_filter_set(data->filter,
                                 data,
                                 &arp_req_handler,
                                 &arp_rep_handler);
        }

        data->app_name = name_dup(name);
        if (!data->app_name) {
                char * tmp = name_tostring(name);
                LOG_ERR("Application %s registration has failed", tmp);
                rkfree(tmp);
                return -1;
        }

        return 0;
}

static int eth_vlan_application_unregister(struct ipcp_instance_data * data,
                                           const struct name *         name)
{
        ASSERT(data);
        ASSERT(name);
        if (!data->reg_app) {
                LOG_ERR("Shim-eth-vlan has no application registered");
                return -1;
        }

        if (!name_cmp(data->reg_app,name)) {
                LOG_ERR("Application registered != application specified");
                return -1;
        }

        /* Remove from ARP cache if no flows left */
        if (list_empty(&data->flows)) {
                naddr_filter_destroy(data->filter);
                rinarp_paddr_unregister(data->handle);
        }

        name_destroy(data->reg_app);
        data->reg_app = NULL;
        return 0;
}

static int eth_vlan_sdu_write(struct ipcp_instance_data * data,
                              port_id_t                   id,
                              struct sdu *                sdu)
{
        /* FIXME: Fix the errors here */

        /* Too many to handle before EOB */
        struct shim_eth_flow * flow;
        struct sk_buff *     skb;
        const unsigned char *src_hw;
        struct rinarp_mac_addr *desthw;
        const unsigned char *dest_hw;
        unsigned char * sdu_ptr;
        int hlen, tlen, length;
        ASSERT(data);
        ASSERT(sdu);

        hlen = LL_RESERVED_SPACE(data->dev);
        tlen = data->dev->needed_tailroom;
        length = sdu->buffer->size;
        desthw = 0;

        flow = find_flow(data, id);
        if (!flow) {
                LOG_ERR("Flow does not exist, you shouldn't call this");
                return -1;
        }

        if (flow->port_id_state != PORT_STATE_ALLOCATED) {
                LOG_ERR("Flow is not in the right state to call this");
                return -1;
        }

        src_hw = data->dev->dev_addr;
        rinarp_hwaddr_get(data->filter,
                          name_to_paddr(flow->dest),
                          desthw);
        if (!desthw) {
                rinarp_send_request(data->filter, name_to_paddr(flow->dest));

                /* Dropping SDU in this case */
                rkfree(sdu);
                return -1;
        }
        if (desthw->type != MAC_ADDR_802_3) {
                rkfree(sdu);
                return -1;
        }
        dest_hw = desthw->data.mac_802_3;

        skb = alloc_skb(length + hlen + tlen, GFP_ATOMIC);
        if (skb == NULL)
                return -1;

        skb_reserve(skb, hlen);
        skb_reset_network_header(skb);
        sdu_ptr = (unsigned char *) skb_put(skb, sdu->buffer->size) + 1;
        memcpy(sdu_ptr, sdu->buffer->data, sdu->buffer->size);

        skb->dev = data->dev;
        skb->protocol = htons(ETH_P_RINA);

        if (dev_hard_header(skb, data->dev, ETH_P_RINA,
                            dest_hw, src_hw, skb->len) < 0){
                kfree_skb(skb);
                rkfree(sdu);
                return -1;
        }

        dev_queue_xmit(skb);

        rkfree(sdu);

        return 0;
}

/* Filter the devices here. Accept packets from VLANs that are configured */
static int eth_vlan_rcv(struct sk_buff *     skb,
                        struct net_device *  dev,
                        struct packet_type * pt,
                        struct net_device *  orig_dev)
{
#if 0

        struct ethhdr *mh;
        unsigned char * saddr;

        if (skb->pkt_type == PACKET_OTHERHOST ||
            skb->pkt_type == PACKET_LOOPBACK) {
                kfree_skb(skb);
                return -1;
        }

        skb = skb_share_check(skb, GFP_ATOMIC);
        if (!skb) {
                LOG_ERR("Couldn't obtain ownership of the skb");
                return -1;
        }

        mh = eth_hdr(skb);
        saddr = mh->h_source;
        /* FIXME: Get flow that corresponds to this */

        /* We need the ARP filter... and ipcp_instance_data */
        /* Retrieve data by packet_type (interface name and vlan id) */
        /* Retrieve flow by paddr; get it from ARP by the hwaddr of source */
        /* hwaddr source found in packet */

        /* If the port id state is ALLOCATED deliver to application */

        /* If the port id state is RECIPIENT_PENDING, the SDU is queued */

        /* FIXME: Get the SDU out of the sk_buff */
        skb->nh.raw;

#endif

        kfree_skb(skb);
        return 0;
};

static int eth_vlan_assign_to_dif(struct ipcp_instance_data * data,
                                  const struct dif_config *   configuration)
{
<<<<<<< HEAD
        struct eth_vlan_info *     info;
        struct ipcp_config *       tmp;
        struct ipcp_config_entry * entry;
        bool                       reconfigure;
        uint16_t                   old_vlan_id;
        string_t *                 old_interface_name;
        string_t *                 complete_interface;
=======
        struct eth_vlan_info * info;
        struct ipcp_config *   tmp;
        bool                   reconfigure;
        uint16_t               old_vlan_id;
        string_t *             old_interface_name;
        string_t *             complete_interface;
>>>>>>> 9e90cbef


        ASSERT(data);
        ASSERT(configuration);

        /* If reconfigure = 1, break down all communication and setup again */
        reconfigure = 0;
        info        = data->info;

        /* Get configuration struct pertaining to this shim instance */
        old_vlan_id        = info->vlan_id;
        old_interface_name = info->interface_name;

        /* Get vlan id */
        info->vlan_id = simple_strtol(configuration->dif_name->process_name,
                                      0,
                                      10);
        if (old_vlan_id && old_vlan_id != info->vlan_id)
                reconfigure = 1;

        /* Retrieve configuration of IPC process from params */
        list_for_each_entry(tmp, &(configuration->ipcp_config_entries), next) {
                const struct ipcp_config_entry * entry;
                const struct ipcp_config_value * value;

                entry = tmp->entry;
                if (!strcmp(entry->name,"interface-name")){
                        if (!strcpy(info->interface_name,
                                    entry->value)) {
                                LOG_ERR("Failed to copy interface name");
                        }
                        if (!reconfigure && old_interface_name &&
                            !strcmp(info->interface_name,
                                    old_interface_name)) {
                                reconfigure = 1;
                        }
                } else {
                        LOG_WARN("Unknown config param for eth shim");
                }
        }


        if (reconfigure) {
                dev_remove_pack(data->eth_vlan_packet_type);
        }


        data->eth_vlan_packet_type->type = cpu_to_be16(ETH_P_RINA);
        data->eth_vlan_packet_type->func = eth_vlan_rcv;

        complete_interface =
                create_vlan_interface_name(info->interface_name,
                                           info->vlan_id);
        if (!complete_interface) {
                return -1;
        }
        /* Add the handler */
        read_lock(&dev_base_lock);
        data->dev = __dev_get_by_name(&init_net, complete_interface);
        if (!data->dev) {
                LOG_ERR("Invalid device to configure: %s",
                        complete_interface);
                return -1;
        }
        data->eth_vlan_packet_type->dev = data->dev;
        dev_add_pack(data->eth_vlan_packet_type);
        read_unlock(&dev_base_lock);
        rkfree(complete_interface);

        LOG_DBG("Configured shim eth vlan IPC Process");

        return 0;
}

static struct ipcp_instance_ops eth_vlan_instance_ops = {
        .flow_allocate_request  = eth_vlan_flow_allocate_request,
        .flow_allocate_response = eth_vlan_flow_allocate_response,
        .flow_deallocate        = eth_vlan_flow_deallocate,
        .application_register   = eth_vlan_application_register,
        .application_unregister = eth_vlan_application_unregister,
        .sdu_write              = eth_vlan_sdu_write,
        .assign_to_dif          = eth_vlan_assign_to_dif,
};

static struct ipcp_factory_data {
        struct list_head instances;
} eth_vlan_data;

static int eth_vlan_init(struct ipcp_factory_data * data)
{
        ASSERT(data);

        bzero(&eth_vlan_data, sizeof(eth_vlan_data));
        INIT_LIST_HEAD(&(data->instances));

        LOG_INFO("%s intialized", SHIM_NAME);

        return 0;
}

static int eth_vlan_fini(struct ipcp_factory_data * data)
{

        ASSERT(data);

        ASSERT(list_empty(&(data->instances)));

        return 0;
}

static struct ipcp_instance_data *
find_instance(struct ipcp_factory_data * data,
              ipc_process_id_t           id)
{

        struct ipcp_instance_data * pos;

        list_for_each_entry(pos, &(data->instances), list) {
                if (pos->id == id) {
                        return pos;
                }
        }

        return NULL;

}

static struct ipcp_instance * eth_vlan_create(struct ipcp_factory_data * data,
                                              const struct name *        name,
                                              ipc_process_id_t           id)
{
        struct ipcp_instance * inst;

        ASSERT(data);

        /* Check if there already is an instance with that id */
        if (find_instance(data,id)) {
                LOG_ERR("There's a shim instance with id %d already", id);
                return NULL;
        }

        /* Create an instance */
        inst = rkzalloc(sizeof(*inst), GFP_KERNEL);
        if (!inst)
                return NULL;

        /* fill it properly */
        inst->ops  = &eth_vlan_instance_ops;
        inst->data = rkzalloc(sizeof(struct ipcp_instance_data), GFP_KERNEL);
        if (!inst->data) {
                rkfree(inst);
                return NULL;
        }

        inst->data->eth_vlan_packet_type =
                rkzalloc(sizeof(struct packet_type), GFP_KERNEL);
        if (!inst->data->eth_vlan_packet_type) {
                LOG_DBG("Failed creation of inst->data->eth_vlan_packet_type");
                rkfree(inst->data);
                rkfree(inst);
                return NULL;
        }

        inst->data->id = id;

        inst->data->name = name_dup(name);
        if (!inst->data->name) {
                LOG_DBG("Failed creation of ipc name");
                rkfree(inst->data);
                rkfree(inst);
                return NULL;
        }

        inst->data->info = rkzalloc(sizeof(*inst->data->info), GFP_KERNEL);
        if (!inst->data->info) {
                LOG_DBG("Failed creation of inst->data->info");
                rkfree(inst->data->eth_vlan_packet_type);
                rkfree(inst->data);
                rkfree(inst);
                return NULL;
        }

        inst->data->info->interface_name =
                rkzalloc(sizeof(*inst->data->info->interface_name),
                         GFP_KERNEL);
        if (!inst->data->info->interface_name) {
                LOG_DBG("Failed creation of interface_name");
                rkfree(inst->data->info);
                rkfree(inst->data->eth_vlan_packet_type);
                rkfree(inst->data);
                rkfree(inst);
                return NULL;
        }

        /*
         * Bind the shim-instance to the shims set, to keep all our data
         * structures linked (somewhat) together
         */
        list_add(&(data->instances), &(inst->data->list));

        return inst;
}

static int eth_vlan_destroy(struct ipcp_factory_data * data,
                            struct ipcp_instance *     instance)
{
        struct list_head * pos, * q;

        ASSERT(data);
        ASSERT(instance);

        /* Retrieve the instance */
        list_for_each_safe(pos, q, &(data->instances)) {
                struct ipcp_instance_data * inst;

                inst = list_entry(pos, struct ipcp_instance_data, list);

                if (inst->id == instance->data->id) {
                        /* Remove packet handler if there is one */
                        if (inst->eth_vlan_packet_type->dev)
                                __dev_remove_pack(inst->eth_vlan_packet_type);

                        /* Unbind from the instances set */
                        list_del(pos);

                        /* Destroy it */
                        name_destroy(inst->name);
                        name_destroy(inst->reg_app);
                        name_destroy(inst->app_name);
                        rkfree(inst->info->interface_name);
                        rkfree(inst->info);
                        /*
                         * Might cause problems:
                         * The packet type might still be in use by receivers
                         * and must not be freed until after all
                         * the CPU's have gone through a quiescent state.
                         */
                        rkfree(inst->eth_vlan_packet_type);
                        rkfree(inst);
                }
        }

        return 0;
}

static struct ipcp_factory_ops eth_vlan_ops = {
        .init      = eth_vlan_init,
        .fini      = eth_vlan_fini,
        .create    = eth_vlan_create,
        .destroy   = eth_vlan_destroy,
};

struct ipcp_factory * shim = NULL;

static int __init mod_init(void)
{
        shim =  kipcm_ipcp_factory_register(default_kipcm,
                                            SHIM_NAME,
                                            &eth_vlan_data,
                                            &eth_vlan_ops);
        if (!shim) {
                LOG_CRIT("Cannot register %s factory", SHIM_NAME);
                return -1;
        }

        return 0;
}

static void __exit mod_exit(void)
{
        ASSERT(shim);

        if (kipcm_ipcp_factory_unregister(default_kipcm, shim)) {
                LOG_CRIT("Cannot unregister %s factory", SHIM_NAME);
                return;
        }
}

module_init(mod_init);
module_exit(mod_exit);

MODULE_DESCRIPTION("RINA Shim IPC over Ethernet");

MODULE_LICENSE("GPL");

MODULE_AUTHOR("Francesco Salvestrini <f.salvestrini@nextworks.it>");
MODULE_AUTHOR("Miquel Tarzan <miquel.tarzan@i2cat.net>");
MODULE_AUTHOR("Sander Vrijders <sander.vrijders@intec.ugent.be>");<|MERGE_RESOLUTION|>--- conflicted
+++ resolved
@@ -571,25 +571,20 @@
         return 0;
 };
 
+//FIXME reconfiguration is not allowed through this operation
+//If the IPC Process is already assigned to a shim DIF, this
+//method must return an error. Reconfiguration must be achieved
+//through update-dif-configuration (which doesn't allow changing
+//the DIF to which this IPC Process is assigned)
 static int eth_vlan_assign_to_dif(struct ipcp_instance_data * data,
-                                  const struct dif_config *   configuration)
-{
-<<<<<<< HEAD
-        struct eth_vlan_info *     info;
-        struct ipcp_config *       tmp;
-        struct ipcp_config_entry * entry;
-        bool                       reconfigure;
-        uint16_t                   old_vlan_id;
-        string_t *                 old_interface_name;
-        string_t *                 complete_interface;
-=======
+		                          const struct dif_info *  dif_information)
+{
         struct eth_vlan_info * info;
         struct ipcp_config *   tmp;
         bool                   reconfigure;
         uint16_t               old_vlan_id;
         string_t *             old_interface_name;
         string_t *             complete_interface;
->>>>>>> 9e90cbef
 
 
         ASSERT(data);
@@ -604,14 +599,17 @@
         old_interface_name = info->interface_name;
 
         /* Get vlan id */
-        info->vlan_id = simple_strtol(configuration->dif_name->process_name,
+        info->vlan_id = simple_strtol(dif_information->dif_name->process_name,
                                       0,
                                       10);
         if (old_vlan_id && old_vlan_id != info->vlan_id)
                 reconfigure = 1;
 
         /* Retrieve configuration of IPC process from params */
-        list_for_each_entry(tmp, &(configuration->ipcp_config_entries), next) {
+        list_for_each_entry(tmp,
+        		&(dif_information->configuration->ipcp_config_entries),
+        		next)
+        {
                 const struct ipcp_config_entry * entry;
                 const struct ipcp_config_value * value;
 
@@ -664,6 +662,12 @@
         return 0;
 }
 
+static int eth_vlan_update_dif_config(struct ipcp_instance_data * data,
+                                   const struct dif_config *  new_config){
+	    //FIXME Implement if required
+	    return -1;
+}
+
 static struct ipcp_instance_ops eth_vlan_instance_ops = {
         .flow_allocate_request  = eth_vlan_flow_allocate_request,
         .flow_allocate_response = eth_vlan_flow_allocate_response,
@@ -672,6 +676,7 @@
         .application_unregister = eth_vlan_application_unregister,
         .sdu_write              = eth_vlan_sdu_write,
         .assign_to_dif          = eth_vlan_assign_to_dif,
+        .update_dif_config      = eth_vlan_update_dif_config,
 };
 
 static struct ipcp_factory_data {
