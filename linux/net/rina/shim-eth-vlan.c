--- conflicted
+++ resolved
@@ -417,17 +417,8 @@
         ASSERT(source);
         ASSERT(dest);
 
-        if (!data->info->dif_name) {
-                LOG_ERR("This IPC Process doesn't belong to a DIF");
-                return -1;
-        }
-
         if (!data->app_name || !name_is_equal(source, data->app_name)) {
-<<<<<<< HEAD
-                LOG_ERR("Wrong request, app %s is not registered", data->app_name);
-=======
                 LOG_ERR("Wrong request, app is not registered");
->>>>>>> 4f2c25a4
                 return -1;
         }
 
