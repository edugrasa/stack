/*
 *  Shim IPC Process over Ethernet (using VLANs)
 *
 *    Francesco Salvestrini <f.salvestrini@nextworks.it>
 *    Sander Vrijders       <sander.vrijders@intec.ugent.be>
 *    Miquel Tarzan         <miquel.tarzan@i2cat.net>
 *
 * This program is free software; you can redistribute it and/or modify
 * it under the terms of the GNU General Public License as published by
 * the Free Software Foundation; either version 2 of the License, or
 * (at your option) any later version.
 *
 * This program is distributed in the hope that it will be useful,
 * but WITHOUT ANY WARRANTY; without even the implied warranty of
 * MERCHANTABILITY or FITNESS FOR A PARTICULAR PURPOSE.  See the
 * GNU General Public License for more details.
 *
 * You should have received a copy of the GNU General Public License
 * along with this program; if not, write to the Free Software
 * Foundation, Inc., 675 Mass Ave, Cambridge, MA 02139, USA.
 */

#include <linux/module.h>
#include <linux/kernel.h>
#include <linux/if_ether.h>
#include <linux/string.h>
#include <linux/list.h>
#include <linux/rbtree.h>
#include <linux/netdevice.h>
#include <linux/if_packet.h>

#define PROTO_LEN   32
#define SHIM_NAME   "shim-eth-vlan"

#define RINA_PREFIX SHIM_NAME

#include "logs.h"
#include "common.h"
#include "kipcm.h"
#include "debug.h"
#include "utils.h"
#include "ipcp-utils.h"
#include "ipcp-factories.h"
#include "fidm.h"
#include "arp826.h"

/* FIXME: To be removed ABSOLUTELY */
extern struct kipcm * default_kipcm;

/* Holds the configuration of one shim instance */
struct eth_vlan_info {
        uint16_t vlan_id;
        char *   interface_name;
};

enum port_id_state {
        PORT_STATE_NULL = 1,
        PORT_STATE_RECIPIENT_PENDING,
        PORT_STATE_INITIATOR_PENDING,
        PORT_STATE_ALLOCATED
};

/* Holds the information related to one flow */
struct shim_eth_flow {
        struct list_head   list;
        struct name *      dest;
        /* Only used once for allocate_response */
        port_id_t          flow_id;
        port_id_t          port_id;
        enum port_id_state port_id_state;

        /* FIXME: Will be a kfifo holding the SDUs or a sk_buff_head */
        /* QUEUE(sdu_queue, sdu *); */
};

/*
 * Contains all the information associated to an instance of a
 * shim Ethernet IPC Process
 */
struct ipcp_instance_data {
        struct list_head       list;
        ipc_process_id_t       id;

        /* IPC Process name */
        struct name *          name;
        struct eth_vlan_info * info;
        struct packet_type *   eth_vlan_packet_type;
        struct net_device *    dev;

        /* The IPC Process using the shim-eth-vlan */
        struct name *          app_name;
        /* The registered application */
        struct name *          reg_app;

        /* Stores the state of flows indexed by port_id */
        struct list_head       flows;

        /* RINA-ARP related */
        struct naddr_handle *  handle;
        struct naddr_filter *  filter;
};

static struct shim_eth_flow * find_flow(struct ipcp_instance_data * data,
                                        port_id_t                   id)
{
        struct shim_eth_flow * flow;

        list_for_each_entry(flow, &data->flows, list) {
                if (flow->port_id == id) {
                        return flow;
                }
        }

        return NULL;
}

static struct shim_eth_flow *
find_flow_by_flow_id(struct ipcp_instance_data * data,
                     flow_id_t                   id)
{
        struct shim_eth_flow * flow;

        list_for_each_entry(flow, &data->flows, list) {
                if (flow->flow_id == id) {
                        return flow;
                }
        }

        return NULL;
}


static struct paddr name_to_paddr(const struct name * name)
{
        char *       delimited_name;
        struct paddr addr;

        delimited_name = name_tostring(name);
        addr.buf       = delimited_name;
        addr.length    = strlen(delimited_name);

        return addr;
}


static string_t * create_vlan_interface_name(string_t * interface_name,
                                             uint16_t   vlan_id)
{
        char       string_vlan_id[4];
        string_t * complete_interface;

        complete_interface =
                rkmalloc(sizeof(*complete_interface),
                         GFP_KERNEL);
        if (!complete_interface)
                return NULL;

        strcpy(complete_interface, interface_name);
        sprintf(string_vlan_id,"%d",vlan_id);
        strcat(complete_interface, ".");
        strcat(complete_interface, string_vlan_id);

        return complete_interface;
}

static struct shim_eth_flow *
find_flow_by_addr(struct ipcp_instance_data * data,
                  const struct paddr *        addr)
{
        struct shim_eth_flow * flow;

        list_for_each_entry(flow, &data->flows, list) {
                if (strcmp(name_tostring(flow->dest), (char *) addr->buf)) {
                        return flow;
                }
        }

        return NULL;
}

static void arp_req_handler(void *                         opaque,
                            const struct paddr *           dest_paddr,
                            const struct rinarp_mac_addr * dest_hw_addr)
{

        struct ipcp_instance_data * data;
        struct shim_eth_flow *      flow;

        data = (struct ipcp_instance_data *) opaque;
        flow = find_flow_by_addr(data, dest_paddr);

        if (flow && flow->port_id_state == PORT_STATE_INITIATOR_PENDING) {
                flow->port_id_state = PORT_STATE_ALLOCATED;
        } else if (!flow && data->reg_app) {

                flow = rkzalloc(sizeof(*flow), GFP_KERNEL);
                if (!flow)
                        return;

                flow->port_id_state = PORT_STATE_RECIPIENT_PENDING;

                /* FIXME: */
                /* Need to convert paddr to name here */

                /* Get flow-id for later retrieval from FIDM */
                /* Store in flow struct */
                /* flow->flow_id = id; */

                /*  Call KIPCM to send allocate_req message here */
        }

}

static void arp_rep_handler(void *                         opaque,
                            const struct paddr *           dest_paddr,
                            const struct rinarp_mac_addr * dest_hw_addr)
{
        struct ipcp_instance_data * data;
        struct shim_eth_flow * flow;

        data = (struct ipcp_instance_data *) opaque;
        flow = find_flow_by_addr(data, dest_paddr);

        if (flow && flow->port_id_state == PORT_STATE_INITIATOR_PENDING) {
                flow->port_id_state = PORT_STATE_ALLOCATED;
        } else if (flow && flow->port_id_state != PORT_STATE_ALLOCATED) {
                LOG_ERR("ARP response received when we shouldn't");
        }
}

static int eth_vlan_flow_allocate_request(struct ipcp_instance_data * data,
                                          const struct name *         source,
                                          const struct name *         dest,
                                          const struct flow_spec *    fspec,
                                          port_id_t                   id,
                                          flow_id_t                   fid)
{
        struct shim_eth_flow * flow;

        ASSERT(data);
        ASSERT(source);
        ASSERT(dest);

        if (!name_cmp(source, data->app_name)) {
                LOG_ERR("Shim IPC process can have only one user");
                return -1;
        }

        flow = find_flow(data, id);

        /*
         * If it is the first flow and no app is registered ...
         * ... add to the ARP cache
         */
        if (list_empty(&data->flows) && !data->reg_app) {
                data->handle = rinarp_paddr_register(ETH_P_RINA,
                                                     PROTO_LEN,
                                                     data->dev,
                                                     name_to_paddr(source));
                data->filter = naddr_filter_create(data->handle);
                naddr_filter_set(data->filter,
                                 data,
                                 &arp_req_handler,
                                 &arp_rep_handler);
        }

        if (!flow) {
                flow = rkzalloc(sizeof(*flow), GFP_KERNEL);
                if (!flow)
                        return -1;

                flow->port_id = id;
                flow->port_id_state = PORT_STATE_NULL;

                flow->dest = name_dup(dest);
                if (!flow->dest) {
                        rkfree(flow);
                        return -1;
                }

                /* Send an ARP request and transition the state */
                rinarp_send_request(data->filter, name_to_paddr(dest));
                flow->port_id_state = PORT_STATE_INITIATOR_PENDING;

                INIT_LIST_HEAD(&flow->list);
                list_add(&flow->list, &data->flows);

                if (kipcm_flow_add(default_kipcm, data->id, id, fid)) {
                        list_del(&flow->list);
                        name_destroy(flow->dest);
                        rkfree(flow);
                        return -1;
                }
        } else if (flow->port_id_state == PORT_STATE_RECIPIENT_PENDING) {
                flow->port_id_state = PORT_STATE_ALLOCATED;
        } else {
                LOG_ERR("Allocate called in a wrong state. How dare you!");
                return -1;
        }

        return 0;
}

static int eth_vlan_flow_allocate_response(struct ipcp_instance_data * data,
                                           flow_id_t                   flow_id,
                                           port_id_t                   port_id,
                                           int                         result)
{
        struct shim_eth_flow * flow;

        ASSERT(data);
        ASSERT(is_flow_id_ok(flow_id));

        flow = find_flow_by_flow_id(data, flow_id);
        if (!flow) {
                LOG_ERR("Flow does not exist, you shouldn't call this");
                return -1;
        }

        if (flow->port_id_state != PORT_STATE_RECIPIENT_PENDING) {
                LOG_ERR("Flow is not in the right state to call this");
                return -1;
        }

        /*
         * On positive response, flow should transition to allocated state
         */
        if (is_port_id_ok(port_id)) {
                /* FIXME: Deliver frames to application */
                flow->port_id_state = PORT_STATE_ALLOCATED;
        } else {
                /* FIXME: Drop all frames in queue */
                flow->port_id_state = PORT_STATE_NULL;
        }

        return 0;
}

static int eth_vlan_flow_deallocate(struct ipcp_instance_data * data,
                                    port_id_t                   id)
{
        struct shim_eth_flow * flow;

        ASSERT(data);
        flow = find_flow(data, id);
        if (!flow) {
                LOG_ERR("Flow does not exist, cannot remove");
                return -1;
        }

        list_del(&flow->list);
        name_destroy(flow->dest);
        rkfree(flow);

        /*
         * Remove from ARP cache if this was
         *  the last flow and no app registered
         */

        if (list_empty(&data->flows) && !data->reg_app) {
                naddr_filter_destroy(data->filter);
                rinarp_paddr_unregister(data->handle);
        }

        if (kipcm_flow_remove(default_kipcm, id))
                return -1;

        return 0;
}

static int eth_vlan_application_register(struct ipcp_instance_data * data,
                                         const struct name *         name)
{


        ASSERT(data);
        ASSERT(name);

        if (data->reg_app) {
                char * tmp = name_tostring(data->reg_app);
                LOG_ERR("Application %s is already registered", tmp);
                rkfree(tmp);
                return -1;
        }

        /* Who's the user of the shim DIF? */
        if (data->app_name) {
                if (!name_cmp(name, data->app_name)) {
                        LOG_ERR("Shim already has a different user");
                        return -1;
                }
        }


        data->reg_app = name_dup(name);
        if (!data->reg_app) {
                char * tmp = name_tostring(name);
                LOG_ERR("Application %s registration has failed", tmp);
                rkfree(tmp);
                return -1;
        }

        /* Add in ARP cache if no AP was using the shim */
        if(!data->app_name) {
                data->handle = rinarp_paddr_register(ETH_P_RINA,
                                                     PROTO_LEN,
                                                     data->dev,
                                                     name_to_paddr(name));
                data->filter = naddr_filter_create(data->handle);
                naddr_filter_set(data->filter,
                                 data,
                                 &arp_req_handler,
                                 &arp_rep_handler);
        }

        data->app_name = name_dup(name);
        if (!data->app_name) {
                char * tmp = name_tostring(name);
                LOG_ERR("Application %s registration has failed", tmp);
                rkfree(tmp);
                return -1;
        }

        return 0;
}

static int eth_vlan_application_unregister(struct ipcp_instance_data * data,
                                           const struct name *         name)
{
        ASSERT(data);
        ASSERT(name);
        if (!data->reg_app) {
                LOG_ERR("Shim-eth-vlan has no application registered");
                return -1;
        }

        if (!name_cmp(data->reg_app,name)) {
                LOG_ERR("Application registered != application specified");
                return -1;
        }

        /* Remove from ARP cache if no flows left */
        if (list_empty(&data->flows)) {
                naddr_filter_destroy(data->filter);
                rinarp_paddr_unregister(data->handle);
        }

        name_destroy(data->reg_app);
        data->reg_app = NULL;
        return 0;
}

static int eth_vlan_sdu_write(struct ipcp_instance_data * data,
                              port_id_t                   id,
                              struct sdu *                sdu)
{
        /* FIXME: Fix the errors here */

        /* Too many to handle before EOB */
        struct shim_eth_flow * flow;
        struct sk_buff *     skb;
        const unsigned char *src_hw;
        struct rinarp_mac_addr *desthw;
        const unsigned char *dest_hw;
        unsigned char * sdu_ptr;
        int hlen, tlen, length;
        ASSERT(data);
        ASSERT(sdu);

        hlen = LL_RESERVED_SPACE(data->dev);
        tlen = data->dev->needed_tailroom;
        length = sdu->buffer->size;
        desthw = 0;

        flow = find_flow(data, id);
        if (!flow) {
                LOG_ERR("Flow does not exist, you shouldn't call this");
                return -1;
        }

        if (flow->port_id_state != PORT_STATE_ALLOCATED) {
                LOG_ERR("Flow is not in the right state to call this");
                return -1;
        }

        src_hw = data->dev->dev_addr;
        rinarp_hwaddr_get(data->filter,
                          name_to_paddr(flow->dest),
                          desthw);
        if (!desthw) {
                rinarp_send_request(data->filter, name_to_paddr(flow->dest));

                /* Dropping SDU in this case */
                rkfree(sdu);
                return -1;
        }
        if (desthw->type != MAC_ADDR_802_3) {
                rkfree(sdu);
                return -1;
        }
        dest_hw = desthw->data.mac_802_3;

        skb = alloc_skb(length + hlen + tlen, GFP_ATOMIC);
        if (skb == NULL)
                return -1;

        skb_reserve(skb, hlen);
        skb_reset_network_header(skb);
        sdu_ptr = (unsigned char *) skb_put(skb, sdu->buffer->size) + 1;
        memcpy(sdu_ptr, sdu->buffer->data, sdu->buffer->size);

        skb->dev = data->dev;
        skb->protocol = htons(ETH_P_RINA);

        if (dev_hard_header(skb, data->dev, ETH_P_RINA,
                            dest_hw, src_hw, skb->len) < 0) {
                kfree_skb(skb);
                rkfree(sdu);
                return -1;
        }

        dev_queue_xmit(skb);

        rkfree(sdu);

        return 0;
}

/* Filter the devices here. Accept packets from VLANs that are configured */
static int eth_vlan_rcv(struct sk_buff *     skb,
                        struct net_device *  dev,
                        struct packet_type * pt,
                        struct net_device *  orig_dev)
{
#if 0

        struct ethhdr *mh;
        unsigned char * saddr;

        if (skb->pkt_type == PACKET_OTHERHOST ||
            skb->pkt_type == PACKET_LOOPBACK) {
                kfree_skb(skb);
                return -1;
        }

        skb = skb_share_check(skb, GFP_ATOMIC);
        if (!skb) {
                LOG_ERR("Couldn't obtain ownership of the skb");
                return -1;
        }

        mh = eth_hdr(skb);
        saddr = mh->h_source;
        /* FIXME: Get flow that corresponds to this */

        /* We need the ARP filter... and ipcp_instance_data */
        /* Retrieve data by packet_type (interface name and vlan id) */
        /* Retrieve flow by paddr; get it from ARP by the hwaddr of source */
        /* hwaddr source found in packet */

        /* If the port id state is ALLOCATED deliver to application */

        /* If the port id state is RECIPIENT_PENDING, the SDU is queued */

        /* FIXME: Get the SDU out of the sk_buff */
        skb->nh.raw;

#endif

        kfree_skb(skb);
        return 0;
};

/*
 * FIXME: Reconfiguration is not allowed through this operation
 *        If the IPC Process is already assigned to a shim DIF, this
 *        method must return an error. Reconfiguration must be achieved
 *        through update-dif-configuration (which doesn't allow changing
 *        the DIF to which this IPC Process is assigned)
 */
static int eth_vlan_assign_to_dif(struct ipcp_instance_data * data,
                                  const struct dif_info *     dif_information)
{
        struct eth_vlan_info * info;
        struct ipcp_config *   tmp;
        bool                   reconfigure;
        uint16_t               old_vlan_id;
        string_t *             old_interface_name;
        string_t *             complete_interface;

        ASSERT(data);
        ASSERT(dif_information);

        /* If reconfigure = 1, break down all communication and setup again */
        reconfigure = 0;
        info        = data->info;

        /* Get configuration struct pertaining to this shim instance */
        old_vlan_id        = info->vlan_id;
        old_interface_name = info->interface_name;

        /* Get vlan id */
        info->vlan_id = simple_strtol(dif_information->dif_name->process_name,
                                      0,
                                      10);
        if (old_vlan_id && old_vlan_id != info->vlan_id)
                reconfigure = 1;

        /* Retrieve configuration of IPC process from params */
<<<<<<< HEAD
        list_for_each_entry(tmp,
        		&(dif_information->configuration->ipcp_config_entries),
        		next)
        {
                const struct ipcp_config_entry * entry;

                entry = tmp->entry;
                if (!strcmp(entry->name,"interface-name")){
                        if (!strcpy(info->interface_name,
                                    entry->value)) {
                                LOG_ERR("Failed to copy interface name");
=======
        list_for_each_entry(tmp, &(dif_information->
                                   configuration->
                                   ipcp_config_entries), next) {
                        const struct ipcp_config_entry * entry;

                        entry = tmp->entry;
                        if (!strcmp(entry->name,"interface-name")) {
                                if (!strcpy(info->interface_name,
                                            entry->value)) {
                                        LOG_ERR("Cannot copy interface name");
                                }
                                if (!reconfigure && old_interface_name &&
                                    !strcmp(info->interface_name,
                                            old_interface_name)) {
                                        reconfigure = 1;
                                }
                        } else {
                                LOG_WARN("Unknown config param for eth shim");
>>>>>>> 92c4fc42
                        }
                }


        if (reconfigure)
                dev_remove_pack(data->eth_vlan_packet_type);

        data->eth_vlan_packet_type->type = cpu_to_be16(ETH_P_RINA);
        data->eth_vlan_packet_type->func = eth_vlan_rcv;

        complete_interface =
                create_vlan_interface_name(info->interface_name,
                                           info->vlan_id);
        if (!complete_interface)
                return -1;

        /* Add the handler */
        read_lock(&dev_base_lock);
        data->dev = __dev_get_by_name(&init_net, complete_interface);
        if (!data->dev) {
                LOG_ERR("Invalid device to configure: %s",
                        complete_interface);
                return -1;
        }
        data->eth_vlan_packet_type->dev = data->dev;
        dev_add_pack(data->eth_vlan_packet_type);
        read_unlock(&dev_base_lock);
        rkfree(complete_interface);

        LOG_DBG("Configured shim eth vlan IPC Process");

        return 0;
}

static int eth_vlan_update_dif_config(struct ipcp_instance_data * data,
                                      const struct dif_config *   new_config) 
{
        /* FIXME: Implement if required */
        return -1;
}

static struct ipcp_instance_ops eth_vlan_instance_ops = {
        .flow_allocate_request  = eth_vlan_flow_allocate_request,
        .flow_allocate_response = eth_vlan_flow_allocate_response,
        .flow_deallocate        = eth_vlan_flow_deallocate,
        .application_register   = eth_vlan_application_register,
        .application_unregister = eth_vlan_application_unregister,
        .sdu_write              = eth_vlan_sdu_write,
        .assign_to_dif          = eth_vlan_assign_to_dif,
        .update_dif_config      = eth_vlan_update_dif_config,
};

static struct ipcp_factory_data {
        struct list_head instances;
} eth_vlan_data;

static int eth_vlan_init(struct ipcp_factory_data * data)
{
        ASSERT(data);

        bzero(&eth_vlan_data, sizeof(eth_vlan_data));
        INIT_LIST_HEAD(&(data->instances));

        LOG_INFO("%s intialized", SHIM_NAME);

        return 0;
}

static int eth_vlan_fini(struct ipcp_factory_data * data)
{

        ASSERT(data);

        ASSERT(list_empty(&(data->instances)));

        return 0;
}

static struct ipcp_instance_data *
find_instance(struct ipcp_factory_data * data,
              ipc_process_id_t           id)
{

        struct ipcp_instance_data * pos;

        list_for_each_entry(pos, &(data->instances), list) {
                if (pos->id == id) {
                        return pos;
                }
        }

        return NULL;

}

static struct ipcp_instance * eth_vlan_create(struct ipcp_factory_data * data,
                                              const struct name *        name,
                                              ipc_process_id_t           id)
{
        struct ipcp_instance * inst;

        ASSERT(data);

        /* Check if there already is an instance with that id */
        if (find_instance(data,id)) {
                LOG_ERR("There's a shim instance with id %d already", id);
                return NULL;
        }

        /* Create an instance */
        inst = rkzalloc(sizeof(*inst), GFP_KERNEL);
        if (!inst)
                return NULL;

        /* fill it properly */
        inst->ops  = &eth_vlan_instance_ops;
        inst->data = rkzalloc(sizeof(struct ipcp_instance_data), GFP_KERNEL);
        if (!inst->data) {
                rkfree(inst);
                return NULL;
        }

        inst->data->eth_vlan_packet_type =
                rkzalloc(sizeof(struct packet_type), GFP_KERNEL);
        if (!inst->data->eth_vlan_packet_type) {
                LOG_DBG("Failed creation of inst->data->eth_vlan_packet_type");
                rkfree(inst->data);
                rkfree(inst);
                return NULL;
        }

        inst->data->id = id;

        inst->data->name = name_dup(name);
        if (!inst->data->name) {
                LOG_DBG("Failed creation of ipc name");
                rkfree(inst->data);
                rkfree(inst);
                return NULL;
        }

        inst->data->info = rkzalloc(sizeof(*inst->data->info), GFP_KERNEL);
        if (!inst->data->info) {
                LOG_DBG("Failed creation of inst->data->info");
                rkfree(inst->data->eth_vlan_packet_type);
                rkfree(inst->data);
                rkfree(inst);
                return NULL;
        }

        inst->data->info->interface_name =
                rkzalloc(sizeof(*inst->data->info->interface_name),
                         GFP_KERNEL);
        if (!inst->data->info->interface_name) {
                LOG_DBG("Failed creation of interface_name");
                rkfree(inst->data->info);
                rkfree(inst->data->eth_vlan_packet_type);
                rkfree(inst->data);
                rkfree(inst);
                return NULL;
        }

        /*
         * Bind the shim-instance to the shims set, to keep all our data
         * structures linked (somewhat) together
         */
        list_add(&(data->instances), &(inst->data->list));

        return inst;
}

static int eth_vlan_destroy(struct ipcp_factory_data * data,
                            struct ipcp_instance *     instance)
{
        struct list_head * pos, * q;

        ASSERT(data);
        ASSERT(instance);

        /* Retrieve the instance */
        list_for_each_safe(pos, q, &(data->instances)) {
                struct ipcp_instance_data * inst;

                inst = list_entry(pos, struct ipcp_instance_data, list);

                if (inst->id == instance->data->id) {
                        /* Remove packet handler if there is one */
                        if (inst->eth_vlan_packet_type->dev)
                                __dev_remove_pack(inst->eth_vlan_packet_type);

                        /* Unbind from the instances set */
                        list_del(pos);

                        /* Destroy it */
                        name_destroy(inst->name);
                        name_destroy(inst->reg_app);
                        name_destroy(inst->app_name);
                        rkfree(inst->info->interface_name);
                        rkfree(inst->info);
                        /*
                         * Might cause problems:
                         * The packet type might still be in use by receivers
                         * and must not be freed until after all
                         * the CPU's have gone through a quiescent state.
                         */
                        rkfree(inst->eth_vlan_packet_type);
                        rkfree(inst);
                }
        }

        return 0;
}

static struct ipcp_factory_ops eth_vlan_ops = {
        .init      = eth_vlan_init,
        .fini      = eth_vlan_fini,
        .create    = eth_vlan_create,
        .destroy   = eth_vlan_destroy,
};

struct ipcp_factory * shim = NULL;

static int __init mod_init(void)
{
        shim =  kipcm_ipcp_factory_register(default_kipcm,
                                            SHIM_NAME,
                                            &eth_vlan_data,
                                            &eth_vlan_ops);
        if (!shim) {
                LOG_CRIT("Cannot register %s factory", SHIM_NAME);
                return -1;
        }

        return 0;
}

static void __exit mod_exit(void)
{
        ASSERT(shim);

        if (kipcm_ipcp_factory_unregister(default_kipcm, shim)) {
                LOG_CRIT("Cannot unregister %s factory", SHIM_NAME);
                return;
        }
}

module_init(mod_init);
module_exit(mod_exit);

MODULE_DESCRIPTION("RINA Shim IPC over Ethernet");

MODULE_LICENSE("GPL");

MODULE_AUTHOR("Francesco Salvestrini <f.salvestrini@nextworks.it>");
MODULE_AUTHOR("Miquel Tarzan <miquel.tarzan@i2cat.net>");
MODULE_AUTHOR("Sander Vrijders <sander.vrijders@intec.ugent.be>");<|MERGE_RESOLUTION|>--- conflicted
+++ resolved
@@ -607,19 +607,6 @@
                 reconfigure = 1;
 
         /* Retrieve configuration of IPC process from params */
-<<<<<<< HEAD
-        list_for_each_entry(tmp,
-        		&(dif_information->configuration->ipcp_config_entries),
-        		next)
-        {
-                const struct ipcp_config_entry * entry;
-
-                entry = tmp->entry;
-                if (!strcmp(entry->name,"interface-name")){
-                        if (!strcpy(info->interface_name,
-                                    entry->value)) {
-                                LOG_ERR("Failed to copy interface name");
-=======
         list_for_each_entry(tmp, &(dif_information->
                                    configuration->
                                    ipcp_config_entries), next) {
@@ -638,10 +625,8 @@
                                 }
                         } else {
                                 LOG_WARN("Unknown config param for eth shim");
->>>>>>> 92c4fc42
                         }
                 }
-
 
         if (reconfigure)
                 dev_remove_pack(data->eth_vlan_packet_type);
