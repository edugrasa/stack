--- conflicted
+++ resolved
@@ -82,11 +82,7 @@
 
         /* IPC Process name */
         struct name *          name;
-<<<<<<< HEAD
-	struct name *          dif_name;
-=======
         struct name *          dif_name;
->>>>>>> eecaff8c
         struct eth_vlan_info * info;
         struct packet_type *   eth_vlan_packet_type;
         struct net_device *    dev;
@@ -99,13 +95,8 @@
         /* Stores the state of flows indexed by port_id */
         struct list_head       flows;
 
-<<<<<<< HEAD
-	/* FIXME: Remove it as soon as the kipcm_kfa gets removed */
-	struct kfa * kfa;
-=======
         /* FIXME: Remove it as soon as the kipcm_kfa gets removed */
         struct kfa * kfa;
->>>>>>> eecaff8c
 
         /* RINA-ARP related */
         struct naddr_handle *  handle;
@@ -203,13 +194,8 @@
 
         if (flow && flow->port_id_state == PORT_STATE_INITIATOR_PENDING) {
                 flow->port_id_state = PORT_STATE_ALLOCATED;
-<<<<<<< HEAD
-		kipcm_flow_add(default_kipcm, data->id, 
-			       flow->port_id, flow->flow_id);
-=======
                 kipcm_flow_add(default_kipcm, data->id,
                                flow->port_id, flow->flow_id);
->>>>>>> eecaff8c
         } else if (!flow && data->reg_app) {
 
                 flow = rkzalloc(sizeof(*flow), GFP_KERNEL);
@@ -223,19 +209,6 @@
 			LOG_ERR("Destination name is NULL");
 
                 flow->flow_id =  kfa_flow_create(data->kfa);
-<<<<<<< HEAD
-		INIT_LIST_HEAD(&flow->list);
-		list_add(&flow->list, &data->flows);
-
-		if (kipcm_flow_arrived(default_kipcm,
-				       data->id,
-				       flow->flow_id,
-				       data->dif_name,
-				       data->app_name,
-				       flow->dest, 0)) {
-			LOG_ERR("Flow was not reported to KIPCM");
-		}
-=======
                 INIT_LIST_HEAD(&flow->list);
                 list_add(&flow->list, &data->flows);
 
@@ -247,7 +220,6 @@
                                        flow->dest, 0)) {
                         LOG_ERR("Flow was not reported to KIPCM");
                 }
->>>>>>> eecaff8c
         }
 
 }
@@ -264,13 +236,8 @@
 
         if (flow && flow->port_id_state == PORT_STATE_INITIATOR_PENDING) {
                 flow->port_id_state = PORT_STATE_ALLOCATED;
-<<<<<<< HEAD
-		kipcm_flow_add(default_kipcm, data->id, 
-		       flow->port_id, flow->flow_id);
-=======
                 kipcm_flow_add(default_kipcm, data->id,
                                flow->port_id, flow->flow_id);
->>>>>>> eecaff8c
         } else if (flow && flow->port_id_state != PORT_STATE_ALLOCATED) {
                 LOG_ERR("ARP response received when we shouldn't");
         }
@@ -329,8 +296,6 @@
                 /* Send an ARP request and transition the state */
                 rinarp_send_request(data->filter, name_to_paddr(dest));
                 flow->port_id_state = PORT_STATE_INITIATOR_PENDING;
-		
-		flow->flow_id = fid;
 
                 flow->flow_id = fid;
 
@@ -339,13 +304,8 @@
 
         } else if (flow->port_id_state == PORT_STATE_RECIPIENT_PENDING) {
                 flow->port_id_state = PORT_STATE_ALLOCATED;
-<<<<<<< HEAD
-		kipcm_flow_add(default_kipcm, data->id, 
-			       flow->port_id, flow->flow_id);
-=======
                 kipcm_flow_add(default_kipcm, data->id,
                                flow->port_id, flow->flow_id);
->>>>>>> eecaff8c
         } else {
                 LOG_ERR("Allocate called in a wrong state. How dare you!");
                 return -1;
@@ -653,11 +613,7 @@
         info->vlan_id = simple_strtol(dif_information->dif_name->process_name,
                                       0,
                                       10);
-<<<<<<< HEAD
-	data->dif_name = name_dup(dif_information->dif_name);
-=======
         data->dif_name = name_dup(dif_information->dif_name);
->>>>>>> eecaff8c
 
         if (old_vlan_id && old_vlan_id != info->vlan_id)
                 reconfigure = 1;
@@ -843,11 +799,7 @@
                 return NULL;
         }
 
-<<<<<<< HEAD
-	/* FIXME: Remove as soon as the kipcm_kfa gets removed*/
-=======
         /* FIXME: Remove as soon as the kipcm_kfa gets removed*/
->>>>>>> eecaff8c
         inst->data->kfa = kipcm_kfa(default_kipcm);
         LOG_DBG("KFA instance %pK bound to the shim eth", inst->data->kfa);
 
