--- conflicted
+++ resolved
@@ -156,14 +156,6 @@
                                 FSPEC_ATTR_PEAK_SDU_BWITH_DURATION,
                                 fspec.peak_sdu_bandwidth_duration->max))
                         return -1;
-<<<<<<< HEAD
-#if 0
-        if (fspec.peak_sdu_bandwidth_duration->max > 0)
-                if (nla_put_u32(msg,
-                                FSPEC_ATTR_UNDETECTED_BER,
-                                fspec.undetected_bit_error_rate))
-                        return -1;
-=======
         if (fspec.undetected_bit_error_rate > 0)
                 if (nla_put_u64(msg,
                             FSPEC_ATTR_UNDETECTED_BER,
@@ -176,7 +168,6 @@
                             sizeof(fspec.undetected_bit_error_rate),
                             &fspec.undetected_bit_error_rate))
                         return -1;
->>>>>>> 42e2d0c5
 #endif
         return 0;
 }
