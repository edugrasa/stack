/*
 * NetLink related utilities
 *
 *    Leonardo Bergesio <leonardo.bergesio@i2cat.net>
 *    Francesco Salvestrini <f.salvestrini@nextworks.it>
 *
 * This program is free software; you can redistribute it and/or modify
 * it under the terms of the GNU General Public License as published by
 * the Free Software Foundation; either version 2 of the License, or
 * (at your option) any later version.
 *
 * This program is distributed in the hope that it will be useful,
 * but WITHOUT ANY WARRANTY; without even the implied warranty of
 * MERCHANTABILITY or FITNESS FOR A PARTICULAR PURPOSE.  See the
 * GNU General Public License for more details.
 *
 * You should have received a copy of the GNU General Public License
 * along with this program; if not, write to the Free Software
 * Foundation, Inc., 675 Mass Ave, Cambridge, MA 02139, USA.
 */

#include <net/netlink.h>
#include <net/genetlink.h>
#include <linux/export.h>

#define RINA_PREFIX "netlink-utils"

#include "logs.h"
#include "common.h"
#include "debug.h"
#include "netlink.h"
#include "netlink-utils.h"

/*
 * FIXME: I suppose these functions are internal (at least for the time being)
 *        therefore have been "statified" to avoid polluting the common name
 *        space (while allowing the compiler to present us "unused functions"
 *        warning messages (which would be unpossible if declared not-static)
 *
 * Francesco
 */

/*
 * FIXME: If some of them remain 'static', parameters checking has to be
 *        trasformed into ASSERT() calls (since msg is checked in the caller)
 *
 * NOTE: that functionalities exported to "shims" should prevent "evoking"
 *       ASSERT() here ...
 *
 * Francesco
 */

/*
 * FIXME: Destination is usually at the end of the prototype, not at the
 * beginning (e.g. msg and name)
 */


#define BUILD_ERR_STRING(X)                                     \
        "Netlink message does not contain " X ", bailing out"
#if 0
/* This is an implementation of the function before redefining the API,
   but could be useful to the the new one */

static int rnl_format_ipcm_alloc_flow_req_arrived(struct sk_buff * skb_in,
                                                  struct \
                                                  rnl_ipcm_alloc_flow_req_arrived_msg_attrs\
                                                  * msg_attrs)
{
        /* FIXME: What's the use of the following variables ? */
        /* FIXME: they are the placeholder of the nest attr returned by
         * nla_nest_start, if not used, then nla_nest_start should be called
         * twice each time */
        struct nlattr * msg_src_name, * msg_dst_name;
        struct nlattr * msg_fspec,    * msg_dif_name;

        if (!skb_in) {
                LOG_ERR("Bogus input parameter(s), bailing out");
                return -1;
        }

        /* name-formating might be moved into its own function (and reused) */
        if (!(msg_src_name =
              nla_nest_start(skb_in, IAFRAATTR_SOURCE_APP_NAME))) {
                nla_nest_cancel(skb_in, msg_src_name);
                LOG_ERR(BUILD_ERR_STRING("source application name attribute"));
                return -1;
        }

        if (!(msg_dst_name =
              nla_nest_start(skb_in, IAFRAATTR_DEST_APP_NAME))) {
                nla_nest_cancel(skb_in, msg_dst_name);
                LOG_ERR(BUILD_ERR_STRING("destination app name attribute"));
                return -1;
        }

        if (!(msg_dif_name =
              nla_nest_start(skb_in, IAFRAATTR_DIF_NAME))) {
                nla_nest_cancel(skb_in, msg_dif_name);
                LOG_ERR(BUILD_ERR_STRING("DIF name attribute"));
                return -1;
        }

        if (!(msg_fspec =
              nla_nest_start(skb_in, IAFRAATTR_FLOW_SPEC))) {
                nla_nest_cancel(skb_in, msg_fspec);
                LOG_ERR(BUILD_ERR_STRING("flow spec attribute"));
                return -1;
        }

        /* Boolean shortcuiting here */
        if (format_app_name_info(skb_in, msg_attrs->source)         ||
            format_app_name_info(skb_in, msg_attrs->dest)           ||
            format_flow_spec(skb_in,     msg_attrs->fspec)          ||
            nla_put_u32(skb_in, IAFRAATTR_PORT_ID, msg_attrs->id) ||
            format_app_name_info(skb_in, msg_attrs->dif_name)) {
                LOG_ERR("Could not format "
                        "_ipcm_alloc_flow_req_arrived_msg "
                        "message correctly");
                return -1;
        }

        return 0;
}
#endif

#define BUILD_ERR_STRING_BY_MSG_TYPE(X)                 \
        "Could not parse Netlink message of type "X

static int rnl_simple_parse_msg(struct genl_info * info, int max_attr,
                                struct nla_policy * attr_policy)
{
        int err;

        err = nlmsg_parse(info->nlhdr,
                          /* FIXME: Check if this is correct */
                          sizeof(struct genlmsghdr) +
                          sizeof(struct rina_msg_hdr),
                          info->attrs,
                          max_attr,
                          attr_policy);
        if (err < 0)
                return -1;
        return 0;
}

static int parse_flow_spec(struct nlattr * fspec_attr,
                           struct flow_spec * fspec_struct)
{
        struct nla_policy attr_policy[FSPEC_ATTR_MAX + 1];
        struct nlattr *attrs[FSPEC_ATTR_MAX + 1];
        int err;

        attr_policy[FSPEC_ATTR_AVG_BWITH].type = NLA_U32;
        attr_policy[FSPEC_ATTR_AVG_SDU_BWITH].type = NLA_U32;
        attr_policy[FSPEC_ATTR_DELAY].type = NLA_U32;
        attr_policy[FSPEC_ATTR_JITTER].type = NLA_U32;
        attr_policy[FSPEC_ATTR_MAX_GAP].type = NLA_U32;
        attr_policy[FSPEC_ATTR_MAX_SDU_SIZE].type = NLA_U32;
        attr_policy[FSPEC_ATTR_IN_ORD_DELIVERY].type = NLA_FLAG;
        attr_policy[FSPEC_ATTR_PART_DELIVERY].type = NLA_FLAG;
        attr_policy[FSPEC_ATTR_PEAK_BWITH_DURATION].type = NLA_U32;
        attr_policy[FSPEC_ATTR_PEAK_SDU_BWITH_DURATION].type = NLA_U32;
        attr_policy[FSPEC_ATTR_UNDETECTED_BER].type = NLA_U32;

        err = nla_parse_nested(attrs, FSPEC_ATTR_MAX, fspec_attr, attr_policy);
        goto fail;

        if (attrs[FSPEC_ATTR_AVG_BWITH])
                /* FIXME: min = max in uint_range */
                fspec_struct->average_bandwidth->min = \
                        fspec_struct->average_bandwidth->max = \
                        nla_get_u32(attrs[FSPEC_ATTR_AVG_BWITH]);

        if (attrs[FSPEC_ATTR_AVG_SDU_BWITH])
                fspec_struct->average_sdu_bandwidth->min = \
                        fspec_struct->average_sdu_bandwidth->max = \
                        nla_get_u32(attrs[FSPEC_ATTR_AVG_SDU_BWITH]);

        if (attrs[FSPEC_ATTR_PEAK_BWITH_DURATION])
                fspec_struct->peak_bandwidth_duration->min = \
                        fspec_struct->peak_bandwidth_duration->max = \
                        nla_get_u32(attrs[FSPEC_ATTR_PEAK_BWITH_DURATION]);

        if (attrs[FSPEC_ATTR_PEAK_SDU_BWITH_DURATION])
                fspec_struct->peak_sdu_bandwidth_duration->min = \
                        fspec_struct->peak_sdu_bandwidth_duration->max = \
                        nla_get_u32(attrs[FSPEC_ATTR_PEAK_SDU_BWITH_DURATION]);

        if (attrs[FSPEC_ATTR_UNDETECTED_BER])
                fspec_struct->undetected_bit_error_rate = \
                        nla_get_u32(attrs[FSPEC_ATTR_UNDETECTED_BER]);

        if (attrs[FSPEC_ATTR_UNDETECTED_BER])
                fspec_struct->undetected_bit_error_rate = \
                        nla_get_u32(attrs[FSPEC_ATTR_UNDETECTED_BER]);

        if (attrs[FSPEC_ATTR_PART_DELIVERY])
                fspec_struct->partial_delivery = \
                        nla_get_flag(attrs[FSPEC_ATTR_PART_DELIVERY]);

        if (attrs[FSPEC_ATTR_IN_ORD_DELIVERY])
                fspec_struct->ordered_delivery = \
                        nla_get_flag(attrs[FSPEC_ATTR_IN_ORD_DELIVERY]);

        if (attrs[FSPEC_ATTR_MAX_GAP])
                fspec_struct->max_allowable_gap = \
                        (int) nla_get_u32(attrs[FSPEC_ATTR_MAX_GAP]);

        if (attrs[FSPEC_ATTR_DELAY])
                fspec_struct->delay = \
                        nla_get_u32(attrs[FSPEC_ATTR_DELAY]);

        if (attrs[FSPEC_ATTR_MAX_SDU_SIZE])
                fspec_struct->max_sdu_size = \
                        nla_get_u32(attrs[FSPEC_ATTR_MAX_SDU_SIZE]);

        return 0;

 fail:
        return -1;
}

static int parse_app_name_info(struct nlattr * name_attr,
                               struct name * name_struct)
{
        struct nla_policy attr_policy[APNI_ATTR_MAX + 1];
        struct nlattr *attrs[APNI_ATTR_MAX + 1];
        int err;

        attr_policy[APNI_ATTR_PROCESS_NAME].type = NLA_STRING;
        attr_policy[APNI_ATTR_PROCESS_INSTANCE].type = NLA_STRING;
        attr_policy[APNI_ATTR_ENTITY_NAME].type = NLA_STRING;
        attr_policy[APNI_ATTR_ENTITY_INSTANCE].type = NLA_STRING;

        err = nla_parse_nested(attrs, APNI_ATTR_MAX, name_attr, attr_policy);
        if (err < 0)
                return -1;

        if (attrs[APNI_ATTR_PROCESS_NAME])
                nla_strlcpy(name_struct->process_name,
                            attrs[APNI_ATTR_PROCESS_NAME],
                            sizeof(attrs[APNI_ATTR_PROCESS_NAME]));

        if (attrs[APNI_ATTR_PROCESS_INSTANCE])
                nla_strlcpy(name_struct->process_instance,
                            attrs[APNI_ATTR_PROCESS_INSTANCE],
                            sizeof(attrs[APNI_ATTR_PROCESS_INSTANCE]));
        if (attrs[APNI_ATTR_ENTITY_NAME])
                nla_strlcpy(name_struct->entity_name,
                            attrs[APNI_ATTR_ENTITY_NAME],
                            sizeof(attrs[APNI_ATTR_ENTITY_NAME]));
        if (attrs[APNI_ATTR_ENTITY_INSTANCE])
                nla_strlcpy(name_struct->entity_instance,
                            attrs[APNI_ATTR_ENTITY_INSTANCE],
                            sizeof(attrs[APNI_ATTR_ENTITY_INSTANCE]));
        return 0;
}

static int rnl_parse_ipcm_alloc_flow_req(struct genl_info * info,
                                         struct rnl_ipcm_alloc_flow_req_msg_attrs * msg_attrs)
{
        struct nla_policy attr_policy[IAFRM_ATTR_MAX + 1];

        attr_policy[IAFRM_ATTR_SOURCE_APP_NAME].type = NLA_NESTED;
        attr_policy[IAFRM_ATTR_DEST_APP_NAME].type = NLA_NESTED;
        attr_policy[IAFRM_ATTR_FLOW_SPEC].type = NLA_NESTED;
        attr_policy[IAFRM_ATTR_DIF_NAME].type = NLA_NESTED;
        attr_policy[IAFRM_ATTR_PORT_ID].type = NLA_U32;

        if (rnl_simple_parse_msg(info, IAFRM_ATTR_MAX, attr_policy) < 0)
                goto fail;

        if (parse_app_name_info(info->attrs[IAFRM_ATTR_SOURCE_APP_NAME],
                                &msg_attrs->source) < 0)
                goto fail;

        if (parse_app_name_info(info->attrs[IAFRM_ATTR_DEST_APP_NAME],
                                &msg_attrs->dest) < 0)
                goto fail;

        if (parse_flow_spec(info->attrs[IAFRM_ATTR_FLOW_SPEC],
                            &msg_attrs->fspec) < 0);
        goto fail;

        if (info->attrs[IAFRM_ATTR_PORT_ID])
                msg_attrs->id = \
                        (port_id_t) nla_get_u32(info->attrs[IAFRM_ATTR_PORT_ID]);

        if (parse_app_name_info(info->attrs[IAFRM_ATTR_DIF_NAME],
                                &msg_attrs->dif_name) < 0)
                goto fail;

        return 0;

 fail:
        LOG_ERR(BUILD_ERR_STRING_BY_MSG_TYPE("RINA_C_IPCM_ALLOCATE_FLOW_REQUEST"));
        return -1;
}


static int rnl_parse_ipcm_alloc_flow_req_arrived(struct genl_info * info,
                                                 struct rnl_ipcm_alloc_flow_req_arrived_msg_attrs * msg_attrs)
{
        return 0;
}

static int rnl_parse_ipcm_alloc_flow_resp(struct genl_info * info,
                                          struct rnl_alloc_flow_resp_msg_attrs * msg_attrs)
{
        struct nla_policy attr_policy[IAFRE_ATTR_MAX + 1];

        /* FIXME: nla_policy struct is different from user-space. No min/max
         * attrs. len not specified */
<<<<<<< HEAD
        attr_policy[IAFRE_ATTR_RESULT].type = NLA_U32;
        attr_policy[IAFRE_ATTR_NOTIFY_SOURCE].type = NLA_FLAG;
        attr_policy[IAFRE_ATTR_PORT_ID].type = NLA_U32;
=======
        attr_policy[IAFRE_ATTR_ACCEPT].type = NLA_FLAG;
        attr_policy[IAFRE_ATTR_DENY_REASON].type = NLA_U32;
        attr_policy[IAFRE_ATTR_NOTIFY_SOURCE].type = NLA_FLAG;
>>>>>>> e4bf5c8f

        /* Any other comprobations could be done in addition to nlmsg_parse()
         * done by rnl_simple_parse_msg */

        if (rnl_simple_parse_msg(info, IAFRE_ATTR_MAX, attr_policy) < 0)
                goto fail;

<<<<<<< HEAD
        if (info->attrs[IAFRE_ATTR_RESULT])
                msg_attrs->result       = \
                        nla_get_u32(info->attrs[IAFRE_ATTR_RESULT]);
        if (info->attrs[AAFRE_ATTR_NOTIFY_SOURCE])
                msg_attrs->notify_src  = \
                        nla_get_flag(info->attrs[AAFRE_ATTR_NOTIFY_SOURCE]);
        if (info->attrs[IAFRE_ATTR_PORT_ID])
                msg_attrs->id       = \
                        nla_get_u32(info->attrs[IAFRE_ATTR_PORT_ID]);
=======
        if (info->attrs[IAFRE_ATTR_ACCEPT])
                msg_attrs->accept = \
                        nla_get_flag(info->attrs[IAFRE_ATTR_ACCEPT]);
        if (info->attrs[IAFRE_ATTR_DENY_REASON])
                msg_attrs->deny_reason = \
                        nla_get_u32(info->attrs[IAFRE_ATTR_DENY_REASON]);
        if (info->attrs[IAFRE_ATTR_NOTIFY_SOURCE])
                msg_attrs->notify_src  = \
                        nla_get_flag(info->attrs[IAFRE_ATTR_NOTIFY_SOURCE]);
>>>>>>> e4bf5c8f

        return 0;

 fail:
        LOG_ERR(BUILD_ERR_STRING_BY_MSG_TYPE("RINA_C_ALLOCATE_FLOW_RESPONSE"));
        return -1;

}

static int rnl_parse_ipcm_dealloc_flow_req(struct genl_info * info,
                                           struct rnl_ipcm_dealloc_flow_req_msg_attrs * msg_attrs)
{
        struct nla_policy attr_policy[IDFRT_ATTR_MAX + 1];

        attr_policy[IDFRT_ATTR_PORT_ID].type = NLA_U32;

        if (rnl_simple_parse_msg(info, IDFRT_ATTR_MAX, attr_policy) < 0)
                goto fail;

        if (info->attrs[IDFRT_ATTR_PORT_ID])
                msg_attrs->id       = \
                        (port_id_t) nla_get_u32(info->attrs[IDFRT_ATTR_PORT_ID]);

        return 0;

 fail:
        LOG_ERR(BUILD_ERR_STRING_BY_MSG_TYPE("RINA_C_IPCM_DEALLOCATE_FLOW_REQUEST"));
        return -1;

}


static int rnl_parse_ipcm_dealloc_flow_resp(struct genl_info * info,
                                            struct rnl_ipcm_dealloc_flow_resp_msg_attrs * msg_attrs)
{
        struct nla_policy attr_policy[IDFRE_ATTR_MAX + 1];

        attr_policy[IDFRE_ATTR_RESULT].type = NLA_U32;
        attr_policy[IDFRE_ATTR_APP_NAME].type = NLA_NESTED;


        if (rnl_simple_parse_msg(info, IDFRE_ATTR_MAX, attr_policy) < 0)
                goto fail;

        if (info->attrs[IDFRE_ATTR_RESULT])
                msg_attrs->result       = \
                        (port_id_t) nla_get_u32(info->attrs[IDFRE_ATTR_RESULT]);

        if (parse_app_name_info(info->attrs[IDFRE_ATTR_APP_NAME],
                                &msg_attrs->app_name) < 0)
                goto fail;

        return 0;

 fail:
        LOG_ERR(BUILD_ERR_STRING_BY_MSG_TYPE("RINA_C_IPCM_DEALLOCATE_FLOW_RESPONSE"));
        return -1;
}

#if 0
ipc_process_id_t rnl_src_ipcid_from_msg(struct genl_info * info)
{
        struct rina_msg_hdr * usr_hdr = info->userhdr;
        return usr_hdr->src_ipc_id;
}
EXPORT_SYMBOL(rnl_src_ipcid_from_msg);

ipc_process_id_t rnl_dst_ipcid_from_msg(struct genl_info * info)
{
        struct rina_msg_hdr * usr_hdr = info->userhdr;
        return usr_hdr->src_ipc_id;
}
EXPORT_SYMBOL(rnl_dst_ipcid_from_msg);
#endif

int rnl_parse_msg(struct genl_info      * info,
                  struct rnl_msg        * msg)
{
        /* harcoded  */
        /* msg->family                  = "rina";*/
        msg->src_port                   = info->snd_portid;
        /* dst_port can not be parsed */
        msg->dst_port                   = 0;
        msg->seq_num                    = info->snd_seq;
        msg->op_code                    = (msg_id) info->genlhdr->cmd;
#if 0
        msg->req_msg_flag               =
                msg->resp_msg_flag              =
                msg->notification_msg_flag      =
#endif
                msg->rina_hdr           = info->userhdr;
        switch(info->genlhdr->cmd){
        case RINA_C_IPCM_ASSIGN_TO_DIF_REQUEST:
                msg->attrs = 0;
                break;
        case RINA_C_IPCM_ASSIGN_TO_DIF_RESPONSE:
                break;
        case RINA_C_IPCM_IPC_PROCESS_DIF_REGISTRATION_NOTIFICATION:
                break;
        case RINA_C_IPCM_IPC_PROCESS_DIF_UNREGISTRATION_NOTIFICATION:
                break;
        case RINA_C_IPCM_ENROLL_TO_DIF_REQUEST:
                break;
        case RINA_C_IPCM_ENROLL_TO_DIF_RESPONSE:
                break;
        case RINA_C_IPCM_DISCONNECT_FROM_NEIGHBOR_REQUEST:
                break;
        case RINA_C_IPCM_DISCONNECT_FROM_NEIGHBOR_RESPONSE:
                break;
        case RINA_C_IPCM_ALLOCATE_FLOW_REQUEST:
                if (rnl_parse_ipcm_alloc_flow_req(info, msg->attrs) < 0)
                        goto fail;
                break;
        case RINA_C_IPCM_ALLOCATE_FLOW_REQUEST_ARRIVED:
                break;
        case RINA_C_IPCM_ALLOCATE_FLOW_REQUEST_RESULT:
                break;
        case RINA_C_IPCM_ALLOCATE_FLOW_RESPONSE:
                if (rnl_parse_ipcm_alloc_flow_resp(info, msg->attrs) < 0)
                        goto fail;
                break;
        case RINA_C_IPCM_DEALLOCATE_FLOW_REQUEST:
                if (rnl_parse_ipcm_dealloc_flow_req(info, msg->attrs) < 0)
                        goto fail;
                break;
        case RINA_C_IPCM_DEALLOCATE_FLOW_RESPONSE:
                if (rnl_parse_ipcm_dealloc_flow_resp(info, msg->attrs) < 0)
                        goto fail;
                break;
        case RINA_C_IPCM_REGISTER_APPLICATION_REQUEST:
                break;
        case RINA_C_IPCM_REGISTER_APPLICATION_RESPONSE:
                break;
        case RINA_C_IPCM_UNREGISTER_APPLICATION_REQUEST:
                break;
        case RINA_C_IPCM_UNREGISTER_APPLICATION_RESPONSE:
                break;
        case RINA_C_IPCM_QUERY_RIB_REQUEST:
                break;
        case RINA_C_IPCM_QUERY_RIB_RESPONSE:
                break;
        case RINA_C_RMT_ADD_FTE_REQUEST:
                break;
        case RINA_C_RMT_DELETE_FTE_REQUEST:
                break;
        case RINA_C_RMT_DUMP_FT_REQUEST:
                break;
        case RINA_C_RMT_DUMP_FT_REPLY:
                break;
        default:
                goto fail;
                break;
        }
        return 0;

 fail:
        LOG_ERR("Could not parse netlink message of type: %d", info->genlhdr->cmd);
        return -1;
}
EXPORT_SYMBOL(rnl_parse_msg);


/* FORMATTING */

static int format_app_name_info(const struct name * name,
                                struct sk_buff * msg)
{
        if (!msg) {
                LOG_ERR("Bogus input parameter(s), bailing out");
                return -1;
        }

        /*
         * Components might be missing (and nla_put_string wonna have NUL
         * terminated strings, otherwise kernel panics are on the way).
         * Would we like to fallback here or simply return an error if (at
         * least) one of them is missing ?
         */

        if (name->process_name)
                if (nla_put_string(msg,
                                   APNI_ATTR_PROCESS_NAME,
                                   name->process_name))
                        return -1;
        if (name->process_instance)
                if (nla_put_string(msg,
                                   APNI_ATTR_PROCESS_INSTANCE,
                                   name->process_instance))
                        return -1;
        if (name->entity_name)
                if (nla_put_string(msg,
                                   APNI_ATTR_ENTITY_NAME,
                                   name->entity_name))
                        return -1;
        if (name->entity_instance)
                if (nla_put_string(msg,
                                   APNI_ATTR_ENTITY_INSTANCE,
                                   name->entity_instance))
                        return -1;

        return 0;
}

static int format_flow_spec(const struct flow_spec * fspec,
                            struct sk_buff   * msg)
{
        if (!msg) {
                LOG_ERR("Bogus input parameter(s), bailing out");
                return -1;
        }

        /*
         * FIXME: only->max or min attributes are taken from
         *  uint_range types
         */
        /* FIXME: ??? only max is accessed, what do you mean ? */
        /* FIXME: librina does not define ranges for these attributes, just
         * unique values. So far I seleced only the max or min value depending
         * on the most restrincting (in this case all max).
         * Leo */

        if (fspec->average_bandwidth->max > 0)
                if (nla_put_u32(msg,
                                FSPEC_ATTR_AVG_BWITH,
                                fspec->average_bandwidth->max))
                        return -1;
        if (fspec->average_sdu_bandwidth->max > 0)
                if (nla_put_u32(msg,
                                FSPEC_ATTR_AVG_SDU_BWITH,
                                fspec->average_sdu_bandwidth->max))
                        return -1;
        if (fspec->delay > 0)
                if (nla_put_u32(msg,
                                FSPEC_ATTR_DELAY,
                                fspec->delay))
                        return -1;
        if (fspec->jitter > 0)
                if (nla_put_u32(msg,
                                FSPEC_ATTR_JITTER,
                                fspec->jitter))
                        return -1;
        if (fspec->max_allowable_gap > 0)
                if (nla_put_u32(msg,
                                FSPEC_ATTR_MAX_GAP,
                                fspec->max_allowable_gap))
                        return -1;
        if (fspec->max_sdu_size > 0)
                if (nla_put_u32(msg,
                                FSPEC_ATTR_MAX_SDU_SIZE,
                                fspec->max_sdu_size))
                        return -1;
        if (fspec->ordered_delivery > 0)
                if (nla_put_u32(msg,
                                FSPEC_ATTR_IN_ORD_DELIVERY,
                                fspec->ordered_delivery))
                        return -1;
        if (fspec->partial_delivery > 0)
                if (nla_put_u32(msg,
                                FSPEC_ATTR_PART_DELIVERY,
                                fspec->partial_delivery))
                        return -1;
        if (fspec->peak_bandwidth_duration->max > 0)
                if (nla_put_u32(msg,
                                FSPEC_ATTR_PEAK_BWITH_DURATION,
                                fspec->peak_bandwidth_duration->max))
                        return -1;
        if (fspec->peak_sdu_bandwidth_duration->max > 0)
                if (nla_put_u32(msg,
                                FSPEC_ATTR_PEAK_SDU_BWITH_DURATION,
                                fspec->peak_sdu_bandwidth_duration->max))
                        return -1;
        if (fspec->undetected_bit_error_rate > 0)
                if (nla_put_u32(msg,
                                FSPEC_ATTR_UNDETECTED_BER,
                                fspec->undetected_bit_error_rate))
                        return -1;
        return 0;
}


int rnl_format_ipcm_assign_to_dif_req_msg(const struct dif_config  * config,
                                          struct sk_buff  * skb_out)
{
        return 0;
}
EXPORT_SYMBOL(rnl_format_ipcm_assign_to_dif_req_msg);

int rnl_format_ipcm_assign_to_dif_resp_msg(uint_t          result,
                                           struct sk_buff  * skb_out)
{
        return 0;
}
EXPORT_SYMBOL(rnl_format_ipcm_assign_to_dif_resp_msg);

int rnl_format_ipcm_ipcp_dif_reg_noti_msg(const struct name     * ipcp_name,
                                          const struct name     * dif_name,
                                          bool            is_registered,
                                          struct sk_buff  * skb_out)
{
        return 0;
}
EXPORT_SYMBOL(rnl_format_ipcm_ipcp_dif_reg_noti_msg);

int rnl_format_ipcm_ipcp_dif_unreg_noti_msg(uint_t          result,
                                            struct sk_buff  * skb_out)
{
        return 0;
}
EXPORT_SYMBOL(rnl_format_ipcm_ipcp_dif_unreg_noti_msg);

int rnl_format_ipcm_enroll_to_dif_req_msg(const struct name    * dif_name,
                                          struct sk_buff * skb_out)
{
        return 0;
}
EXPORT_SYMBOL(rnl_format_ipcm_enroll_to_dif_req_msg);

int rnl_format_ipcm_enroll_to_dif_resp_msg(uint_t         result,
                                           struct sk_buff * skb_out)
{
        return 0;
}
EXPORT_SYMBOL(rnl_format_ipcm_enroll_to_dif_resp_msg);

int rnl_format_ipcm_disconn_neighbor_req_msg(const struct name    * neighbor_name,
                                             struct sk_buff * skb_out)
{
        return 0;
}
EXPORT_SYMBOL(rnl_format_ipcm_disconn_neighbor_req_msg);

int rnl_format_ipcm_disconn_neighbor_resp_msg(uint_t         result,
                                              struct sk_buff * skb_out)
{
        return 0;
}
EXPORT_SYMBOL(rnl_format_ipcm_disconn_neighbor_resp_msg);

int rnl_format_ipcm_alloc_flow_req_msg(const struct name      * source,
                                       const struct name      * dest,
                                       const struct flow_spec * fspec,
                                       port_id_t	      id,
                                       const struct name      * dif_name,
                                       struct sk_buff   * skb_out)
{
        struct nlattr * msg_src_name, * msg_dst_name;
        struct nlattr * msg_fspec,    * msg_dif_name;

        if (!skb_out) {
                LOG_ERR("Bogus input parameter(s), bailing out");
                return -1;
        }

        /* name-formating might be moved into its own function (and reused) */
        if (!(msg_src_name =
              nla_nest_start(skb_out, IAFRM_ATTR_SOURCE_APP_NAME))) {
                nla_nest_cancel(skb_out, msg_src_name);
                LOG_ERR(BUILD_ERR_STRING("source application name attribute"));
                return -1;
        }

        if (!(msg_dst_name =
              nla_nest_start(skb_out, IAFRM_ATTR_DEST_APP_NAME))) {
                nla_nest_cancel(skb_out, msg_dst_name);
                LOG_ERR(BUILD_ERR_STRING("destination app name attribute"));
                return -1;
        }

        if (!(msg_dif_name =
              nla_nest_start(skb_out, IAFRM_ATTR_DIF_NAME))) {
                nla_nest_cancel(skb_out, msg_dif_name);
                LOG_ERR(BUILD_ERR_STRING("DIF name attribute"));
                return -1;
        }

        if (!(msg_fspec =
              nla_nest_start(skb_out, IAFRM_ATTR_FLOW_SPEC))) {
                nla_nest_cancel(skb_out, msg_fspec);
                LOG_ERR(BUILD_ERR_STRING("flow spec attribute"));
                return -1;
        }

        /* Boolean shortcuiting here */
        if (format_app_name_info(source, skb_out)         ||
            format_app_name_info(dest, skb_out)           ||
            format_flow_spec(fspec, skb_out)              ||
            nla_put_u32(skb_out, IAFRM_ATTR_PORT_ID, id)  ||
            format_app_name_info(dif_name, skb_out)) {
                LOG_ERR("Could not format "
                        "rnl_ipcm_alloc_flow_req_msg "
                        "message correctly");
                return -1;
        }

        return 0;
}
EXPORT_SYMBOL(rnl_format_ipcm_alloc_flow_req_msg);

int rnl_format_ipcm_alloc_flow_req_arrived_msg(const struct name      * source,
                                               const struct name      * dest,
                                               const struct flow_spec * fspec,
<<<<<<< HEAD
                                               port_id_t        	id,
=======
>>>>>>> e4bf5c8f
                                               const struct name      * dif_name,
                                               struct sk_buff   * skb_out)
{
        struct nlattr * msg_src_name, * msg_dst_name;
        struct nlattr * msg_fspec,    * msg_dif_name;

        if (!skb_out) {
                LOG_ERR("Bogus input parameter(s), bailing out");
                return -1;
        }

        /* name-formating might be moved into its own function (and reused) */
        if (!(msg_src_name =
              nla_nest_start(skb_out, IAFRA_ATTR_SOURCE_APP_NAME))) {
                nla_nest_cancel(skb_out, msg_src_name);
                LOG_ERR(BUILD_ERR_STRING("source application name attribute"));
                return -1;
        }

        if (!(msg_dst_name =
              nla_nest_start(skb_out, IAFRA_ATTR_DEST_APP_NAME))) {
                nla_nest_cancel(skb_out, msg_dst_name);
                LOG_ERR(BUILD_ERR_STRING("destination app name attribute"));
                return -1;
        }

        if (!(msg_dif_name =
              nla_nest_start(skb_out, IAFRA_ATTR_DIF_NAME))) {
                nla_nest_cancel(skb_out, msg_dif_name);
                LOG_ERR(BUILD_ERR_STRING("DIF name attribute"));
                return -1;
        }

        if (!(msg_fspec =
              nla_nest_start(skb_out, IAFRA_ATTR_FLOW_SPEC))) {
                nla_nest_cancel(skb_out, msg_fspec);
                LOG_ERR(BUILD_ERR_STRING("flow spec attribute"));
                return -1;
        }

        /* Boolean shortcuiting here */
        if (format_app_name_info(source, skb_out)         ||
            format_app_name_info(dest, skb_out)           ||
            format_flow_spec(fspec, skb_out)              ||
<<<<<<< HEAD
            nla_put_u32(skb_out, IAFRA_ATTR_PORT_ID, id)  ||
=======
>>>>>>> e4bf5c8f
            format_app_name_info(dif_name, skb_out)) {
                LOG_ERR("Could not format "
                        "rnl_ipcm_alloc_flow_req_arrived_msg "
                        "message correctly");
                return -1;
        }

        return 0;
}
EXPORT_SYMBOL(rnl_format_ipcm_alloc_flow_req_arrived_msg);

int rnl_format_ipcm_alloc_flow_req_result_msg(uint_t          result,
                                              struct sk_buff  * skb_out)
{
<<<<<<< HEAD
	if (nla_put_u32(skb_out, IAFRRM_ATTR_RESULT, result)) {
                LOG_ERR("Could not format "
                        "rnl_ipcm_alloc_flow_req_result_msg "
                        "message correctly");
                return -1;
=======
	if (nla_put_u32(skb_out, IAFRRM_ATTR_RESULT, result) < 0){
		LOG_ERR(BUILD_ERR_STRING("result attribute"));
		return -1;
>>>>>>> e4bf5c8f
	}
        return 0;
}
EXPORT_SYMBOL(rnl_format_ipcm_alloc_flow_req_result_msg);

int rnl_format_ipcm_alloc_flow_resp_msg(uint_t          result,
                                        bool            notify_src,
                                        port_id_t       id,
                                        struct sk_buff  * skb_out)
{

        if (nla_put_u32(skb_out, IAFRE_ATTR_RESULT, result)		  ||
	    /* FIXME: I think the flag value must be specified so nla_put_flag
	     * can not be used. Check in US cause it is using it */
            nla_put(skb_out, IAFRE_ATTR_NOTIFY_SOURCE, notify_src, NULL)  ||
            nla_put_u32(skb_out, IAFRE_ATTR_PORT_ID, id )) {
                LOG_ERR("Could not format "
                        "rnl_ipcm_alloc_flow_resp_msg "
                        "message correctly");
                return -1;
        }
        return 0;
}
EXPORT_SYMBOL(rnl_format_ipcm_alloc_flow_resp_msg);

int rnl_format_ipcm_dealloc_flow_req_msg(port_id_t       id,
                                         struct sk_buff  * skb_out)
{
        return 0;
}
EXPORT_SYMBOL(rnl_format_ipcm_dealloc_flow_req_msg);

int rnl_format_ipcm_dealloc_flow_resp_msg(uint_t          result,
                                          struct sk_buff  * skb_out)
{
        return 0;
}
EXPORT_SYMBOL(rnl_format_ipcm_dealloc_flow_resp_msg);

int rnl_format_ipcm_flow_dealloc_noti_msg(port_id_t       id,
                                          uint_t          code,
                                          struct sk_buff  * skb_out)
{
        return 0;
}
EXPORT_SYMBOL(rnl_format_ipcm_flow_dealloc_noti_msg);

int rnl_format_ipcm_reg_app_req_msg(const struct name     * app_name,
                                    const struct name     * dif_name,
                                    struct sk_buff  * skb_out)
{
        return 0;
}
EXPORT_SYMBOL(rnl_format_ipcm_reg_app_req_msg);

int rnl_format_ipcm_reg_app_resp_msg(uint_t          result,
                                     struct sk_buff  * skb_out)
{
        return 0;
}
EXPORT_SYMBOL(rnl_format_ipcm_reg_app_resp_msg);

int rnl_format_ipcm_unreg_app_req_msg(const struct name     * app_name,
                                      const struct name     * dif_name,
                                      struct sk_buff  * skb_out)
{
        return 0;
}
EXPORT_SYMBOL(rnl_format_ipcm_unreg_app_req_msg);

int rnl_format_ipcm_unreg_app_resp_msg(uint_t          result,
                                       struct sk_buff * skb_out)
{
        return 0;
}
EXPORT_SYMBOL(rnl_format_ipcm_unreg_app_resp_msg);

int rnl_format_ipcm_query_rib_req_msg(enum rib_object_t rib_obj_class,
                                      string_t          * obj_name,
                                      long unsigned int obj_instance,
                                      uint_t            scope,
                                      const const regex_t     * filter,
                                      struct sk_buff    * skb_out)
{
        return 0;
}
EXPORT_SYMBOL(rnl_format_ipcm_query_rib_req_msg);

int rnl_format_ipcm_query_rib_resp_msg(uint_t          result,
                                       struct sk_buff  * skb_out)
{
        return 0;
}
EXPORT_SYMBOL(rnl_format_ipcm_query_rib_resp_msg);

int rnl_format_rmt_add_fte_req_msg(const struct pdu_ft_entry * entry,
                                   struct sk_buff      * skb_out)
{
        return 0;
}
EXPORT_SYMBOL(rnl_format_rmt_add_fte_req_msg);

int rnl_format_rmt_del_fte_req_msg(const struct pdu_ft_entry *entry,
                                   struct sk_buff      * skb_out)
{
        return 0;
}
EXPORT_SYMBOL(rnl_format_rmt_del_fte_req_msg);
<|MERGE_RESOLUTION|>--- conflicted
+++ resolved
@@ -312,15 +312,9 @@
 
         /* FIXME: nla_policy struct is different from user-space. No min/max
          * attrs. len not specified */
-<<<<<<< HEAD
         attr_policy[IAFRE_ATTR_RESULT].type = NLA_U32;
         attr_policy[IAFRE_ATTR_NOTIFY_SOURCE].type = NLA_FLAG;
         attr_policy[IAFRE_ATTR_PORT_ID].type = NLA_U32;
-=======
-        attr_policy[IAFRE_ATTR_ACCEPT].type = NLA_FLAG;
-        attr_policy[IAFRE_ATTR_DENY_REASON].type = NLA_U32;
-        attr_policy[IAFRE_ATTR_NOTIFY_SOURCE].type = NLA_FLAG;
->>>>>>> e4bf5c8f
 
         /* Any other comprobations could be done in addition to nlmsg_parse()
          * done by rnl_simple_parse_msg */
@@ -328,33 +322,20 @@
         if (rnl_simple_parse_msg(info, IAFRE_ATTR_MAX, attr_policy) < 0)
                 goto fail;
 
-<<<<<<< HEAD
         if (info->attrs[IAFRE_ATTR_RESULT])
                 msg_attrs->result       = \
                         nla_get_u32(info->attrs[IAFRE_ATTR_RESULT]);
-        if (info->attrs[AAFRE_ATTR_NOTIFY_SOURCE])
+        if (info->attrs[IAFRE_ATTR_NOTIFY_SOURCE])
                 msg_attrs->notify_src  = \
-                        nla_get_flag(info->attrs[AAFRE_ATTR_NOTIFY_SOURCE]);
+                        nla_get_flag(info->attrs[IAFRE_ATTR_NOTIFY_SOURCE]);
         if (info->attrs[IAFRE_ATTR_PORT_ID])
                 msg_attrs->id       = \
                         nla_get_u32(info->attrs[IAFRE_ATTR_PORT_ID]);
-=======
-        if (info->attrs[IAFRE_ATTR_ACCEPT])
-                msg_attrs->accept = \
-                        nla_get_flag(info->attrs[IAFRE_ATTR_ACCEPT]);
-        if (info->attrs[IAFRE_ATTR_DENY_REASON])
-                msg_attrs->deny_reason = \
-                        nla_get_u32(info->attrs[IAFRE_ATTR_DENY_REASON]);
-        if (info->attrs[IAFRE_ATTR_NOTIFY_SOURCE])
-                msg_attrs->notify_src  = \
-                        nla_get_flag(info->attrs[IAFRE_ATTR_NOTIFY_SOURCE]);
->>>>>>> e4bf5c8f
-
-        return 0;
-
- fail:
-        LOG_ERR(BUILD_ERR_STRING_BY_MSG_TYPE("RINA_C_ALLOCATE_FLOW_RESPONSE"));
-        return -1;
+        return 0;
+
+ 	fail:
+        	LOG_ERR(BUILD_ERR_STRING_BY_MSG_TYPE("RINA_C_ALLOCATE_FLOW_RESPONSE"));
+        	return -1;
 
 }
 
@@ -750,10 +731,6 @@
 int rnl_format_ipcm_alloc_flow_req_arrived_msg(const struct name      * source,
                                                const struct name      * dest,
                                                const struct flow_spec * fspec,
-<<<<<<< HEAD
-                                               port_id_t        	id,
-=======
->>>>>>> e4bf5c8f
                                                const struct name      * dif_name,
                                                struct sk_buff   * skb_out)
 {
@@ -798,10 +775,6 @@
         if (format_app_name_info(source, skb_out)         ||
             format_app_name_info(dest, skb_out)           ||
             format_flow_spec(fspec, skb_out)              ||
-<<<<<<< HEAD
-            nla_put_u32(skb_out, IAFRA_ATTR_PORT_ID, id)  ||
-=======
->>>>>>> e4bf5c8f
             format_app_name_info(dif_name, skb_out)) {
                 LOG_ERR("Could not format "
                         "rnl_ipcm_alloc_flow_req_arrived_msg "
@@ -816,17 +789,11 @@
 int rnl_format_ipcm_alloc_flow_req_result_msg(uint_t          result,
                                               struct sk_buff  * skb_out)
 {
-<<<<<<< HEAD
-	if (nla_put_u32(skb_out, IAFRRM_ATTR_RESULT, result)) {
+	if (nla_put_u32(skb_out, IAFRRM_ATTR_RESULT, result) < 0) {
                 LOG_ERR("Could not format "
                         "rnl_ipcm_alloc_flow_req_result_msg "
                         "message correctly");
                 return -1;
-=======
-	if (nla_put_u32(skb_out, IAFRRM_ATTR_RESULT, result) < 0){
-		LOG_ERR(BUILD_ERR_STRING("result attribute"));
-		return -1;
->>>>>>> e4bf5c8f
 	}
         return 0;
 }
