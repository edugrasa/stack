--- conflicted
+++ resolved
@@ -192,25 +192,43 @@
         return 0;
 }
 
-<<<<<<< HEAD
-static int
-default_rate_reduction(struct dtcp_ps * ps, const struct pci * pci)
-{ return common_rate_reduction(ps, pci); }
-=======
-int
-default_rate_reduction(struct dtcp_ps * ps)
-{
-        struct dtcp * dtcp = ps->dm;
-
-        if (!dtcp) {
-                LOG_ERR("No instance passed, cannot run policy");
-                return -1;
-        }
-
-        LOG_MISSING;
->>>>>>> 91a2ba02
-
-        return 0;
+int
+default_rate_reduction(struct dtcp_ps * ps, const struct pci * pci) {
+
+	struct dtcp * dtcp = ps->dm;
+	u_int32_t rt;
+	u_int32_t tf;
+
+	if (!dtcp) {
+	       LOG_ERR("No instance passed, cannot run policy");
+	       return -1;
+	}
+
+
+	rt = pci_control_sndr_rate(pci);
+	tf = pci_control_time_frame(pci);
+
+	// HACK: Consider 0 time frame an error and do not update fields.
+	if(rt == 0 || tf == 0) {
+	       LOG_WARN("HACK received rate: %u, time: %u",
+	       rt, tf);
+
+	       return 0;
+	}
+
+	// Adjust rates.
+	dtcp_sndr_rate_set(dtcp, rt);
+	dtcp_rcvr_rate_set(dtcp, rt);
+
+	// Adjust time frame.
+	dtcp_time_frame_set(dtcp, pci_control_time_frame(pci));
+
+	LOG_DBG("DTCP: %pK", dtcp);
+	LOG_DBG("    Rate: %u, Time: %u",
+		dtcp_sndr_rate(dtcp),
+		dtcp_time_frame(dtcp));;
+
+	return 0;
 }
 
 int
