--- conflicted
+++ resolved
@@ -42,6 +42,7 @@
 #include "rnl-utils.h"
 #include "kfa.h"
 #include "kfa-utils.h"
+#include "efcp-utils.h"
 
 #define DEFAULT_FACTORY "normal-ipc"
 
@@ -1161,7 +1162,7 @@
                                                      dif_name,
                                                      attrs,
                                                      msg,
-                                                     0,
+                                                     ipc_id,
                                                      -1,
                                                      info->snd_seq,
                                                      info->snd_portid,
@@ -1192,14 +1193,12 @@
                                              false);
 }
 
-<<<<<<< HEAD
 static int
 conn_create_resp_free_and_reply(struct rnl_ipcm_conn_create_req_msg_attrs * attrs,
                                 struct rnl_msg *                     msg,
                                 struct rina_msg_hdr *                hdr,
                                 ipc_process_id_t                     ipc_id,
                                 port_id_t                            pid,
-                                uint_t                               res,
                                 cep_id_t                             src_cep,
                                 rnl_sn_t                             seq_num,
                                 u32                                  nl_port_id)
@@ -1210,7 +1209,6 @@
 
         if (rnl_ipcm_conn_create_resp_msg(ipc_id,
                                           pid,
-                                          res, 
                                           src_cep,
                                           seq_num,
                                           nl_port_id)) {
@@ -1218,26 +1216,20 @@
                 return -1;
         }
 
-=======
+        return 0;
+}
+
 static int notify_ipcp_conn_create_req(void *             data,
                                        struct sk_buff *   buff,
-                                       struct genl_info * info) {
-        LOG_MISSING;
->>>>>>> 281fa4dd
-        return 0;
-}
-
-static int notify_ipcp_conn_create_req(void *             data,
-                                       struct sk_buff *   buff,
-                                       struct genl_info * info) {
-
+                                       struct genl_info * info) 
+{
         struct rnl_ipcm_conn_create_req_msg_attrs * attrs;
         struct rnl_msg *                            msg; 
         struct ipcp_instance *                      ipcp;
         struct rina_msg_hdr *                       hdr; 
         struct kipcm *                              kipcm;
-        ipc_process_id_t                            ipc_id;
-        port_id_t                                   port_id;
+        ipc_process_id_t                            ipc_id = 0;
+        port_id_t                                   port_id = 0;
         cep_id_t                                    src_cep;
         flow_id_t                                   fid = flow_id_bad(); 
 
@@ -1273,7 +1265,7 @@
        
         port_id = attrs->port_id; 
         ipc_id  = hdr->dst_ipc_id;
-        ipcp     = ipcp_imap_find(kipcm->instances, ipc_id);
+        ipcp    = ipcp_imap_find(kipcm->instances, ipc_id);
         if (!ipcp) {
                 goto process_fail;
         }
@@ -1282,12 +1274,12 @@
         fid = kfa_flow_create(kipcm->kfa);
         ASSERT(is_flow_id_ok(fid));
         
-        src_cep = ipcp->ops->connection_create_request(ipcp->data,
-                                                       attrs->port_id,
-                                                       attrs->src_addr,
-                                                       attrs->dst_addr,
-                                                       attrs->qos_id,
-                                                       attrs->policies);
+        src_cep = ipcp->ops->connection_create(ipcp->data,
+                                               attrs->port_id,
+                                               attrs->src_addr,
+                                               attrs->dst_addr,
+                                               attrs->qos_id,
+                                               attrs->policies);
 
         if (!is_cep_id_ok(src_cep)) {
                 LOG_ERR("IPC process could not create connection");
@@ -1304,7 +1296,6 @@
                                                hdr,
                                                ipc_id,
                                                port_id,
-                                               0,
                                                src_cep,
                                                info->snd_seq,
                                                info->snd_portid);
@@ -1316,8 +1307,7 @@
                                                hdr,
                                                ipc_id,
                                                port_id,
-                                               -1,
-                                               0,
+                                               cep_id_bad(),
                                                info->snd_seq,
                                                info->snd_portid);
 
