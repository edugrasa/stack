/*
 * KIPCM (Kernel IPC Manager)
 *
 *    Francesco Salvestrini <f.salvestrini@nextworks.it>
 *    Miquel Tarzan         <miquel.tarzan@i2cat.net>
 *    Leonardo Bergesio     <leonardo.bergesio@i2cat.net>
 *
 * This program is free software; you can redistribute it and/or modify
 * it under the terms of the GNU General Public License as published by
 * the Free Software Foundation; either version 2 of the License, or
 * (at your option) any later version.
 *
 * This program is distributed in the hope that it will be useful,
 * but WITHOUT ANY WARRANTY; without even the implied warranty of
 * MERCHANTABILITY or FITNESS FOR A PARTICULAR PURPOSE.  See the
 * GNU General Public License for more details.
 *
 * You should have received a copy of the GNU General Public License
 * along with this program; if not, write to the Free Software
 * Foundation, Inc., 675 Mass Ave, Cambridge, MA 02139, USA.
 */

#include <linux/kernel.h>
#include <linux/kobject.h>
#include <linux/export.h>
#include <linux/kfifo.h>
#include <linux/mutex.h>

#define RINA_PREFIX "kipcm"

#include "logs.h"
#include "utils.h"
#include "kipcm.h"
#include "debug.h"
#include "ipcp-factories.h"
#include "ipcp-utils.h"
#include "kipcm-utils.h"
#include "common.h"
#include "du.h"
#include "fidm.h"
#include "rnl.h"
#include "rnl-utils.h"
#include "kfa.h"
#include "kfa-utils.h"
#include "efcp-utils.h"

#define DEFAULT_FACTORY "normal-ipc"

struct flow_messages {
        struct kipcm_fmap * ingress;
        struct kipcm_smap * egress;
};

struct kipcm {
        struct mutex            lock;
        struct ipcp_factories * factories;
        struct ipcp_imap *      instances;
        struct flow_messages *  fid_messages;
        struct rnl_set *        rnls;
        struct kfa *            kfa;
};

#ifdef CONFIG_RINA_KIPCM_LOCKS_DEBUG

#define KIPCM_LOCK_HEADER(X)   do {                             \
                LOG_DBG("KIPCM instance %pK locking ...", X);   \
        } while (0)
#define KIPCM_LOCK_FOOTER(X)   do {                             \
                LOG_DBG("KIPCM instance %pK locked", X);        \
        } while (0)

#define KIPCM_UNLOCK_HEADER(X) do {                             \
                LOG_DBG("KIPCM instance %pK unlocking ...", X); \
        } while (0)
#define KIPCM_UNLOCK_FOOTER(X) do {                             \
                LOG_DBG("KIPCM instance %pK unlocked", X);      \
        } while (0)

#else

#define KIPCM_LOCK_HEADER(X)   do { } while (0)
#define KIPCM_LOCK_FOOTER(X)   do { } while (0)
#define KIPCM_UNLOCK_HEADER(X) do { } while (0)
#define KIPCM_UNLOCK_FOOTER(X) do { } while (0)

#endif

#define KIPCM_LOCK_INIT(X) mutex_init(&(X -> lock));
#define KIPCM_LOCK_FINI(X) mutex_destroy(&(X -> lock));
#define __KIPCM_LOCK(X)    mutex_lock(&(X -> lock))
#define __KIPCM_UNLOCK(X)  mutex_unlock(&(X -> lock))
#define KIPCM_LOCK(X)   do {                    \
                KIPCM_LOCK_HEADER(X);           \
                __KIPCM_LOCK(X);                \
                KIPCM_LOCK_FOOTER(X);           \
        } while (0)
#define KIPCM_UNLOCK(X) do {                    \
                KIPCM_UNLOCK_HEADER(X);         \
                __KIPCM_UNLOCK(X);              \
                KIPCM_UNLOCK_FOOTER(X);         \
        } while (0)

static void
alloc_flow_req_free(struct name *                              source_name,
                    struct name *                              dest_name,
                    struct flow_spec *                         fspec,
                    struct name *                              dif_name,
                    struct rnl_ipcm_alloc_flow_req_msg_attrs * attrs,
                    struct rnl_msg *                           msg,
                    struct rina_msg_hdr *                      hdr)
{
        if (attrs)       rkfree(attrs);
        if (source_name) rkfree(source_name);
        if (dest_name)   rkfree(dest_name);
        if (fspec)       rkfree(fspec);
        if (dif_name)    rkfree(dif_name);
        if (msg)         rkfree(msg);
        if (hdr)         rkfree(hdr);
}

static int
alloc_flow_req_free_and_reply(struct name *         source_name,
                              struct name *         dest_name,
                              struct flow_spec *    fspec,
                              struct name *         dif_name,
                              struct rnl_ipcm_alloc_flow_req_msg_attrs * attrs,
                              struct rnl_msg *      msg,
                              struct rina_msg_hdr * hdr,
                              ipc_process_id_t      id,
                              uint_t                res,
                              uint_t                seq_num,
                              uint_t                port_id)
{
        alloc_flow_req_free(source_name, dest_name, fspec, dif_name,
                            attrs, msg, hdr);

        if (rnl_app_alloc_flow_result_msg(id, res, seq_num, port_id)) {
                LOG_ERR("Could not send flow_result_msg");
                return -1;
        }

        return 0;
}

/*
 * It is the responsibility of the shims to send the alloc_req_arrived
 * and the alloc_req_result.
 */
static int notify_ipcp_allocate_flow_request(void *             data,
                                             struct sk_buff *   buff,
                                             struct genl_info * info)
{
        struct rnl_ipcm_alloc_flow_req_msg_attrs * attrs;
        struct rnl_msg *                           msg;
        struct ipcp_instance *                     ipc_process;
        ipc_process_id_t                           ipc_id;
        struct rina_msg_hdr *                      hdr;
        struct kipcm *                             kipcm;
        struct name *                              source;
        struct name *                              dest;
        struct name *                              dif_name;
        struct flow_spec *                         fspec;
        flow_id_t                                  fid;

        source   = NULL;
        dest     = NULL;
        dif_name = NULL;
        fspec    = NULL;
        attrs    = NULL;
        msg      = NULL;
        hdr      = NULL;

        if (!data) {
                LOG_ERR("Bogus kipcm instance passed, cannot parse NL msg");
                return -1;
        }

        if (!info) {
                LOG_ERR("Bogus struct genl_info passed, cannot parse NL msg");
                return -1;
        }

        kipcm = (struct kipcm *) data;
        attrs = rkzalloc(sizeof(*attrs), GFP_KERNEL);
        if (!attrs) {
                return alloc_flow_req_free_and_reply(source,
                                                     dest,
                                                     fspec,
                                                     dif_name,
                                                     attrs,
                                                     msg,
                                                     hdr,
                                                     0,
                                                     -1,
                                                     info->snd_seq,
                                                     info->snd_portid);
        }

        source = name_create();
        if (!source) {
                return alloc_flow_req_free_and_reply(source,
                                                     dest,
                                                     fspec,
                                                     dif_name,
                                                     attrs,
                                                     msg,
                                                     hdr,
                                                     0,
                                                     -1,
                                                     info->snd_seq,
                                                     info->snd_portid);
        }
        attrs->source = source;

        dest = name_create();
        if (!dest) {
                return alloc_flow_req_free_and_reply(source,
                                                     dest,
                                                     fspec,
                                                     dif_name,
                                                     attrs,
                                                     msg,
                                                     hdr,
                                                     0,
                                                     -1,
                                                     info->snd_seq,
                                                     info->snd_portid);
        }
        attrs->dest = dest;

        dif_name = name_create();
        if (!dif_name) {
                return alloc_flow_req_free_and_reply(source,
                                                     dest,
                                                     fspec,
                                                     dif_name,
                                                     attrs,
                                                     msg,
                                                     hdr,
                                                     0,
                                                     -1,
                                                     info->snd_seq,
                                                     info->snd_portid);
        }
        attrs->dif_name = dif_name;

        fspec = rkzalloc(sizeof(struct flow_spec), GFP_KERNEL);
        if (!fspec) {
                return alloc_flow_req_free_and_reply(source,
                                                     dest,
                                                     fspec,
                                                     dif_name,
                                                     attrs,
                                                     msg,
                                                     hdr,
                                                     0,
                                                     -1,
                                                     info->snd_seq,
                                                     info->snd_portid);
        }
        attrs->fspec = fspec;

        msg = rkzalloc(sizeof(*msg), GFP_KERNEL);
        if (!msg) {
                return alloc_flow_req_free_and_reply(source,
                                                     dest,
                                                     fspec,
                                                     dif_name,
                                                     attrs,
                                                     msg,
                                                     hdr,
                                                     0,
                                                     -1,
                                                     info->snd_seq,
                                                     info->snd_portid);
        }
        msg->attrs = attrs;

        hdr = rkzalloc(sizeof(*hdr), GFP_KERNEL);
        if (!hdr) {
                return alloc_flow_req_free_and_reply(source,
                                                     dest,
                                                     fspec,
                                                     dif_name,
                                                     attrs,
                                                     msg,
                                                     hdr,
                                                     0,
                                                     -1,
                                                     info->snd_seq,
                                                     info->snd_portid);
        }
        msg->rina_hdr = hdr;

        if (rnl_parse_msg(info, msg)) {
                return alloc_flow_req_free_and_reply(source,
                                                     dest,
                                                     fspec,
                                                     dif_name,
                                                     attrs,
                                                     msg,
                                                     hdr,
                                                     0,
                                                     -1,
                                                     info->snd_seq,
                                                     info->snd_portid);
        }

        ipc_id      = msg->rina_hdr->dst_ipc_id;
        ipc_process = ipcp_imap_find(kipcm->instances, ipc_id);
        if (!ipc_process) {
                LOG_ERR("IPC process %d not found", ipc_id);
                return alloc_flow_req_free_and_reply(source,
                                                     dest,
                                                     fspec,
                                                     dif_name,
                                                     attrs,
                                                     msg,
                                                     hdr,
                                                     0,
                                                     -1,
                                                     info->snd_seq,
                                                     info->snd_portid);
        }

        fid = kfa_flow_create(kipcm->kfa);
        ASSERT(is_flow_id_ok(fid));
        if (kipcm_fmap_add(kipcm->fid_messages->ingress, fid, info->snd_seq)) {
                LOG_ERR("Could not add map [fid, seq_num]: [%d, %d]",
                        fid, info->snd_seq);
                kfa_flow_destroy(kipcm->kfa, fid);
                return alloc_flow_req_free_and_reply(source,
                                                     dest,
                                                     fspec,
                                                     dif_name,
                                                     attrs,
                                                     msg,
                                                     hdr,
                                                     0,
                                                     -1,
                                                     info->snd_seq,
                                                     info->snd_portid);
        }

        if (ipc_process->ops->flow_allocate_request(ipc_process->data,
                                                    attrs->source,
                                                    attrs->dest,
                                                    attrs->fspec,
                                                    attrs->id,
                                                    fid)) {
                LOG_ERR("Failed allocating flow request "
                        "for port id: %d", attrs->id);
                kfa_flow_destroy(kipcm->kfa, fid);
                return alloc_flow_req_free_and_reply(source,
                                                     dest,
                                                     fspec,
                                                     dif_name,
                                                     attrs,
                                                     msg,
                                                     hdr,
                                                     ipc_id,
                                                     -1,
                                                     info->snd_seq,
                                                     info->snd_portid);
        }

        alloc_flow_req_free(source, dest, fspec, dif_name, attrs, msg, hdr);

        return 0;
}


static void
alloc_flow_resp_free(struct rnl_alloc_flow_resp_msg_attrs * attrs,
                     struct rnl_msg *                       msg,
                     struct rina_msg_hdr *                  hdr)
{
        if (attrs)         rkfree(attrs);
        if (hdr)           rkfree(hdr);
        if (msg)           rkfree(msg);
}

static int notify_ipcp_allocate_flow_response(void *             data,
                                              struct sk_buff *   buff,
                                              struct genl_info * info)
{
        struct kipcm *                         kipcm;
        struct rnl_alloc_flow_resp_msg_attrs * attrs;
        struct rnl_msg *                       msg;
        struct rina_msg_hdr *                  hdr;
        struct ipcp_instance *                 ipc_process;
        ipc_process_id_t                       ipc_id;
        flow_id_t                              fid;
#if 0
        response_reason_t                      reason;
#endif

        msg         = NULL;
        hdr         = NULL;
        attrs       = NULL;
        ipc_process = NULL;

        if (!data) {
                LOG_ERR("Bogus kipcm instance passed, cannot parse NL msg");
                return -1;
        }

        kipcm = (struct kipcm *) data;

        if (!info) {
                LOG_ERR("Bogus struct genl_info passed, cannot parse NL msg");
                return -1;
        }

        attrs = rkzalloc(sizeof(*attrs), GFP_KERNEL);
        if (!attrs)
                return -1;

        msg = rkzalloc(sizeof(*msg), GFP_KERNEL);
        if (!msg) {
                alloc_flow_resp_free(attrs, msg, hdr);
                return -1;
        }

        hdr = rkzalloc(sizeof(*hdr), GFP_KERNEL);
        if (!hdr) {
                alloc_flow_resp_free(attrs, msg, hdr);
                return -1;
        }
        msg->attrs    = attrs;
        msg->rina_hdr = hdr;

        if (rnl_parse_msg(info, msg)) {
                alloc_flow_resp_free(attrs, msg, hdr);
                return -1;
        }
        ipc_id      = msg->rina_hdr->dst_ipc_id;
        ipc_process = ipcp_imap_find(kipcm->instances, ipc_id);
        if (!ipc_process) {
                LOG_ERR("IPC process %d not found", ipc_id);
                alloc_flow_resp_free(attrs, msg, hdr);
                return -1;
        }

        fid = kipcm_smap_find(kipcm->fid_messages->egress, info->snd_seq);
        if (!is_flow_id_ok(fid)) {
                LOG_ERR("Could not find flow id %d for response %d",
                        fid, info->snd_seq);
                alloc_flow_resp_free(attrs, msg, hdr);
                return -1;
        }

        if (ipc_process->ops->flow_allocate_response(ipc_process->data,
                                                     fid,
                                                     attrs->id,
                                                     0)) {
                LOG_ERR("Failed allocate flow response for port id: %d",
                        attrs->id);
                alloc_flow_resp_free(attrs, msg, hdr);
                return -1;
        }

        rkfree(hdr);
        rkfree(attrs);
        rkfree(msg);

        return 0;
}

static int
dealloc_flow_req_free_and_reply(struct rnl_ipcm_dealloc_flow_req_msg_attrs * attrs,
                                struct rnl_msg *      msg,
                                struct rina_msg_hdr * hdr,
                                ipc_process_id_t      id,
                                uint_t                res,
                                uint_t                seq_num,
                                uint_t                port_id)
{
        if (attrs) rkfree(attrs);
        if (msg)   rkfree(msg);
        if (hdr)   rkfree(hdr);

        if (rnl_app_dealloc_flow_resp_msg(id, res, seq_num, port_id))
                return -1;

        return 0;
}

/*
 * It is the responsibility of the shims to send the alloc_req_arrived
 * and the alloc_req_result.
 */
static int notify_ipcp_deallocate_flow_request(void *             data,
                                               struct sk_buff *   buff,
                                               struct genl_info * info)
{
        struct rnl_ipcm_dealloc_flow_req_msg_attrs * attrs;
        struct rnl_msg *                             msg;
        struct ipcp_instance *                       ipc_process;
        ipc_process_id_t                             ipc_id;
        struct rina_msg_hdr *                        hdr;
        struct kipcm * kipcm;

        attrs = NULL;
        msg   = NULL;
        hdr   = NULL;

        if (!data) {
                LOG_ERR("Bogus kipcm instance passed, cannot parse NL msg");
                return -1;
        }

        if (!info) {
                LOG_ERR("Bogus struct genl_info passed, cannot parse NL msg");
                return -1;
        }

        kipcm = (struct kipcm *) data;
        attrs = rkzalloc(sizeof(*attrs), GFP_KERNEL);
        if (!attrs)
                return dealloc_flow_req_free_and_reply(attrs,
                                                       msg,
                                                       hdr,
                                                       0,
                                                       -1,
                                                       info->snd_seq,
                                                       info->snd_portid);

        msg = rkzalloc(sizeof(*msg), GFP_KERNEL);
        if (!msg)
                return dealloc_flow_req_free_and_reply(attrs,
                                                       msg,
                                                       hdr,
                                                       0,
                                                       -1,
                                                       info->snd_seq,
                                                       info->snd_portid);
        msg->attrs = attrs;

        hdr = rkzalloc(sizeof(*hdr), GFP_KERNEL);
        if (!hdr)
                return dealloc_flow_req_free_and_reply(attrs,
                                                       msg,
                                                       hdr,
                                                       0,
                                                       -1,
                                                       info->snd_seq,
                                                       info->snd_portid);

        msg->rina_hdr = hdr;

        if (rnl_parse_msg(info, msg))
                return dealloc_flow_req_free_and_reply(attrs,
                                                       msg,
                                                       hdr,
                                                       0,
                                                       -1,
                                                       info->snd_seq,
                                                       info->snd_portid);

        ipc_id      = msg->rina_hdr->dst_ipc_id;
        ipc_process = ipcp_imap_find(kipcm->instances, ipc_id);
        if (!ipc_process) {
                LOG_ERR("IPC process %d not found", ipc_id);
                return dealloc_flow_req_free_and_reply(attrs,
                                                       msg,
                                                       hdr,
                                                       0,
                                                       -1,
                                                       info->snd_seq,
                                                       info->snd_portid);
        }

        if (ipc_process->ops->flow_deallocate(ipc_process->data, attrs->id)) {
                LOG_ERR("Failed deallocate flow request "
                        "for port id: %d", attrs->id);
                return dealloc_flow_req_free_and_reply(attrs,
                                                       msg,
                                                       hdr,
                                                       ipc_id,
                                                       -1,
                                                       info->snd_seq,
                                                       info->snd_portid);
        }

        return dealloc_flow_req_free_and_reply(attrs,
                                               msg,
                                               hdr,
                                               ipc_id,
                                               0,
                                               info->snd_seq,
                                               info->snd_portid);
}

static int
assign_to_dif_free_and_reply(struct name *       dif_name,
                             struct dif_config * dif_config,
                             struct dif_info *   dif_info,
                             struct rnl_ipcm_assign_to_dif_req_msg_attrs * attrs,
                             struct rnl_msg *    msg,
                             ipc_process_id_t    id,
                             uint_t              res,
                             uint_t              seq_num,
                             uint_t              port_id)
{
        if (attrs)      rkfree(attrs);
        if (dif_name)   rkfree(dif_name);
        if (dif_config)   rkfree(dif_config);
        if (dif_info)   rkfree(dif_info);
        if (msg)        rkfree(msg);

        if (rnl_assign_dif_response(id, res, seq_num, port_id))
                return -1;

        return 0;
}

static int notify_ipcp_assign_dif_request(void *             data,
                                          struct sk_buff *   buff,
                                          struct genl_info * info)
{
        struct kipcm *                                kipcm;
        struct rnl_ipcm_assign_to_dif_req_msg_attrs * attrs;
        struct rnl_msg *                              msg;
        struct dif_info *                             dif_info;
        struct name *                                 dif_name;
        struct dif_config *                           dif_config;
        struct ipcp_instance *                        ipc_process;
        ipc_process_id_t                              ipc_id;

        attrs      = NULL;
        msg        = NULL;
        dif_name   = NULL;
        dif_info   = NULL;
        dif_config = NULL;

        if (!data) {
                LOG_ERR("Bogus kipcm instance passed, cannot parse NL msg");
                return -1;
        }

        kipcm = (struct kipcm *) data;

        if (!info) {
                LOG_ERR("Bogus struct genl_info passed, cannot parse NL msg");
                return -1;
        }

        attrs = rkzalloc(sizeof(*attrs), GFP_KERNEL);
        if (!attrs)
                return assign_to_dif_free_and_reply(dif_name,
                                                    dif_config,
                                                    dif_info,
                                                    attrs,
                                                    msg,
                                                    0,
                                                    -1,
                                                    info->snd_seq,
                                                    info->snd_portid);

        dif_info = rkzalloc(sizeof(struct dif_info), GFP_KERNEL);
        if (!dif_info)
                return assign_to_dif_free_and_reply(dif_name,
                                                    dif_config,
                                                    dif_info,
                                                    attrs,
                                                    msg,
                                                    0,
                                                    -1,
                                                    info->snd_seq,
                                                    info->snd_portid);
        attrs->dif_info = dif_info;

        dif_name = name_create();
        if (!dif_name)
                return assign_to_dif_free_and_reply(dif_name,
                                                    dif_config,
                                                    dif_info,
                                                    attrs,
                                                    msg,
                                                    0,
                                                    -1,
                                                    info->snd_seq,
                                                    info->snd_portid);
        dif_info->dif_name = dif_name;

        dif_config = rkzalloc(sizeof(struct dif_config), GFP_KERNEL);
        if (!dif_config)
                return assign_to_dif_free_and_reply(dif_name,
                                                    dif_config,
                                                    dif_info,
                                                    attrs,
                                                    msg,
                                                    0,
                                                    -1,
                                                    info->snd_seq,
                                                    info->snd_portid);
        INIT_LIST_HEAD(&(dif_config->ipcp_config_entries));
        dif_info->configuration = dif_config;

        msg = rkzalloc(sizeof(*msg), GFP_KERNEL);
        if (!msg)
                return assign_to_dif_free_and_reply(dif_name,
                                                    dif_config,
                                                    dif_info,
                                                    attrs,
                                                    msg,
                                                    0,
                                                    -1,
                                                    info->snd_seq,
                                                    info->snd_portid);

        msg->attrs = attrs;

        if (rnl_parse_msg(info, msg))
                return assign_to_dif_free_and_reply(dif_name,
                                                    dif_config,
                                                    dif_info,
                                                    attrs,
                                                    msg,
                                                    0,
                                                    -1,
                                                    info->snd_seq,
                                                    info->snd_portid);
        ipc_id = msg->rina_hdr->dst_ipc_id;

        ipc_process = ipcp_imap_find(kipcm->instances, ipc_id);
        if (!ipc_process) {
                LOG_ERR("IPC process %d not found", ipc_id);
                return assign_to_dif_free_and_reply(dif_name,
                                                    dif_config,
                                                    dif_info,
                                                    attrs,
                                                    msg,
                                                    0,
                                                    -1,
                                                    info->snd_seq,
                                                    info->snd_portid);
        }
        LOG_DBG("Found IPC Process with id %d", ipc_id);

        if (ipc_process->ops->assign_to_dif(ipc_process->data,
                                            attrs->dif_info)) {
                char * tmp = name_tostring(attrs->dif_info->dif_name);
                LOG_ERR("Assign to dif %s operation failed for IPC process %d",
                        tmp, ipc_id);
                rkfree(tmp);

                return assign_to_dif_free_and_reply(dif_name,
                                                    dif_config,
                                                    dif_info,
                                                    attrs,
                                                    msg,
                                                    ipc_id,
                                                    -1,
                                                    info->snd_seq,
                                                    info->snd_portid);
        }

        return assign_to_dif_free_and_reply(dif_name,
                                            dif_config,
                                            dif_info,
                                            attrs,
                                            msg,
                                            ipc_id,
                                            0,
                                            info->snd_seq,
                                            info->snd_portid);
}

static int
update_dif_config_free_and_reply(struct dif_config * dif_config,
                                 struct rnl_ipcm_update_dif_config_req_msg_attrs * attrs,
                                 struct rnl_msg *    msg,
                                 ipc_process_id_t    id,
                                 uint_t              res,
                                 uint_t              seq_num,
                                 uint_t              port_id)
{
        if (attrs)      rkfree(attrs);
        if (dif_config)   rkfree(dif_config);
        if (msg)        rkfree(msg);

        if (rnl_update_dif_config_response(id, res, seq_num, port_id))
                return -1;

        return 0;
}

static int notify_ipcp_update_dif_config_request(void *             data,
                                                 struct sk_buff *   buff,
                                                 struct genl_info * info)
{
        struct kipcm *                                kipcm;
        struct rnl_ipcm_update_dif_config_req_msg_attrs * attrs;
        struct rnl_msg *                              msg;
        struct dif_config *                           dif_config;
        struct ipcp_instance *                        ipc_process;
        ipc_process_id_t                              ipc_id;

        attrs      = NULL;
        msg        = NULL;
        dif_config = NULL;

        if (!data) {
                LOG_ERR("Bogus kipcm instance passed, cannot parse NL msg");
                return -1;
        }

        kipcm = (struct kipcm *) data;

        if (!info) {
                LOG_ERR("Bogus struct genl_info passed, cannot parse NL msg");
                return -1;
        }

        attrs = rkzalloc(sizeof(*attrs), GFP_KERNEL);
        if (!attrs)
                return update_dif_config_free_and_reply(dif_config,
                                                        attrs,
                                                        msg,
                                                        0,
                                                        -1,
                                                        info->snd_seq,
                                                        info->snd_portid);

        dif_config = rkzalloc(sizeof(struct dif_config), GFP_KERNEL);
        if (!dif_config)
                return update_dif_config_free_and_reply(dif_config,
                                                        attrs,
                                                        msg,
                                                        0,
                                                        -1,
                                                        info->snd_seq,
                                                        info->snd_portid);;
        INIT_LIST_HEAD(&(dif_config->ipcp_config_entries));
        attrs->dif_config = dif_config;

        msg = rkzalloc(sizeof(*msg), GFP_KERNEL);
        if (!msg)
                return update_dif_config_free_and_reply(dif_config,
                                                        attrs,
                                                        msg,
                                                        0,
                                                        -1,
                                                        info->snd_seq,
                                                        info->snd_portid);

        msg->attrs = attrs;

        if (rnl_parse_msg(info, msg))
                return update_dif_config_free_and_reply(dif_config,
                                                        attrs,
                                                        msg,
                                                        0,
                                                        -1,
                                                        info->snd_seq,
                                                        info->snd_portid);
        ipc_id = msg->rina_hdr->dst_ipc_id;

        ipc_process = ipcp_imap_find(kipcm->instances, ipc_id);
        if (!ipc_process) {
                LOG_ERR("IPC process %d not found", ipc_id);
                return update_dif_config_free_and_reply(dif_config,
                                                        attrs,
                                                        msg,
                                                        0,
                                                        -1,
                                                        info->snd_seq,
                                                        info->snd_portid);
        }
        LOG_DBG("Found IPC Process with id %d", ipc_id);

        if (ipc_process->ops->update_dif_config(ipc_process->data,
                                                attrs->dif_config)) {
                LOG_ERR("Update DIF config operation failed for IPC process %d"
                        ,ipc_id);

                return update_dif_config_free_and_reply(dif_config,
                                                        attrs,
                                                        msg,
                                                        0,
                                                        -1,
                                                        info->snd_seq,
                                                        info->snd_portid);
        }

        return update_dif_config_free_and_reply(dif_config,
                                                attrs,
                                                msg,
                                                0,
                                                0,
                                                info->snd_seq,
                                                info->snd_portid);
}

static int
reg_unreg_resp_free_and_reply(struct name *     app_name,
                              struct name *     dif_name,
                              struct rnl_ipcm_reg_app_req_msg_attrs * attrs,
                              struct rnl_msg *  msg,
                              ipc_process_id_t  id,
                              uint_t            res,
                              uint_t            seq_num,
                              uint_t            port_id,
                              bool              is_register)
{
        if (app_name) rkfree(app_name);
        if (dif_name) rkfree(dif_name);
        if (attrs)    rkfree(attrs);
        if (msg)      rkfree(msg);

        if (rnl_app_register_unregister_response_msg(id,
                                                     res,
                                                     seq_num,
                                                     port_id,
                                                     is_register))
                return -1;

        return 0;
}

static int notify_ipcp_register_app_request(void *             data,
                                            struct sk_buff *   buff,
                                            struct genl_info * info)
{
        struct kipcm *                          kipcm;
        struct rnl_ipcm_reg_app_req_msg_attrs * attrs;
        struct rnl_msg *                        msg;
        struct name *                           app_name;
        struct name *                           dif_name;
        struct ipcp_instance *                  ipc_process;
        ipc_process_id_t                        ipc_id;

        attrs    = NULL;
        msg      = NULL;
        app_name = NULL;
        dif_name = NULL;

        if (!data) {
                LOG_ERR("Bogus kipcm instance passed, cannot parse NL msg");
                return -1;
        }

        kipcm = (struct kipcm *) data;

        if (!info) {
                LOG_ERR("Bogus struct genl_info passed, cannot parse NL msg");
                return -1;
        }

        attrs = rkzalloc(sizeof(*attrs), GFP_KERNEL);
        if (!attrs) {
                return reg_unreg_resp_free_and_reply(app_name,
                                                     dif_name,
                                                     attrs,
                                                     msg,
                                                     0,
                                                     -1,
                                                     info->snd_seq,
                                                     info->snd_portid,
                                                     true);
        }

        app_name = name_create();
        if (!app_name) {
                return reg_unreg_resp_free_and_reply(app_name,
                                                     dif_name,
                                                     attrs,
                                                     msg,
                                                     0,
                                                     -1,
                                                     info->snd_seq,
                                                     info->snd_portid,
                                                     true);
        }
        attrs->app_name= app_name;

        dif_name = name_create();
        if (!dif_name) {
                return reg_unreg_resp_free_and_reply(app_name,
                                                     dif_name,
                                                     attrs,
                                                     msg,
                                                     0,
                                                     -1,
                                                     info->snd_seq,
                                                     info->snd_portid,
                                                     true);
        }
        attrs->dif_name= dif_name;

        msg = rkzalloc(sizeof(*msg), GFP_KERNEL);
        if (!msg) {
                LOG_ERR("Could not allocate space for my_msg struct");
                return reg_unreg_resp_free_and_reply(app_name,
                                                     dif_name,
                                                     attrs,
                                                     msg,
                                                     0,
                                                     -1,
                                                     info->snd_seq,
                                                     info->snd_portid,
                                                     true);
        }
        msg->attrs = attrs;

        if (rnl_parse_msg(info, msg)) {
                LOG_ERR("Could not parse message");
                return reg_unreg_resp_free_and_reply(app_name,
                                                     dif_name,
                                                     attrs,
                                                     msg,
                                                     0,
                                                     -1,
                                                     info->snd_seq,
                                                     info->snd_portid,
                                                     true);
        }

        ipc_id = msg->rina_hdr->dst_ipc_id;
        ipc_process = ipcp_imap_find(kipcm->instances, ipc_id);
        if (!ipc_process) {
                LOG_ERR("IPC process %d not found", ipc_id);
                return reg_unreg_resp_free_and_reply(app_name,
                                                     dif_name,
                                                     attrs,
                                                     msg,
                                                     0,
                                                     -1,
                                                     info->snd_seq,
                                                     info->snd_portid,
                                                     true);
        }

        if (ipc_process->ops->application_register(ipc_process->data,
                                                   attrs->app_name)) {
                return reg_unreg_resp_free_and_reply(app_name,
                                                     dif_name,
                                                     attrs,
                                                     msg,
                                                     ipc_id,
                                                     -1,
                                                     info->snd_seq,
                                                     info->snd_portid,
                                                     true);
        }

        LOG_DBG("Application registered");

        return reg_unreg_resp_free_and_reply(app_name,
                                             dif_name,
                                             attrs,
                                             msg,
                                             ipc_id,
                                             0,
                                             info->snd_seq,
                                             info->snd_portid,
                                             true);
}

static int notify_ipcp_unregister_app_request(void *             data,
                                              struct sk_buff *   buff,
                                              struct genl_info * info)
{
        struct kipcm *                          kipcm;
        struct rnl_ipcm_reg_app_req_msg_attrs * attrs;
        struct rnl_msg *                        msg;
        struct name *                           app_name;
        struct name *                           dif_name;
        struct ipcp_instance *                  ipc_process;
        ipc_process_id_t                        ipc_id;

        attrs    = NULL;
        msg      = NULL;
        app_name = NULL;
        dif_name = NULL;

        if (!data) {
                LOG_ERR("Bogus kipcm instance passed, cannot parse NL msg");
                return -1;
        }

        kipcm = (struct kipcm *) data;

        if (!info) {
                LOG_ERR("Bogus struct genl_info passed, cannot parse NL msg");
                return -1;
        }

        attrs = rkzalloc(sizeof(*attrs), GFP_KERNEL);
        if (!attrs)
                return reg_unreg_resp_free_and_reply(app_name,
                                                     dif_name,
                                                     attrs,
                                                     msg,
                                                     0,
                                                     -1,
                                                     info->snd_seq,
                                                     info->snd_portid,
                                                     false);

        app_name = name_create();
        if (!app_name)
                return reg_unreg_resp_free_and_reply(app_name,
                                                     dif_name,
                                                     attrs,
                                                     msg,
                                                     0,
                                                     -1,
                                                     info->snd_seq,
                                                     info->snd_portid,
                                                     false);
        attrs->app_name= app_name;

        dif_name = name_create();
        if (!dif_name)
                return reg_unreg_resp_free_and_reply(app_name,
                                                     dif_name,
                                                     attrs,
                                                     msg,
                                                     0,
                                                     -1,
                                                     info->snd_seq,
                                                     info->snd_portid,
                                                     false);
        attrs->dif_name= dif_name;

        msg = rkzalloc(sizeof(*msg), GFP_KERNEL);
        if (!msg) {
                LOG_ERR("Could not allocate space for my_msg struct");
                return reg_unreg_resp_free_and_reply(app_name,
                                                     dif_name,
                                                     attrs,
                                                     msg,
                                                     0,
                                                     -1,
                                                     info->snd_seq,
                                                     info->snd_portid,
                                                     false);
        }
        msg->attrs = attrs;

        if (rnl_parse_msg(info, msg)) {
                LOG_ERR("Could not parse message");
                return reg_unreg_resp_free_and_reply(app_name,
                                                     dif_name,
                                                     attrs,
                                                     msg,
                                                     0,
                                                     -1,
                                                     info->snd_seq,
                                                     info->snd_portid,
                                                     false);
        }

        ipc_id      = msg->rina_hdr->dst_ipc_id;
        ipc_process = ipcp_imap_find(kipcm->instances, ipc_id);
        if (!ipc_process) {
                LOG_ERR("IPC process %d not found", ipc_id);
                return reg_unreg_resp_free_and_reply(app_name,
                                                     dif_name,
                                                     attrs,
                                                     msg,
                                                     ipc_id,
                                                     -1,
                                                     info->snd_seq,
                                                     info->snd_portid,
                                                     false);
        }

        if (ipc_process->ops->application_unregister(ipc_process->data,
                                                     attrs->app_name)) {
                return reg_unreg_resp_free_and_reply(app_name,
                                                     dif_name,
                                                     attrs,
                                                     msg,
                                                     ipc_id,
                                                     -1,
                                                     info->snd_seq,
                                                     info->snd_portid,
                                                     false);
        }

        return reg_unreg_resp_free_and_reply(app_name,
                                             dif_name,
                                             attrs,
                                             msg,
                                             ipc_id,
                                             0,
                                             info->snd_seq,
                                             info->snd_portid,
                                             false);
}

static int
conn_create_resp_free_and_reply(struct rnl_ipcm_conn_create_req_msg_attrs * attrs,
                                struct rnl_msg *                     msg,
                                struct rina_msg_hdr *                hdr,
                                ipc_process_id_t                     ipc_id,
                                port_id_t                            pid,
                                cep_id_t                             src_cep,
                                rnl_sn_t                             seq_num,
                                u32                                  nl_port_id)
{
        if (attrs) rkfree(attrs);
        if (msg)   rkfree(msg);
        if (hdr)   rkfree(hdr);

        if (rnl_ipcm_conn_create_resp_msg(ipc_id,
                                          pid,
                                          src_cep,
                                          seq_num,
                                          nl_port_id)) {
                LOG_ERR("Could not snd conn_reate_resp_msg");
                return -1;
        }

        return 0;
}

static int notify_ipcp_conn_create_req(void *             data,
                                       struct sk_buff *   buff,
                                       struct genl_info * info)
{
        struct rnl_ipcm_conn_create_req_msg_attrs * attrs;
        struct rnl_msg *                            msg;
        struct ipcp_instance *                      ipcp;
        struct rina_msg_hdr *                       hdr;
        struct kipcm *                              kipcm;
        ipc_process_id_t                            ipc_id = 0;
        port_id_t                                   port_id = 0;
        cep_id_t                                    src_cep;
        flow_id_t                                   fid = flow_id_bad();

        attrs    = NULL;
        msg      = NULL;
        hdr      = NULL;

        if (!data) {
                LOG_ERR("Bogus kipcm instance passed, cannot parse NL msg");
                return -1;
        }

        if (!info) {
                LOG_ERR("Bogus struct genl_info passed, cannot parse NL msg");
                return -1;
        }

        kipcm = (struct kipcm *) data;
        attrs = rkzalloc(sizeof(*attrs), GFP_KERNEL);
        msg   = rkzalloc(sizeof(*msg), GFP_KERNEL);
        hdr   = rkzalloc(sizeof(*hdr), GFP_KERNEL);

        if (!attrs || !msg || !hdr) {
                goto process_fail;
        }

        msg->rina_hdr = hdr;
        msg->attrs    = attrs;

        if (rnl_parse_msg(info, msg)) {
                goto process_fail;
        }

        port_id = attrs->port_id;
        ipc_id  = hdr->dst_ipc_id;
        ipcp    = ipcp_imap_find(kipcm->instances, ipc_id);
        if (!ipcp) {
                goto process_fail;
        }


        fid = kfa_flow_create(kipcm->kfa);
        ASSERT(is_flow_id_ok(fid));

        src_cep = ipcp->ops->connection_create(ipcp->data,
                                               attrs->port_id,
                                               attrs->src_addr,
                                               attrs->dst_addr,
                                               attrs->qos_id,
                                               attrs->policies);

        if (!is_cep_id_ok(src_cep)) {
                LOG_ERR("IPC process could not create connection");
                goto process_fail;
        }

        if (kfa_flow_bind(kipcm->kfa, fid, port_id, ipcp, ipc_id)) {
                LOG_ERR("Cound not bind flow (normal ipcp)");
                goto process_fail;
        }

        return conn_create_resp_free_and_reply(attrs,
                                               msg,
                                               hdr,
                                               ipc_id,
                                               port_id,
                                               src_cep,
                                               info->snd_seq,
                                               info->snd_portid);

 process_fail:
        if (is_flow_id_ok(fid)) kfa_flow_destroy(kipcm->kfa, fid);
        return conn_create_resp_free_and_reply(attrs,
                                               msg,
                                               hdr,
                                               ipc_id,
                                               port_id,
                                               cep_id_bad(),
                                               info->snd_seq,
                                               info->snd_portid);


}

/* FIXME: create_req and create_arrived are almost identicall,
 *  code should be reused */

static int
conn_create_result_free_and_reply(
                                  struct rnl_ipcm_conn_create_arrived_msg_attrs * attrs,
                                  struct rnl_msg *                                msg,
                                  struct rina_msg_hdr *                           hdr,
                                  ipc_process_id_t                                ipc_id,
                                  port_id_t                                       pid,
                                  cep_id_t                                        src_cep,
                                  cep_id_t                                        dst_cep,
                                  rnl_sn_t                                        seq_num,
                                  u32                                             nl_port_id)
{
        if (attrs) rkfree(attrs);
        if (msg)   rkfree(msg);
        if (hdr)   rkfree(hdr);

        if (rnl_ipcm_conn_create_result_msg(ipc_id,
                                            pid,
                                            src_cep,
                                            dst_cep,
                                            seq_num,
                                            nl_port_id)) {
                LOG_ERR("Could not snd conn_reate_resp_msg");
                return -1;
        }

        return 0;
}

static int notify_ipcp_conn_create_arrived(void *             data,
                                           struct sk_buff *   buff,
                                           struct genl_info * info)
{
        struct rnl_ipcm_conn_create_arrived_msg_attrs * attrs;
        struct rnl_msg *                                msg;
        struct ipcp_instance *                          ipcp;
        struct rina_msg_hdr *                           hdr;
        struct kipcm *                                  kipcm;
        ipc_process_id_t                                ipc_id = 0;
        port_id_t                                       port_id = 0;
        cep_id_t                                        src_cep;
        flow_id_t                                       fid = flow_id_bad();

        attrs    = NULL;
        msg      = NULL;
        hdr      = NULL;

        if (!data) {
                LOG_ERR("Bogus kipcm instance passed, cannot parse NL msg");
                return -1;
        }

        if (!info) {
                LOG_ERR("Bogus struct genl_info passed, cannot parse NL msg");
                return -1;
        }

        kipcm = (struct kipcm *) data;
        attrs = rkzalloc(sizeof(*attrs), GFP_KERNEL);
        msg   = rkzalloc(sizeof(*msg), GFP_KERNEL);
        hdr   = rkzalloc(sizeof(*hdr), GFP_KERNEL);

        if (!attrs || !msg || !hdr) {
                goto process_fail;
        }

        msg->rina_hdr = hdr;
        msg->attrs    = attrs;

        if (rnl_parse_msg(info, msg)) {
                goto process_fail;
        }

        port_id = attrs->port_id;
        ipc_id  = hdr->dst_ipc_id;
        ipcp    = ipcp_imap_find(kipcm->instances, ipc_id);
        if (!ipcp) {
                goto process_fail;
        }


        fid = kfa_flow_create(kipcm->kfa);
        ASSERT(is_flow_id_ok(fid));

        src_cep = ipcp->ops->connection_create_arrived(ipcp->data,
                                                       attrs->port_id,
                                                       attrs->src_addr,
                                                       attrs->dst_addr,
                                                       attrs->qos_id,
                                                       attrs->dst_cep,
                                                       attrs->policies);

        if (!is_cep_id_ok(src_cep)) {
                LOG_ERR("IPC process could not create connection");
                goto process_fail;
        }

        if (kfa_flow_bind(kipcm->kfa, fid, port_id, ipcp, ipc_id)) {
                LOG_ERR("Cound not bind flow (normal ipcp)");
                goto process_fail;
        }

        return conn_create_result_free_and_reply(attrs,
                                                 msg,
                                                 hdr,
                                                 ipc_id,
                                                 port_id,
                                                 src_cep,
                                                 attrs->dst_cep,
                                                 info->snd_seq,
                                                 info->snd_portid);

 process_fail:
        if (is_flow_id_ok(fid)) kfa_flow_destroy(kipcm->kfa, fid);
        return conn_create_result_free_and_reply(attrs,
                                                 msg,
                                                 hdr,
                                                 ipc_id,
                                                 port_id,
                                                 cep_id_bad(),
                                                 cep_id_bad(),
                                                 info->snd_seq,
                                                 info->snd_portid);


}



static int notify_ipcp_conn_update_req(void *             data,
                                       struct sk_buff *   buff,
                                       struct genl_info * info) {
        LOG_MISSING;
        return 0;
}

static int notify_ipcp_conn_destroy_req(void *             data,
                                        struct sk_buff *   buff,
                                        struct genl_info * info) {
        LOG_MISSING;
        return 0;
}

static int notify_ipc_manager_present(void *             data,
                                      struct sk_buff *   buff,
                                      struct genl_info * info)
{
        LOG_INFO("IPC Manager started. It is listening at NL port-id %d",
                 info->snd_portid);

        rnl_set_ipc_manager_port(info->snd_portid);

        return 0;
}

static int netlink_handlers_unregister(struct rnl_set * rnls)
{
        int retval = 0;

        if (rnl_handler_unregister(rnls,
                                   RINA_C_IPCM_ALLOCATE_FLOW_REQUEST))
                retval = -1;

        if (rnl_handler_unregister(rnls,
                                   RINA_C_IPCM_ALLOCATE_FLOW_RESPONSE))
                retval = -1;

        if (rnl_handler_unregister(rnls,
                                   RINA_C_IPCM_ASSIGN_TO_DIF_REQUEST))
                retval = -1;

        if (rnl_handler_unregister(rnls,
                                   RINA_C_IPCM_REGISTER_APPLICATION_REQUEST))
                retval = -1;

        if (rnl_handler_unregister(rnls,
                                   RINA_C_IPCM_UNREGISTER_APPLICATION_REQUEST))
                retval = -1;

        if (rnl_handler_unregister(rnls,
                                   RINA_C_IPCM_DEALLOCATE_FLOW_REQUEST))
                retval = -1;

        if (rnl_handler_unregister(rnls,
                                   RINA_C_IPCM_IPC_MANAGER_PRESENT))
                retval = -1;

        if (rnl_handler_unregister(rnls,
                                   RINA_C_IPCM_UPDATE_DIF_CONFIG_REQUEST))
                retval = -1;

        if (rnl_handler_unregister(rnls,
                                   RINA_C_IPCM_CONN_CREATE_REQUEST))
                retval = -1;

        if (rnl_handler_unregister(rnls,
                                   RINA_C_IPCM_CONN_CREATE_ARRIVED))
                retval = -1;

        if (rnl_handler_unregister(rnls,
                                   RINA_C_IPCM_CONN_UPDATE_REQUEST))
                retval = -1;

        if (rnl_handler_unregister(rnls,
                                   RINA_C_IPCM_CONN_DESTROY_REQUEST))
                retval = -1;

        LOG_DBG("NL handlers unregistered %s",
                (retval == 0) ? "successfully" : "unsuccessfully");

        return retval;
}

static int netlink_handlers_register(struct kipcm * kipcm)
{
        message_handler_cb handler;

        handler = notify_ipcp_assign_dif_request;
        if (rnl_handler_register(kipcm->rnls,
                                 RINA_C_IPCM_ASSIGN_TO_DIF_REQUEST,
                                 kipcm,
                                 handler))
                return -1;

        handler = notify_ipcp_allocate_flow_request;
        if (rnl_handler_register(kipcm->rnls,
                                 RINA_C_IPCM_ALLOCATE_FLOW_REQUEST,
                                 kipcm,
                                 handler)) {
                if (rnl_handler_unregister(kipcm->rnls,
                                           RINA_C_IPCM_ASSIGN_TO_DIF_REQUEST)) {
                        LOG_ERR("Failed handler unregister while bailing out");
                        /* FIXME: What else could be done here?" */
                }
                return -1;
        }

        handler = notify_ipcp_allocate_flow_response;
        if (rnl_handler_register(kipcm->rnls,
                                 RINA_C_IPCM_ALLOCATE_FLOW_RESPONSE,
                                 kipcm,
                                 handler)) {
                if (rnl_handler_unregister(kipcm->rnls,
                                           RINA_C_IPCM_ASSIGN_TO_DIF_REQUEST)) {
                        LOG_ERR("Failed handler unregister while bailing out");
                        /* FIXME: What else could be done here?" */
                }
                if (rnl_handler_unregister(kipcm->rnls,
                                           RINA_C_IPCM_ALLOCATE_FLOW_REQUEST)) {
                        LOG_ERR("Failed handler unregister while bailing out");
                        /* FIXME: What else could be done here?" */
                }
                return -1;
        }

        handler = notify_ipcp_register_app_request;
        if (rnl_handler_register(kipcm->rnls,
                                 RINA_C_IPCM_REGISTER_APPLICATION_REQUEST,
                                 kipcm,
                                 handler)) {
                if (rnl_handler_unregister(kipcm->rnls,
                                           RINA_C_IPCM_ASSIGN_TO_DIF_REQUEST)) {
                        LOG_ERR("Failed handler unregister while bailing out");
                        /* FIXME: What else could be done here?" */
                }
                if (rnl_handler_unregister(kipcm->rnls,
                                           RINA_C_IPCM_ALLOCATE_FLOW_REQUEST)) {
                        LOG_ERR("Failed handler unregister while bailing out");
                        /* FIXME: What else could be done here?" */
                }
                if (rnl_handler_unregister(kipcm->rnls,
                                           RINA_C_IPCM_ALLOCATE_FLOW_RESPONSE)) {
                        LOG_ERR("Failed handler unregister while bailing out");
                        /* FIXME: What else could be done here?" */
                }
                return -1;
        }

        handler = notify_ipcp_unregister_app_request;
        if (rnl_handler_register(kipcm->rnls,
                                 RINA_C_IPCM_UNREGISTER_APPLICATION_REQUEST,
                                 kipcm,
                                 handler)) {
                if (rnl_handler_unregister(kipcm->rnls,
                                           RINA_C_IPCM_ASSIGN_TO_DIF_REQUEST)) {
                        LOG_ERR("Failed handler unregister while bailing out");
                        /* FIXME: What else could be done here?" */
                }
                if (rnl_handler_unregister(kipcm->rnls,
                                           RINA_C_IPCM_ALLOCATE_FLOW_REQUEST)) {
                        LOG_ERR("Failed handler unregister while bailing out");
                        /* FIXME: What else could be done here?" */
                }
                if (rnl_handler_unregister(kipcm->rnls,
                                           RINA_C_IPCM_ALLOCATE_FLOW_RESPONSE)) {
                        LOG_ERR("Failed handler unregister while bailing out");
                        /* FIXME: What else could be done here?" */
                }
                if (rnl_handler_unregister(kipcm->rnls,
                                           RINA_C_IPCM_REGISTER_APPLICATION_REQUEST)) {
                        LOG_ERR("Failed handler unregister while bailing out");
                        /* FIXME: What else could be done here?" */
                }
                return -1;
        }

        handler = notify_ipcp_deallocate_flow_request;
        if (rnl_handler_register(kipcm->rnls,
                                 RINA_C_IPCM_DEALLOCATE_FLOW_REQUEST,
                                 kipcm,
                                 handler)) {
                if (rnl_handler_unregister(kipcm->rnls,
                                           RINA_C_IPCM_ASSIGN_TO_DIF_REQUEST)) {
                        LOG_ERR("Failed handler unregister while bailing out");
                        /* FIXME: What else could be done here?" */
                }
                if (rnl_handler_unregister(kipcm->rnls,
                                           RINA_C_IPCM_ALLOCATE_FLOW_REQUEST)) {
                        LOG_ERR("Failed handler unregister while bailing out");
                        /* FIXME: What else could be done here?" */
                }
                if (rnl_handler_unregister(kipcm->rnls,
                                           RINA_C_IPCM_ALLOCATE_FLOW_RESPONSE)) {
                        LOG_ERR("Failed handler unregister while bailing out");
                        /* FIXME: What else could be done here?" */
                }
                if (rnl_handler_unregister(kipcm->rnls,
                                           RINA_C_IPCM_REGISTER_APPLICATION_REQUEST)) {
                        LOG_ERR("Failed handler unregister while bailing out");
                        /* FIXME: What else could be done here?" */
                }
                if (rnl_handler_unregister(kipcm->rnls,
                                           RINA_C_IPCM_UNREGISTER_APPLICATION_REQUEST)) {
                        LOG_ERR("Failed handler unregister while bailing out");
                        /* FIXME: What else could be done here?" */
                }
                return -1;
        }

        handler = notify_ipc_manager_present;
        if (rnl_handler_register(kipcm->rnls,
                                 RINA_C_IPCM_IPC_MANAGER_PRESENT,
                                 kipcm,
                                 handler)) {
                if (rnl_handler_unregister(kipcm->rnls,
                                           RINA_C_IPCM_ASSIGN_TO_DIF_REQUEST)) {
                        LOG_ERR("Failed handler unregister while bailing out");
                        /* FIXME: What else could be done here?" */
                }
                if (rnl_handler_unregister(kipcm->rnls,
                                           RINA_C_IPCM_ALLOCATE_FLOW_REQUEST)) {
                        LOG_ERR("Failed handler unregister while bailing out");
                        /* FIXME: What else could be done here?" */
                }
                if (rnl_handler_unregister(kipcm->rnls,
                                           RINA_C_IPCM_ALLOCATE_FLOW_RESPONSE)) {
                        LOG_ERR("Failed handler unregister while bailing out");
                        /* FIXME: What else could be done here?" */
                }
                if (rnl_handler_unregister(kipcm->rnls,
                                           RINA_C_IPCM_REGISTER_APPLICATION_REQUEST)) {
                        LOG_ERR("Failed handler unregister while bailing out");
                        /* FIXME: What else could be done here?" */
                }
                if (rnl_handler_unregister(kipcm->rnls,
                                           RINA_C_IPCM_UNREGISTER_APPLICATION_REQUEST)) {
                        LOG_ERR("Failed handler unregister while bailing out");
                        /* FIXME: What else could be done here?" */
                }
                if (rnl_handler_unregister(kipcm->rnls,
                                           RINA_C_IPCM_DEALLOCATE_FLOW_REQUEST)) {
                        LOG_ERR("Failed handler unregister while bailing out");
                        /* FIXME: What else could be done here?" */
                }
                return -1;
        }

        handler = notify_ipcp_update_dif_config_request;
        if (rnl_handler_register(kipcm->rnls,
                                 RINA_C_IPCM_UPDATE_DIF_CONFIG_REQUEST,
                                 kipcm,
                                 handler)) {
                if (rnl_handler_unregister(kipcm->rnls,
                                           RINA_C_IPCM_ASSIGN_TO_DIF_REQUEST)) {
                        LOG_ERR("Failed handler unregister while bailing out");
                        /* FIXME: What else could be done here?" */
                }
                if (rnl_handler_unregister(kipcm->rnls,
                                           RINA_C_IPCM_ALLOCATE_FLOW_REQUEST)) {
                        LOG_ERR("Failed handler unregister while bailing out");
                        /* FIXME: What else could be done here?" */
                }
                if (rnl_handler_unregister(kipcm->rnls,
                                           RINA_C_IPCM_ALLOCATE_FLOW_RESPONSE)) {
                        LOG_ERR("Failed handler unregister while bailing out");
                        /* FIXME: What else could be done here?" */
                }
                if (rnl_handler_unregister(kipcm->rnls,
                                           RINA_C_IPCM_REGISTER_APPLICATION_REQUEST)) {
                        LOG_ERR("Failed handler unregister while bailing out");
                        /* FIXME: What else could be done here?" */
                }
                if (rnl_handler_unregister(kipcm->rnls,
                                           RINA_C_IPCM_UNREGISTER_APPLICATION_REQUEST)) {
                        LOG_ERR("Failed handler unregister while bailing out");
                        /* FIXME: What else could be done here?" */
                }
                if (rnl_handler_unregister(kipcm->rnls,
                                           RINA_C_IPCM_DEALLOCATE_FLOW_REQUEST)) {
                        LOG_ERR("Failed handler unregister while bailing out");
                        /* FIXME: What else could be done here?" */
                }
                if (rnl_handler_unregister(kipcm->rnls,
                                           RINA_C_IPCM_IPC_MANAGER_PRESENT)) {
                        LOG_ERR("Failed handler unregister while bailing out");
                        /* FIXME: What else could be done here?" */
                }
                return -1;
        }

        handler = notify_ipcp_conn_create_req;
        if (rnl_handler_register(kipcm->rnls,
                                 RINA_C_IPCM_CONN_CREATE_REQUEST,
                                 kipcm,
                                 handler)) {
                if (rnl_handler_unregister(kipcm->rnls,
                                           RINA_C_IPCM_ASSIGN_TO_DIF_REQUEST)) {
                        LOG_ERR("Failed handler unregister while bailing out");
                        /* FIXME: What else could be done here?" */
                }
                if (rnl_handler_unregister(kipcm->rnls,
                                           RINA_C_IPCM_ALLOCATE_FLOW_REQUEST)) {
                        LOG_ERR("Failed handler unregister while bailing out");
                        /* FIXME: What else could be done here?" */
                }
                if (rnl_handler_unregister(kipcm->rnls,
                                           RINA_C_IPCM_ALLOCATE_FLOW_RESPONSE)) {
                        LOG_ERR("Failed handler unregister while bailing out");
                        /* FIXME: What else could be done here?" */
                }
                if (rnl_handler_unregister(kipcm->rnls,
                                           RINA_C_IPCM_REGISTER_APPLICATION_REQUEST)) {
                        LOG_ERR("Failed handler unregister while bailing out");
                        /* FIXME: What else could be done here?" */
                }
                if (rnl_handler_unregister(kipcm->rnls,
                                           RINA_C_IPCM_UNREGISTER_APPLICATION_REQUEST)) {
                        LOG_ERR("Failed handler unregister while bailing out");
                        /* FIXME: What else could be done here?" */
                }
                if (rnl_handler_unregister(kipcm->rnls,
                                           RINA_C_IPCM_DEALLOCATE_FLOW_REQUEST)) {
                        LOG_ERR("Failed handler unregister while bailing out");
                        /* FIXME: What else could be done here?" */
                }
                if (rnl_handler_unregister(kipcm->rnls,
                                           RINA_C_IPCM_IPC_MANAGER_PRESENT)) {
                        LOG_ERR("Failed handler unregister while bailing out");
                        /* FIXME: What else could be done here?" */
                }
                if (rnl_handler_unregister(kipcm->rnls,
                                           RINA_C_IPCM_UPDATE_DIF_CONFIG_REQUEST)) {
                        LOG_ERR("Failed handler unregister while bailing out");
                        /* FIXME: What else could be done here?" */
                }
                return -1;
        }

        handler = notify_ipcp_conn_create_arrived;
        if (rnl_handler_register(kipcm->rnls,
                                 RINA_C_IPCM_CONN_CREATE_ARRIVED,
                                 kipcm,
                                 handler)) {
                if (rnl_handler_unregister(kipcm->rnls,
                                           RINA_C_IPCM_ASSIGN_TO_DIF_REQUEST)) {
                        LOG_ERR("Failed handler unregister while bailing out");
                        /* FIXME: What else could be done here?" */
                }
                if (rnl_handler_unregister(kipcm->rnls,
                                           RINA_C_IPCM_ALLOCATE_FLOW_REQUEST)) {
                        LOG_ERR("Failed handler unregister while bailing out");
                        /* FIXME: What else could be done here?" */
                }
                if (rnl_handler_unregister(kipcm->rnls,
                                           RINA_C_IPCM_ALLOCATE_FLOW_RESPONSE)) {
                        LOG_ERR("Failed handler unregister while bailing out");
                        /* FIXME: What else could be done here?" */
                }
                if (rnl_handler_unregister(kipcm->rnls,
                                           RINA_C_IPCM_REGISTER_APPLICATION_REQUEST)) {
                        LOG_ERR("Failed handler unregister while bailing out");
                        /* FIXME: What else could be done here?" */
                }
                if (rnl_handler_unregister(kipcm->rnls,
                                           RINA_C_IPCM_UNREGISTER_APPLICATION_REQUEST)) {
                        LOG_ERR("Failed handler unregister while bailing out");
                        /* FIXME: What else could be done here?" */
                }
                if (rnl_handler_unregister(kipcm->rnls,
                                           RINA_C_IPCM_DEALLOCATE_FLOW_REQUEST)) {
                        LOG_ERR("Failed handler unregister while bailing out");
                        /* FIXME: What else could be done here?" */
                }
                if (rnl_handler_unregister(kipcm->rnls,
                                           RINA_C_IPCM_IPC_MANAGER_PRESENT)) {
                        LOG_ERR("Failed handler unregister while bailing out");
                        /* FIXME: What else could be done here?" */
                }
                if (rnl_handler_unregister(kipcm->rnls,
                                           RINA_C_IPCM_UPDATE_DIF_CONFIG_REQUEST)) {
                        LOG_ERR("Failed handler unregister while bailing out");
                        /* FIXME: What else could be done here?" */
                }
                if (rnl_handler_unregister(kipcm->rnls,
                                           RINA_C_IPCM_CONN_CREATE_REQUEST)) {
                        LOG_ERR("Failed handler unregister while bailing out");
                        /* FIXME: What else could be done here?" */
                }
                return -1;
        }

        handler = notify_ipcp_conn_update_req;
        if (rnl_handler_register(kipcm->rnls,
                                 RINA_C_IPCM_CONN_UPDATE_REQUEST,
                                 kipcm,
                                 handler)) {
                if (rnl_handler_unregister(kipcm->rnls,
                                           RINA_C_IPCM_ASSIGN_TO_DIF_REQUEST)) {
                        LOG_ERR("Failed handler unregister while bailing out");
                        /* FIXME: What else could be done here?" */
                }
                if (rnl_handler_unregister(kipcm->rnls,
                                           RINA_C_IPCM_ALLOCATE_FLOW_REQUEST)) {
                        LOG_ERR("Failed handler unregister while bailing out");
                        /* FIXME: What else could be done here?" */
                }
                if (rnl_handler_unregister(kipcm->rnls,
                                           RINA_C_IPCM_ALLOCATE_FLOW_RESPONSE)) {
                        LOG_ERR("Failed handler unregister while bailing out");
                        /* FIXME: What else could be done here?" */
                }
                if (rnl_handler_unregister(kipcm->rnls,
                                           RINA_C_IPCM_REGISTER_APPLICATION_REQUEST)) {
                        LOG_ERR("Failed handler unregister while bailing out");
                        /* FIXME: What else could be done here?" */
                }
                if (rnl_handler_unregister(kipcm->rnls,
                                           RINA_C_IPCM_UNREGISTER_APPLICATION_REQUEST)) {
                        LOG_ERR("Failed handler unregister while bailing out");
                        /* FIXME: What else could be done here?" */
                }
                if (rnl_handler_unregister(kipcm->rnls,
                                           RINA_C_IPCM_DEALLOCATE_FLOW_REQUEST)) {
                        LOG_ERR("Failed handler unregister while bailing out");
                        /* FIXME: What else could be done here?" */
                }
                if (rnl_handler_unregister(kipcm->rnls,
                                           RINA_C_IPCM_IPC_MANAGER_PRESENT)) {
                        LOG_ERR("Failed handler unregister while bailing out");
                        /* FIXME: What else could be done here?" */
                }
                if (rnl_handler_unregister(kipcm->rnls,
                                           RINA_C_IPCM_UPDATE_DIF_CONFIG_REQUEST)) {
                        LOG_ERR("Failed handler unregister while bailing out");
                        /* FIXME: What else could be done here?" */
                }
                if (rnl_handler_unregister(kipcm->rnls,
                                           RINA_C_IPCM_CONN_CREATE_REQUEST)) {
                        LOG_ERR("Failed handler unregister while bailing out");
                        /* FIXME: What else could be done here?" */
                }
                if (rnl_handler_unregister(kipcm->rnls,
                                           RINA_C_IPCM_CONN_CREATE_ARRIVED)) {
                        LOG_ERR("Failed handler unregister while bailing out");
                        /* FIXME: What else could be done here?" */
                }
                return -1;
        }

        handler = notify_ipcp_conn_destroy_req;
        if (rnl_handler_register(kipcm->rnls,
                                 RINA_C_IPCM_CONN_DESTROY_REQUEST,
                                 kipcm,
                                 handler)) {
                if (rnl_handler_unregister(kipcm->rnls,
                                           RINA_C_IPCM_ASSIGN_TO_DIF_REQUEST)) {
                        LOG_ERR("Failed handler unregister while bailing out");
                        /* FIXME: What else could be done here?" */
                }
                if (rnl_handler_unregister(kipcm->rnls,
                                           RINA_C_IPCM_ALLOCATE_FLOW_REQUEST)) {
                        LOG_ERR("Failed handler unregister while bailing out");
                        /* FIXME: What else could be done here?" */
                }
                if (rnl_handler_unregister(kipcm->rnls,
                                           RINA_C_IPCM_ALLOCATE_FLOW_RESPONSE)) {
                        LOG_ERR("Failed handler unregister while bailing out");
                        /* FIXME: What else could be done here?" */
                }
                if (rnl_handler_unregister(kipcm->rnls,
                                           RINA_C_IPCM_REGISTER_APPLICATION_REQUEST)) {
                        LOG_ERR("Failed handler unregister while bailing out");
                        /* FIXME: What else could be done here?" */
                }
                if (rnl_handler_unregister(kipcm->rnls,
                                           RINA_C_IPCM_UNREGISTER_APPLICATION_REQUEST)) {
                        LOG_ERR("Failed handler unregister while bailing out");
                        /* FIXME: What else could be done here?" */
                }
                if (rnl_handler_unregister(kipcm->rnls,
                                           RINA_C_IPCM_DEALLOCATE_FLOW_REQUEST)) {
                        LOG_ERR("Failed handler unregister while bailing out");
                        /* FIXME: What else could be done here?" */
                }
                if (rnl_handler_unregister(kipcm->rnls,
                                           RINA_C_IPCM_IPC_MANAGER_PRESENT)) {
                        LOG_ERR("Failed handler unregister while bailing out");
                        /* FIXME: What else could be done here?" */
                }
                if (rnl_handler_unregister(kipcm->rnls,
                                           RINA_C_IPCM_UPDATE_DIF_CONFIG_REQUEST)) {
                        LOG_ERR("Failed handler unregister while bailing out");
                        /* FIXME: What else could be done here?" */
                }
                if (rnl_handler_unregister(kipcm->rnls,
                                           RINA_C_IPCM_CONN_CREATE_REQUEST)) {
                        LOG_ERR("Failed handler unregister while bailing out");
                        /* FIXME: What else could be done here?" */
                }
                if (rnl_handler_unregister(kipcm->rnls,
                                           RINA_C_IPCM_CONN_CREATE_ARRIVED)) {
                        LOG_ERR("Failed handler unregister while bailing out");
                        /* FIXME: What else could be done here?" */
                }
                if (rnl_handler_unregister(kipcm->rnls,
                                           RINA_C_IPCM_CONN_UPDATE_REQUEST)) {
                        LOG_ERR("Failed handler unregister while bailing out");
                        /* FIXME: What else could be done here?" */
                }
                return -1;
        }

        LOG_DBG("NL handlers registered successfully");

        return 0;
}

struct kipcm * kipcm_create(struct kobject * parent,
                            struct rnl_set * rnls)
{
        struct kipcm * tmp;

        LOG_DBG("Initializing");

        tmp = rkzalloc(sizeof(*tmp), GFP_KERNEL);
        if (!tmp)
                return NULL;

        tmp->factories = ipcpf_init(parent);
        if (!tmp->factories) {
                LOG_ERR("Failed to build factories");
                rkfree(tmp);
                return NULL;
        }

        tmp->instances = ipcp_imap_create();
        if (!tmp->instances) {
                LOG_ERR("Failed to build imap");
                if (ipcpf_fini(tmp->factories)) {
                        /* FIXME: What could we do here ? */
                }
                rkfree(tmp);
                return NULL;
        }

        tmp->fid_messages = rkzalloc(sizeof(struct flow_messages), GFP_KERNEL);
        if(!tmp->fid_messages) {
                LOG_ERR("Failed to build flow maps");
                if (ipcpf_fini(tmp->factories)) {
                        /* FIXME: What could we do here ? */
                }
                if (ipcp_imap_destroy(tmp->instances)) {
                        /* FIXME: What could we do here ? */
                }
                rkfree(tmp);
                return NULL;
        }

        tmp->fid_messages->ingress = kipcm_fmap_create();
        tmp->fid_messages->egress  = kipcm_smap_create();
        if (!tmp->fid_messages->ingress || !tmp->fid_messages->egress) {
                if (tmp->fid_messages->ingress)
                        if (kipcm_fmap_destroy(tmp->fid_messages->ingress)) {
                                /* FIXME: What could we do here ? */
                        }

                if (tmp->fid_messages->egress)
                        if (kipcm_smap_destroy(tmp->fid_messages->egress)) {
                                /* FIXME: What could we do here ? */
                        }
                rkfree(tmp);
                return NULL;
        }


        tmp->kfa = kfa_create();
        if (!tmp->kfa) {
                if (kipcm_fmap_destroy(tmp->fid_messages->ingress)) {
                        /* FIXME: What could we do here ? */
                }
                if (kipcm_smap_destroy(tmp->fid_messages->egress)) {
                        /* FIXME: What could we do here ? */
                }
                if (ipcp_imap_destroy(tmp->instances)) {
                        /* FIXME: What could we do here ? */
                }
                if (ipcpf_fini(tmp->factories)) {
                        /* FIXME: What could we do here ? */
                }
                rkfree(tmp);
                return NULL;
        }

        if (rnl_set_register(rnls)) {
                if (kipcm_fmap_destroy(tmp->fid_messages->ingress)) {
                        /* FIXME: What could we do here ? */
                }
                if (kipcm_smap_destroy(tmp->fid_messages->egress)) {
                        /* FIXME: What could we do here ? */
                }
                if (kfa_destroy(tmp->kfa)) {
                        /* FIXME: What could we do here ? */
                }
                if (ipcp_imap_destroy(tmp->instances)) {
                        /* FIXME: What could we do here ? */
                }
                if (ipcpf_fini(tmp->factories)) {
                        /* FIXME: What could we do here ? */
                }
                rkfree(tmp);
                return NULL;
        }
        tmp->rnls = rnls;

        if (netlink_handlers_register(tmp)) {
                if (kipcm_fmap_destroy(tmp->fid_messages->ingress)) {
                        /* FIXME: What could we do here ? */
                }
                if (kipcm_smap_destroy(tmp->fid_messages->egress)) {
                        /* FIXME: What could we do here ? */
                }
                if (ipcp_imap_destroy(tmp->instances)) {
                        /* FIXME: What could we do here ? */
                }
                if (kfa_destroy(tmp->kfa)) {
                        /* FIXME: What could we do here ? */
                }
                if (ipcpf_fini(tmp->factories)) {
                        /* FIXME: What could we do here ? */
                }
                rkfree(tmp);
                return NULL;
        }

        KIPCM_LOCK_INIT(tmp);

        LOG_DBG("Initialized successfully");

        return tmp;
}

int kipcm_destroy(struct kipcm * kipcm)
{
        if (!kipcm) {
                LOG_ERR("Bogus kipcm instance passed, bailing out");
                return -1;
        }

        LOG_DBG("Finalizing");

        KIPCM_LOCK(kipcm);

        if (kfa_destroy(kipcm->kfa)) {
                /* FIXME: What could we do here ? */
        }

        /* FIXME: Destroy all the instances */
        ASSERT(ipcp_imap_empty(kipcm->instances));
        if (ipcp_imap_destroy(kipcm->instances)) {
                /* FIXME: What should we do here ? */
        }

        if (ipcpf_fini(kipcm->factories)) {
                /* FIXME: What should we do here ? */
        }

        ASSERT(kipcm_fmap_empty(kipcm->fid_messages->ingress));
        kipcm_fmap_destroy(kipcm->fid_messages->ingress);

        ASSERT(kipcm_smap_empty(kipcm->fid_messages->egress));
        kipcm_smap_destroy(kipcm->fid_messages->egress);

        if (netlink_handlers_unregister(kipcm->rnls)) {
                /* FIXME: What should we do here ? */
        }

        KIPCM_UNLOCK(kipcm);

        KIPCM_LOCK_FINI(kipcm);

        rkfree(kipcm);

        LOG_DBG("Finalized successfully");

        return 0;
}

struct ipcp_factory *
kipcm_ipcp_factory_register(struct kipcm *             kipcm,
                            const  char *              name,
                            struct ipcp_factory_data * data,
                            struct ipcp_factory_ops *  ops)
{
        struct ipcp_factory * retval;

        if (!kipcm) {
                LOG_ERR("Bogus kipcm instance passed, bailing out");
                return NULL;
        }

        KIPCM_LOCK(kipcm);
        retval = ipcpf_register(kipcm->factories, name, data, ops);
        KIPCM_UNLOCK(kipcm);

        return retval;
}
EXPORT_SYMBOL(kipcm_ipcp_factory_register);

int kipcm_ipcp_factory_unregister(struct kipcm *        kipcm,
                                  struct ipcp_factory * factory)
{
        int retval;

        if (!kipcm) {
                LOG_ERR("Bogus kipcm instance passed, bailing out");
                return -1;
        }

        /* FIXME:
         *
         *   We have to do the body of kipcm_ipcp_destroy() on all the
         *   instances remaining (and not explicitly destroyed), previously
         *   created with the factory being unregisterd ...
         *
         *     Francesco
         */
        KIPCM_LOCK(kipcm);
        retval = ipcpf_unregister(kipcm->factories, factory);
        KIPCM_UNLOCK(kipcm);

        return retval;
}
EXPORT_SYMBOL(kipcm_ipcp_factory_unregister);

int kipcm_ipcp_create(struct kipcm *      kipcm,
                      const struct name * ipcp_name,
                      ipc_process_id_t    id,
                      const char *        factory_name)
{
        char *                 name;
        struct ipcp_factory *  factory;
        struct ipcp_instance * instance;

        if (!kipcm) {
                LOG_ERR("Bogus kipcm instance passed, bailing out");
                return -1;
        }

        if (!factory_name)
                factory_name = DEFAULT_FACTORY;

        name = name_tostring(ipcp_name);
        if (!name)
                return -1;

        ASSERT(ipcp_name);
        ASSERT(factory_name);

        LOG_DBG("Creating IPC process:");
        LOG_DBG("  name:      %s", name);
        LOG_DBG("  id:        %d", id);
        LOG_DBG("  factory:   %s", factory_name);
        rkfree(name);

        KIPCM_LOCK(kipcm);
        if (ipcp_imap_find(kipcm->instances, id)) {
                LOG_ERR("Process id %d already exists", id);
                KIPCM_UNLOCK(kipcm);
                return -1;
        }

        factory = ipcpf_find(kipcm->factories, factory_name);
        if (!factory) {
                LOG_ERR("Cannot find factory '%s'", factory_name);
                KIPCM_UNLOCK(kipcm);
                return -1;
        }

        instance = factory->ops->create(factory->data, ipcp_name, id);
        if (!instance) {
                KIPCM_UNLOCK(kipcm);
                return -1;
        }

        /* FIXME: The following fixups are "ugly as hell" (TM) */
        instance->factory = factory;
        instance->efcpc   = NULL;
        instance->rmt     = NULL;

        if (ipcp_imap_add(kipcm->instances, id, instance)) {
                factory->ops->destroy(factory->data, instance);
                KIPCM_UNLOCK(kipcm);
                return -1;
        }

        KIPCM_UNLOCK(kipcm);

        return 0;
}

int kipcm_ipcp_destroy(struct kipcm *   kipcm,
                       ipc_process_id_t id)
{
        struct ipcp_instance * instance;
        struct ipcp_factory *  factory;

        if (!kipcm) {
                LOG_ERR("Bogus kipcm instance passed, bailing out");
                return -1;
        }

        KIPCM_LOCK(kipcm);

        instance = ipcp_imap_find(kipcm->instances, id);
        if (!instance) {
                LOG_ERR("IPC process %d instance does not exist", id);
                KIPCM_UNLOCK(kipcm);
                return -1;
        }

        factory = instance->factory;
        ASSERT(factory);

        /* FIXME: Should we look for pending flows from this IPC Process ? */
        if (kfa_remove_all_for_id(kipcm->kfa, id)) {
                KIPCM_UNLOCK(kipcm);
                return -1;
        }
        if (factory->ops->destroy(factory->data, instance)) {
                KIPCM_UNLOCK(kipcm);
                return -1;
        }

        if (ipcp_imap_remove(kipcm->instances, id)) {
                KIPCM_UNLOCK(kipcm);
                return -1;
        }

        KIPCM_UNLOCK(kipcm);

        return 0;
}

int kipcm_flow_arrived(struct kipcm *     kipcm,
                       ipc_process_id_t   ipc_id,
                       flow_id_t          flow_id,
                       struct name *      dif_name,
                       struct name *      source,
                       struct name *      dest,
                       struct flow_spec * fspec)
{
        uint_t nl_port_id = 1;
        rnl_sn_t seq_num;
        struct ipcp_flow * flow;

        /*
         * NB: This flow find is just a check, I think it's useful to be sure
         * the arrived flow request has been properly processed by the
         * IPC process calling this API.
         */
        flow = kfa_find_flow_by_fid(kipcm->kfa, flow_id);
        if (!flow) {
                LOG_DBG("There's no flow pending for flow_id: %d", flow_id);
                return -1;
        }
        seq_num = rnl_get_next_seqn(kipcm->rnls);
        if (kipcm_smap_add(kipcm->fid_messages->egress, seq_num, flow_id)) {
                LOG_DBG("Could not get next sequence number");
                return -1;
        }

        if (rnl_app_alloc_flow_req_arrived_msg(ipc_id,
                                               dif_name,
                                               source,
                                               dest,
                                               fspec,
                                               seq_num,
                                               nl_port_id))
                return -1;

        return 0;
}
EXPORT_SYMBOL(kipcm_flow_arrived);

int kipcm_flow_add(struct kipcm *   kipcm,
                   ipc_process_id_t ipc_id,
                   port_id_t        port_id,
                   flow_id_t        fid)
{
        struct ipcp_instance * ipc_process;

        if (!kipcm) {
                LOG_ERR("Bogus kipcm instance passed, bailing out");
                return -1;
        }

        KIPCM_LOCK(kipcm);


        ipc_process = ipcp_imap_find(kipcm->instances, ipc_id);

        if (!ipc_process) {
                LOG_ERR("Couldn't find the ipc process %d", ipc_id);
                KIPCM_UNLOCK(kipcm);
                return -1;
        }

        if(kfa_flow_bind(kipcm->kfa,
                         fid,
                         port_id,
                         ipc_process,
                         ipc_id)) {
                LOG_ERR("Couldn't commit flow");
                KIPCM_UNLOCK(kipcm);
                return -1;
        }

        KIPCM_UNLOCK(kipcm);

        return 0;
}
EXPORT_SYMBOL(kipcm_flow_add);

int kipcm_sdu_write(struct kipcm * kipcm,
                    port_id_t      port_id,
                    struct sdu *   sdu)
{
        if (!kipcm) {
                LOG_ERR("Bogus kipcm instance passed, bailing out");
                return -1;
        }

        if (!sdu || !is_sdu_ok(sdu)) {
                LOG_ERR("Bogus SDU received, bailing out");
                return -1;
        }

        LOG_DBG("Tring to write SDU of size %zd to port_id %d",
                sdu->buffer->size, port_id);

        kfa_flow_sdu_write(kipcm->kfa, port_id, sdu);

        sdu_destroy(sdu);

        /* The SDU is ours */

        return 0;
}

int kipcm_sdu_read(struct kipcm * kipcm,
                   port_id_t      port_id,
                   struct sdu **  sdu)
{
        /* The SDU is theirs now */
        if(kfa_flow_sdu_read(kipcm->kfa, port_id, sdu)) {
<<<<<<< HEAD
                LOG_ERR("Failed to read sdu");
=======
                LOG_DBG("Failed to read sdu");
>>>>>>> 02385eb4
                return -1;
        }

        return 0;
}

int kipcm_notify_flow_alloc_req_result(struct kipcm *   kipcm,
                                       ipc_process_id_t ipc_id,
                                       flow_id_t        fid,
                                       uint_t           res)
{
        rnl_sn_t seq_num;

        if(!is_flow_id_ok(fid)) {
                LOG_ERR("Flow id is not ok");
        }

        seq_num = kipcm_fmap_find(kipcm->fid_messages->ingress, fid);
        if (!is_seq_num_ok(seq_num)) {
                LOG_ERR("Could not find request message id (seq num)");
                return -1;
        }

        /*
         * FIXME: The rnl_port_id shouldn't be hardcoded as 1.
         */
        if (rnl_app_alloc_flow_result_msg(ipc_id, res, seq_num, 1))
                return -1;

        return 0;
}
EXPORT_SYMBOL(kipcm_notify_flow_alloc_req_result);

int kipcm_notify_flow_dealloc(ipc_process_id_t ipc_id,
                              uint_t           code,
                              port_id_t        port_id,
                              u32              nl_port_id)
{
        if (rnl_flow_dealloc_not_msg(ipc_id, code, port_id, nl_port_id)) {
                LOG_ERR("Could not notificate application about "
                        "flow deallocation");
                return -1;
        }
        return 0;
}
EXPORT_SYMBOL(kipcm_notify_flow_dealloc);

/* FIXME: This "method" is only temporary, do not rely on its presence */
struct kfa * kipcm_kfa(struct kipcm * kipcm)
{
        if (!kipcm) {
                LOG_ERR("Bogus kipcm instance passed, bailing out");
                return NULL;
        }

        return kipcm->kfa;
}
EXPORT_SYMBOL(kipcm_kfa);<|MERGE_RESOLUTION|>--- conflicted
+++ resolved
@@ -2402,11 +2402,7 @@
 {
         /* The SDU is theirs now */
         if(kfa_flow_sdu_read(kipcm->kfa, port_id, sdu)) {
-<<<<<<< HEAD
-                LOG_ERR("Failed to read sdu");
-=======
                 LOG_DBG("Failed to read sdu");
->>>>>>> 02385eb4
                 return -1;
         }
 
