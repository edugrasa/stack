/*
 * K-IPCM (Kernel-IPC Manager)
 *
 *    Francesco Salvestrini <f.salvestrini@nextworks.it>
 *    Miquel Tarzan         <miquel.tarzan@i2cat.net>
 *
 * This program is free software; you can redistribute it and/or modify
 * it under the terms of the GNU General Public License as published by
 * the Free Software Foundation; either version 2 of the License, or
 * (at your option) any later version.
 *
 * This program is distributed in the hope that it will be useful,
 * but WITHOUT ANY WARRANTY; without even the implied warranty of
 * MERCHANTABILITY or FITNESS FOR A PARTICULAR PURPOSE.  See the
 * GNU General Public License for more details.
 *
 * You should have received a copy of the GNU General Public License
 * along with this program; if not, write to the Free Software
 * Foundation, Inc., 675 Mass Ave, Cambridge, MA 02139, USA.
 */

#include <linux/kobject.h>
#include <linux/export.h>

#define RINA_PREFIX "kipcm"

#include "logs.h"
#include "utils.h"
#include "shim.h"
#include "kipcm.h"
#include "debug.h"

struct kipcm {
        struct shims *   shims;

        /* NOTE:
         *
         *   This internal mapping hides the lookups for id <-> ipcp and
         *   port-id <-> flow. They will be changed later. For the time
         *   being these lookups will be kept simpler
         *
         *     Francesco
         */
        struct list_head id_to_ipcp;
        struct list_head port_id_to_flow;
};

#define to_shim(O) container_of(O, struct shim, kobj)

/*
 * NOTE:
 *
 *   id_to_ipcp is a list at the moment, it will be changed to a map as soon
 *   as we get some free time. Functionalities will be the same, a bit more
 *   performance wise
 *
 *   Francesco
 */
struct id_to_ipcp {
        ipc_process_id_t       id;   /* Key */
        struct ipc_process_t * ipcp; /* Value*/
        struct list_head       list;
};

struct port_id_to_flow {
        port_id_t        id;   /* Key */
        struct flow *    flow; /* Value */
        struct list_head list;
};

static int add_id_to_ipcp_node(struct kipcm *         kipcm,
                               ipc_process_id_t       id,
                               struct ipc_process_t * ipc_process)
{
        struct id_to_ipcp * id_to_ipcp;

	LOG_DBG("Adding IPC process to the list of kipcm processes");
        id_to_ipcp = rkzalloc(sizeof(*id_to_ipcp), GFP_KERNEL);
        if (!id_to_ipcp){
		LOG_DBG("Failed creation of id_to_ipcp node");
                return -1;
	}

	LOG_DBG("Adding info to id_to_ipcp node");
        id_to_ipcp->id   = id;
        id_to_ipcp->ipcp = ipc_process;

	LOG_DBG("Adding id_to_ipcp node to the kipcm->id_to_ipcp list");
        INIT_LIST_HEAD(&id_to_ipcp->list);
        list_add(&id_to_ipcp->list, &kipcm->id_to_ipcp);
	LOG_DBG("Node added");

        return 0;
}

static struct ipc_process_t * find_ipc_process_by_id(struct kipcm *   kipcm,
                                                     ipc_process_id_t id)
{
        struct id_to_ipcp * cur;

	LOG_DBG("Find IPC process by id");
	LOG_DBG("IPC process id: %d", id);
        list_for_each_entry(cur, &kipcm->id_to_ipcp, list) {
                if (cur->id == id) {
			LOG_DBG("IPC process found: %pk", cur->ipcp);
                        return cur->ipcp;
                }
        }

	LOG_DBG("IPC process not found");
        return NULL;
}

static struct id_to_ipcp * find_ipc_node_by_id(struct kipcm *   kipcm,
<<<<<<< HEAD
                                                  ipc_process_id_t id)
=======
					       ipc_process_id_t id)
>>>>>>> 268d41fd
{
        struct id_to_ipcp * cur;

	LOG_DBG("Find IPC node by id");
	LOG_DBG("IPC process id: %d", id);
        list_for_each_entry(cur, &kipcm->id_to_ipcp, list) {
                if (cur->id == id) {
<<<<<<< HEAD
			LOG_DBG("IPC node found: %pk", cur);
=======
			LOG_DBG("IPC process found: %pk", cur->ipcp);
>>>>>>> 268d41fd
                        return cur;
                }
        }

	LOG_DBG("IPC node not found");
        return NULL;
}

struct kipcm * kipcm_init(struct kobject * parent)
{
        struct kipcm * tmp;

        LOG_DBG("Initializing");

        tmp = rkzalloc(sizeof(*tmp), GFP_KERNEL);
        if (!tmp)
                return NULL;

        tmp->shims = shims_init(parent);
        if (!tmp->shims) {
                rkfree(tmp);
                return NULL;
        }

        INIT_LIST_HEAD(&tmp->id_to_ipcp);
        INIT_LIST_HEAD(&tmp->port_id_to_flow);

        LOG_DBG("Initialized successfully");

        return tmp;
}

int kipcm_fini(struct kipcm * kipcm)
{
        LOG_DBG("Finalizing");

        ASSERT(kipcm);

        /* FIXME: Destroy elements from id_to_ipcp */
        ASSERT(list_empty(&kipcm->id_to_ipcp));

        /* FIXME: Destroy elements from port_id_to_flow */
        ASSERT(list_empty(&kipcm->port_id_to_flow));

        if (shims_fini(kipcm->shims))
                return -1;

        rkfree(kipcm);

        LOG_DBG("Finalized successfully");

        return 0;
}

uint32_t kipcm_shims_version(void)
{ return shims_version(); }
EXPORT_SYMBOL(kipcm_shims_version);

struct shim * kipcm_shim_register(struct kipcm *    kipcm,
                                  const char *      name,
                                  void *            data,
                                  struct shim_ops * ops)
{ return shim_register(kipcm->shims, name, data, ops); }
EXPORT_SYMBOL(kipcm_shim_register);

int kipcm_shim_unregister(struct kipcm * kipcm,
                          struct shim *  shim)
{
        ASSERT(kipcm);
        ASSERT(shim);

        /* FIXME:
         * 
         *   We have to call _destroy on all the instances created on
         *   this shim
         *
         *     Francesco
         */
        return shim_unregister(kipcm->shims, shim);
}
EXPORT_SYMBOL(kipcm_shim_unregister);

int kipcm_ipc_create(struct kipcm *      kipcm,
                     const struct name * name,
                     ipc_process_id_t    id,
                     dif_type_t          type)
{
        struct kobject *       k;
        struct ipc_process_t * ipc_process;

        ASSERT(kipcm);
        LOG_DBG("KIPCM: %pK", kipcm);
	LOG_DBG("IPC process name: %s", name->process_name);
	LOG_DBG("IPC process id: %d", id);
	LOG_DBG("IPC process type: %d", type);

        if (!name) {
                LOG_ERR("Name is missing, cannot create ipc");
                return -1;
        }

        if (find_ipc_process_by_id(kipcm, id)) {
        	LOG_ERR("Process id %d already exists", id);

        	return -1;
        }

        switch (type) {
        case DIF_TYPE_SHIM: {
                struct shim *          shim;
                struct shim_instance * shim_instance;

                k = kset_find_obj(kipcm->shims->set, "shim-dummy");
                if (!k) {
                        LOG_ERR("Cannot find the requested shim");
                        return -1;
                }

                shim        = to_shim(k);
                ipc_process = rkzalloc(sizeof(*ipc_process), GFP_KERNEL);
                if (!ipc_process)
                        return -1;

                ipc_process->type = type;
<<<<<<< HEAD
		shim_instance = shim->ops->create(shim->data, id);
=======
                shim_instance = shim->ops->create(shim->data, id);
>>>>>>> 268d41fd
                LOG_DBG("Shim instance created: %pK", shim_instance);
                if (!shim_instance) {
                        rkfree(ipc_process);
                        return -1;
                }

                LOG_DBG("Adding instance");
                if (add_id_to_ipcp_node(kipcm, id, ipc_process)) {
                	LOG_DBG("Add failed!!!!");
                        shim->ops->destroy(shim->data, shim_instance);
                        rkfree(ipc_process);
                        return -1;
                }

                LOG_DBG("Add succeeded!!!!");
                ipc_process->data.shim_instance = shim_instance;
        }
                break;

        case DIF_TYPE_NORMAL:
                break;

        default:
                BUG();
        }

        return 0;
}

int kipcm_ipc_destroy(struct kipcm *   kipcm,
                      ipc_process_id_t id)
{
	struct ipc_process_t * ipc_process;
	struct id_to_ipcp *    id_ipcp;
	struct kobject *       k;

        ASSERT(kipcm);

	ipc_process = find_ipc_process_by_id(kipcm, id);
	if (!ipc_process) {
		LOG_ERR("IPC process %d does not exist", id);

		return -1;
	}

	id_ipcp = find_ipc_node_by_id(kipcm, id);
	if (!id_ipcp) {
		LOG_ERR("IPC process %d node does not exist", id);

		return -1;
	}

	switch (ipc_process->type) {
	case DIF_TYPE_SHIM: {
		struct shim * shim = NULL;

		k = kset_find_obj(kipcm->shims->set, "shim-dummy");
		if (!k) {
			LOG_ERR("Cannot find the requested shim");
			return -1;
		}
		shim        = to_shim(k);

		if (shim->ops->destroy(shim->data,
				ipc_process->data.shim_instance)) {
			LOG_ERR("Could not destroy shim instance %d", id);

			return -1;
		}
	}
		break;
	case DIF_TYPE_NORMAL:
		break;
	default:
		BUG();
	}

	list_del(&id_ipcp->list);
	rkfree(ipc_process);
	rkfree(id_ipcp);
<<<<<<< HEAD
	
=======

>>>>>>> 268d41fd
	return 0;
}

int kipcm_ipc_configure(struct kipcm *                  kipcm,
                        ipc_process_id_t                id,
                        const struct ipc_process_conf * cfg)
{
        struct ipc_process_t * ipc_process;

        ASSERT(kipcm);

        ipc_process = find_ipc_process_by_id(kipcm, id);
        if (ipc_process == NULL)
                return -1;

        switch (ipc_process->type) {
        case DIF_TYPE_SHIM: {
                struct shim *        shim = NULL;
                struct kobject *     k    = NULL;
                struct shim_config * conf = NULL;

                k = kset_find_obj(kipcm->shims->set, "shim-dummy");
                if (!k) {
                        LOG_ERR("Cannot find the requested shim");
                        return -1;
                }

                shim = to_shim(k);

                /* FIXME: conf must be translated */
                LOG_MISSING;

                ipc_process->data.shim_instance =
                        shim->ops->configure(shim->data,
                                             ipc_process->data.shim_instance,
                                             conf);
        }
                break;
        case DIF_TYPE_NORMAL:
                break;
        default:
                BUG();
        }

        return 0;
}

int kipcm_flow_add(struct kipcm *      kipcm,
		   ipc_process_id_t    ipc_id,
                   port_id_t           id)
{
	struct port_id_to_flow * port_flow;
	struct flow *            flow;

        ASSERT(kipcm);

	flow = rkzalloc(sizeof(*flow), GFP_KERNEL);
	if (!flow) {
		return -1;
	}

	port_flow = rkzalloc(sizeof(*port_flow), GFP_KERNEL);
	if (!port_flow) {
		rkfree(flow);
		return -1;
	}

	flow->port_id = id;
	flow->ipc_process = find_ipc_process_by_id(kipcm, ipc_id);
	if (!flow->ipc_process) {
		LOG_ERR("Couldn't find ipc_process %d", ipc_id);
		rkfree(flow);
		rkfree(port_flow);
		return -1;
	}

	switch (flow->ipc_process->type) {
	case DIF_TYPE_SHIM:
		flow->application_owned = 1;
		flow->rmt_instance      = NULL;
		break;
	case DIF_TYPE_NORMAL:
		break;
	default:
		BUG();
	}

	flow->sdu_ready = rkzalloc(sizeof(struct kfifo), GFP_KERNEL);
	if (!flow->sdu_ready) {
		rkfree(flow);
		rkfree(port_flow);

		return -1;
	}

	port_flow->id   = id;
	port_flow->flow = flow;
	INIT_LIST_HEAD(&port_flow->list);
	list_add(&port_flow->list, &kipcm->port_id_to_flow);

	return 0;
}
EXPORT_SYMBOL(kipcm_flow_add);

static struct port_id_to_flow *
retrieve_port_flow_node(struct kipcm * kipcm, port_id_t id)
{
        struct port_id_to_flow * cur;

        list_for_each_entry(cur, &kipcm->port_id_to_flow, list) {
                if (cur->id == id)
                        return cur;
        }

        return NULL;
}

int kipcm_flow_remove(struct kipcm * kipcm,
                      port_id_t      id)
{
	struct port_id_to_flow * port_flow;

        ASSERT(kipcm);

	port_flow = retrieve_port_flow_node(kipcm, id);
	if (!port_flow) {
		LOG_ERR("Couldn't retrieve the flow %d", id);

		return -1;
	}

	rkfree(port_flow->flow);
	rkfree(port_flow);

	return 0;
}
EXPORT_SYMBOL(kipcm_flow_remove);
               
int kipcm_sdu_write(struct kipcm *     kipcm,
                    port_id_t          id,
                    const struct sdu * sdu)
{
        ASSERT(kipcm);

        LOG_MISSING;

        return -1;
}
               
int kipcm_sdu_read(struct kipcm * kipcm,
                   port_id_t      id,
                   struct sdu *   sdu)
{
        ASSERT(kipcm);

        LOG_MISSING;
        
        return -1;
}

int kipcm_sdu_post(struct kipcm * kipcm,
                   port_id_t      id,
                   struct sdu *   sdu)
{
        /*
         * NOTE:
         *
         *   This function is the "southbound" interface (called by the shims)
         *   so DO NOT ADD ASSERT() here! Check the parameters instead
         *
         *   Francesco
         */

        if (!kipcm) {
                LOG_ERR("Bogus kipcm instance passed, cannot post SDU");
                return -1;
        }

        LOG_MISSING;

        return -1;
}<|MERGE_RESOLUTION|>--- conflicted
+++ resolved
@@ -112,11 +112,7 @@
 }
 
 static struct id_to_ipcp * find_ipc_node_by_id(struct kipcm *   kipcm,
-<<<<<<< HEAD
-                                                  ipc_process_id_t id)
-=======
 					       ipc_process_id_t id)
->>>>>>> 268d41fd
 {
         struct id_to_ipcp * cur;
 
@@ -124,11 +120,7 @@
 	LOG_DBG("IPC process id: %d", id);
         list_for_each_entry(cur, &kipcm->id_to_ipcp, list) {
                 if (cur->id == id) {
-<<<<<<< HEAD
 			LOG_DBG("IPC node found: %pk", cur);
-=======
-			LOG_DBG("IPC process found: %pk", cur->ipcp);
->>>>>>> 268d41fd
                         return cur;
                 }
         }
@@ -253,11 +245,7 @@
                         return -1;
 
                 ipc_process->type = type;
-<<<<<<< HEAD
-		shim_instance = shim->ops->create(shim->data, id);
-=======
                 shim_instance = shim->ops->create(shim->data, id);
->>>>>>> 268d41fd
                 LOG_DBG("Shim instance created: %pK", shim_instance);
                 if (!shim_instance) {
                         rkfree(ipc_process);
@@ -338,11 +326,7 @@
 	list_del(&id_ipcp->list);
 	rkfree(ipc_process);
 	rkfree(id_ipcp);
-<<<<<<< HEAD
-	
-=======
-
->>>>>>> 268d41fd
+
 	return 0;
 }
 
