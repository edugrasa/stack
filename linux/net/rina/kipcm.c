--- conflicted
+++ resolved
@@ -335,22 +335,12 @@
                                                      port_id_bad());
         }
 
-<<<<<<< HEAD
         pid = kfa_flow_create(kipcm->kfa, ipc_id);
         ASSERT(is_port_id_ok(pid));
         if (kipcm_pmap_add(kipcm->messages->ingress, pid, info->snd_seq)) {
                 LOG_ERR("Could not add map [pid, seq_num]: [%d, %d]",
                         pid, info->snd_seq);
                 kfa_flow_destroy(kipcm->kfa, pid);
-=======
-        fid = kfa_flow_create(kipcm->kfa);
-        ASSERT(is_flow_id_ok(fid));
-
-        if (kipcm_fmap_add(kipcm->fid_messages->ingress, fid, info->snd_seq)) {
-                LOG_ERR("Could not add map [fid, seq_num]: [%d, %d]",
-                        fid, info->snd_seq);
-                kfa_flow_destroy(kipcm->kfa, fid);
->>>>>>> abe8dd91
                 return alloc_flow_req_free_and_reply(source,
                                                      dest,
                                                      fspec,
@@ -1387,10 +1377,6 @@
 
 }
 
-<<<<<<< HEAD
-
-=======
->>>>>>> abe8dd91
 static int
 conn_update_result_free_and_reply(
                                   struct rnl_ipcp_conn_update_req_msg_attrs * attrs,
@@ -1706,7 +1692,7 @@
         }
 
         tmp->messages = rkzalloc(sizeof(struct flow_messages), GFP_KERNEL);
-        if(!tmp->messages) {
+        if (!tmp->messages) {
                 LOG_ERR("Failed to build flow maps");
                 if (ipcpf_fini(tmp->factories)) {
                         /* FIXME: What could we do here ? */
@@ -2132,7 +2118,7 @@
         IRQ_BARRIER;
 
         /* The SDU is theirs now */
-        if(kfa_flow_sdu_read(kipcm->kfa, port_id, sdu)) {
+        if (kfa_flow_sdu_read(kipcm->kfa, port_id, sdu)) {
                 LOG_DBG("Failed to read sdu");
                 return -1;
         }
@@ -2147,13 +2133,9 @@
 {
         rnl_sn_t seq_num;
 
-<<<<<<< HEAD
-        if(!is_port_id_ok(pid)) {
-=======
         IRQ_BARRIER;
 
-        if(!is_flow_id_ok(fid)) {
->>>>>>> abe8dd91
+        if (!is_port_id_ok(pid)) {
                 LOG_ERR("Flow id is not ok");
         }
 
@@ -2344,5 +2326,4 @@
 
 
 }
-
 #endif