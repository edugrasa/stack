--- conflicted
+++ resolved
@@ -1205,7 +1205,7 @@
 
         tmp->fid_messages = rkzalloc(sizeof(struct flow_messages), GFP_KERNEL);
         if(!tmp->fid_messages) {
-                LOG_ERR("Failed to build imap");
+                LOG_ERR("Failed to build flow maps");
                 if (ipcpf_fini(tmp->factories)) {
                         /* FIXME: What could we do here ? */
                 }
@@ -1217,31 +1217,7 @@
         }
 
         tmp->fid_messages->ingress = kipcm_fmap_create();
-        if (!tmp->fid_messages->ingress) {
-                LOG_ERR("Failed to build fmap");
-                if (ipcpf_fini(tmp->factories)) {
-                        /* FIXME: What could we do here ? */
-                }
-                if (ipcp_imap_destroy(tmp->instances)) {
-                        /* FIXME: What could we do here ? */
-                }
-                rkfree(tmp);
-                return NULL;
-        }
         tmp->fid_messages->egress  = kipcm_smap_create();
-<<<<<<< HEAD
-        if (!tmp->fid_messages->egress) {
-                LOG_ERR("Failed to build smap");
-                if (kipcm_fmap_destroy(tmp->fid_messages->ingress)) {
-                        /* FIXME: What could we do here ? */
-                }
-                if (ipcpf_fini(tmp->factories)) {
-                       /* FIXME: What could we do here ? */
-                }
-                if (ipcp_imap_destroy(tmp->instances)) {
-                       /* FIXME: What could we do here ? */
-                }
-=======
         if (!tmp->fid_messages->ingress || !tmp->fid_messages->egress) {
                 if (tmp->fid_messages->ingress)
                         if (kipcm_fmap_destroy(tmp->fid_messages->ingress)) {
@@ -1252,8 +1228,6 @@
                         if (kipcm_smap_destroy(tmp->fid_messages->egress)) {
                                 /* FIXME: What could we do here ? */
                         }
-
->>>>>>> fec36a17
                 rkfree(tmp);
                 return NULL;
         }
