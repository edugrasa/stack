--- conflicted
+++ resolved
@@ -305,7 +305,6 @@
                 struct sk_buff *   buff,
                 struct genl_info * info)
 {
-<<<<<<< HEAD
 	struct kipcm *                         kipcm;
 	struct rnl_alloc_flow_resp_msg_attrs * attrs;
 	struct rnl_msg *                       msg;
@@ -374,76 +373,6 @@
 	rkfree(attrs);
 	rkfree(msg);
 	return retval;
-=======
-        struct kipcm *                         kipcm;
-        struct rnl_alloc_flow_resp_msg_attrs * attrs;
-        struct rnl_msg *                       msg;
-        struct rina_msg_hdr *                  hdr;
-        struct ipcp_instance *                 ipc_process;
-        ipc_process_id_t                       ipc_id;
-        int                                    retval = 0;
-        response_reason_t                      reason;
-
-        if (!data) {
-                LOG_ERR("Bogus kipcm instance passed, cannot parse NL msg");
-                return -1;
-        }
-
-        kipcm = (struct kipcm *) data;
-
-        if (!info) {
-                LOG_ERR("Bogus struct genl_info passed, cannot parse NL msg");
-                return -1;
-        }
-        attrs = rkzalloc(sizeof(*attrs), GFP_KERNEL);
-        if (!attrs)
-                return -1;
-
-        msg = rkzalloc(sizeof(*msg), GFP_KERNEL);
-        if (!msg) {
-                rkfree(attrs);
-                return -1;
-        }
-
-        hdr = rkzalloc(sizeof(*hdr), GFP_KERNEL);
-        if (!hdr) {
-                rkfree(attrs);
-                rkfree(msg);
-                return -1;
-        }
-        msg->attrs = attrs;
-        msg->rina_hdr = hdr;
-
-        if (rnl_parse_msg(info, msg)) {
-                rkfree(hdr);
-                rkfree(attrs);
-                rkfree(msg);
-                return -1;
-        }
-        ipc_id = msg->rina_hdr->src_ipc_id;
-        ipc_process = ipcp_imap_find(kipcm->instances, ipc_id);
-        if (!ipc_process) {
-                LOG_ERR("IPC process %d not found", ipc_id);
-                rkfree(hdr);
-                rkfree(attrs);
-                rkfree(msg);
-                return -1;
-        }
-        reason = (response_reason_t) attrs->result;
-        if (ipc_process->ops->flow_allocate_response(ipc_process->data,
-                        attrs->id,
-                        info->snd_seq,
-                        &reason)) {
-                LOG_ERR("Failed allocate flow response for port id: %d",
-                                attrs->id);
-                retval = -1;
-        }
-
-        rkfree(hdr);
-        rkfree(attrs);
-        rkfree(msg);
-        return retval;
->>>>>>> 9ab761e8
 }
 
 int assign_to_dif_free_memory_and_reply(struct name * dif_name,
