--- conflicted
+++ resolved
@@ -183,10 +183,7 @@
 	if (rnl_parse_msg(info, msg)) {
 		rnl_app_alloc_flow_result_msg(0, 0, -1);
 		return -1;
-<<<<<<< HEAD
-=======
-	}
->>>>>>> 4c90cd7a
+	}
 	ipc_id = msg->rina_hdr->dst_ipc_id;
 	ipc_process = ipcp_imap_find(kipcm->instances, ipc_id);
 	if (!ipc_process) {
@@ -211,21 +208,12 @@
 	}
 
 	if (rnl_app_alloc_flow_req_arrived_msg(ipc_process->data,
-<<<<<<< HEAD
-			msg_attrs->source,
-			msg_attrs->dest,
-			msg_attrs->fspec,
-			msg_attrs->id))
-		retval = -1;
-
-=======
                                                msg_attrs->source,
                                                msg_attrs->dest,
                                                msg_attrs->fspec,
                                                msg_attrs->id))
                 retval = -1;
         
->>>>>>> 4c90cd7a
 	rkfree(hdr);
 	rkfree(msg_attrs);
 	rkfree(msg);
@@ -308,11 +296,7 @@
 				  	  struct sk_buff *   buff,
 				  	  struct genl_info * info)
 {
-<<<<<<< HEAD
-	struct kipcm * kipcm;
-=======
 	struct kipcm *                                kipcm;
->>>>>>> 4c90cd7a
 	struct rnl_ipcm_assign_to_dif_req_msg_attrs * attrs;
 	struct rnl_msg * 			      msg;
 	struct rina_msg_hdr * 			      hdr;
@@ -323,12 +307,8 @@
 
 	if (!data) {
 		LOG_ERR("Bogus kipcm instance passed, cannot parse NL msg");
-<<<<<<< HEAD
 		nlmsg_free(buff);
 		rnl_assign_dif_response(0, -1, info->snd_seq);
-=======
-		rnl_assign_dif_response(0, -1);
->>>>>>> 4c90cd7a
 		return -1;
 	}
 
@@ -336,85 +316,48 @@
 
 	if (!info) {
 		LOG_ERR("Bogus struct genl_info passed, cannot parse NL msg");
-<<<<<<< HEAD
 		nlmsg_free(buff);
 		rnl_assign_dif_response(0, -1, info->snd_seq);
-=======
-		rnl_assign_dif_response(0, -1);
->>>>>>> 4c90cd7a
 		return -1;
 	}
 	attrs = rkzalloc(sizeof(*attrs), GFP_KERNEL);
 	if (!attrs) {
-<<<<<<< HEAD
 		nlmsg_free(buff);
 		rnl_assign_dif_response(0, -1, info->snd_seq);
-=======
-		rnl_assign_dif_response(0, -1);
->>>>>>> 4c90cd7a
 		return -1;
 	}
 
 	dif_config = rkzalloc(sizeof(struct dif_config), GFP_KERNEL);
-<<<<<<< HEAD
 	if (!dif_config){
 		nlmsg_free(buff);
 		rnl_assign_dif_response(0, -1, info->snd_seq);
-=======
-	if (!dif_config) {
-		rkfree(attrs);
-		rnl_assign_dif_response(0, -1);
->>>>>>> 4c90cd7a
 		return -1;
 	}
 	attrs->dif_config = dif_config;
 
 	dif_name = name_create();
-<<<<<<< HEAD
 	if (!dif_name){
 		nlmsg_free(buff);
 		rnl_assign_dif_response(0, -1, info->snd_seq);
-=======
-	if (!dif_name) {
-		rkfree(dif_config);
-		rkfree(attrs);
-		rnl_assign_dif_response(0, -1);
->>>>>>> 4c90cd7a
 		return -1;
 	}
 	dif_config->dif_name = dif_name;
 	msg = rkzalloc(sizeof(*msg), GFP_KERNEL);
 	if (!msg) {
-<<<<<<< HEAD
 		nlmsg_free(buff);
 		rnl_assign_dif_response(0, -1, info->snd_seq);
-=======
-		name_destroy(dif_name);
-		rkfree(dif_config);
-		rkfree(attrs);
-		rnl_assign_dif_response(0, -1);
->>>>>>> 4c90cd7a
 		return -1;
 	}
 	hdr = rkzalloc(sizeof(*hdr), GFP_KERNEL);
 	if (!hdr) {
-<<<<<<< HEAD
 		nlmsg_free(buff);
 		rnl_assign_dif_response(0, -1, info->snd_seq);
-=======
-		name_destroy(dif_name);
-		rkfree(dif_config);
-		rkfree(attrs);
-		rkfree(msg);
-		rnl_assign_dif_response(0, -1);
->>>>>>> 4c90cd7a
 		return -1;
 	}
 	msg->attrs = attrs;
 	msg->rina_hdr = hdr;
 
 	if (rnl_parse_msg(info, msg)) {
-<<<<<<< HEAD
 		nlmsg_free(buff);
 		rnl_assign_dif_response(0, -1, info->snd_seq);
 		return -1;
@@ -430,72 +373,26 @@
 	}
 	LOG_DBG("Found IPC Process with id %d", ipc_id);
 
-	if (ipc_process->ops->assign_dif_request(ipc_process->data,
+	if (ipc_process->ops->assign_to_dif(ipc_process->data,
 			attrs->dif_config->dif_name)) {
-		char * tmp = name_tostring(attrs->dif_config->dif_name);
-		LOG_ERR("Failed assign to dif %s for IPC process: %d",
-				tmp, ipc_id);
-		rkfree(tmp);
-		nlmsg_free(buff);
-		rnl_assign_dif_response(0, -1, info->snd_seq);
-		return -1;
-	}
-	LOG_DBG("Assign to DIF operation successful, freeing memory");
-
-	LOG_DBG("Calling assign to DIF response");
-	if (rnl_assign_dif_response(ipc_id, 0, info->snd_seq)){
-		nlmsg_free(buff);
-		return -1;
-	}
-
-	nlmsg_free(buff);
-	LOG_DBG("Finishing successfully");
-=======
-		name_destroy(dif_name);
-		rkfree(dif_config);
-		rkfree(hdr);
-		rkfree(attrs);
-		rkfree(msg);
-		rnl_assign_dif_response(0, -1);
-		return -1;
-	}
-	ipc_id = msg->rina_hdr->dst_ipc_id;
-	ipc_process = ipcp_imap_find(kipcm->instances, ipc_id);
-	if (!ipc_process) {
-		LOG_ERR("IPC process %d not found", ipc_id);
-		name_destroy(dif_name);
-		rkfree(dif_config);
-		rkfree(hdr);
-		rkfree(attrs);
-		rkfree(msg);
-		rnl_assign_dif_response(0, -1);
-		return -1;
-	}
-	if (ipc_process->ops->assign_to_dif(ipc_process->data,
-                                            attrs->dif_config->dif_name)) {
 		char * tmp = name_tostring(attrs->dif_config->dif_name);
 		LOG_ERR("Failed assign to dif %s for IPC process: %d",
                         tmp, ipc_id);
 		rkfree(tmp);
-		name_destroy(dif_name);
-		rkfree(dif_config);
-		rkfree(hdr);
-		rkfree(attrs);
-		rkfree(msg);
-		rnl_assign_dif_response(0, -1);
-		return -1;
-	}
-
-	name_destroy(dif_name);
-	rkfree(dif_config);
-	rkfree(hdr);
-	rkfree(attrs);
-	rkfree(msg);
-
-	if (rnl_assign_dif_response(ipc_id, 0))
-		return -1;
-
->>>>>>> 4c90cd7a
+		nlmsg_free(buff);
+		rnl_assign_dif_response(0, -1, info->snd_seq);
+		return -1;
+	}
+	LOG_DBG("Assign to DIF operation successful, freeing memory");
+
+	LOG_DBG("Calling assign to DIF response");
+	if (rnl_assign_dif_response(ipc_id, 0, info->snd_seq)){
+		nlmsg_free(buff);
+		return -1;
+	}
+
+	nlmsg_free(buff);
+	LOG_DBG("Finishing successfully");
 	return 0;
 }
 
@@ -508,19 +405,12 @@
 	struct rnl_msg * 			msg;
 	struct name * 				app_name;
 	struct name * 				dif_name;
-<<<<<<< HEAD
-	int 					retval = 0;
-=======
->>>>>>> 4c90cd7a
 	struct ipcp_instance * 			ipc_process;
 	ipc_process_id_t 			ipc_id;
 
 	if (!data) {
 		LOG_ERR("Bogus kipcm instance passed, cannot parse NL msg");
-<<<<<<< HEAD
-=======
 		rnl_app_register_response_msg(0, 0, -1);
->>>>>>> 4c90cd7a
 		return -1;
 	}
 
@@ -528,17 +418,6 @@
 
 	if (!info) {
 		LOG_ERR("Bogus struct genl_info passed, cannot parse NL msg");
-<<<<<<< HEAD
-		return -1;
-	}
-	attrs = rkzalloc(sizeof(*attrs), GFP_KERNEL);
-	if (!attrs)
-		return -1;
-
-	app_name = name_create();
-	if (!app_name){
-		rkfree(attrs);
-=======
 		rnl_app_register_response_msg(0, 0, -1);
 		return -1;
 	}
@@ -552,22 +431,15 @@
 	if (!app_name) {
 		rkfree(attrs);
 		rnl_app_register_response_msg(0, 0, -1);
->>>>>>> 4c90cd7a
 		return -1;
 	}
 	attrs->app_name= app_name;
 
 	dif_name = name_create();
-<<<<<<< HEAD
-	if (!dif_name){
-		name_destroy(app_name);
-		rkfree(attrs);
-=======
 	if (!dif_name) {
 		name_destroy(app_name);
 		rkfree(attrs);
 		rnl_app_register_response_msg(0, 0, -1);
->>>>>>> 4c90cd7a
 		return -1;
 	}
 	attrs->dif_name= dif_name;
@@ -575,43 +447,28 @@
 	msg = rkzalloc(sizeof(*msg), GFP_KERNEL);
 	if (!msg) {
 		LOG_ERR("Could not allocate space for my_msg struct");
-<<<<<<< HEAD
-=======
 		rnl_app_register_response_msg(0, 0, -1);
->>>>>>> 4c90cd7a
 		name_destroy(app_name);
 		name_destroy(dif_name);
 		rkfree(attrs);
 		return -1;
 	}
 	msg->attrs = attrs;
-<<<<<<< HEAD
-	if (rnl_parse_msg(info, msg)){
-		LOG_ERR("Could not parse message");
-=======
 	if (rnl_parse_msg(info, msg)) {
 		LOG_ERR("Could not parse message");
 		rnl_app_register_response_msg(0, 0, -1);
->>>>>>> 4c90cd7a
 		name_destroy(app_name);
 		name_destroy(dif_name);
 		rkfree(attrs);
 		rkfree(msg);
 		return -1;
 	}
-<<<<<<< HEAD
-	ipc_id = msg->rina_hdr->src_ipc_id;
-	ipc_process = ipcp_imap_find(kipcm->instances, ipc_id);
-	if (!ipc_process) {
-		LOG_ERR("IPC process %d not found", ipc_id);
-=======
 	ipc_id = msg->rina_hdr->dst_ipc_id;
 	ipc_process = ipcp_imap_find(kipcm->instances, ipc_id);
 	if (!ipc_process) {
 		LOG_ERR("IPC process %d not found", ipc_id);
 		rnl_app_register_response_msg(ipc_id,
                                               msg->rina_hdr->src_ipc_id, -1);
->>>>>>> 4c90cd7a
 		name_destroy(app_name);
 		name_destroy(dif_name);
 		rkfree(attrs);
@@ -620,11 +477,6 @@
 	}
 
 	if (ipc_process->ops->application_register(data, attrs->app_name)) {
-<<<<<<< HEAD
-		retval = -1;
-	}
-
-=======
 		rnl_app_register_response_msg(ipc_id,
                                               msg->rina_hdr->src_ipc_id, -1);
 		name_destroy(app_name);
@@ -636,7 +488,6 @@
 
 	rnl_app_register_response_msg(ipc_id, msg->rina_hdr->src_ipc_id, 0);
 
->>>>>>> 4c90cd7a
 	name_destroy(app_name);
 	name_destroy(dif_name);
 	rkfree(attrs);
@@ -661,10 +512,6 @@
                                             RINA_C_IPCM_ASSIGN_TO_DIF_REQUEST))
 		retval = -1;
 
-	if (rina_netlink_handler_unregister(set,
-				RINA_C_IPCM_ASSIGN_TO_DIF_REQUEST))
-		retval = -1;
-
 	return retval;
 }
 
@@ -674,32 +521,18 @@
 
 	handler = notify_ipcp_assign_dif_request;
 	if (rina_netlink_handler_register(kipcm->set,
-<<<<<<< HEAD
-				RINA_C_IPCM_ASSIGN_TO_DIF_REQUEST,
-				kipcm,
-				handler))
-=======
                                           RINA_C_IPCM_ASSIGN_TO_DIF_REQUEST,
                                           kipcm,
                                           handler))
->>>>>>> 4c90cd7a
 		return -1;
 
 	handler = notify_ipcp_allocate_flow_request;
 	if (rina_netlink_handler_register(kipcm->set,
-<<<<<<< HEAD
-				RINA_C_IPCM_ALLOCATE_FLOW_REQUEST,
-				kipcm,
-				handler)) {
-		if (rina_netlink_handler_unregister(kipcm->set,
-				RINA_C_IPCM_ASSIGN_TO_DIF_REQUEST)) {
-=======
                                           RINA_C_IPCM_ALLOCATE_FLOW_REQUEST,
                                           kipcm,
                                           handler)) {
 		if (rina_netlink_handler_unregister(kipcm->set,
                                                     RINA_C_IPCM_ASSIGN_TO_DIF_REQUEST)) {
->>>>>>> 4c90cd7a
 			LOG_ERR("Failed handler unregister while bailing out");
 			/* FIXME: What else could be done here?" */
 		}
@@ -708,28 +541,16 @@
 
 	handler = notify_ipcp_allocate_flow_response;
 	if (rina_netlink_handler_register(kipcm->set,
-<<<<<<< HEAD
-				RINA_C_IPCM_ALLOCATE_FLOW_RESPONSE,
-				kipcm,
-				handler)) {
-		if (rina_netlink_handler_unregister(kipcm->set,
-				RINA_C_IPCM_ASSIGN_TO_DIF_REQUEST)) {
-=======
                                           RINA_C_IPCM_ALLOCATE_FLOW_RESPONSE,
                                           kipcm,
                                           handler)) {
 		if (rina_netlink_handler_unregister(kipcm->set,
                                                     RINA_C_IPCM_ASSIGN_TO_DIF_REQUEST)) {
->>>>>>> 4c90cd7a
 			LOG_ERR("Failed handler unregister while bailing out");
 			/* FIXME: What else could be done here?" */
 		}
 		if (rina_netlink_handler_unregister(kipcm->set,
-<<<<<<< HEAD
-				RINA_C_IPCM_ALLOCATE_FLOW_REQUEST)) {
-=======
                                                     RINA_C_IPCM_ALLOCATE_FLOW_REQUEST)) {
->>>>>>> 4c90cd7a
 			LOG_ERR("Failed handler unregister while bailing out");
 			/* FIXME: What else could be done here?" */
 		}
@@ -737,37 +558,21 @@
 	}
 	handler = notify_ipcp_register_app_request;
 	if (rina_netlink_handler_register(kipcm->set,
-<<<<<<< HEAD
-				RINA_C_IPCM_REGISTER_APPLICATION_REQUEST,
-				kipcm,
-				handler)) {
-		if (rina_netlink_handler_unregister(kipcm->set,
-				RINA_C_IPCM_ASSIGN_TO_DIF_REQUEST)) {
-=======
                                           RINA_C_IPCM_REGISTER_APPLICATION_REQUEST,
                                           kipcm,
                                           handler)) {
 		if (rina_netlink_handler_unregister(kipcm->set,
                                                     RINA_C_IPCM_ASSIGN_TO_DIF_REQUEST)) {
->>>>>>> 4c90cd7a
 			LOG_ERR("Failed handler unregister while bailing out");
 			/* FIXME: What else could be done here?" */
 		}
 		if (rina_netlink_handler_unregister(kipcm->set,
-<<<<<<< HEAD
-				RINA_C_IPCM_ALLOCATE_FLOW_REQUEST)) {
-=======
                                                     RINA_C_IPCM_ALLOCATE_FLOW_REQUEST)) {
->>>>>>> 4c90cd7a
 			LOG_ERR("Failed handler unregister while bailing out");
 			/* FIXME: What else could be done here?" */
 		}
 		if (rina_netlink_handler_unregister(kipcm->set,
-<<<<<<< HEAD
-				RINA_C_IPCM_ALLOCATE_FLOW_RESPONSE)) {
-=======
                                                     RINA_C_IPCM_ALLOCATE_FLOW_RESPONSE)) {
->>>>>>> 4c90cd7a
 			LOG_ERR("Failed handler unregister while bailing out");
 			/* FIXME: What else could be done here?" */
 		}
