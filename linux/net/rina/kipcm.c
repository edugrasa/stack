/*
 * K-IPCM (Kernel-IPC Manager)
 *
 *    Francesco Salvestrini <f.salvestrini@nextworks.it>
 *    Miquel Tarzan         <miquel.tarzan@i2cat.net>
 *    Leonardo Bergesio     <leonardo.bergesio@i2cat.net>
 *
 * This program is free software; you can redistribute it and/or modify
 * it under the terms of the GNU General Public License as published by
 * the Free Software Foundation; either version 2 of the License, or
 * (at your option) any later version.
 *
 * This program is distributed in the hope that it will be useful,
 * but WITHOUT ANY WARRANTY; without even the implied warranty of
 * MERCHANTABILITY or FITNESS FOR A PARTICULAR PURPOSE.  See the
 * GNU General Public License for more details.
 *
 * You should have received a copy of the GNU General Public License
 * along with this program; if not, write to the Free Software
 * Foundation, Inc., 675 Mass Ave, Cambridge, MA 02139, USA.
 */

#include <linux/kernel.h>
#include <linux/kobject.h>
#include <linux/export.h>
#include <linux/kfifo.h>

#define RINA_PREFIX "kipcm"

#include "logs.h"
#include "utils.h"
#include "kipcm.h"
#include "debug.h"
#include "ipcp-factories.h"
#include "ipcp-utils.h"
#include "kipcm-utils.h"
#include "common.h"
#include "du.h"
#include "netlink.h"
#include "netlink-utils.h"

#define DEFAULT_FACTORY "normal-ipc"

struct kipcm {
        spinlock_t              lock;
        struct ipcp_factories * factories;
        struct ipcp_imap *      instances;
        struct ipcp_fmap *      flows;
        struct rina_nl_set *    set;
};

#ifdef RINA_KIPCM_LOCKS_DEBUG

#define KIPCM_LOCK_HEADER(X)   do {                             \
                LOG_DBG("KIPCM instance %pK locking ...", X);   \
        } while (0)
#define KIPCM_LOCK_FOOTER(X)   do {                             \
                LOG_DBG("KIPCM instance %pK locked", X);        \
        } while (0)

#define KIPCM_UNLOCK_HEADER(X) do {                             \
                LOG_DBG("KIPCM instance %pK unlocking ...", X); \
        } while (0)
#define KIPCM_UNLOCK_FOOTER(X) do {                             \
                LOG_DBG("KIPCM instance %pK unlocked", X);      \
        } while (0)

#else

#define KIPCM_LOCK_HEADER(X)   do { } while (0)
#define KIPCM_LOCK_FOOTER(X)   do { } while (0)
#define KIPCM_UNLOCK_HEADER(X) do { } while (0)
#define KIPCM_UNLOCK_FOOTER(X) do { } while (0)

#endif

/* Disable locking only in case of REAL necessity */
#define DISABLE_LOCKING 0

#if DISABLE_LOCKING

#define KIPCM_LOCK_INIT(X) do {                                 \
                LOG_DBG("KIPCM instance locking disabled");     \
        } while(0);
#define KIPCM_LOCK(X)      do { } while (0);
#define KIPCM_UNLOCK(X)    do { } while (0);

#else

#define KIPCM_LOCK_INIT(X) spin_lock_init(&(X -> lock));

#define KIPCM_LOCK(X)   do {                    \
                KIPCM_LOCK_HEADER(X);           \
                spin_lock(&(X -> lock));        \
                KIPCM_LOCK_FOOTER(X);           \
        } while (0)
#define KIPCM_UNLOCK(X) do {                    \
                KIPCM_UNLOCK_HEADER(X);         \
                spin_unlock(&(X -> lock));      \
                KIPCM_UNLOCK_FOOTER(X);         \
        } while (0)

#endif

struct ipcp_flow {
        /* The port-id identifying the flow */
        port_id_t              port_id;

        /*
         * The components of the IPC Process that will handle the
         * write calls to this flow
         */
        struct ipcp_instance * ipc_process;

        /*
         * True if this flow is serving a user-space application, false
         * if it is being used by an RMT
         */
        bool_t                 application_owned;

        /*
         * In case this flow is being used by an RMT, this is a pointer
         * to the RMT instance.
         */
        struct rmt_instance *  rmt_instance;

        //FIXME: Define QUEUE
        //QUEUE(segmentation_queue, pdu *);
        //QUEUE(reassembly_queue,       pdu *);
        //QUEUE(sdu_ready, sdu *);
        struct kfifo           sdu_ready;
};

static int notify_ipcp_allocate_flow_request(void *             data,
					     struct sk_buff *   buff,
					     struct genl_info * info)
{
	struct rnl_ipcm_alloc_flow_req_msg_attrs * msg_attrs;
	struct rnl_msg * 			   msg;
	struct ipcp_instance * 			   ipc_process;
	ipc_process_id_t 			   ipc_id;
	struct rina_msg_hdr *                      hdr;
	struct kipcm * kipcm;
	int retval = 0;

	if (!data) {
		LOG_ERR("Bogus kipcm instance passed, cannot parse NL msg");
		return -1;
	}

	if (!info) {
		LOG_ERR("Bogus struct genl_info passed, cannot parse NL msg");
		return -1;
	}

	kipcm = (struct kipcm *) data;
	msg_attrs = rkzalloc(sizeof(*msg_attrs), GFP_KERNEL);
	if (!msg_attrs) {
		if (rnl_app_alloc_flow_result_msg(0, 0, -1, info->snd_seq))
			return -1;

		return 0;
	}
	msg = rkzalloc(sizeof(*msg), GFP_KERNEL);
	if (!msg) {
		rkfree(msg_attrs);
		if (rnl_app_alloc_flow_result_msg(0, 0, -1, info->snd_seq))
			return -1;

		return 0;
	}
	hdr = rkzalloc(sizeof(*hdr), GFP_KERNEL);
	if (!hdr) {
		rkfree(msg_attrs);
		rkfree(msg);
		if (rnl_app_alloc_flow_result_msg(0, 0, -1, info->snd_seq))
			return -1;

		return 0;
	}
	msg->attrs = msg_attrs;
	msg->rina_hdr = hdr;

	if (rnl_parse_msg(info, msg)) {
		if (rnl_app_alloc_flow_result_msg(0, 0, -1, info->snd_seq))
			return -1;

		return 0;
	}
	ipc_id = msg->rina_hdr->dst_ipc_id;
	ipc_process = ipcp_imap_find(kipcm->instances, ipc_id);
	if (!ipc_process) {
		LOG_ERR("IPC process %d not found", ipc_id);
		rkfree(hdr);
		rkfree(msg_attrs);
		rkfree(msg);
		if (rnl_app_alloc_flow_result_msg(ipc_id,
                                              msg->rina_hdr->src_ipc_id, -1,
                                              info->snd_seq))
			return -1;

		return 0;
	}
	if (ipc_process->ops->flow_allocate_request(ipc_process->data,
                                                    msg_attrs->source,
                                                    msg_attrs->dest,
                                                    msg_attrs->fspec,
                                                    msg_attrs->id)) {
		LOG_ERR("Failed allocate flow request for port id: %d",
                        msg_attrs->id);
		if (rnl_app_alloc_flow_result_msg(ipc_id,
                                              msg->rina_hdr->src_ipc_id, -1,
                                              info->snd_seq)) {
			rkfree(hdr);
			rkfree(msg_attrs);
			rkfree(msg);
			return -1;
		}

		rkfree(hdr);
		rkfree(msg_attrs);
		rkfree(msg);
		return 0;
	}

	if (rnl_app_alloc_flow_req_arrived_msg(ipc_process->data,
                                               msg_attrs->source,
                                               msg_attrs->dest,
                                               msg_attrs->fspec,
                                               msg_attrs->id,
                                               info->snd_seq)) {
		rkfree(hdr);
		rkfree(msg_attrs);
		rkfree(msg);
		return -1;
	}
	rkfree(hdr);
	rkfree(msg_attrs);
	rkfree(msg);
        
	return 0;
}

static int notify_ipcp_allocate_flow_response(void *             data,
					      struct sk_buff *   buff,
					      struct genl_info * info)
{
	struct kipcm *                         kipcm;
	struct rnl_alloc_flow_resp_msg_attrs * msg_attrs;
	struct rnl_msg * 		       msg;
	struct rina_msg_hdr * 		       hdr;
	struct ipcp_instance * 		       ipc_process;
	ipc_process_id_t 		       ipc_id;
	int 				       retval = 0;
	response_reason_t  		       reason;

	if (!data) {
		LOG_ERR("Bogus kipcm instance passed, cannot parse NL msg");
		return -1;
	}

	kipcm = (struct kipcm *) data;

	if (!info) {
		LOG_ERR("Bogus struct genl_info passed, cannot parse NL msg");
		return -1;
	}
	msg_attrs = rkzalloc(sizeof(*msg_attrs), GFP_KERNEL);
	if (!msg_attrs)
		return -1;
	msg = rkzalloc(sizeof(*msg), GFP_KERNEL);
	if (!msg) {
		rkfree(msg_attrs);
		return -1;
	}
	hdr = rkzalloc(sizeof(*hdr), GFP_KERNEL);
	if (!hdr) {
		rkfree(msg_attrs);
		rkfree(msg);
		return -1;
	}
	msg->attrs = msg_attrs;
	msg->rina_hdr = hdr;

	if (rnl_parse_msg(info, msg)) {
		rkfree(hdr);
		rkfree(msg_attrs);
		rkfree(msg);
		return -1;
	}
	ipc_id = msg->rina_hdr->src_ipc_id;
	ipc_process = ipcp_imap_find(kipcm->instances, ipc_id);
	if (!ipc_process) {
		LOG_ERR("IPC process %d not found", ipc_id);
		rkfree(hdr);
		rkfree(msg_attrs);
		rkfree(msg);
		return -1;
	}
	reason = (response_reason_t) msg_attrs->result;
	if (ipc_process->ops->flow_allocate_response(ipc_process->data,
                                                     msg_attrs->id, &reason)) {
		LOG_ERR("Failed allocate flow request for port id: %d",
                        msg_attrs->id);
		retval = -1;
	}

	rkfree(hdr);
	rkfree(msg_attrs);
	rkfree(msg);

	return retval;
}

static int notify_ipcp_assign_dif_request(void *             data,
				  	  struct sk_buff *   buff,
				  	  struct genl_info * info)
{
	struct kipcm *                                kipcm;
	struct rnl_ipcm_assign_to_dif_req_msg_attrs * attrs;
	struct rnl_msg * 			      msg;
	struct dif_config *			      dif_config;
	struct name * 				      dif_name;
	struct ipcp_instance * 		       	      ipc_process;
	ipc_process_id_t 		      	      ipc_id;

	if (!data) {
		LOG_ERR("Bogus kipcm instance passed, cannot parse NL msg");
		return -1;
	}

	kipcm = (struct kipcm *) data;

	if (!info) {
		LOG_ERR("Bogus struct genl_info passed, cannot parse NL msg");
		return -1;
	}

	attrs = rkzalloc(sizeof(*attrs), GFP_KERNEL);
	if (!attrs) {
		rnl_assign_dif_response(0, -1, info->snd_seq);
		return 0;
	}

	dif_config = rkzalloc(sizeof(struct dif_config), GFP_KERNEL);
	if (!dif_config){
		rkfree(attrs);
		rnl_assign_dif_response(0, -1, info->snd_seq);
		return 0;
	}
	attrs->dif_config = dif_config;

	dif_name = name_create();
	if (!dif_name){
		rkfree(dif_config);
		rkfree(attrs);
		rnl_assign_dif_response(0, -1, info->snd_seq);
		return 0;
	}
	dif_config->dif_name = dif_name;

	msg = rkzalloc(sizeof(*msg), GFP_KERNEL);
	if (!msg) {
		//name_destroy(dif_name);
		rkfree(dif_config);
		rkfree(attrs);
		rnl_assign_dif_response(0, -1, info->snd_seq);
		return 0;
	}
	msg->attrs = attrs;

	if (rnl_parse_msg(info, msg)) {
		//name_destroy(dif_name);
		rkfree(dif_config);
		rkfree(attrs);
		rkfree(msg);
		rnl_assign_dif_response(0, -1, info->snd_seq);
		return 0;
	}
	ipc_id = msg->rina_hdr->dst_ipc_id;

	ipc_process = ipcp_imap_find(kipcm->instances, ipc_id);
	if (!ipc_process) {
		LOG_ERR("IPC process %d not found", ipc_id);
		//name_destroy(dif_name);
		rkfree(dif_config);
		rkfree(attrs);
		rkfree(msg);
		rnl_assign_dif_response(0, -1, info->snd_seq);
		return 0;
	}
	LOG_DBG("Found IPC Process with id %d", ipc_id);

	if (ipc_process->ops->assign_to_dif(ipc_process->data,
			attrs->dif_config->dif_name)) {
		char * tmp = name_tostring(attrs->dif_config->dif_name);
		LOG_ERR("Failed assign to dif %s for IPC process: %d",
                        tmp, ipc_id);
		rkfree(tmp);
		//name_destroy(dif_name);
		rkfree(dif_config);
		rkfree(attrs);
		rkfree(msg);
		rnl_assign_dif_response(0, -1, info->snd_seq);
		return 0;
	}
	LOG_DBG("Assign to DIF operation successful, freeing memory");

	LOG_DBG("Calling assign to DIF response");
	if (rnl_assign_dif_response(ipc_id, 0, info->snd_seq)){
		name_destroy(dif_name);
		rkfree(dif_config);
		rkfree(attrs);
		rkfree(msg);
		return -1;
	}

	//name_destroy(dif_name);
	rkfree(dif_config);
	rkfree(attrs);
	rkfree(msg);
	LOG_DBG("Finishing successfully");
	return 0;
}

static int notify_ipcp_register_app_request(void *             data,
					    struct sk_buff *   buff,
					    struct genl_info * info)
{
	struct kipcm * 				kipcm;
	struct rnl_ipcm_reg_app_req_msg_attrs * attrs;
	struct rnl_msg * 			msg;
	struct name * 				app_name;
	struct name * 				dif_name;
	struct ipcp_instance * 			ipc_process;
	ipc_process_id_t 			ipc_id;

	if (!data) {
		LOG_ERR("Bogus kipcm instance passed, cannot parse NL msg");
		return -1;
	}

	kipcm = (struct kipcm *) data;

	if (!info) {
		LOG_ERR("Bogus struct genl_info passed, cannot parse NL msg");
		return -1;
	}

	attrs = rkzalloc(sizeof(*attrs), GFP_KERNEL);
	if (!attrs) {
		if (rnl_app_register_response_msg(0, 0, -1, info->snd_seq))
			return -1;

		return 0;
	}

	app_name = name_create();
	if (!app_name) {
		rkfree(attrs);
		if (rnl_app_register_response_msg(0, 0, -1, info->snd_seq))
			return -1;

		return 0;
	}
	attrs->app_name= app_name;

	dif_name = name_create();
	if (!dif_name) {
		//name_destroy(app_name);
		rkfree(attrs);
		if (rnl_app_register_response_msg(0, 0, -1, info->snd_seq))
			return -1;

		return 0;
	}
	attrs->dif_name= dif_name;

	msg = rkzalloc(sizeof(*msg), GFP_KERNEL);
	if (!msg) {
		LOG_ERR("Could not allocate space for my_msg struct");
<<<<<<< HEAD
		name_destroy(app_name);
		name_destroy(dif_name);
=======
		rnl_app_register_response_msg(0, 0, -1, info->snd_seq);
		//name_destroy(app_name);
		//name_destroy(dif_name);
>>>>>>> eda162ee
		rkfree(attrs);
		if (rnl_app_register_response_msg(0, 0, -1, info->snd_seq))
			return -1;

		return 0;
	}
	msg->attrs = attrs;
	if (rnl_parse_msg(info, msg)) {
		LOG_ERR("Could not parse message");
<<<<<<< HEAD
		name_destroy(app_name);
		name_destroy(dif_name);
=======
		rnl_app_register_response_msg(0, 0, -1, info->snd_seq);
		//name_destroy(app_name);
		//name_destroy(dif_name);
>>>>>>> eda162ee
		rkfree(attrs);
		rkfree(msg);
		if (rnl_app_register_response_msg(0, 0, -1, info->snd_seq))
			return -1;
		return 0;
	}
	ipc_id = msg->rina_hdr->dst_ipc_id;
	ipc_process = ipcp_imap_find(kipcm->instances, ipc_id);
	if (!ipc_process) {
		LOG_ERR("IPC process %d not found", ipc_id);
		if (rnl_app_register_response_msg(ipc_id,
                                              msg->rina_hdr->src_ipc_id, -1,
<<<<<<< HEAD
                                              info->snd_seq)) {
			name_destroy(app_name);
			name_destroy(dif_name);
			rkfree(attrs);
			rkfree(msg);
			return -1;
		}
		name_destroy(app_name);
		name_destroy(dif_name);
=======
                                              info->snd_seq);
		//name_destroy(app_name);
		//name_destroy(dif_name);
>>>>>>> eda162ee
		rkfree(attrs);
		rkfree(msg);
		return 0;
	}

<<<<<<< HEAD
	if (ipc_process->ops->application_register(data, attrs->app_name)) {
		if (rnl_app_register_response_msg(ipc_id,
                                              msg->rina_hdr->src_ipc_id, -1,
                                              info->snd_seq)) {
			name_destroy(app_name);
			name_destroy(dif_name);
			rkfree(attrs);
			rkfree(msg);
			return -1;
		}
		name_destroy(app_name);
		name_destroy(dif_name);
=======
	if (ipc_process->ops->application_register(
			ipc_process->data, attrs->app_name)) {
		rnl_app_register_response_msg(ipc_id,
                                              msg->rina_hdr->src_ipc_id, -1,
                                              info->snd_seq);
		//name_destroy(app_name);
		//name_destroy(dif_name);
>>>>>>> eda162ee
		rkfree(attrs);
		rkfree(msg);
		return 0;
	}

	if (rnl_app_register_response_msg(ipc_id, msg->rina_hdr->src_ipc_id, 0,
                        info->snd_seq)) {
		name_destroy(app_name);
		name_destroy(dif_name);
		rkfree(attrs);
		rkfree(msg);
		return -1;
	}

	//name_destroy(app_name);
	//name_destroy(dif_name);
	rkfree(attrs);
	rkfree(msg);

	return 0;
}

static int netlink_handlers_unregister(struct rina_nl_set * set)
{
	int retval = 0;

	if (rina_netlink_handler_unregister(set,
				    RINA_C_IPCM_ALLOCATE_FLOW_REQUEST))
		retval = -1;

	if (rina_netlink_handler_unregister(set,
				    RINA_C_IPCM_ALLOCATE_FLOW_RESPONSE))
		retval = -1;

	if (rina_netlink_handler_unregister(set,
				    RINA_C_IPCM_ASSIGN_TO_DIF_REQUEST))
		retval = -1;

	if (rina_netlink_handler_unregister(set,
				    RINA_C_IPCM_REGISTER_APPLICATION_REQUEST))
		retval = -1;

	return retval;
}

static int netlink_handlers_register(struct kipcm * kipcm)
{
	message_handler_cb handler;

	handler = notify_ipcp_assign_dif_request;
	if (rina_netlink_handler_register(kipcm->set,
                                          RINA_C_IPCM_ASSIGN_TO_DIF_REQUEST,
                                          kipcm,
                                          handler))
		return -1;

	handler = notify_ipcp_allocate_flow_request;
	if (rina_netlink_handler_register(kipcm->set,
                                          RINA_C_IPCM_ALLOCATE_FLOW_REQUEST,
                                          kipcm,
                                          handler)) {
		if (rina_netlink_handler_unregister(kipcm->set,
                                                    RINA_C_IPCM_ASSIGN_TO_DIF_REQUEST)) {
			LOG_ERR("Failed handler unregister while bailing out");
			/* FIXME: What else could be done here?" */
		}
		return -1;
	}

	handler = notify_ipcp_allocate_flow_response;
	if (rina_netlink_handler_register(kipcm->set,
                                          RINA_C_IPCM_ALLOCATE_FLOW_RESPONSE,
                                          kipcm,
                                          handler)) {
		if (rina_netlink_handler_unregister(kipcm->set,
                                                    RINA_C_IPCM_ASSIGN_TO_DIF_REQUEST)) {
			LOG_ERR("Failed handler unregister while bailing out");
			/* FIXME: What else could be done here?" */
		}
		if (rina_netlink_handler_unregister(kipcm->set,
                                                    RINA_C_IPCM_ALLOCATE_FLOW_REQUEST)) {
			LOG_ERR("Failed handler unregister while bailing out");
			/* FIXME: What else could be done here?" */
		}
		return -1;
	}
	handler = notify_ipcp_register_app_request;
	if (rina_netlink_handler_register(kipcm->set,
                                          RINA_C_IPCM_REGISTER_APPLICATION_REQUEST,
                                          kipcm,
                                          handler)) {
		if (rina_netlink_handler_unregister(kipcm->set,
                                                    RINA_C_IPCM_ASSIGN_TO_DIF_REQUEST)) {
			LOG_ERR("Failed handler unregister while bailing out");
			/* FIXME: What else could be done here?" */
		}
		if (rina_netlink_handler_unregister(kipcm->set,
                                                    RINA_C_IPCM_ALLOCATE_FLOW_REQUEST)) {
			LOG_ERR("Failed handler unregister while bailing out");
			/* FIXME: What else could be done here?" */
		}
		if (rina_netlink_handler_unregister(kipcm->set,
                                                    RINA_C_IPCM_ALLOCATE_FLOW_RESPONSE)) {
			LOG_ERR("Failed handler unregister while bailing out");
			/* FIXME: What else could be done here?" */
		}
		return -1;
	}


	return 0;
}

struct kipcm * kipcm_init(struct kobject * parent, struct rina_nl_set * set)
{
        struct kipcm * tmp;

        LOG_DBG("Initializing");

        tmp = rkzalloc(sizeof(*tmp), GFP_KERNEL);
        if (!tmp)
                return NULL;

        tmp->factories = ipcpf_init(parent);
        if (!tmp->factories) {
                rkfree(tmp);
                return NULL;
        }

        tmp->instances = ipcp_imap_create();
        if (!tmp->instances) {
                if (ipcpf_fini(tmp->factories)) {
                        /* FIXME: What could we do here ? */
                }
                rkfree(tmp);
                return NULL;
        }

        tmp->flows = ipcp_fmap_create();
        if (!tmp->flows) {
                if (ipcp_imap_destroy(tmp->instances)) {
                        /* FIXME: What could we do here ? */
                }
                if (ipcpf_fini(tmp->factories)) {
                        /* FIXME: What could we do here ? */
                }
                rkfree(tmp);
                return NULL;
        }

        LOG_DBG("Registering set");
        if (rina_netlink_set_register(set)) {
        	if (ipcp_imap_destroy(tmp->instances)) {
			/* FIXME: What could we do here ? */
		}
		if (ipcp_fmap_destroy(tmp->flows)) {
			/* FIXME: What could we do here ? */
		}
		if (ipcpf_fini(tmp->factories)) {
			/* FIXME: What could we do here ? */
		}
		rkfree(tmp);
		return NULL;
	}
        tmp->set = set;
        LOG_DBG("Registering handlers");
        if (netlink_handlers_register(tmp)) {
        	if (ipcp_imap_destroy(tmp->instances)) {
			/* FIXME: What could we do here ? */
		}
        	if (ipcp_fmap_destroy(tmp->flows)) {
			/* FIXME: What could we do here ? */
		}
		if (ipcpf_fini(tmp->factories)) {
			/* FIXME: What could we do here ? */
		}
		rkfree(tmp);
		return NULL;
        }

        KIPCM_LOCK_INIT(tmp);

        LOG_DBG("Initialized successfully");

        return tmp;
}

int kipcm_fini(struct kipcm * kipcm)
{
        if (!kipcm) {
                LOG_ERR("Bogus kipcm instance passed, bailing out");
                return -1;
        }

        LOG_DBG("Finalizing");

        KIPCM_LOCK(kipcm);

        /* FIXME: Destroy all the flows */
        ASSERT(ipcp_fmap_empty(kipcm->flows));
        if (ipcp_fmap_destroy(kipcm->flows)) {
                KIPCM_UNLOCK(kipcm);
                return -1;
        }

        /* FIXME: Destroy all the instances */
        ASSERT(ipcp_imap_empty(kipcm->instances));
        if (ipcp_imap_destroy(kipcm->instances)) {
                KIPCM_UNLOCK(kipcm);
                return -1;
        }

        if (ipcpf_fini(kipcm->factories)) {
                KIPCM_UNLOCK(kipcm);
                return -1;
        }

        if (netlink_handlers_unregister(kipcm->set)) {
        	KIPCM_UNLOCK(kipcm);
		return -1;
        }

        KIPCM_UNLOCK(kipcm);

        rkfree(kipcm);

        LOG_DBG("Finalized successfully");

        return 0;
}

struct ipcp_factory *
kipcm_ipcp_factory_register(struct kipcm *             kipcm,
                            const  char *              name,
                            struct ipcp_factory_data * data,
                            struct ipcp_factory_ops *  ops)
{
        struct ipcp_factory * retval;

        if (!kipcm) {
                LOG_ERR("Bogus kipcm instance passed, bailing out");
                return NULL;
        }

        KIPCM_LOCK(kipcm);
        retval = ipcpf_register(kipcm->factories, name, data, ops);
        KIPCM_UNLOCK(kipcm);

        return retval;
}
EXPORT_SYMBOL(kipcm_ipcp_factory_register);

int kipcm_ipcp_factory_unregister(struct kipcm *        kipcm,
                                  struct ipcp_factory * factory)
{
        int retval;

        if (!kipcm) {
                LOG_ERR("Bogus kipcm instance passed, bailing out");
                return -1;
        }

        /* FIXME:
         *
         *   We have to do the body of kipcm_ipcp_destroy() on all the
         *   instances remaining (and not explicitly destroyed), previously
         *   created with the factory being unregisterd ...
         *
         *     Francesco
         */
        KIPCM_LOCK(kipcm);
        retval = ipcpf_unregister(kipcm->factories, factory);
        KIPCM_UNLOCK(kipcm);

        return retval;
}
EXPORT_SYMBOL(kipcm_ipcp_factory_unregister);

int kipcm_ipcp_create(struct kipcm *      kipcm,
                      const struct name * ipcp_name,
                      ipc_process_id_t    id,
                      const char *        factory_name)
{
        char *                 name;
        struct ipcp_factory *  factory;
        struct ipcp_instance * instance;

        if (!kipcm) {
                LOG_ERR("Bogus kipcm instance passed, bailing out");
                return -1;
        }

        if (!factory_name)
                factory_name = DEFAULT_FACTORY;

        name = name_tostring(ipcp_name);
        if (!name)
                return -1;

        ASSERT(ipcp_name);
        ASSERT(factory_name);

        LOG_DBG("Creating IPC process:");
        LOG_DBG("  name:      %s", name);
        LOG_DBG("  id:        %d", id);
        LOG_DBG("  factory:   %s", factory_name);
        rkfree(name);

        KIPCM_LOCK(kipcm);
        if (ipcp_imap_find(kipcm->instances, id)) {
                LOG_ERR("Process id %d already exists", id);
                KIPCM_UNLOCK(kipcm);
                return -1;
        }

        factory = ipcpf_find(kipcm->factories, factory_name);
        if (!factory) {
                LOG_ERR("Cannot find factory '%s'", factory_name);
                KIPCM_UNLOCK(kipcm);
                return -1;
        }

        instance = factory->ops->create(factory->data, id);
        if (!instance) {
                KIPCM_UNLOCK(kipcm);
                return -1;
        }

        /* FIXME: Ugly as hell */
        instance->factory = factory;

        if (ipcp_imap_add(kipcm->instances, id, instance)) {
                factory->ops->destroy(factory->data, instance);
                KIPCM_UNLOCK(kipcm);
                return -1;
        }

        KIPCM_UNLOCK(kipcm);

        return 0;
}

int kipcm_ipcp_destroy(struct kipcm *  kipcm,
                       ipc_process_id_t id)
{
        struct ipcp_instance * instance;
        struct ipcp_factory *  factory;

        if (!kipcm) {
                LOG_ERR("Bogus kipcm instance passed, bailing out");
                return -1;
        }

        KIPCM_LOCK(kipcm);

        instance = ipcp_imap_find(kipcm->instances, id);
        if (!instance) {
                LOG_ERR("IPC process %d instance does not exist", id);
                KIPCM_UNLOCK(kipcm);
                return -1;
        }

        factory = instance->factory;
        ASSERT(factory);

        if (ipcp_fmap_remove_all_for_id(kipcm->flows, id)) {
		KIPCM_UNLOCK(kipcm);
		return -1;
	}

        if (factory->ops->destroy(factory->data, instance)) {
                KIPCM_UNLOCK(kipcm);
                return -1;
        }

        if (ipcp_imap_remove(kipcm->instances, id)) {
                KIPCM_UNLOCK(kipcm);
                return -1;
        }

        KIPCM_UNLOCK(kipcm);
        
        return 0;
}

int kipcm_ipcp_configure(struct kipcm *             kipcm,
                         ipc_process_id_t           id,
                         const struct ipcp_config * configuration)
{
        struct ipcp_instance * instance_old;
        struct ipcp_factory *  factory;
        struct ipcp_instance * instance_new;

        if (!kipcm) {
                LOG_ERR("Bogus kipcm instance passed, bailing out");
                return -1;
        }

        KIPCM_LOCK(kipcm);

        instance_old = ipcp_imap_find(kipcm->instances, id);
        if (instance_old == NULL) {
                KIPCM_UNLOCK(kipcm);
                return -1;
        }

        factory = instance_old->factory;
        ASSERT(factory);

        instance_new = factory->ops->configure(factory->data,
                                               instance_old,
                                               configuration);
        if (!instance_new) {
                KIPCM_UNLOCK(kipcm);
                return -1;
        }

        if (instance_new != instance_old)
                if (ipcp_imap_update(kipcm->instances, id, instance_new)) {
                        KIPCM_UNLOCK(kipcm);
                        return -1;
                }

        KIPCM_UNLOCK(kipcm);

        return 0;
}

int kipcm_flow_add(struct kipcm *   kipcm,
                   ipc_process_id_t ipc_id,
                   port_id_t        port_id)
{
        struct ipcp_flow * flow;

        if (!kipcm) {
                LOG_ERR("Bogus kipcm instance passed, bailing out");
                return -1;
        }

        KIPCM_LOCK(kipcm);

        if (ipcp_fmap_find(kipcm->flows, port_id)) {
                LOG_ERR("Flow on port-id %d already exists", port_id);
                KIPCM_UNLOCK(kipcm);
                return -1;
        }

        flow = rkzalloc(sizeof(*flow), GFP_KERNEL);
        if (!flow) {
                KIPCM_UNLOCK(kipcm);
                return -1;
        }

        flow->port_id     = port_id;
        flow->ipc_process = ipcp_imap_find(kipcm->instances, ipc_id);
        if (!flow->ipc_process) {
                LOG_ERR("Couldn't find the ipc process %d", ipc_id);
                rkfree(flow);
                KIPCM_UNLOCK(kipcm);
                return -1;
        }

        /*
         * FIXME: We are allowing applications, this must be changed once
         *        the RMT is implemented.
         */
        flow->application_owned = 1;
        flow->rmt_instance      = NULL;
        if (kfifo_alloc(&flow->sdu_ready, PAGE_SIZE, GFP_KERNEL)) {
                LOG_ERR("Couldn't create the sdu-ready queue for "
                        "flow on port-id %d", port_id);
                rkfree(flow);
                KIPCM_UNLOCK(kipcm);
                return -1;
        }

        if (ipcp_fmap_add(kipcm->flows, port_id, flow, ipc_id)) {
                kfifo_free(&flow->sdu_ready);
                rkfree(flow);
                KIPCM_UNLOCK(kipcm);
                return -1;
        }

        KIPCM_UNLOCK(kipcm);

        return 0;
}
EXPORT_SYMBOL(kipcm_flow_add);

int kipcm_flow_remove(struct kipcm * kipcm,
                      port_id_t      port_id)
{
        struct ipcp_flow * flow;

        if (!kipcm) {
                LOG_ERR("Bogus kipcm instance passed, bailing out");
                return -1;
        }

        KIPCM_LOCK(kipcm);

        flow = ipcp_fmap_find(kipcm->flows, port_id);
        if (!flow) {
                LOG_ERR("Couldn't retrieve the flow for port-id %d", port_id);
                KIPCM_UNLOCK(kipcm);
                return -1;
        }

        kfifo_free(&flow->sdu_ready);
        rkfree(flow);

        if (ipcp_fmap_remove(kipcm->flows, port_id)) {
                KIPCM_UNLOCK(kipcm);
                return -1;
        }

        KIPCM_UNLOCK(kipcm);

        return 0;
}
EXPORT_SYMBOL(kipcm_flow_remove);

int kipcm_sdu_write(struct kipcm * kipcm,
                    port_id_t      port_id,
                    struct sdu *   sdu)
{
        struct ipcp_flow *     flow;
        struct ipcp_instance * instance;

        if (!kipcm) {
                LOG_ERR("Bogus kipcm instance passed, bailing out");
                return -1;
        }

        if (!sdu || !sdu_is_ok(sdu)) {
                LOG_ERR("Bogus SDU received, bailing out");
                return -1;
        }

        LOG_DBG("SDU received (size %zd)", sdu->buffer->size);

        KIPCM_LOCK(kipcm);

        flow = ipcp_fmap_find(kipcm->flows, port_id);
        if (!flow) {
                LOG_ERR("There is no flow bound to port-id %d", port_id);
                KIPCM_UNLOCK(kipcm);
                return -1;
        }

        instance = flow->ipc_process;
        ASSERT(instance);
        if (instance->ops->sdu_write(instance->data, port_id, sdu)) {
                LOG_ERR("Couldn't write SDU on port-id %d", port_id);
                KIPCM_UNLOCK(kipcm);
                return -1;
        }

        KIPCM_UNLOCK(kipcm);

        /* The SDU is ours */
        return 0;
}

int kipcm_sdu_read(struct kipcm * kipcm,
                   port_id_t      port_id,
                   struct sdu **  sdu)
{
        struct ipcp_flow * flow;
        size_t             size;
        char *             data;

        if (!kipcm) {
                LOG_ERR("Bogus kipcm instance passed, bailing out");
                return -1;
        }
        if (!sdu) {
                LOG_ERR("Bogus parameters passed, bailing out");
                return -1;
        }

        KIPCM_LOCK(kipcm);

        flow = ipcp_fmap_find(kipcm->flows, port_id);
        if (!flow) {
                LOG_ERR("There is no flow bound to port-id %d", port_id);
                KIPCM_UNLOCK(kipcm);
                return -1;
        }

        if (kfifo_out(&flow->sdu_ready, &size, sizeof(size_t)) <
            sizeof(size_t)) {
                LOG_ERR("There is not enough data in port-id %d fifo", port_id);
                KIPCM_UNLOCK(kipcm);
                return -1;
        }

        /* FIXME: Is it possible to have 0 bytes sdus ??? */
        if (size == 0) {
                LOG_ERR("Zero-size SDU detected");
                KIPCM_UNLOCK(kipcm);
                return -1;
        }

        data = rkzalloc(size, GFP_KERNEL);
        if (!data) {
                KIPCM_UNLOCK(kipcm);
                return -1;
        }

        if (kfifo_out(&flow->sdu_ready, data, size) != size) {
                LOG_ERR("Could not get %zd bytes from fifo", size);
                rkfree(data);
                KIPCM_UNLOCK(kipcm);
                return -1;
        }

        *sdu = sdu_create_from(data, size);
        if (!*sdu) {
                rkfree(data);
                KIPCM_UNLOCK(kipcm);
                return -1;
        }

        KIPCM_UNLOCK(kipcm);

        /* The SDU is theirs now */
        return 0;
}

int kipcm_sdu_post(struct kipcm * kipcm,
                   port_id_t      port_id,
                   struct sdu *   sdu)
{
        struct ipcp_flow * flow;
        unsigned int       avail;

        if (!kipcm) {
                LOG_ERR("Bogus kipcm instance passed, cannot post SDU");
                return -1;
        }
        if (!sdu || !sdu_is_ok(sdu)) {
                LOG_ERR("Bogus parameters passed, bailing out");
                return -1;
        }

        KIPCM_LOCK(kipcm);

        flow = ipcp_fmap_find(kipcm->flows, port_id);
        if (!flow) {
                LOG_ERR("There is no flow bound to port-id %d", port_id);
                KIPCM_UNLOCK(kipcm);
                return -1;
        }

        avail = kfifo_avail(&flow->sdu_ready);
        if (avail < (sdu->buffer->size + sizeof(size_t))) {
                LOG_ERR("There is no space in the port-id %d fifo", port_id);
                KIPCM_UNLOCK(kipcm);
                return -1;
        }

        if (kfifo_in(&flow->sdu_ready,
                     &sdu->buffer->size,
                     sizeof(size_t)) != sizeof(size_t)) {
                LOG_ERR("Could not write %zd bytes from port-id %d fifo",
                        sizeof(size_t), port_id);
                KIPCM_UNLOCK(kipcm);
                return -1;
        }
        if (kfifo_in(&flow->sdu_ready,
                     sdu->buffer->data,
                     sdu->buffer->size) != sdu->buffer->size) {
                LOG_ERR("Could not write %zd bytes from port-id %d fifo",
                        sdu->buffer->size, port_id);
                KIPCM_UNLOCK(kipcm);
                return -1;
        }

        KIPCM_UNLOCK(kipcm);

        /* The SDU is ours now */
        return 0;
}
EXPORT_SYMBOL(kipcm_sdu_post);<|MERGE_RESOLUTION|>--- conflicted
+++ resolved
@@ -479,14 +479,8 @@
 	msg = rkzalloc(sizeof(*msg), GFP_KERNEL);
 	if (!msg) {
 		LOG_ERR("Could not allocate space for my_msg struct");
-<<<<<<< HEAD
-		name_destroy(app_name);
-		name_destroy(dif_name);
-=======
-		rnl_app_register_response_msg(0, 0, -1, info->snd_seq);
 		//name_destroy(app_name);
 		//name_destroy(dif_name);
->>>>>>> eda162ee
 		rkfree(attrs);
 		if (rnl_app_register_response_msg(0, 0, -1, info->snd_seq))
 			return -1;
@@ -496,14 +490,8 @@
 	msg->attrs = attrs;
 	if (rnl_parse_msg(info, msg)) {
 		LOG_ERR("Could not parse message");
-<<<<<<< HEAD
-		name_destroy(app_name);
-		name_destroy(dif_name);
-=======
-		rnl_app_register_response_msg(0, 0, -1, info->snd_seq);
 		//name_destroy(app_name);
 		//name_destroy(dif_name);
->>>>>>> eda162ee
 		rkfree(attrs);
 		rkfree(msg);
 		if (rnl_app_register_response_msg(0, 0, -1, info->snd_seq))
@@ -516,7 +504,6 @@
 		LOG_ERR("IPC process %d not found", ipc_id);
 		if (rnl_app_register_response_msg(ipc_id,
                                               msg->rina_hdr->src_ipc_id, -1,
-<<<<<<< HEAD
                                               info->snd_seq)) {
 			name_destroy(app_name);
 			name_destroy(dif_name);
@@ -524,19 +511,13 @@
 			rkfree(msg);
 			return -1;
 		}
-		name_destroy(app_name);
-		name_destroy(dif_name);
-=======
-                                              info->snd_seq);
 		//name_destroy(app_name);
 		//name_destroy(dif_name);
->>>>>>> eda162ee
-		rkfree(attrs);
-		rkfree(msg);
-		return 0;
-	}
-
-<<<<<<< HEAD
+		rkfree(attrs);
+		rkfree(msg);
+		return 0;
+	}
+
 	if (ipc_process->ops->application_register(data, attrs->app_name)) {
 		if (rnl_app_register_response_msg(ipc_id,
                                               msg->rina_hdr->src_ipc_id, -1,
@@ -547,17 +528,8 @@
 			rkfree(msg);
 			return -1;
 		}
-		name_destroy(app_name);
-		name_destroy(dif_name);
-=======
-	if (ipc_process->ops->application_register(
-			ipc_process->data, attrs->app_name)) {
-		rnl_app_register_response_msg(ipc_id,
-                                              msg->rina_hdr->src_ipc_id, -1,
-                                              info->snd_seq);
 		//name_destroy(app_name);
 		//name_destroy(dif_name);
->>>>>>> eda162ee
 		rkfree(attrs);
 		rkfree(msg);
 		return 0;
