/*
 * KIPCM (Kernel IPC Manager)
 *
 *    Francesco Salvestrini <f.salvestrini@nextworks.it>
 *    Miquel Tarzan         <miquel.tarzan@i2cat.net>
 *    Leonardo Bergesio     <leonardo.bergesio@i2cat.net>
 *
 * This program is free software; you can redistribute it and/or modify
 * it under the terms of the GNU General Public License as published by
 * the Free Software Foundation; either version 2 of the License, or
 * (at your option) any later version.
 *
 * This program is distributed in the hope that it will be useful,
 * but WITHOUT ANY WARRANTY; without even the implied warranty of
 * MERCHANTABILITY or FITNESS FOR A PARTICULAR PURPOSE.  See the
 * GNU General Public License for more details.
 *
 * You should have received a copy of the GNU General Public License
 * along with this program; if not, write to the Free Software
 * Foundation, Inc., 675 Mass Ave, Cambridge, MA 02139, USA.
 */

#include <linux/kernel.h>
#include <linux/kobject.h>
#include <linux/export.h>
#include <linux/kfifo.h>
#include <linux/mutex.h>
#include <linux/hardirq.h>

#define RINA_PREFIX "kipcm"

#include "logs.h"
#include "utils.h"
#include "kipcm.h"
#include "debug.h"
#include "ipcp-factories.h"
#include "ipcp-utils.h"
#include "kipcm-utils.h"
#include "common.h"
#include "du.h"
#include "rnl.h"
#include "rnl-utils.h"
#include "kfa.h"
#include "kfa-utils.h"
#include "efcp-utils.h"

#define DEFAULT_FACTORY "normal-ipc"

struct flow_messages {
        struct kipcm_pmap * ingress;
        struct kipcm_smap * egress;
};

struct kipcm {
        struct mutex            lock;
        struct ipcp_factories * factories;
        struct ipcp_imap *      instances;
        struct flow_messages *  messages;
        struct rnl_set *        rnls;
        struct kfa *            kfa;
};

message_handler_cb kipcm_handlers[RINA_C_MAX];

#ifdef CONFIG_RINA_KIPCM_LOCKS_DEBUG

#define KIPCM_LOCK_HEADER(X)   do {                             \
                LOG_DBG("KIPCM instance %pK locking ...", X);   \
        } while (0)
#define KIPCM_LOCK_FOOTER(X)   do {                             \
                LOG_DBG("KIPCM instance %pK locked", X);        \
        } while (0)

#define KIPCM_UNLOCK_HEADER(X) do {                             \
                LOG_DBG("KIPCM instance %pK unlocking ...", X); \
        } while (0)
#define KIPCM_UNLOCK_FOOTER(X) do {                             \
                LOG_DBG("KIPCM instance %pK unlocked", X);      \
        } while (0)

#else

#define KIPCM_LOCK_HEADER(X)   do { } while (0)
#define KIPCM_LOCK_FOOTER(X)   do { } while (0)
#define KIPCM_UNLOCK_HEADER(X) do { } while (0)
#define KIPCM_UNLOCK_FOOTER(X) do { } while (0)

#endif

#define KIPCM_LOCK_INIT(X) mutex_init(&(X -> lock));
#define KIPCM_LOCK_FINI(X) mutex_destroy(&(X -> lock));
#define __KIPCM_LOCK(X)    mutex_lock(&(X -> lock))
#define __KIPCM_UNLOCK(X)  mutex_unlock(&(X -> lock))
#define KIPCM_LOCK(X)   do {                    \
                KIPCM_LOCK_HEADER(X);           \
                __KIPCM_LOCK(X);                \
                KIPCM_LOCK_FOOTER(X);           \
        } while (0)
#define KIPCM_UNLOCK(X) do {                    \
                KIPCM_UNLOCK_HEADER(X);         \
                __KIPCM_UNLOCK(X);              \
                KIPCM_UNLOCK_FOOTER(X);         \
        } while (0)

static void
alloc_flow_req_free(struct name *                              source_name,
                    struct name *                              dest_name,
                    struct flow_spec *                         fspec,
                    struct name *                              dif_name,
                    struct rnl_ipcm_alloc_flow_req_msg_attrs * attrs,
                    struct rnl_msg *                           msg,
                    struct rina_msg_hdr *                      hdr)
{
        if (attrs)       rkfree(attrs);
        if (source_name) rkfree(source_name);
        if (dest_name)   rkfree(dest_name);
        if (fspec)       rkfree(fspec);
        if (dif_name)    rkfree(dif_name);
        if (msg)         rkfree(msg);
        if (hdr)         rkfree(hdr);
}

static int
alloc_flow_req_free_and_reply(struct name *         source_name,
                              struct name *         dest_name,
                              struct flow_spec *    fspec,
                              struct name *         dif_name,
                              struct rnl_ipcm_alloc_flow_req_msg_attrs * attrs,
                              struct rnl_msg *      msg,
                              struct rina_msg_hdr * hdr,
                              ipc_process_id_t      id,
                              uint_t                res,
                              uint_t                seq_num,
                              uint_t                port_id,
                              port_id_t             pid)
{
        alloc_flow_req_free(source_name, dest_name, fspec, dif_name,
                            attrs, msg, hdr);

        if (rnl_app_alloc_flow_result_msg(id, res, pid, seq_num, port_id)) {
                LOG_ERR("Could not send flow_result_msg");
                return -1;
        }

        return 0;
}

/*
 * It is the responsibility of the shims to send the alloc_req_arrived
 * and the alloc_req_result.
 */
static int notify_ipcp_allocate_flow_request(void *             data,
                                             struct sk_buff *   buff,
                                             struct genl_info * info)
{
        struct rnl_ipcm_alloc_flow_req_msg_attrs * attrs;
        struct rnl_msg *                           msg;
        struct ipcp_instance *                     ipc_process;
        ipc_process_id_t                           ipc_id;
        struct rina_msg_hdr *                      hdr;
        struct kipcm *                             kipcm;
        struct name *                              source;
        struct name *                              dest;
        struct name *                              dif_name;
        struct flow_spec *                         fspec;
        port_id_t                                  pid;

        source   = NULL;
        dest     = NULL;
        dif_name = NULL;
        fspec    = NULL;
        attrs    = NULL;
        msg      = NULL;
        hdr      = NULL;

        if (!data) {
                LOG_ERR("Bogus kipcm instance passed, cannot parse NL msg");
                return -1;
        }

        if (!info) {
                LOG_ERR("Bogus struct genl_info passed, cannot parse NL msg");
                return -1;
        }

        kipcm = (struct kipcm *) data;
        attrs = rkzalloc(sizeof(*attrs), GFP_KERNEL);
        if (!attrs) {
                return alloc_flow_req_free_and_reply(source,
                                                     dest,
                                                     fspec,
                                                     dif_name,
                                                     attrs,
                                                     msg,
                                                     hdr,
                                                     0,
                                                     -1,
                                                     info->snd_seq,
                                                     info->snd_portid,
                                                     port_id_bad());
        }

        source = name_create();
        if (!source) {
                return alloc_flow_req_free_and_reply(source,
                                                     dest,
                                                     fspec,
                                                     dif_name,
                                                     attrs,
                                                     msg,
                                                     hdr,
                                                     0,
                                                     -1,
                                                     info->snd_seq,
                                                     info->snd_portid,
                                                     port_id_bad());
        }
        attrs->source = source;

        dest = name_create();
        if (!dest) {
                return alloc_flow_req_free_and_reply(source,
                                                     dest,
                                                     fspec,
                                                     dif_name,
                                                     attrs,
                                                     msg,
                                                     hdr,
                                                     0,
                                                     -1,
                                                     info->snd_seq,
                                                     info->snd_portid,
                                                     port_id_bad());
        }
        attrs->dest = dest;

        dif_name = name_create();
        if (!dif_name) {
                return alloc_flow_req_free_and_reply(source,
                                                     dest,
                                                     fspec,
                                                     dif_name,
                                                     attrs,
                                                     msg,
                                                     hdr,
                                                     0,
                                                     -1,
                                                     info->snd_seq,
                                                     info->snd_portid,
                                                     port_id_bad());
        }
        attrs->dif_name = dif_name;

        fspec = rkzalloc(sizeof(struct flow_spec), GFP_KERNEL);
        if (!fspec) {
                return alloc_flow_req_free_and_reply(source,
                                                     dest,
                                                     fspec,
                                                     dif_name,
                                                     attrs,
                                                     msg,
                                                     hdr,
                                                     0,
                                                     -1,
                                                     info->snd_seq,
                                                     info->snd_portid,
                                                     port_id_bad());
        }
        attrs->fspec = fspec;

        msg = rkzalloc(sizeof(*msg), GFP_KERNEL);
        if (!msg) {
                return alloc_flow_req_free_and_reply(source,
                                                     dest,
                                                     fspec,
                                                     dif_name,
                                                     attrs,
                                                     msg,
                                                     hdr,
                                                     0,
                                                     -1,
                                                     info->snd_seq,
                                                     info->snd_portid,
                                                     port_id_bad());
        }
        msg->attrs = attrs;

        hdr = rkzalloc(sizeof(*hdr), GFP_KERNEL);
        if (!hdr) {
                return alloc_flow_req_free_and_reply(source,
                                                     dest,
                                                     fspec,
                                                     dif_name,
                                                     attrs,
                                                     msg,
                                                     hdr,
                                                     0,
                                                     -1,
                                                     info->snd_seq,
                                                     info->snd_portid,
                                                     port_id_bad());
        }
        msg->rina_hdr = hdr;

        if (rnl_parse_msg(info, msg)) {
                return alloc_flow_req_free_and_reply(source,
                                                     dest,
                                                     fspec,
                                                     dif_name,
                                                     attrs,
                                                     msg,
                                                     hdr,
                                                     0,
                                                     -1,
                                                     info->snd_seq,
                                                     info->snd_portid,
                                                     port_id_bad());
        }

        ipc_id      = msg->rina_hdr->dst_ipc_id;
        ipc_process = ipcp_imap_find(kipcm->instances, ipc_id);
        if (!ipc_process) {
                LOG_ERR("IPC process %d not found", ipc_id);
                return alloc_flow_req_free_and_reply(source,
                                                     dest,
                                                     fspec,
                                                     dif_name,
                                                     attrs,
                                                     msg,
                                                     hdr,
                                                     0,
                                                     -1,
                                                     info->snd_seq,
                                                     info->snd_portid,
                                                     port_id_bad());
        }

        pid = kfa_flow_create(kipcm->kfa, ipc_id, false);
        ASSERT(is_port_id_ok(pid));
        if (kipcm_pmap_add(kipcm->messages->ingress, pid, info->snd_seq)) {
                LOG_ERR("Could not add map [pid, seq_num]: [%d, %d]",
                        pid, info->snd_seq);
                kfa_flow_deallocate(kipcm->kfa, pid);
                return alloc_flow_req_free_and_reply(source,
                                                     dest,
                                                     fspec,
                                                     dif_name,
                                                     attrs,
                                                     msg,
                                                     hdr,
                                                     0,
                                                     -1,
                                                     info->snd_seq,
                                                     info->snd_portid,
                                                     port_id_bad());
        }

        if (ipc_process->ops->flow_allocate_request(ipc_process->data,
                                                    attrs->source,
                                                    attrs->dest,
                                                    attrs->fspec,
                                                    pid)) {
                LOG_ERR("Failed allocating flow request");
                kfa_flow_deallocate(kipcm->kfa, pid);
                return alloc_flow_req_free_and_reply(source,
                                                     dest,
                                                     fspec,
                                                     dif_name,
                                                     attrs,
                                                     msg,
                                                     hdr,
                                                     ipc_id,
                                                     -1,
                                                     info->snd_seq,
                                                     info->snd_portid,
                                                     port_id_bad());
        }

        alloc_flow_req_free(source, dest, fspec, dif_name, attrs, msg, hdr);

        return 0;
}


static void
alloc_flow_resp_free(struct rnl_alloc_flow_resp_msg_attrs * attrs,
                     struct rnl_msg *                       msg,
                     struct rina_msg_hdr *                  hdr)
{
        if (attrs)         rkfree(attrs);
        if (hdr)           rkfree(hdr);
        if (msg)           rkfree(msg);
}

static int notify_ipcp_allocate_flow_response(void *             data,
                                              struct sk_buff *   buff,
                                              struct genl_info * info)
{
        struct kipcm *                         kipcm;
        struct rnl_alloc_flow_resp_msg_attrs * attrs;
        struct rnl_msg *                       msg;
        struct rina_msg_hdr *                  hdr;
        struct ipcp_instance *                 ipc_process;
        ipc_process_id_t                       ipc_id;
        port_id_t                              pid;
#if 0
        response_reason_t                      reason;
#endif

        msg         = NULL;
        hdr         = NULL;
        attrs       = NULL;
        ipc_process = NULL;

        if (!data) {
                LOG_ERR("Bogus kipcm instance passed, cannot parse NL msg");
                return -1;
        }

        kipcm = (struct kipcm *) data;

        if (!info) {
                LOG_ERR("Bogus struct genl_info passed, cannot parse NL msg");
                return -1;
        }

        attrs = rkzalloc(sizeof(*attrs), GFP_KERNEL);
        if (!attrs)
                return -1;

        msg = rkzalloc(sizeof(*msg), GFP_KERNEL);
        if (!msg) {
                alloc_flow_resp_free(attrs, msg, hdr);
                return -1;
        }

        hdr = rkzalloc(sizeof(*hdr), GFP_KERNEL);
        if (!hdr) {
                alloc_flow_resp_free(attrs, msg, hdr);
                return -1;
        }
        msg->attrs    = attrs;
        msg->rina_hdr = hdr;

        if (rnl_parse_msg(info, msg)) {
                alloc_flow_resp_free(attrs, msg, hdr);
                return -1;
        }
        ipc_id      = msg->rina_hdr->dst_ipc_id;
        ipc_process = ipcp_imap_find(kipcm->instances, ipc_id);
        if (!ipc_process) {
                LOG_ERR("IPC process %d not found", ipc_id);
                alloc_flow_resp_free(attrs, msg, hdr);
                return -1;
        }

        pid = kipcm_smap_find(kipcm->messages->egress, info->snd_seq);
        if (!is_port_id_ok(pid)) {
                LOG_ERR("Could not find port id %d for response %d",
                        pid, info->snd_seq);
                alloc_flow_resp_free(attrs, msg, hdr);
                return -1;
        }

        if (ipc_process->ops->flow_allocate_response(ipc_process->data,
                                                     pid,
                                                     0)) {
                LOG_ERR("Failed allocate flow response for port id: %d",
                        attrs->id);
                alloc_flow_resp_free(attrs, msg, hdr);
                return -1;
        }

        alloc_flow_resp_free(attrs, msg, hdr);

        return 0;
}

static int
dealloc_flow_req_free_and_reply(struct rnl_ipcm_dealloc_flow_req_msg_attrs * attrs,
                                struct rnl_msg *      msg,
                                struct rina_msg_hdr * hdr,
                                ipc_process_id_t      id,
                                uint_t                res,
                                uint_t                seq_num,
                                uint_t                port_id)
{
        if (attrs) rkfree(attrs);
        if (msg)   rkfree(msg);
        if (hdr)   rkfree(hdr);

        if (rnl_app_dealloc_flow_resp_msg(id, res, seq_num, port_id))
                return -1;

        return 0;
}

/*
 * It is the responsibility of the shims to send the alloc_req_arrived
 * and the alloc_req_result.
 */
static int notify_ipcp_deallocate_flow_request(void *             data,
                                               struct sk_buff *   buff,
                                               struct genl_info * info)
{
        struct rnl_ipcm_dealloc_flow_req_msg_attrs * attrs;
        struct rnl_msg *                             msg;
        struct ipcp_instance *                       ipc_process;
        ipc_process_id_t                             ipc_id;
        struct rina_msg_hdr *                        hdr;
        struct kipcm * kipcm;

        attrs = NULL;
        msg   = NULL;
        hdr   = NULL;

        if (!data) {
                LOG_ERR("Bogus kipcm instance passed, cannot parse NL msg");
                return -1;
        }

        if (!info) {
                LOG_ERR("Bogus struct genl_info passed, cannot parse NL msg");
                return -1;
        }

        kipcm = (struct kipcm *) data;
        attrs = rkzalloc(sizeof(*attrs), GFP_KERNEL);
        if (!attrs)
                return dealloc_flow_req_free_and_reply(attrs,
                                                       msg,
                                                       hdr,
                                                       0,
                                                       -1,
                                                       info->snd_seq,
                                                       info->snd_portid);

        msg = rkzalloc(sizeof(*msg), GFP_KERNEL);
        if (!msg)
                return dealloc_flow_req_free_and_reply(attrs,
                                                       msg,
                                                       hdr,
                                                       0,
                                                       -1,
                                                       info->snd_seq,
                                                       info->snd_portid);
        msg->attrs = attrs;

        hdr = rkzalloc(sizeof(*hdr), GFP_KERNEL);
        if (!hdr)
                return dealloc_flow_req_free_and_reply(attrs,
                                                       msg,
                                                       hdr,
                                                       0,
                                                       -1,
                                                       info->snd_seq,
                                                       info->snd_portid);

        msg->rina_hdr = hdr;

        if (rnl_parse_msg(info, msg))
                return dealloc_flow_req_free_and_reply(attrs,
                                                       msg,
                                                       hdr,
                                                       0,
                                                       -1,
                                                       info->snd_seq,
                                                       info->snd_portid);

        ipc_id      = msg->rina_hdr->dst_ipc_id;
        ipc_process = ipcp_imap_find(kipcm->instances, ipc_id);
        if (!ipc_process) {
                LOG_ERR("IPC process %d not found", ipc_id);
                return dealloc_flow_req_free_and_reply(attrs,
                                                       msg,
                                                       hdr,
                                                       0,
                                                       -1,
                                                       info->snd_seq,
                                                       info->snd_portid);
        }

        if (ipc_process->ops->flow_deallocate(ipc_process->data, attrs->id)) {
                LOG_ERR("Failed deallocate flow request "
                        "for port id: %d", attrs->id);
                return dealloc_flow_req_free_and_reply(attrs,
                                                       msg,
                                                       hdr,
                                                       ipc_id,
                                                       -1,
                                                       info->snd_seq,
                                                       info->snd_portid);
        }

        return dealloc_flow_req_free_and_reply(attrs,
                                               msg,
                                               hdr,
                                               ipc_id,
                                               0,
                                               info->snd_seq,
                                               info->snd_portid);
}

static int
assign_to_dif_free_and_reply(struct rnl_ipcm_assign_to_dif_req_msg_attrs * attrs,
                             struct rnl_msg *    msg,
                             ipc_process_id_t    id,
                             uint_t              res,
                             uint_t              seq_num,
                             uint_t              port_id)
{

        if (attrs) {
                if (attrs->dif_info)
                        dif_info_destroy(attrs->dif_info);

                rkfree(attrs);
        }
        if (msg) rkfree(msg);

        if (rnl_assign_dif_response(id, res, seq_num, port_id))
                return -1;

        return 0;
}

static int notify_ipcp_assign_dif_request(void *             data,
                                          struct sk_buff *   buff,
                                          struct genl_info * info)
{
        struct kipcm *                                kipcm;
        struct rnl_ipcm_assign_to_dif_req_msg_attrs * attrs;
        struct rnl_msg *                              msg;
        struct dif_info *                             dif_info;
        struct name *                                 dif_name;
        struct dif_config *                           dif_config;
        struct ipcp_instance *                        ipc_process;
        ipc_process_id_t                              ipc_id = 0;

        attrs      = NULL;
        msg        = NULL;
        dif_name   = NULL;
        dif_info   = NULL;
        dif_config = NULL;

        if (!data) {
                LOG_ERR("Bogus kipcm instance passed, cannot parse NL msg");
                return -1;
        }

        kipcm = (struct kipcm *) data;

        if (!info) {
                LOG_ERR("Bogus struct genl_info passed, cannot parse NL msg");
                return -1;
        }

        attrs = rkzalloc(sizeof(*attrs), GFP_KERNEL);
        if (!attrs)
                goto fail;

        dif_info = rkzalloc(sizeof(struct dif_info), GFP_KERNEL);
        if (!dif_info)
                goto fail;

        attrs->dif_info = dif_info;

        dif_name = name_create();
        if (!dif_name)
                goto fail;

        dif_info->dif_name = dif_name;

        dif_config = dif_config_create();
        if (!dif_config)
                goto fail;

        dif_info->configuration = dif_config;

        msg = rkzalloc(sizeof(*msg), GFP_KERNEL);
        if (!msg)
                goto fail;

        msg->attrs = attrs;

        if (rnl_parse_msg(info, msg))
                goto fail;

        ipc_id = msg->rina_hdr->dst_ipc_id;

        ipc_process = ipcp_imap_find(kipcm->instances, ipc_id);
        if (!ipc_process) {
                LOG_ERR("IPC process %d not found", ipc_id);
                goto fail;
        }
        LOG_DBG("Found IPC Process with id %d", ipc_id);

        if (ipc_process->ops->assign_to_dif(ipc_process->data,
                                            attrs->dif_info)) {
                char * tmp = name_tostring(attrs->dif_info->dif_name);
                LOG_ERR("Assign to dif %s operation failed for IPC process %d",
                        tmp, ipc_id);
                rkfree(tmp);

                goto fail;
        }

        return assign_to_dif_free_and_reply(attrs,
                                            msg,
                                            ipc_id,
                                            0,
                                            info->snd_seq,
                                            info->snd_portid);

 fail:
        return assign_to_dif_free_and_reply(attrs,
                                            msg,
                                            ipc_id,
                                            -1,
                                            info->snd_seq,
                                            info->snd_portid);
}

static int
update_dif_config_free_and_reply(struct dif_config * dif_config,
                                 struct rnl_ipcm_update_dif_config_req_msg_attrs * attrs,
                                 struct rnl_msg *    msg,
                                 ipc_process_id_t    id,
                                 uint_t              res,
                                 uint_t              seq_num,
                                 uint_t              port_id)
{
        if (attrs)      rkfree(attrs);
        if (dif_config) dif_config_destroy(dif_config);
        if (msg)        rkfree(msg);

        if (rnl_update_dif_config_response(id, res, seq_num, port_id))
                return -1;

        return 0;
}

static int notify_ipcp_update_dif_config_request(void *             data,
                                                 struct sk_buff *   buff,
                                                 struct genl_info * info)
{
        struct kipcm *                                kipcm;
        struct rnl_ipcm_update_dif_config_req_msg_attrs * attrs;
        struct rnl_msg *                              msg;
        struct dif_config *                           dif_config;
        struct ipcp_instance *                        ipc_process;
        ipc_process_id_t                              ipc_id;

        attrs      = NULL;
        msg        = NULL;
        dif_config = NULL;

        if (!data) {
                LOG_ERR("Bogus kipcm instance passed, cannot parse NL msg");
                return -1;
        }

        kipcm = (struct kipcm *) data;

        if (!info) {
                LOG_ERR("Bogus struct genl_info passed, cannot parse NL msg");
                return -1;
        }

        attrs = rkzalloc(sizeof(*attrs), GFP_KERNEL);
        if (!attrs)
                return update_dif_config_free_and_reply(dif_config,
                                                        attrs,
                                                        msg,
                                                        0,
                                                        -1,
                                                        info->snd_seq,
                                                        info->snd_portid);

        dif_config = rkzalloc(sizeof(struct dif_config), GFP_KERNEL);
        if (!dif_config)
                return update_dif_config_free_and_reply(dif_config,
                                                        attrs,
                                                        msg,
                                                        0,
                                                        -1,
                                                        info->snd_seq,
                                                        info->snd_portid);
        INIT_LIST_HEAD(&(dif_config->ipcp_config_entries));
        attrs->dif_config = dif_config;

        msg = rkzalloc(sizeof(*msg), GFP_KERNEL);
        if (!msg)
                return update_dif_config_free_and_reply(dif_config,
                                                        attrs,
                                                        msg,
                                                        0,
                                                        -1,
                                                        info->snd_seq,
                                                        info->snd_portid);

        msg->attrs = attrs;

        if (rnl_parse_msg(info, msg))
                return update_dif_config_free_and_reply(dif_config,
                                                        attrs,
                                                        msg,
                                                        0,
                                                        -1,
                                                        info->snd_seq,
                                                        info->snd_portid);
        ipc_id = msg->rina_hdr->dst_ipc_id;

        ipc_process = ipcp_imap_find(kipcm->instances, ipc_id);
        if (!ipc_process) {
                LOG_ERR("IPC process %d not found", ipc_id);
                return update_dif_config_free_and_reply(dif_config,
                                                        attrs,
                                                        msg,
                                                        0,
                                                        -1,
                                                        info->snd_seq,
                                                        info->snd_portid);
        }
        LOG_DBG("Found IPC Process with id %d", ipc_id);

        if (ipc_process->ops->update_dif_config(ipc_process->data,
                                                attrs->dif_config)) {
                LOG_ERR("Update DIF config operation failed for IPC process %d"
                        ,ipc_id);

                return update_dif_config_free_and_reply(dif_config,
                                                        attrs,
                                                        msg,
                                                        0,
                                                        -1,
                                                        info->snd_seq,
                                                        info->snd_portid);
        }

        return update_dif_config_free_and_reply(dif_config,
                                                attrs,
                                                msg,
                                                0,
                                                0,
                                                info->snd_seq,
                                                info->snd_portid);
}

static int
reg_unreg_resp_free_and_reply(struct name *     app_name,
                              struct name *     dif_name,
                              struct rnl_ipcm_reg_app_req_msg_attrs * attrs,
                              struct rnl_msg *  msg,
                              ipc_process_id_t  id,
                              uint_t            res,
                              uint_t            seq_num,
                              uint_t            port_id,
                              bool              is_register)
{
        if (app_name) rkfree(app_name);
        if (dif_name) rkfree(dif_name);
        if (attrs)    rkfree(attrs);
        if (msg)      rkfree(msg);

        if (rnl_app_register_unregister_response_msg(id,
                                                     res,
                                                     seq_num,
                                                     port_id,
                                                     is_register))
                return -1;

        return 0;
}

static int notify_ipcp_register_app_request(void *             data,
                                            struct sk_buff *   buff,
                                            struct genl_info * info)
{
        struct kipcm *                          kipcm;
        struct rnl_ipcm_reg_app_req_msg_attrs * attrs;
        struct rnl_msg *                        msg;
        struct name *                           app_name;
        struct name *                           dif_name;
        struct ipcp_instance *                  ipc_process;
        ipc_process_id_t                        ipc_id;

        attrs    = NULL;
        msg      = NULL;
        app_name = NULL;
        dif_name = NULL;

        if (!data) {
                LOG_ERR("Bogus kipcm instance passed, cannot parse NL msg");
                return -1;
        }

        kipcm = (struct kipcm *) data;

        if (!info) {
                LOG_ERR("Bogus struct genl_info passed, cannot parse NL msg");
                return -1;
        }

        attrs = rkzalloc(sizeof(*attrs), GFP_KERNEL);
        if (!attrs) {
                return reg_unreg_resp_free_and_reply(app_name,
                                                     dif_name,
                                                     attrs,
                                                     msg,
                                                     0,
                                                     -1,
                                                     info->snd_seq,
                                                     info->snd_portid,
                                                     true);
        }

        app_name = name_create();
        if (!app_name) {
                return reg_unreg_resp_free_and_reply(app_name,
                                                     dif_name,
                                                     attrs,
                                                     msg,
                                                     0,
                                                     -1,
                                                     info->snd_seq,
                                                     info->snd_portid,
                                                     true);
        }
        attrs->app_name= app_name;

        dif_name = name_create();
        if (!dif_name) {
                return reg_unreg_resp_free_and_reply(app_name,
                                                     dif_name,
                                                     attrs,
                                                     msg,
                                                     0,
                                                     -1,
                                                     info->snd_seq,
                                                     info->snd_portid,
                                                     true);
        }
        attrs->dif_name= dif_name;

        msg = rkzalloc(sizeof(*msg), GFP_KERNEL);
        if (!msg) {
                LOG_ERR("Could not allocate space for my_msg struct");
                return reg_unreg_resp_free_and_reply(app_name,
                                                     dif_name,
                                                     attrs,
                                                     msg,
                                                     0,
                                                     -1,
                                                     info->snd_seq,
                                                     info->snd_portid,
                                                     true);
        }
        msg->attrs = attrs;

        if (rnl_parse_msg(info, msg)) {
                LOG_ERR("Could not parse message");
                return reg_unreg_resp_free_and_reply(app_name,
                                                     dif_name,
                                                     attrs,
                                                     msg,
                                                     0,
                                                     -1,
                                                     info->snd_seq,
                                                     info->snd_portid,
                                                     true);
        }

        ipc_id = msg->rina_hdr->dst_ipc_id;
        ipc_process = ipcp_imap_find(kipcm->instances, ipc_id);
        if (!ipc_process) {
                LOG_ERR("IPC process %d not found", ipc_id);
                return reg_unreg_resp_free_and_reply(app_name,
                                                     dif_name,
                                                     attrs,
                                                     msg,
                                                     0,
                                                     -1,
                                                     info->snd_seq,
                                                     info->snd_portid,
                                                     true);
        }

        if (ipc_process->ops->application_register(ipc_process->data,
                                                   attrs->app_name)) {
                return reg_unreg_resp_free_and_reply(app_name,
                                                     dif_name,
                                                     attrs,
                                                     msg,
                                                     ipc_id,
                                                     -1,
                                                     info->snd_seq,
                                                     info->snd_portid,
                                                     true);
        }

        LOG_DBG("Application registered");

        return reg_unreg_resp_free_and_reply(app_name,
                                             dif_name,
                                             attrs,
                                             msg,
                                             ipc_id,
                                             0,
                                             info->snd_seq,
                                             info->snd_portid,
                                             true);
}

static int notify_ipcp_unregister_app_request(void *             data,
                                              struct sk_buff *   buff,
                                              struct genl_info * info)
{
        struct kipcm *                          kipcm;
        struct rnl_ipcm_reg_app_req_msg_attrs * attrs;
        struct rnl_msg *                        msg;
        struct name *                           app_name;
        struct name *                           dif_name;
        struct ipcp_instance *                  ipc_process;
        ipc_process_id_t                        ipc_id;

        attrs    = NULL;
        msg      = NULL;
        app_name = NULL;
        dif_name = NULL;

        if (!data) {
                LOG_ERR("Bogus kipcm instance passed, cannot parse NL msg");
                return -1;
        }

        kipcm = (struct kipcm *) data;

        if (!info) {
                LOG_ERR("Bogus struct genl_info passed, cannot parse NL msg");
                return -1;
        }

        attrs = rkzalloc(sizeof(*attrs), GFP_KERNEL);
        if (!attrs)
                return reg_unreg_resp_free_and_reply(app_name,
                                                     dif_name,
                                                     attrs,
                                                     msg,
                                                     0,
                                                     -1,
                                                     info->snd_seq,
                                                     info->snd_portid,
                                                     false);

        app_name = name_create();
        if (!app_name)
                return reg_unreg_resp_free_and_reply(app_name,
                                                     dif_name,
                                                     attrs,
                                                     msg,
                                                     0,
                                                     -1,
                                                     info->snd_seq,
                                                     info->snd_portid,
                                                     false);
        attrs->app_name= app_name;

        dif_name = name_create();
        if (!dif_name)
                return reg_unreg_resp_free_and_reply(app_name,
                                                     dif_name,
                                                     attrs,
                                                     msg,
                                                     0,
                                                     -1,
                                                     info->snd_seq,
                                                     info->snd_portid,
                                                     false);
        attrs->dif_name= dif_name;

        msg = rkzalloc(sizeof(*msg), GFP_KERNEL);
        if (!msg) {
                LOG_ERR("Could not allocate space for my_msg struct");
                return reg_unreg_resp_free_and_reply(app_name,
                                                     dif_name,
                                                     attrs,
                                                     msg,
                                                     0,
                                                     -1,
                                                     info->snd_seq,
                                                     info->snd_portid,
                                                     false);
        }
        msg->attrs = attrs;

        if (rnl_parse_msg(info, msg)) {
                LOG_ERR("Could not parse message");
                return reg_unreg_resp_free_and_reply(app_name,
                                                     dif_name,
                                                     attrs,
                                                     msg,
                                                     0,
                                                     -1,
                                                     info->snd_seq,
                                                     info->snd_portid,
                                                     false);
        }

        ipc_id      = msg->rina_hdr->dst_ipc_id;
        ipc_process = ipcp_imap_find(kipcm->instances, ipc_id);
        if (!ipc_process) {
                LOG_ERR("IPC process %d not found", ipc_id);
                return reg_unreg_resp_free_and_reply(app_name,
                                                     dif_name,
                                                     attrs,
                                                     msg,
                                                     ipc_id,
                                                     -1,
                                                     info->snd_seq,
                                                     info->snd_portid,
                                                     false);
        }

        if (ipc_process->ops->application_unregister(ipc_process->data,
                                                     attrs->app_name)) {
                return reg_unreg_resp_free_and_reply(app_name,
                                                     dif_name,
                                                     attrs,
                                                     msg,
                                                     ipc_id,
                                                     -1,
                                                     info->snd_seq,
                                                     info->snd_portid,
                                                     false);
        }

        return reg_unreg_resp_free_and_reply(app_name,
                                             dif_name,
                                             attrs,
                                             msg,
                                             ipc_id,
                                             0,
                                             info->snd_seq,
                                             info->snd_portid,
                                             false);
}

static int
conn_create_resp_free_and_reply(struct rnl_ipcp_conn_create_req_msg_attrs * attrs,
                                struct rnl_msg *                            msg,
                                struct rina_msg_hdr *                       hdr,
                                ipc_process_id_t                            ipc_id,
                                port_id_t                                   pid,
                                cep_id_t                                    src_cep,
                                rnl_sn_t                                    seq_num,
                                u32                                         nl_port_id)
{
        if (attrs) rkfree(attrs);
        if (msg)   rkfree(msg);
        if (hdr)   rkfree(hdr);

        if (rnl_ipcp_conn_create_resp_msg(ipc_id,
                                          pid,
                                          src_cep,
                                          seq_num,
                                          nl_port_id)) {
                LOG_ERR("Could not snd conn_create_resp_msg");
                return -1;
        }

        return 0;
}

static int notify_ipcp_conn_create_req(void *             data,
                                       struct sk_buff *   buff,
                                       struct genl_info * info)
{
        struct rnl_ipcp_conn_create_req_msg_attrs * attrs;
        struct rnl_msg *                            msg;
        struct ipcp_instance *                      ipcp;
        struct rina_msg_hdr *                       hdr;
        struct kipcm *                              kipcm;
        ipc_process_id_t                            ipc_id = 0;
        port_id_t                                   port_id = 0;
        cep_id_t                                    src_cep;

        attrs    = NULL;
        msg      = NULL;
        hdr      = NULL;

        if (!data) {
                LOG_ERR("Bogus kipcm instance passed, cannot parse NL msg");
                return -1;
        }

        if (!info) {
                LOG_ERR("Bogus struct genl_info passed, cannot parse NL msg");
                return -1;
        }

        kipcm = (struct kipcm *) data;
        attrs = rkzalloc(sizeof(*attrs), GFP_KERNEL);
        msg   = rkzalloc(sizeof(*msg), GFP_KERNEL);
        hdr   = rkzalloc(sizeof(*hdr), GFP_KERNEL);

        if (!attrs || !msg || !hdr) {
                goto process_fail;
        }

        msg->rina_hdr = hdr;
        msg->attrs    = attrs;

        if (rnl_parse_msg(info, msg)) {
                goto process_fail;
        }

        port_id = attrs->port_id;
        ipc_id  = hdr->dst_ipc_id;
        ipcp    = ipcp_imap_find(kipcm->instances, ipc_id);
        if (!ipcp) {
                goto process_fail;
        }

        src_cep = ipcp->ops->connection_create(ipcp->data,
                                               attrs->port_id,
                                               attrs->src_addr,
                                               attrs->dst_addr,
                                               attrs->qos_id,
                                               attrs->policies);

        if (!is_cep_id_ok(src_cep)) {
                LOG_ERR("IPC process could not create connection");
                goto process_fail;
        }

        return conn_create_resp_free_and_reply(attrs,
                                               msg,
                                               hdr,
                                               ipc_id,
                                               port_id,
                                               src_cep,
                                               info->snd_seq,
                                               info->snd_portid);

 process_fail:
        return conn_create_resp_free_and_reply(attrs,
                                               msg,
                                               hdr,
                                               ipc_id,
                                               port_id,
                                               cep_id_bad(),
                                               info->snd_seq,
                                               info->snd_portid);


}

/* FIXME: create_req and create_arrived are almost identicall,
 *  code should be reused */

static int
conn_create_result_free_and_reply(
                                  struct rnl_ipcp_conn_create_arrived_msg_attrs * attrs,
                                  struct rnl_msg *                                msg,
                                  struct rina_msg_hdr *                           hdr,
                                  ipc_process_id_t                                ipc_id,
                                  port_id_t                                       pid,
                                  cep_id_t                                        src_cep,
                                  cep_id_t                                        dst_cep,
                                  rnl_sn_t                                        seq_num,
                                  u32                                             nl_port_id)
{
        if (attrs) rkfree(attrs);
        if (msg)   rkfree(msg);
        if (hdr)   rkfree(hdr);

        if (rnl_ipcp_conn_create_result_msg(ipc_id,
                                            pid,
                                            src_cep,
                                            dst_cep,
                                            seq_num,
                                            nl_port_id)) {
                LOG_ERR("Could not snd conn_create_result_msg");
                return -1;
        }

        return 0;
}

static int notify_ipcp_conn_create_arrived(void *             data,
                                           struct sk_buff *   buff,
                                           struct genl_info * info)
{
        struct rnl_ipcp_conn_create_arrived_msg_attrs * attrs;
        struct rnl_msg *                                msg;
        struct ipcp_instance *                          ipcp;
        struct rina_msg_hdr *                           hdr;
        struct kipcm *                                  kipcm;
        ipc_process_id_t                                ipc_id = 0;
        port_id_t                                       port_id = 0;
        cep_id_t                                        src_cep;

        attrs    = NULL;
        msg      = NULL;
        hdr      = NULL;

        if (!data) {
                LOG_ERR("Bogus kipcm instance passed, cannot parse NL msg");
                return -1;
        }

        if (!info) {
                LOG_ERR("Bogus struct genl_info passed, cannot parse NL msg");
                return -1;
        }

        kipcm = (struct kipcm *) data;
        attrs = rkzalloc(sizeof(*attrs), GFP_KERNEL);
        msg   = rkzalloc(sizeof(*msg), GFP_KERNEL);
        hdr   = rkzalloc(sizeof(*hdr), GFP_KERNEL);

        if (!attrs || !msg || !hdr) {
                goto process_fail;
        }

        msg->rina_hdr = hdr;
        msg->attrs    = attrs;

        if (rnl_parse_msg(info, msg)) {
                goto process_fail;
        }

        port_id = attrs->port_id;
        ipc_id  = hdr->dst_ipc_id;
        ipcp    = ipcp_imap_find(kipcm->instances, ipc_id);
        if (!ipcp) {
                goto process_fail;
        }


        src_cep = ipcp->ops->connection_create_arrived(ipcp->data,
                                                       attrs->port_id,
                                                       attrs->src_addr,
                                                       attrs->dst_addr,
                                                       attrs->qos_id,
                                                       attrs->dst_cep,
                                                       attrs->policies);

        if (!is_cep_id_ok(src_cep)) {
                LOG_ERR("IPC process could not create connection");
                goto process_fail;
        }

        return conn_create_result_free_and_reply(attrs,
                                                 msg,
                                                 hdr,
                                                 ipc_id,
                                                 port_id,
                                                 src_cep,
                                                 attrs->dst_cep,
                                                 info->snd_seq,
                                                 info->snd_portid);

 process_fail:
        return conn_create_result_free_and_reply(attrs,
                                                 msg,
                                                 hdr,
                                                 ipc_id,
                                                 port_id,
                                                 cep_id_bad(),
                                                 cep_id_bad(),
                                                 info->snd_seq,
                                                 info->snd_portid);


}

static int
conn_update_result_free_and_reply(
                                  struct rnl_ipcp_conn_update_req_msg_attrs * attrs,
                                  struct rnl_msg *                            msg,
                                  struct rina_msg_hdr *                       hdr,
                                  ipc_process_id_t                            ipc_id,
                                  uint_t                                      result,
                                  port_id_t                                   pid,
                                  rnl_sn_t                                    seq_num,
                                  u32                                         nl_port_id)
{
        if (attrs) rkfree(attrs);
        if (msg)   rkfree(msg);
        if (hdr)   rkfree(hdr);

        if (rnl_ipcp_conn_update_result_msg(ipc_id,
                                            pid,
                                            result,
                                            seq_num,
                                            nl_port_id)) {
                LOG_ERR("Could not snd conn_update_result_msg");
                return -1;
        }

        return 0;
}

static int notify_ipcp_conn_update_req(void *             data,
                                       struct sk_buff *   buff,
                                       struct genl_info * info)
{
        struct rnl_ipcp_conn_update_req_msg_attrs * attrs;
        struct rnl_msg *                            msg;
        struct ipcp_instance *                      ipcp;
        struct rina_msg_hdr *                       hdr;
        struct kipcm *                              kipcm;
        ipc_process_id_t                            ipc_id = 0;
        port_id_t                                   port_id = 0;

        attrs    = NULL;
        msg      = NULL;
        hdr      = NULL;

        if (!data) {
                LOG_ERR("Bogus kipcm instance passed, cannot parse NL msg");
                return -1;
        }

        if (!info) {
                LOG_ERR("Bogus struct genl_info passed, cannot parse NL msg");
                return -1;
        }

        kipcm = (struct kipcm *) data;
        attrs = rkzalloc(sizeof(*attrs), GFP_KERNEL);
        msg   = rkzalloc(sizeof(*msg), GFP_KERNEL);
        hdr   = rkzalloc(sizeof(*hdr), GFP_KERNEL);

        if (!attrs || !msg || !hdr) {
                goto process_fail;
        }

        msg->rina_hdr = hdr;
        msg->attrs    = attrs;

        if (rnl_parse_msg(info, msg)) {
                goto process_fail;
        }

        port_id = attrs->port_id;
        ipc_id  = hdr->dst_ipc_id;
        ipcp    = ipcp_imap_find(kipcm->instances, ipc_id);
        if (!ipcp) {
                goto process_fail;
        }


        if (ipcp->ops->connection_update(ipcp->data,
                                         attrs->src_cep,
                                         attrs->dst_cep)) {
                goto process_fail;
        }

        return conn_update_result_free_and_reply(attrs,
                                                 msg,
                                                 hdr,
                                                 ipc_id,
                                                 0,
                                                 port_id,
                                                 info->snd_seq,
                                                 info->snd_portid);

 process_fail:
        return conn_update_result_free_and_reply(attrs,
                                                 msg,
                                                 hdr,
                                                 ipc_id,
                                                 -1,
                                                 port_id,
                                                 info->snd_seq,
                                                 info->snd_portid);


}

static int
conn_destroy_result_free_and_reply(
                                   struct rnl_ipcp_conn_destroy_req_msg_attrs * attrs,
                                   struct rnl_msg *                             msg,
                                   struct rina_msg_hdr *                        hdr,
                                   ipc_process_id_t                             ipc_id,
                                   uint_t                                       result,
                                   port_id_t                                    pid,
                                   rnl_sn_t                                     seq_num,
                                   u32                                          nl_port_id)
{
        if (attrs) rkfree(attrs);
        if (msg)   rkfree(msg);
        if (hdr)   rkfree(hdr);

        if (rnl_ipcp_conn_destroy_result_msg(ipc_id,
                                             pid,
                                             result,
                                             seq_num,
                                             nl_port_id)) {
                LOG_ERR("Could not snd conn_destroy_result_msg");
                return -1;
        }

        return 0;
}

static int notify_ipcp_conn_destroy_req(void *             data,
                                        struct sk_buff *   buff,
                                        struct genl_info * info) {
        struct rnl_ipcp_conn_destroy_req_msg_attrs * attrs;
        struct rnl_msg *                             msg;
        struct ipcp_instance *                       ipcp;
        struct rina_msg_hdr *                        hdr;
        struct kipcm *                               kipcm;
        ipc_process_id_t                             ipc_id = 0;
        port_id_t                                    port_id = 0;

        attrs    = NULL;
        msg      = NULL;
        hdr      = NULL;

        if (!data) {
                LOG_ERR("Bogus kipcm instance passed, cannot parse NL msg");
                return -1;
        }

        if (!info) {
                LOG_ERR("Bogus struct genl_info passed, cannot parse NL msg");
                return -1;
        }

        kipcm = (struct kipcm *) data;
        attrs = rkzalloc(sizeof(*attrs), GFP_KERNEL);
        msg   = rkzalloc(sizeof(*msg), GFP_KERNEL);
        hdr   = rkzalloc(sizeof(*hdr), GFP_KERNEL);

        if (!attrs || !msg || !hdr) {
                goto process_fail;
        }

        msg->rina_hdr = hdr;
        msg->attrs    = attrs;

        if (rnl_parse_msg(info, msg)) {
                goto process_fail;
        }

        port_id = attrs->port_id;
        ipc_id  = hdr->dst_ipc_id;
        ipcp    = ipcp_imap_find(kipcm->instances, ipc_id);
        if (!ipcp) {
                goto process_fail;
        }

        if (ipcp->ops->connection_destroy(ipcp->data, attrs->src_cep)) {
                goto process_fail;
        }

        return conn_destroy_result_free_and_reply(attrs,
                                                  msg,
                                                  hdr,
                                                  ipc_id,
                                                  0,
                                                  port_id,
                                                  info->snd_seq,
                                                  info->snd_portid);

 process_fail:
        return conn_destroy_result_free_and_reply(attrs,
                                                  msg,
                                                  hdr,
                                                  ipc_id,
                                                  -1,
                                                  port_id,
                                                  info->snd_seq,
                                                  info->snd_portid);
}

static int notify_ipc_manager_present(void *             data,
                                      struct sk_buff *   buff,
                                      struct genl_info * info)
{
        LOG_INFO("IPC Manager started. It is listening at NL port-id %d",
                 info->snd_portid);

        rnl_set_ipc_manager_port(info->snd_portid);

        return 0;
}


static int netlink_handlers_unregister(struct rnl_set * rnls)
{
        int retval = 0;
        int i;

        for (i=1; i < RINA_C_MAX; i++) {
                if (kipcm_handlers[i] != NULL) {
                        if (rnl_handler_unregister(rnls, i))
                                retval = -1;
                }
        }

        LOG_DBG("NL handlers unregistered %s",
                (retval == 0) ? "successfully" : "unsuccessfully");

        return retval;
}

static int netlink_handlers_register(struct kipcm * kipcm)
{
        int i,j;
        kipcm_handlers[RINA_C_IPCM_ASSIGN_TO_DIF_REQUEST]          =
                notify_ipcp_assign_dif_request;
        kipcm_handlers[RINA_C_IPCM_ALLOCATE_FLOW_REQUEST]          =
                notify_ipcp_allocate_flow_request;
        kipcm_handlers[RINA_C_IPCM_ALLOCATE_FLOW_RESPONSE]         =
                notify_ipcp_allocate_flow_response;
        kipcm_handlers[RINA_C_IPCM_REGISTER_APPLICATION_REQUEST]   =
                notify_ipcp_register_app_request;
        kipcm_handlers[RINA_C_IPCM_UNREGISTER_APPLICATION_REQUEST] =
                notify_ipcp_unregister_app_request;
        kipcm_handlers[RINA_C_IPCM_DEALLOCATE_FLOW_REQUEST]        =
                notify_ipcp_deallocate_flow_request;
        kipcm_handlers[RINA_C_IPCM_IPC_MANAGER_PRESENT]            =
                notify_ipc_manager_present;
        kipcm_handlers[RINA_C_IPCM_UPDATE_DIF_CONFIG_REQUEST]      =
                notify_ipcp_update_dif_config_request;
        kipcm_handlers[RINA_C_IPCP_CONN_CREATE_REQUEST]            =
                notify_ipcp_conn_create_req;
        kipcm_handlers[RINA_C_IPCP_CONN_CREATE_ARRIVED]            =
                notify_ipcp_conn_create_arrived;
        kipcm_handlers[RINA_C_IPCP_CONN_UPDATE_REQUEST]            =
                notify_ipcp_conn_update_req;
        kipcm_handlers[RINA_C_IPCP_CONN_DESTROY_REQUEST]           =
                notify_ipcp_conn_destroy_req;

        for (i=1; i < RINA_C_MAX; i++) {
                if (kipcm_handlers[i] != NULL) {
                        if (rnl_handler_register(kipcm->rnls,
                                                 i,
                                                 kipcm,
                                                 kipcm_handlers[i])) {
                                for (j = i-1; j > 0; j--) {
                                        if (kipcm_handlers[j] != NULL) {
                                                if (rnl_handler_unregister(kipcm->rnls, j)) {
                                                        LOG_ERR("Failed handler unregister while bailing out");
                                                        /* FIXME: What else could be done here?" */
                                                }
                                        }
                                }
                                return -1;
                        }
                }
        }

        LOG_DBG("NL handlers registered successfully");
        return 0;
}

struct kipcm * kipcm_create(struct kobject * parent,
                            struct rnl_set * rnls)
{
        struct kipcm * tmp;

        LOG_DBG("Initializing");

        tmp = rkzalloc(sizeof(*tmp), GFP_KERNEL);
        if (!tmp)
                return NULL;

        tmp->factories = ipcpf_init(parent);
        if (!tmp->factories) {
                LOG_ERR("Failed to build factories");
                rkfree(tmp);
                return NULL;
        }

        tmp->instances = ipcp_imap_create();
        if (!tmp->instances) {
                LOG_ERR("Failed to build imap");
                if (ipcpf_fini(tmp->factories)) {
                        /* FIXME: What could we do here ? */
                }
                rkfree(tmp);
                return NULL;
        }

        tmp->messages = rkzalloc(sizeof(struct flow_messages), GFP_KERNEL);
        if (!tmp->messages) {
                LOG_ERR("Failed to build flow maps");
                if (ipcpf_fini(tmp->factories)) {
                        /* FIXME: What could we do here ? */
                }
                if (ipcp_imap_destroy(tmp->instances)) {
                        /* FIXME: What could we do here ? */
                }
                rkfree(tmp);
                return NULL;
        }

        tmp->messages->ingress = kipcm_pmap_create();
        tmp->messages->egress  = kipcm_smap_create();
        if (!tmp->messages->ingress || !tmp->messages->egress) {
                if (tmp->messages->ingress)
                        if (kipcm_pmap_destroy(tmp->messages->ingress)) {
                                /* FIXME: What could we do here ? */
                        }

                if (tmp->messages->egress)
                        if (kipcm_smap_destroy(tmp->messages->egress)) {
                                /* FIXME: What could we do here ? */
                        }
                rkfree(tmp);
                return NULL;
        }


        tmp->kfa = kfa_create();
        if (!tmp->kfa) {
                if (kipcm_pmap_destroy(tmp->messages->ingress)) {
                        /* FIXME: What could we do here ? */
                }
                if (kipcm_smap_destroy(tmp->messages->egress)) {
                        /* FIXME: What could we do here ? */
                }
                if (ipcp_imap_destroy(tmp->instances)) {
                        /* FIXME: What could we do here ? */
                }
                if (ipcpf_fini(tmp->factories)) {
                        /* FIXME: What could we do here ? */
                }
                rkfree(tmp);
                return NULL;
        }

        if (rnl_set_register(rnls)) {
                if (kipcm_pmap_destroy(tmp->messages->ingress)) {
                        /* FIXME: What could we do here ? */
                }
                if (kipcm_smap_destroy(tmp->messages->egress)) {
                        /* FIXME: What could we do here ? */
                }
                if (kfa_destroy(tmp->kfa)) {
                        /* FIXME: What could we do here ? */
                }
                if (ipcp_imap_destroy(tmp->instances)) {
                        /* FIXME: What could we do here ? */
                }
                if (ipcpf_fini(tmp->factories)) {
                        /* FIXME: What could we do here ? */
                }
                rkfree(tmp);
                return NULL;
        }
        tmp->rnls = rnls;

        if (netlink_handlers_register(tmp)) {
                if (kipcm_pmap_destroy(tmp->messages->ingress)) {
                        /* FIXME: What could we do here ? */
                }
                if (kipcm_smap_destroy(tmp->messages->egress)) {
                        /* FIXME: What could we do here ? */
                }
                if (ipcp_imap_destroy(tmp->instances)) {
                        /* FIXME: What could we do here ? */
                }
                if (kfa_destroy(tmp->kfa)) {
                        /* FIXME: What could we do here ? */
                }
                if (ipcpf_fini(tmp->factories)) {
                        /* FIXME: What could we do here ? */
                }
                rkfree(tmp);
                return NULL;
        }

        KIPCM_LOCK_INIT(tmp);

        LOG_DBG("Initialized successfully");

        return tmp;
}

int kipcm_destroy(struct kipcm * kipcm)
{
        if (!kipcm) {
                LOG_ERR("Bogus kipcm instance passed, bailing out");
                return -1;
        }

        LOG_DBG("Finalizing");

        KIPCM_LOCK(kipcm);

        if (kfa_destroy(kipcm->kfa)) {
                /* FIXME: What could we do here ? */
        }

        /* FIXME: Destroy all the instances */
        ASSERT(ipcp_imap_empty(kipcm->instances));
        if (ipcp_imap_destroy(kipcm->instances)) {
                /* FIXME: What should we do here ? */
        }

        if (ipcpf_fini(kipcm->factories)) {
                /* FIXME: What should we do here ? */
        }

        ASSERT(kipcm_pmap_empty(kipcm->messages->ingress));
        kipcm_pmap_destroy(kipcm->messages->ingress);

        ASSERT(kipcm_smap_empty(kipcm->messages->egress));
        kipcm_smap_destroy(kipcm->messages->egress);

        if (netlink_handlers_unregister(kipcm->rnls)) {
                /* FIXME: What should we do here ? */
        }

<<<<<<< HEAD
	if (rnl_set_unregister(kipcm->rnls)) {
		/* FIXME: What should we do here? */
	}
=======
        if (rnl_set_unregister(kipcm->rnls)) {
                /* FIXME: What should we do here? */
        }
>>>>>>> cb01a942

        KIPCM_UNLOCK(kipcm);

        KIPCM_LOCK_FINI(kipcm);

        rkfree(kipcm);

        LOG_DBG("Finalized successfully");

        return 0;
}

struct ipcp_factory *
kipcm_ipcp_factory_register(struct kipcm *             kipcm,
                            const  char *              name,
                            struct ipcp_factory_data * data,
                            struct ipcp_factory_ops *  ops)
{
        struct ipcp_factory * retval;

        IRQ_BARRIER;

        if (!kipcm) {
                LOG_ERR("Bogus kipcm instance passed, bailing out");
                return NULL;
        }

        KIPCM_LOCK(kipcm);
        retval = ipcpf_register(kipcm->factories, name, data, ops);
        KIPCM_UNLOCK(kipcm);

        return retval;
}
EXPORT_SYMBOL(kipcm_ipcp_factory_register);

int kipcm_ipcp_factory_unregister(struct kipcm *        kipcm,
                                  struct ipcp_factory * factory)
{
        int retval;

        IRQ_BARRIER;

        if (!kipcm) {
                LOG_ERR("Bogus kipcm instance passed, bailing out");
                return -1;
        }

        /* FIXME:
         *
         *   We have to do the body of kipcm_ipcp_destroy() on all the
         *   instances remaining (and not explicitly destroyed), previously
         *   created with the factory being unregisterd ...
         *
         *     Francesco
         */
        KIPCM_LOCK(kipcm);
        retval = ipcpf_unregister(kipcm->factories, factory);
        KIPCM_UNLOCK(kipcm);

        return retval;
}
EXPORT_SYMBOL(kipcm_ipcp_factory_unregister);

int kipcm_ipcp_create(struct kipcm *      kipcm,
                      const struct name * ipcp_name,
                      ipc_process_id_t    id,
                      const char *        factory_name)
{
        char *                 name;
        struct ipcp_factory *  factory;
        struct ipcp_instance * instance;

        IRQ_BARRIER;

        if (!kipcm) {
                LOG_ERR("Bogus kipcm instance passed, bailing out");
                return -1;
        }

        if (!factory_name)
                factory_name = DEFAULT_FACTORY;

        name = name_tostring(ipcp_name);
        if (!name)
                return -1;

        ASSERT(ipcp_name);
        ASSERT(factory_name);

        LOG_DBG("Creating IPC process:");
        LOG_DBG("  name:      %s", name);
        LOG_DBG("  id:        %d", id);
        LOG_DBG("  factory:   %s", factory_name);
        rkfree(name);

        KIPCM_LOCK(kipcm);
        if (ipcp_imap_find(kipcm->instances, id)) {
                LOG_ERR("Process id %d already exists", id);
                KIPCM_UNLOCK(kipcm);
                return -1;
        }

        factory = ipcpf_find(kipcm->factories, factory_name);
        if (!factory) {
                LOG_ERR("Cannot find factory '%s'", factory_name);
                KIPCM_UNLOCK(kipcm);
                return -1;
        }

        instance = factory->ops->create(factory->data, ipcp_name, id);
        if (!instance) {
                KIPCM_UNLOCK(kipcm);
                return -1;
        }

        /* FIXME: The following fixups are "ugly as hell" (TM) */
        instance->factory = factory;

        if (ipcp_imap_add(kipcm->instances, id, instance)) {
                factory->ops->destroy(factory->data, instance);
                KIPCM_UNLOCK(kipcm);
                return -1;
        }

        KIPCM_UNLOCK(kipcm);

        return 0;
}

int kipcm_ipcp_destroy(struct kipcm *   kipcm,
                       ipc_process_id_t id)
{
        struct ipcp_instance * instance;
        struct ipcp_factory *  factory;

        IRQ_BARRIER;

        if (!kipcm) {
                LOG_ERR("Bogus kipcm instance passed, bailing out");
                return -1;
        }

        KIPCM_LOCK(kipcm);

        instance = ipcp_imap_find(kipcm->instances, id);
        if (!instance) {
                LOG_ERR("IPC process %d instance does not exist", id);
                KIPCM_UNLOCK(kipcm);
                return -1;
        }

        factory = instance->factory;
        ASSERT(factory);

        /* FIXME: Should we look for pending flows from this IPC Process ? */
        if (kfa_remove_all_for_id(kipcm->kfa, id)) {
                KIPCM_UNLOCK(kipcm);
                return -1;
        }
        if (factory->ops->destroy(factory->data, instance)) {
                KIPCM_UNLOCK(kipcm);
                return -1;
        }

        if (ipcp_imap_remove(kipcm->instances, id)) {
                KIPCM_UNLOCK(kipcm);
                return -1;
        }

        KIPCM_UNLOCK(kipcm);

        return 0;
}

int kipcm_flow_arrived(struct kipcm *     kipcm,
                       ipc_process_id_t   ipc_id,
                       port_id_t          port_id,
                       struct name *      dif_name,
                       struct name *      source,
                       struct name *      dest,
                       struct flow_spec * fspec)
{
        uint_t             nl_port_id;
        rnl_sn_t           seq_num;
        struct ipcp_flow * flow;

        IRQ_BARRIER;

        /* FIXME: Use a constant (define) ! */
        nl_port_id = 1;

        /*
         * NB: This flow find is just a check, I think it's useful to be sure
         * the arrived flow request has been properly processed by the
         * IPC process calling this API.
         */
        flow = kfa_find_flow_by_pid(kipcm->kfa, port_id);
        if (!flow) {
                LOG_DBG("There's no flow pending for port_id: %d", port_id);
                return -1;
        }
        seq_num = rnl_get_next_seqn(kipcm->rnls);
        if (kipcm_smap_add_gfp(GFP_ATOMIC, kipcm->messages->egress,
                               seq_num, port_id)) {
                LOG_DBG("Could not get next sequence number");
                return -1;
        }

        if (rnl_app_alloc_flow_req_arrived_msg(ipc_id,
                                               dif_name,
                                               source,
                                               dest,
                                               fspec,
                                               seq_num,
                                               nl_port_id,
                                               port_id))
                return -1;

        return 0;
}
EXPORT_SYMBOL(kipcm_flow_arrived);

int kipcm_flow_commit(struct kipcm *   kipcm,
                      ipc_process_id_t ipc_id,
                      port_id_t        port_id)
{
        struct ipcp_instance * ipc_process;

        IRQ_BARRIER;

        if (!kipcm) {
                LOG_ERR("Bogus kipcm instance passed, bailing out");
                return -1;
        }

        KIPCM_LOCK(kipcm);


        ipc_process = ipcp_imap_find(kipcm->instances, ipc_id);

        if (!ipc_process) {
                LOG_ERR("Couldn't find the ipc process %d", ipc_id);
                KIPCM_UNLOCK(kipcm);
                return -1;
        }

        if (kfa_flow_bind(kipcm->kfa,
                          port_id,
                          ipc_process,
                          ipc_id)) {
                LOG_ERR("Couldn't commit flow");
                KIPCM_UNLOCK(kipcm);
                return -1;
        }

        KIPCM_UNLOCK(kipcm);

        return 0;
}
EXPORT_SYMBOL(kipcm_flow_commit);

int kipcm_sdu_write(struct kipcm * kipcm,
                    port_id_t      port_id,
                    struct sdu *   sdu)
{
        IRQ_BARRIER;

        if (!kipcm) {
                LOG_ERR("Bogus kipcm instance passed, bailing out");
                return -1;
        }

        if (!sdu || !is_sdu_ok(sdu)) {
                LOG_ERR("Bogus SDU received, bailing out");
                return -1;
        }

        LOG_DBG("Tring to write SDU of size %zd to port_id %d",
                sdu->buffer->size, port_id);

        if (kfa_flow_sdu_write(kipcm->kfa, port_id, sdu))
                return -1;

        /* The SDU is ours */

        return 0;
}

int kipcm_sdu_read(struct kipcm * kipcm,
                   port_id_t      port_id,
                   struct sdu **  sdu)
{
        IRQ_BARRIER;

        /* The SDU is theirs now */
        if (kfa_flow_sdu_read(kipcm->kfa, port_id, sdu)) {
                LOG_DBG("Failed to read sdu");
                return -1;
        }

        return 0;
}

int kipcm_notify_flow_alloc_req_result(struct kipcm *   kipcm,
                                       ipc_process_id_t ipc_id,
                                       port_id_t        pid,
                                       uint_t           res)
{
        rnl_sn_t seq_num;

        IRQ_BARRIER;

        if (!is_port_id_ok(pid)) {
                LOG_ERR("Flow id is not ok");
        }

        seq_num = kipcm_pmap_find(kipcm->messages->ingress, pid);
        if (!is_seq_num_ok(seq_num)) {
                LOG_ERR("Could not find request message id (seq num)");
                return -1;
        }

        /*
         * FIXME: The rnl_port_id shouldn't be hardcoded as 1.
         */
        if (rnl_app_alloc_flow_result_msg(ipc_id, res, pid, seq_num, 1))
                return -1;

        return 0;
}
EXPORT_SYMBOL(kipcm_notify_flow_alloc_req_result);

int kipcm_notify_flow_dealloc(ipc_process_id_t ipc_id,
                              uint_t           code,
                              port_id_t        port_id,
                              u32              nl_port_id)
{
        IRQ_BARRIER;

        if (rnl_flow_dealloc_not_msg(ipc_id, code, port_id, nl_port_id)) {
                LOG_ERR("Could not notificate application about "
                        "flow deallocation");
                return -1;
        }
        return 0;
}
EXPORT_SYMBOL(kipcm_notify_flow_dealloc);

/* FIXME: This "method" is only temporary, do not rely on its presence */
struct kfa * kipcm_kfa(struct kipcm * kipcm)
{
        if (!kipcm) {
                LOG_ERR("Bogus kipcm instance passed, bailing out");
                return NULL;
        }

        return kipcm->kfa;
}
EXPORT_SYMBOL(kipcm_kfa);

/*  FIXME: Testng code reutilization regarding connections */
#if 0
static int
conn_generic_free_and_reply(msg_type_t            op_code;
                            void *                attrs,
                            struct rnl_msg *      msg,
                            struct rina_msg_hdr * hdr,
                            ipc_process_id_t      ipc_id,
                            port_id_t             pid,
                            cep_id_t              src_cep,
                            cep_id_t              dst_cep,
                            rnl_sn_t              seq_num,
                            u32                   nl_port_id)
{

        if (attrs) rkfree(attrs);
        if (msg)   rkfree(msg);
        if (hdr)   rkfree(hdr);

        switch(op_code) {
        case RINA_C_IPCP_CONN_CREATE_REQUEST:
                if (rnl_ipcp_conn_create_resp_msg(ipc_id,
                                                  pid,
                                                  src_cep,
                                                  seq_num,
                                                  nl_port_id)) {
                        LOG_ERR("Could not snd conn_create_resp_msg");
                        return -1;
                }

        case RINA_C_IPCP_CONN_CREATE_ARRIVED:
                if (rnl_ipcp_conn_create_result_msg(ipc_id,
                                                    pid,
                                                    src_cep,
                                                    dst_cep,
                                                    seq_num,
                                                    nl_port_id)) {
                        LOG_ERR("Could not snd conn_create_result_msg");
                        return -1;
                }

        }

        return 0;
}

static int notify_ipcp_conn_create_generic(void *             data,
                                           struct sk_buff *   buff,
                                           struct genl_info * info)
{
        struct rnl_ipcp_conn_create_arrived_msg_attrs * attrs;
        struct rnl_msg *                                msg;
        struct ipcp_instance *                          ipcp;
        struct rina_msg_hdr *                           hdr;
        struct kipcm *                                  kipcm;
        ipc_process_id_t                                ipc_id = 0;
        port_id_t                                       port_id = 0;
        cep_id_t                                        src_cep;
        flow_id_t                                       fid = flow_id_bad();

        attrs    = NULL;
        msg      = NULL;
        hdr      = NULL;

        if (!data) {
                LOG_ERR("Bogus kipcm instance passed, cannot parse NL msg");
                return -1;
        }

        if (!info) {
                LOG_ERR("Bogus struct genl_info passed, cannot parse NL msg");
                return -1;
        }

        kipcm = (struct kipcm *) data;
        attrs = rkzalloc(sizeof(*attrs), GFP_KERNEL);
        msg   = rkzalloc(sizeof(*msg), GFP_KERNEL);
        hdr   = rkzalloc(sizeof(*hdr), GFP_KERNEL);

        if (!attrs || !msg || !hdr) {
                goto process_fail;
        }

        msg->rina_hdr = hdr;
        msg->attrs    = attrs;

        if (rnl_parse_msg(info, msg)) {
                goto process_fail;
        }

        port_id = attrs->port_id;
        ipc_id  = hdr->dst_ipc_id;
        ipcp    = ipcp_imap_find(kipcm->instances, ipc_id);
        if (!ipcp) {
                goto process_fail;
        }


        fid = kfa_flow_create(kipcm->kfa);
        ASSERT(is_flow_id_ok(fid));

        src_cep = ipcp->ops->connection_create_arrived(ipcp->data,
                                                       attrs->port_id,
                                                       attrs->src_addr,
                                                       attrs->dst_addr,
                                                       attrs->qos_id,
                                                       attrs->dst_cep,
                                                       attrs->policies);

        if (!is_cep_id_ok(src_cep)) {
                LOG_ERR("IPC process could not create connection");
                goto process_fail;
        }

        if (kfa_flow_bind(kipcm->kfa, fid, port_id, ipcp, ipc_id)) {
                LOG_ERR("Cound not bind flow (normal ipcp)");
                goto process_fail;
        }

        return conn_create_result_free_and_reply(attrs,
                                                 msg,
                                                 hdr,
                                                 ipc_id,
                                                 port_id,
                                                 src_cep,
                                                 attrs->dst_cep,
                                                 info->snd_seq,
                                                 info->snd_portid);

 process_fail:
        if (is_flow_id_ok(fid)) kfa_flow_deallocate(kipcm->kfa, fid);
        return conn_create_result_free_and_reply(attrs,
                                                 msg,
                                                 hdr,
                                                 ipc_id,
                                                 port_id,
                                                 cep_id_bad(),
                                                 cep_id_bad(),
                                                 info->snd_seq,
                                                 info->snd_portid);


}
#endif<|MERGE_RESOLUTION|>--- conflicted
+++ resolved
@@ -1821,15 +1821,9 @@
                 /* FIXME: What should we do here ? */
         }
 
-<<<<<<< HEAD
-	if (rnl_set_unregister(kipcm->rnls)) {
-		/* FIXME: What should we do here? */
-	}
-=======
         if (rnl_set_unregister(kipcm->rnls)) {
                 /* FIXME: What should we do here? */
         }
->>>>>>> cb01a942
 
         KIPCM_UNLOCK(kipcm);
 
