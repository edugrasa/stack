--- conflicted
+++ resolved
@@ -107,19 +107,8 @@
 alloc_flow_req_free(struct rnl_ipcm_alloc_flow_req_msg_attrs * attrs,
                     struct rnl_msg *                           msg)
 {
-        if (attrs) {
-                if (rnl_ipcm_alloc_flow_req_msg_attrs_destroy(attrs))
-                        LOG_WARN("Error destroying rnl_msg_attrs struct");
-        }
-
-        if (msg) {
-                if (rnl_msg_destroy(msg))
-                        LOG_WARN("Error destroyin rnl_msg struct");
-        }
-<<<<<<< HEAD
-=======
+        rnl_ipcm_alloc_flow_req_msg_attrs_destroy(attrs);
         rnl_msg_destroy(msg);
->>>>>>> 2f9827e9
 }
 
 static int
