--- conflicted
+++ resolved
@@ -120,11 +120,7 @@
 	LOG_DBG("IPC process id: %d", id);
         list_for_each_entry(cur, &kipcm->id_to_ipcp, list) {
                 if (cur->id == id) {
-<<<<<<< HEAD
-			LOG_DBG("IPC process found: %pk", cur->ipcp);
-=======
 			LOG_DBG("IPC node found: %pk", cur);
->>>>>>> 67542c6f
                         return cur;
                 }
         }
