/*
 * KIPCM (Kernel IPC Manager)
 *
 *    Francesco Salvestrini <f.salvestrini@nextworks.it>
 *    Miquel Tarzan         <miquel.tarzan@i2cat.net>
 *    Leonardo Bergesio     <leonardo.bergesio@i2cat.net>
 *
 * This program is free software; you can redistribute it and/or modify
 * it under the terms of the GNU General Public License as published by
 * the Free Software Foundation; either version 2 of the License, or
 * (at your option) any later version.
 *
 * This program is distributed in the hope that it will be useful,
 * but WITHOUT ANY WARRANTY; without even the implied warranty of
 * MERCHANTABILITY or FITNESS FOR A PARTICULAR PURPOSE.  See the
 * GNU General Public License for more details.
 *
 * You should have received a copy of the GNU General Public License
 * along with this program; if not, write to the Free Software
 * Foundation, Inc., 675 Mass Ave, Cambridge, MA 02139, USA.
 */

#include <linux/kernel.h>
#include <linux/kobject.h>
#include <linux/export.h>
#include <linux/kfifo.h>
#include <linux/mutex.h>

#define RINA_PREFIX "kipcm"

#include "logs.h"
#include "utils.h"
#include "kipcm.h"
#include "debug.h"
#include "ipcp-factories.h"
#include "ipcp-utils.h"
#include "kipcm-utils.h"
#include "common.h"
#include "du.h"
#include "fidm.h"
#include "rnl.h"
#include "rnl-utils.h"
#include "kfa.h"
#include "kfa-utils.h"

#define DEFAULT_FACTORY "normal-ipc"

struct kipcm {
        struct mutex            lock;
        struct ipcp_factories * factories;
        struct ipcp_imap *      instances;
        struct rnl_set *        rnls;
        struct kfa *            kfa;
};

#ifdef CONFIG_RINA_KIPCM_LOCKS_DEBUG

#define KIPCM_LOCK_HEADER(X)   do {                             \
                LOG_DBG("KIPCM instance %pK locking ...", X);   \
        } while (0)
#define KIPCM_LOCK_FOOTER(X)   do {                             \
                LOG_DBG("KIPCM instance %pK locked", X);        \
        } while (0)

#define KIPCM_UNLOCK_HEADER(X) do {                             \
                LOG_DBG("KIPCM instance %pK unlocking ...", X); \
        } while (0)
#define KIPCM_UNLOCK_FOOTER(X) do {                             \
                LOG_DBG("KIPCM instance %pK unlocked", X);      \
        } while (0)

#else

#define KIPCM_LOCK_HEADER(X)   do { } while (0)
#define KIPCM_LOCK_FOOTER(X)   do { } while (0)
#define KIPCM_UNLOCK_HEADER(X) do { } while (0)
#define KIPCM_UNLOCK_FOOTER(X) do { } while (0)

#endif

#define KIPCM_LOCK_INIT(X) mutex_init(&(X -> lock));
#define KIPCM_LOCK_FINI(X) mutex_destroy(&(X -> lock));
#define __KIPCM_LOCK(X)    mutex_lock(&(X -> lock))
#define __KIPCM_UNLOCK(X)  mutex_unlock(&(X -> lock))
#define KIPCM_LOCK(X)   do {                    \
                KIPCM_LOCK_HEADER(X);           \
                __KIPCM_LOCK(X);                \
                KIPCM_LOCK_FOOTER(X);           \
        } while (0)
#define KIPCM_UNLOCK(X) do {                    \
                KIPCM_UNLOCK_HEADER(X);         \
                __KIPCM_UNLOCK(X);              \
                KIPCM_UNLOCK_FOOTER(X);         \
        } while (0)

static void
alloc_flow_req_free(struct name *                              source_name,
                    struct name *                              dest_name,
                    struct flow_spec *                         fspec,
                    struct name *                              dif_name,
                    struct rnl_ipcm_alloc_flow_req_msg_attrs * attrs,
                    struct rnl_msg *                           msg)
{
        if (attrs)       rkfree(attrs);
        if (source_name) rkfree(source_name);
        if (dest_name)   rkfree(dest_name);
        if (fspec)       rkfree(fspec);
        if (dif_name)    rkfree(dif_name);
        if (msg)         rkfree(msg);
}

static int
alloc_flow_req_free_and_reply(struct name *      source_name,
                              struct name *      dest_name,
                              struct flow_spec * fspec,
                              struct name *      dif_name,
                              struct rnl_ipcm_alloc_flow_req_msg_attrs * attrs,
                              struct rnl_msg *   msg,
                              ipc_process_id_t   id,
                              uint_t             res,
                              uint_t             seq_num,
                              uint_t             port_id)
{
        alloc_flow_req_free(source_name, dest_name, fspec, dif_name,
                            attrs, msg);

        if (rnl_app_alloc_flow_result_msg(id, res, seq_num, port_id))
                return -1;

        return 0;
}

/*
 * It is the responsibility of the shims to send the alloc_req_arrived
 * and the alloc_req_result.
 */
static int notify_ipcp_allocate_flow_request(void *             data,
                                             struct sk_buff *   buff,
                                             struct genl_info * info)
{
        struct rnl_ipcm_alloc_flow_req_msg_attrs * attrs;
        struct rnl_msg *                           msg;
        struct ipcp_instance *                     ipc_process;
        ipc_process_id_t                           ipc_id;
        struct rina_msg_hdr *                      hdr;
        struct kipcm *                             kipcm;
        struct name *                              source;
        struct name *                              dest;
        struct name *                              dif_name;
        struct flow_spec *                         fspec;
        flow_id_t				   fid;

        source   = NULL;
        dest     = NULL;
        dif_name = NULL;
        fspec    = NULL;
        attrs    = NULL;
        msg      = NULL;

        if (!data) {
                LOG_ERR("Bogus kipcm instance passed, cannot parse NL msg");
                return -1;
        }

        if (!info) {
                LOG_ERR("Bogus struct genl_info passed, cannot parse NL msg");
                return -1;
        }

        kipcm = (struct kipcm *) data;
        attrs = rkzalloc(sizeof(*attrs), GFP_KERNEL);
        if (!attrs) {
                return alloc_flow_req_free_and_reply(source,
                                                     dest,
                                                     fspec,
                                                     dif_name,
                                                     attrs,
                                                     msg,
                                                     0,
                                                     -1,
                                                     info->snd_seq,
                                                     info->snd_portid);
        }

        source = name_create();
        if (!source) {
                return alloc_flow_req_free_and_reply(source,
                                                     dest,
                                                     fspec,
                                                     dif_name,
                                                     attrs,
                                                     msg,
                                                     0,
                                                     -1,
                                                     info->snd_seq,
                                                     info->snd_portid);
        }
        attrs->source = source;

        dest = name_create();
        if (!dest) {
                return alloc_flow_req_free_and_reply(source,
                                                     dest,
                                                     fspec,
                                                     dif_name,
                                                     attrs,
                                                     msg,
                                                     0,
                                                     -1,
                                                     info->snd_seq,
                                                     info->snd_portid);
        }
        attrs->dest = dest;

        dif_name = name_create();
        if (!dif_name) {
                return alloc_flow_req_free_and_reply(source,
                                                     dest,
                                                     fspec,
                                                     dif_name,
                                                     attrs,
                                                     msg,
                                                     0,
                                                     -1,
                                                     info->snd_seq,
                                                     info->snd_portid);
        }
        attrs->dif_name = dif_name;

        fspec = rkzalloc(sizeof(struct flow_spec), GFP_KERNEL);
        if (!fspec) {
                return alloc_flow_req_free_and_reply(source,
                                                     dest,
                                                     fspec,
                                                     dif_name,
                                                     attrs,
                                                     msg,
                                                     0,
                                                     -1,
                                                     info->snd_seq,
                                                     info->snd_portid);
        }
        attrs->fspec = fspec;

        msg = rkzalloc(sizeof(*msg), GFP_KERNEL);
        if (!msg) {
                return alloc_flow_req_free_and_reply(source,
                                                     dest,
                                                     fspec,
                                                     dif_name,
                                                     attrs,
                                                     msg,
                                                     0,
                                                     -1,
                                                     info->snd_seq,
                                                     info->snd_portid);
        }
        msg->attrs = attrs;

        hdr = rkzalloc(sizeof(*hdr), GFP_KERNEL);
        if (!hdr) {
                return alloc_flow_req_free_and_reply(source,
                                                     dest,
                                                     fspec,
                                                     dif_name,
                                                     attrs,
                                                     msg,
                                                     0,
                                                     -1,
                                                     info->snd_seq,
                                                     info->snd_portid);
        }
        msg->rina_hdr = hdr;

        if (rnl_parse_msg(info, msg)) {
                return alloc_flow_req_free_and_reply(source,
                                                     dest,
                                                     fspec,
                                                     dif_name,
                                                     attrs,
                                                     msg,
                                                     0,
                                                     -1,
                                                     info->snd_seq,
                                                     info->snd_portid);
        }

        ipc_id      = msg->rina_hdr->dst_ipc_id;
        ipc_process = ipcp_imap_find(kipcm->instances, ipc_id);
        if (!ipc_process) {
                LOG_ERR("IPC process %d not found", ipc_id);
                return alloc_flow_req_free_and_reply(source,
                                                     dest,
                                                     fspec,
                                                     dif_name,
                                                     attrs,
                                                     msg,
                                                     0,
                                                     -1,
                                                     info->snd_seq,
                                                     info->snd_portid);
        }

        fid = kfa_flow_create(kipcm->kfa);
	ASSERT(is_flow_id_ok(fid));

        if (ipc_process->ops->flow_allocate_request(ipc_process->data,
                                                    attrs->source,
                                                    attrs->dest,
                                                    attrs->fspec,
                                                    attrs->id,
                                                    fid)) {
                LOG_ERR("Failed allocating flow request "
                        "for port id: %d", attrs->id);
                return alloc_flow_req_free_and_reply(source,
                                                     dest,
                                                     fspec,
                                                     dif_name,
                                                     attrs,
                                                     msg,
                                                     ipc_id,
                                                     -1,
                                                     info->snd_seq,
                                                     info->snd_portid);
        }
<<<<<<< HEAD
=======
        if (rnl_app_alloc_flow_req_arrived_msg(data->id,
                                               data->info->dif_name,
                                               source,
                                               dest,
                                               fspec,
                                               flow->dst_fid,
                                               1)) {

        }
#endif
>>>>>>> 4b3364f5

        alloc_flow_req_free(source, dest, fspec, dif_name, attrs, msg);

        return 0;
}

static int notify_ipcp_allocate_flow_response(void *             data,
                                              struct sk_buff *   buff,
                                              struct genl_info * info)
{
        struct kipcm *                         kipcm;
        struct rnl_alloc_flow_resp_msg_attrs * attrs;
        struct rnl_msg *                       msg;
        struct rina_msg_hdr *                  hdr;
        struct ipcp_instance *                 ipc_process;
        ipc_process_id_t                       ipc_id;
        int                                    retval = 0;
#if 0
        response_reason_t                      reason;
#endif

        if (!data) {
                LOG_ERR("Bogus kipcm instance passed, cannot parse NL msg");
                return -1;
        }

        kipcm = (struct kipcm *) data;

        if (!info) {
                LOG_ERR("Bogus struct genl_info passed, cannot parse NL msg");
                return -1;
        }

        attrs = rkzalloc(sizeof(*attrs), GFP_KERNEL);
        if (!attrs)
                return -1;

        msg = rkzalloc(sizeof(*msg), GFP_KERNEL);
        if (!msg) {
                rkfree(attrs);
                return -1;
        }

        hdr = rkzalloc(sizeof(*hdr), GFP_KERNEL);
        if (!hdr) {
                rkfree(attrs);
                rkfree(msg);
                return -1;
        }
        msg->attrs    = attrs;
        msg->rina_hdr = hdr;

        if (rnl_parse_msg(info, msg)) {
                rkfree(hdr);
                rkfree(attrs);
                rkfree(msg);
                return -1;
        }
        ipc_id      = msg->rina_hdr->dst_ipc_id;
        ipc_process = ipcp_imap_find(kipcm->instances, ipc_id);
        if (!ipc_process) {
                LOG_ERR("IPC process %d not found", ipc_id);
                rkfree(hdr);
                rkfree(attrs);
                rkfree(msg);
                return -1;
        }

#if 0 /* FIXME: Please re-enable */

        if (ipc_process->ops->flow_allocate_response(ipc_process->data,
        					     info->snd_seq,
        					     attrs->id,
        					     0)) {
                LOG_ERR("Failed allocate flow response for port id: %d",
                        attrs->id);
                retval = -1;
        }

                if (rnl_app_alloc_flow_result_msg(id, res, seq_num, port_id))
                        return -1;

                return 0;
        }
#endif

        rkfree(hdr);
        rkfree(attrs);
        rkfree(msg);

        return retval;
}

static int
dealloc_flow_req_free_and_reply(struct rnl_ipcm_dealloc_flow_req_msg_attrs * attrs,
                                struct rnl_msg * msg,
                                ipc_process_id_t id,
                                uint_t           res,
                                uint_t           seq_num,
                                uint_t           port_id)
{
        if (attrs) rkfree(attrs);
        if (msg)   rkfree(msg);

        if (rnl_app_dealloc_flow_resp_msg(id, res, seq_num, port_id))
                return -1;

        return 0;
}

/*
 * It is the responsibility of the shims to send the alloc_req_arrived
 * and the alloc_req_result.
 */
static int notify_ipcp_deallocate_flow_request(void *             data,
                                               struct sk_buff *   buff,
                                               struct genl_info * info)
{
        struct rnl_ipcm_dealloc_flow_req_msg_attrs * attrs;
        struct rnl_msg *                             msg;
        struct ipcp_instance *                       ipc_process;
        ipc_process_id_t                             ipc_id;
        struct rina_msg_hdr *                        hdr;
        struct kipcm * kipcm;

        attrs = NULL;
        msg   = NULL;

        if (!data) {
                LOG_ERR("Bogus kipcm instance passed, cannot parse NL msg");
                return -1;
        }

        if (!info) {
                LOG_ERR("Bogus struct genl_info passed, cannot parse NL msg");
                return -1;
        }

        kipcm = (struct kipcm *) data;
        attrs = rkzalloc(sizeof(*attrs), GFP_KERNEL);
        if (!attrs)
                return dealloc_flow_req_free_and_reply(attrs,
                                                       msg,
                                                       0,
                                                       -1,
                                                       info->snd_seq,
                                                       info->snd_portid);

        msg = rkzalloc(sizeof(*msg), GFP_KERNEL);
        if (!msg)
                return dealloc_flow_req_free_and_reply(attrs,
                                                       msg,
                                                       0,
                                                       -1,
                                                       info->snd_seq,
                                                       info->snd_portid);
        msg->attrs = attrs;

        hdr = rkzalloc(sizeof(*hdr), GFP_KERNEL);
        if (!hdr)
                return dealloc_flow_req_free_and_reply(attrs,
                                                       msg,
                                                       0,
                                                       -1,
                                                       info->snd_seq,
                                                       info->snd_portid);

        msg->rina_hdr = hdr;

        if (rnl_parse_msg(info, msg))
                return dealloc_flow_req_free_and_reply(attrs,
                                                       msg,
                                                       0,
                                                       -1,
                                                       info->snd_seq,
                                                       info->snd_portid);

        ipc_id      = msg->rina_hdr->dst_ipc_id;
        ipc_process = ipcp_imap_find(kipcm->instances, ipc_id);
        if (!ipc_process) {
                LOG_ERR("IPC process %d not found", ipc_id);
                return dealloc_flow_req_free_and_reply(attrs,
                                                       msg,
                                                       0,
                                                       -1,
                                                       info->snd_seq,
                                                       info->snd_portid);
        }

        if (ipc_process->ops->flow_deallocate(ipc_process->data, attrs->id)) {
                LOG_ERR("Failed deallocate flow request "
                        "for port id: %d", attrs->id);
                return dealloc_flow_req_free_and_reply(attrs,
                                                       msg,
                                                       ipc_id,
                                                       -1,
                                                       info->snd_seq,
                                                       info->snd_portid);
        }

        return dealloc_flow_req_free_and_reply(attrs,
                                               msg,
                                               ipc_id,
                                               0,
                                               info->snd_seq,
                                               info->snd_portid);
}

static int
assign_to_dif_free_and_reply(struct name *       dif_name,
                             struct dif_config * dif_config,
                             struct rnl_ipcm_assign_to_dif_req_msg_attrs * attrs,
                             struct rnl_msg *    msg,
                             ipc_process_id_t    id,
                             uint_t              res,
                             uint_t              seq_num,
                             uint_t              port_id)
{
        if (attrs)      rkfree(attrs);
        if (dif_name)   rkfree(dif_name);
        if (dif_config) rkfree(dif_config);
        if (msg)        rkfree(msg);

        if (rnl_assign_dif_response(id, res, seq_num, port_id))
                return -1;

        return 0;
}

static int notify_ipcp_assign_dif_request(void *             data,
                                          struct sk_buff *   buff,
                                          struct genl_info * info)
{
        struct kipcm *                                kipcm;
        struct rnl_ipcm_assign_to_dif_req_msg_attrs * attrs;
        struct rnl_msg *                              msg;
        struct dif_config *                           dif_config;
        struct name *                                 dif_name;
        struct ipcp_instance *                        ipc_process;
        ipc_process_id_t                              ipc_id;

        attrs      = NULL;
        msg        = NULL;
        dif_name   = NULL;
        dif_config = NULL;

        if (!data) {
                LOG_ERR("Bogus kipcm instance passed, cannot parse NL msg");
                return -1;
        }

        kipcm = (struct kipcm *) data;

        if (!info) {
                LOG_ERR("Bogus struct genl_info passed, cannot parse NL msg");
                return -1;
        }

        attrs = rkzalloc(sizeof(*attrs), GFP_KERNEL);
        if (!attrs)
                return assign_to_dif_free_and_reply(dif_name,
                                                    dif_config,
                                                    attrs,
                                                    msg,
                                                    0,
                                                    -1,
                                                    info->snd_seq,
                                                    info->snd_portid);

        dif_config = rkzalloc(sizeof(struct dif_config), GFP_KERNEL);
        if (!dif_config)
                return assign_to_dif_free_and_reply(dif_name,
                                                    dif_config,
                                                    attrs,
                                                    msg,
                                                    0,
                                                    -1,
                                                    info->snd_seq,
                                                    info->snd_portid);

        attrs->dif_config = dif_config;

        dif_name = name_create();
        if (!dif_name)
                return assign_to_dif_free_and_reply(dif_name,
                                                    dif_config,
                                                    attrs,
                                                    msg,
                                                    0,
                                                    -1,
                                                    info->snd_seq,
                                                    info->snd_portid);
        dif_config->dif_name = dif_name;

        msg = rkzalloc(sizeof(*msg), GFP_KERNEL);
        if (!msg)
                return assign_to_dif_free_and_reply(dif_name,
                                                    dif_config,
                                                    attrs,
                                                    msg,
                                                    0,
                                                    -1,
                                                    info->snd_seq,
                                                    info->snd_portid);

        msg->attrs = attrs;

        if (rnl_parse_msg(info, msg))
                return assign_to_dif_free_and_reply(dif_name,
                                                    dif_config,
                                                    attrs,
                                                    msg,
                                                    0,
                                                    -1,
                                                    info->snd_seq,
                                                    info->snd_portid);
        ipc_id = msg->rina_hdr->dst_ipc_id;

        ipc_process = ipcp_imap_find(kipcm->instances, ipc_id);
        if (!ipc_process) {
                LOG_ERR("IPC process %d not found", ipc_id);
                return assign_to_dif_free_and_reply(dif_name,
                                                    dif_config,
                                                    attrs,
                                                    msg,
                                                    0,
                                                    -1,
                                                    info->snd_seq,
                                                    info->snd_portid);
        }
        LOG_DBG("Found IPC Process with id %d", ipc_id);

        /* FIXME: The configuration has to be fetched from the NL message */
        LOG_MISSING;

        if (ipc_process->ops->assign_to_dif(ipc_process->data,
                                            attrs->dif_config->dif_name,
                                            NULL)) {
                char * tmp = name_tostring(attrs->dif_config->dif_name);
                LOG_ERR("Assign to dif %s operation failed for IPC process %d",
                        tmp, ipc_id);
                rkfree(tmp);

                return assign_to_dif_free_and_reply(dif_name,
                                                    dif_config,
                                                    attrs,
                                                    msg,
                                                    ipc_id,
                                                    -1,
                                                    info->snd_seq,
                                                    info->snd_portid);
        }

        return assign_to_dif_free_and_reply(dif_name,
                                            dif_config,
                                            attrs,
                                            msg,
                                            ipc_id,
                                            0,
                                            info->snd_seq,
                                            info->snd_portid);
}

static int
reg_unreg_resp_free_and_reply(struct name *     app_name,
                              struct name *     dif_name,
                              struct rnl_ipcm_reg_app_req_msg_attrs * attrs,
                              struct rnl_msg *  msg,
                              ipc_process_id_t  id,
                              uint_t            res,
                              uint_t            seq_num,
                              uint_t            port_id,
                              bool              is_register)
{
        if (app_name) rkfree(app_name);
        if (dif_name) rkfree(dif_name);
        if (attrs)    rkfree(attrs);
        if (msg)      rkfree(msg);

        if (rnl_app_register_unregister_response_msg(id,
                                                     res,
                                                     seq_num,
                                                     port_id,
                                                     is_register))
                return -1;

        return 0;
}

static int notify_ipcp_register_app_request(void *             data,
                                            struct sk_buff *   buff,
                                            struct genl_info * info)
{
        struct kipcm *                          kipcm;
        struct rnl_ipcm_reg_app_req_msg_attrs * attrs;
        struct rnl_msg *                        msg;
        struct name *                           app_name;
        struct name *                           dif_name;
        struct ipcp_instance *                  ipc_process;
        ipc_process_id_t                        ipc_id;

        attrs    = NULL;
        msg      = NULL;
        app_name = NULL;
        dif_name = NULL;

        if (!data) {
                LOG_ERR("Bogus kipcm instance passed, cannot parse NL msg");
                return -1;
        }

        kipcm = (struct kipcm *) data;

        if (!info) {
                LOG_ERR("Bogus struct genl_info passed, cannot parse NL msg");
                return -1;
        }

        attrs = rkzalloc(sizeof(*attrs), GFP_KERNEL);
        if (!attrs) {
                return reg_unreg_resp_free_and_reply(app_name,
                                                     dif_name,
                                                     attrs,
                                                     msg,
                                                     0,
                                                     -1,
                                                     info->snd_seq,
                                                     info->snd_portid,
                                                     true);
        }

        app_name = name_create();
        if (!app_name) {
                return reg_unreg_resp_free_and_reply(app_name,
                                                     dif_name,
                                                     attrs,
                                                     msg,
                                                     0,
                                                     -1,
                                                     info->snd_seq,
                                                     info->snd_portid,
                                                     true);
        }
        attrs->app_name= app_name;

        dif_name = name_create();
        if (!dif_name) {
                return reg_unreg_resp_free_and_reply(app_name,
                                                     dif_name,
                                                     attrs,
                                                     msg,
                                                     0,
                                                     -1,
                                                     info->snd_seq,
                                                     info->snd_portid,
                                                     true);
        }
        attrs->dif_name= dif_name;

        msg = rkzalloc(sizeof(*msg), GFP_KERNEL);
        if (!msg) {
                LOG_ERR("Could not allocate space for my_msg struct");
                return reg_unreg_resp_free_and_reply(app_name,
                                                     dif_name,
                                                     attrs,
                                                     msg,
                                                     0,
                                                     -1,
                                                     info->snd_seq,
                                                     info->snd_portid,
                                                     true);
        }
        msg->attrs = attrs;

        if (rnl_parse_msg(info, msg)) {
                LOG_ERR("Could not parse message");
                return reg_unreg_resp_free_and_reply(app_name,
                                                     dif_name,
                                                     attrs,
                                                     msg,
                                                     0,
                                                     -1,
                                                     info->snd_seq,
                                                     info->snd_portid,
                                                     true);
        }

        ipc_id = msg->rina_hdr->dst_ipc_id;
        ipc_process = ipcp_imap_find(kipcm->instances, ipc_id);
        if (!ipc_process) {
                LOG_ERR("IPC process %d not found", ipc_id);
                return reg_unreg_resp_free_and_reply(app_name,
                                                     dif_name,
                                                     attrs,
                                                     msg,
                                                     0,
                                                     -1,
                                                     info->snd_seq,
                                                     info->snd_portid,
                                                     true);
        }

        if (ipc_process->ops->application_register(ipc_process->data,
                                                   attrs->app_name)) {
                return reg_unreg_resp_free_and_reply(app_name,
                                                     dif_name,
                                                     attrs,
                                                     msg,
                                                     ipc_id,
                                                     -1,
                                                     info->snd_seq,
                                                     info->snd_portid,
                                                     true);
        }

        LOG_DBG("Application registered");

        return reg_unreg_resp_free_and_reply(app_name,
                                             dif_name,
                                             attrs,
                                             msg,
                                             ipc_id,
                                             0,
                                             info->snd_seq,
                                             info->snd_portid,
                                             true);
}

static int notify_ipcp_unregister_app_request(void *             data,
                                              struct sk_buff *   buff,
                                              struct genl_info * info)
{
        struct kipcm *                          kipcm;
        struct rnl_ipcm_reg_app_req_msg_attrs * attrs;
        struct rnl_msg *                        msg;
        struct name *                           app_name;
        struct name *                           dif_name;
        struct ipcp_instance *                  ipc_process;
        ipc_process_id_t                        ipc_id;

        attrs    = NULL;
        msg      = NULL;
        app_name = NULL;
        dif_name = NULL;

        if (!data) {
                LOG_ERR("Bogus kipcm instance passed, cannot parse NL msg");
                return -1;
        }

        kipcm = (struct kipcm *) data;

        if (!info) {
                LOG_ERR("Bogus struct genl_info passed, cannot parse NL msg");
                return -1;
        }

        attrs = rkzalloc(sizeof(*attrs), GFP_KERNEL);
        if (!attrs)
                return reg_unreg_resp_free_and_reply(app_name,
                                                     dif_name,
                                                     attrs,
                                                     msg,
                                                     0,
                                                     -1,
                                                     info->snd_seq,
                                                     info->snd_portid,
                                                     false);

        app_name = name_create();
        if (!app_name)
                return reg_unreg_resp_free_and_reply(app_name,
                                                     dif_name,
                                                     attrs,
                                                     msg,
                                                     0,
                                                     -1,
                                                     info->snd_seq,
                                                     info->snd_portid,
                                                     false);
        attrs->app_name= app_name;

        dif_name = name_create();
        if (!dif_name)
                return reg_unreg_resp_free_and_reply(app_name,
                                                     dif_name,
                                                     attrs,
                                                     msg,
                                                     0,
                                                     -1,
                                                     info->snd_seq,
                                                     info->snd_portid,
                                                     false);
        attrs->dif_name= dif_name;

        msg = rkzalloc(sizeof(*msg), GFP_KERNEL);
        if (!msg) {
                LOG_ERR("Could not allocate space for my_msg struct");
                return reg_unreg_resp_free_and_reply(app_name,
                                                     dif_name,
                                                     attrs,
                                                     msg,
                                                     0,
                                                     -1,
                                                     info->snd_seq,
                                                     info->snd_portid,
                                                     false);
        }
        msg->attrs = attrs;

        if (rnl_parse_msg(info, msg)) {
                LOG_ERR("Could not parse message");
                return reg_unreg_resp_free_and_reply(app_name,
                                                     dif_name,
                                                     attrs,
                                                     msg,
                                                     0,
                                                     -1,
                                                     info->snd_seq,
                                                     info->snd_portid,
                                                     false);
        }

        ipc_id      = msg->rina_hdr->dst_ipc_id;
        ipc_process = ipcp_imap_find(kipcm->instances, ipc_id);
        if (!ipc_process) {
                LOG_ERR("IPC process %d not found", ipc_id);
                return reg_unreg_resp_free_and_reply(app_name,
                                                     dif_name,
                                                     attrs,
                                                     msg,
                                                     0,
                                                     -1,
                                                     info->snd_seq,
                                                     info->snd_portid,
                                                     false);
        }

        if (ipc_process->ops->application_unregister(ipc_process->data,
                                                     attrs->app_name)) {
                return reg_unreg_resp_free_and_reply(app_name,
                                                     dif_name,
                                                     attrs,
                                                     msg,
                                                     ipc_id,
                                                     -1,
                                                     info->snd_seq,
                                                     info->snd_portid,
                                                     false);
        }

        return reg_unreg_resp_free_and_reply(app_name,
                                             dif_name,
                                             attrs,
                                             msg,
                                             ipc_id,
                                             0,
                                             info->snd_seq,
                                             info->snd_portid,
                                             false);
}

static int netlink_handlers_unregister(struct rnl_set * rnls)
{
        int retval = 0;

        if (rnl_handler_unregister(rnls,
                                   RINA_C_IPCM_ALLOCATE_FLOW_REQUEST))
                retval = -1;

        if (rnl_handler_unregister(rnls,
                                   RINA_C_IPCM_ALLOCATE_FLOW_RESPONSE))
                retval = -1;

        if (rnl_handler_unregister(rnls,
                                   RINA_C_IPCM_ASSIGN_TO_DIF_REQUEST))
                retval = -1;

        if (rnl_handler_unregister(rnls,
                                   RINA_C_IPCM_REGISTER_APPLICATION_REQUEST))
                retval = -1;

        if (rnl_handler_unregister(rnls,
                                   RINA_C_IPCM_UNREGISTER_APPLICATION_REQUEST))
                retval = -1;

        if (rnl_handler_unregister(rnls,
                                   RINA_C_IPCM_DEALLOCATE_FLOW_REQUEST))
                retval = -1;

        LOG_DBG("NL handlers unregistered %s",
                (retval == 0) ? "successfully" : "unsuccessfully");

        return retval;
}

static int netlink_handlers_register(struct kipcm * kipcm)
{
        message_handler_cb handler;

        handler = notify_ipcp_assign_dif_request;
        if (rnl_handler_register(kipcm->rnls,
                                 RINA_C_IPCM_ASSIGN_TO_DIF_REQUEST,
                                 kipcm,
                                 handler))
                return -1;

        handler = notify_ipcp_allocate_flow_request;
        if (rnl_handler_register(kipcm->rnls,
                                 RINA_C_IPCM_ALLOCATE_FLOW_REQUEST,
                                 kipcm,
                                 handler)) {
                if (rnl_handler_unregister(kipcm->rnls,
                                           RINA_C_IPCM_ASSIGN_TO_DIF_REQUEST)) {
                        LOG_ERR("Failed handler unregister while bailing out");
                        /* FIXME: What else could be done here?" */
                }
                return -1;
        }

        handler = notify_ipcp_allocate_flow_response;
        if (rnl_handler_register(kipcm->rnls,
                                 RINA_C_IPCM_ALLOCATE_FLOW_RESPONSE,
                                 kipcm,
                                 handler)) {
                if (rnl_handler_unregister(kipcm->rnls,
                                           RINA_C_IPCM_ASSIGN_TO_DIF_REQUEST)) {
                        LOG_ERR("Failed handler unregister while bailing out");
                        /* FIXME: What else could be done here?" */
                }
                if (rnl_handler_unregister(kipcm->rnls,
                                           RINA_C_IPCM_ALLOCATE_FLOW_REQUEST)) {
                        LOG_ERR("Failed handler unregister while bailing out");
                        /* FIXME: What else could be done here?" */
                }
                return -1;
        }

        handler = notify_ipcp_register_app_request;
        if (rnl_handler_register(kipcm->rnls,
                                 RINA_C_IPCM_REGISTER_APPLICATION_REQUEST,
                                 kipcm,
                                 handler)) {
                if (rnl_handler_unregister(kipcm->rnls,
                                           RINA_C_IPCM_ASSIGN_TO_DIF_REQUEST)) {
                        LOG_ERR("Failed handler unregister while bailing out");
                        /* FIXME: What else could be done here?" */
                }
                if (rnl_handler_unregister(kipcm->rnls,
                                           RINA_C_IPCM_ALLOCATE_FLOW_REQUEST)) {
                        LOG_ERR("Failed handler unregister while bailing out");
                        /* FIXME: What else could be done here?" */
                }
                if (rnl_handler_unregister(kipcm->rnls,
                                           RINA_C_IPCM_ALLOCATE_FLOW_RESPONSE)) {
                        LOG_ERR("Failed handler unregister while bailing out");
                        /* FIXME: What else could be done here?" */
                }
                return -1;
        }

        handler = notify_ipcp_unregister_app_request;
        if (rnl_handler_register(kipcm->rnls,
                                 RINA_C_IPCM_UNREGISTER_APPLICATION_REQUEST,
                                 kipcm,
                                 handler)) {
                if (rnl_handler_unregister(kipcm->rnls,
                                           RINA_C_IPCM_ASSIGN_TO_DIF_REQUEST)) {
                        LOG_ERR("Failed handler unregister while bailing out");
                        /* FIXME: What else could be done here?" */
                }
                if (rnl_handler_unregister(kipcm->rnls,
                                           RINA_C_IPCM_ALLOCATE_FLOW_REQUEST)) {
                        LOG_ERR("Failed handler unregister while bailing out");
                        /* FIXME: What else could be done here?" */
                }
                if (rnl_handler_unregister(kipcm->rnls,
                                           RINA_C_IPCM_ALLOCATE_FLOW_RESPONSE)) {
                        LOG_ERR("Failed handler unregister while bailing out");
                        /* FIXME: What else could be done here?" */
                }
                return -1;
                if (rnl_handler_unregister(kipcm->rnls,
                                           RINA_C_IPCM_REGISTER_APPLICATION_REQUEST)) {
                        LOG_ERR("Failed handler unregister while bailing out");
                        /* FIXME: What else could be done here?" */
                }
                return -1;
        }

        handler = notify_ipcp_deallocate_flow_request;
        if (rnl_handler_register(kipcm->rnls,
                                 RINA_C_IPCM_DEALLOCATE_FLOW_REQUEST,
                                 kipcm,
                                 handler)) {
                if (rnl_handler_unregister(kipcm->rnls,
                                           RINA_C_IPCM_ASSIGN_TO_DIF_REQUEST)) {
                        LOG_ERR("Failed handler unregister while bailing out");
                        /* FIXME: What else could be done here?" */
                }
                if (rnl_handler_unregister(kipcm->rnls,
                                           RINA_C_IPCM_ALLOCATE_FLOW_REQUEST)) {
                        LOG_ERR("Failed handler unregister while bailing out");
                        /* FIXME: What else could be done here?" */
                }
                if (rnl_handler_unregister(kipcm->rnls,
                                           RINA_C_IPCM_ALLOCATE_FLOW_RESPONSE)) {
                        LOG_ERR("Failed handler unregister while bailing out");
                        /* FIXME: What else could be done here?" */
                }
                return -1;
                if (rnl_handler_unregister(kipcm->rnls,
                                           RINA_C_IPCM_REGISTER_APPLICATION_REQUEST)) {
                        LOG_ERR("Failed handler unregister while bailing out");
                        /* FIXME: What else could be done here?" */
                }
                return -1;
                if (rnl_handler_unregister(kipcm->rnls,
                                           RINA_C_IPCM_UNREGISTER_APPLICATION_REQUEST)) {
                        LOG_ERR("Failed handler unregister while bailing out");
                        /* FIXME: What else could be done here?" */
                }
                return -1;
        }

        LOG_DBG("NL handlers registered successfully");

        return 0;
}

struct kipcm * kipcm_create(struct kobject * parent,
                            struct rnl_set * rnls)
{
        struct kipcm * tmp;

        LOG_DBG("Initializing");

        tmp = rkzalloc(sizeof(*tmp), GFP_KERNEL);
        if (!tmp)
                return NULL;

        tmp->factories = ipcpf_init(parent);
        if (!tmp->factories) {
                rkfree(tmp);
                return NULL;
        }

        tmp->instances = ipcp_imap_create();
        if (!tmp->instances) {
                if (ipcpf_fini(tmp->factories)) {
                        /* FIXME: What could we do here ? */
                }
                rkfree(tmp);
                return NULL;
        }

        tmp->kfa = kfa_create();
	if (!tmp->kfa) {
		if (ipcp_imap_destroy(tmp->instances)) {
			/* FIXME: What could we do here ? */
		}
		if (ipcpf_fini(tmp->factories)) {
			/* FIXME: What could we do here ? */
		}
		rkfree(tmp);
		return NULL;
	}

        if (rnl_set_register(rnls)) {
                if (ipcp_imap_destroy(tmp->instances)) {
                        /* FIXME: What could we do here ? */
                }
                if (ipcpf_fini(tmp->factories)) {
                        /* FIXME: What could we do here ? */
                }
                rkfree(tmp);
                return NULL;
        }
        tmp->rnls = rnls;

        if (netlink_handlers_register(tmp)) {
                if (ipcp_imap_destroy(tmp->instances)) {
                        /* FIXME: What could we do here ? */
                }
<<<<<<< HEAD
=======
                if (kfa_destroy(tmp->kfa)) {
                        /* FIXME: What could we do here ? */
                }
>>>>>>> 4b3364f5
                if (ipcpf_fini(tmp->factories)) {
                        /* FIXME: What could we do here ? */
                }
                rkfree(tmp);
                return NULL;
        }

        KIPCM_LOCK_INIT(tmp);

        LOG_DBG("Initialized successfully");

        return tmp;
}

int kipcm_destroy(struct kipcm * kipcm)
{
        if (!kipcm) {
                LOG_ERR("Bogus kipcm instance passed, bailing out");
                return -1;
        }

        LOG_DBG("Finalizing");

        KIPCM_LOCK(kipcm);

<<<<<<< HEAD
=======
        if (kfa_destroy(kipcm->kfa)) {
                /* FIXME: What could we do here ? */
        }

>>>>>>> 4b3364f5
        /* FIXME: Destroy all the instances */
        ASSERT(ipcp_imap_empty(kipcm->instances));
        if (ipcp_imap_destroy(kipcm->instances)) {
                /* FIXME: What should we do here ? */
        }

        if (ipcpf_fini(kipcm->factories)) {
                /* FIXME: What should we do here ? */
        }

        if (netlink_handlers_unregister(kipcm->rnls)) {
                /* FIXME: What should we do here ? */
        }

        KIPCM_UNLOCK(kipcm);

        KIPCM_LOCK_FINI(kipcm);

        rkfree(kipcm);

        LOG_DBG("Finalized successfully");

        return 0;
}

struct ipcp_factory *
kipcm_ipcp_factory_register(struct kipcm *             kipcm,
                            const  char *              name,
                            struct ipcp_factory_data * data,
                            struct ipcp_factory_ops *  ops)
{
        struct ipcp_factory * retval;

        if (!kipcm) {
                LOG_ERR("Bogus kipcm instance passed, bailing out");
                return NULL;
        }

        KIPCM_LOCK(kipcm);
        retval = ipcpf_register(kipcm->factories, name, data, ops);
        KIPCM_UNLOCK(kipcm);

        return retval;
}
EXPORT_SYMBOL(kipcm_ipcp_factory_register);

int kipcm_ipcp_factory_unregister(struct kipcm *        kipcm,
                                  struct ipcp_factory * factory)
{
        int retval;

        if (!kipcm) {
                LOG_ERR("Bogus kipcm instance passed, bailing out");
                return -1;
        }

        /* FIXME:
         *
         *   We have to do the body of kipcm_ipcp_destroy() on all the
         *   instances remaining (and not explicitly destroyed), previously
         *   created with the factory being unregisterd ...
         *
         *     Francesco
         */
        KIPCM_LOCK(kipcm);
        retval = ipcpf_unregister(kipcm->factories, factory);
        KIPCM_UNLOCK(kipcm);

        return retval;
}
EXPORT_SYMBOL(kipcm_ipcp_factory_unregister);

int kipcm_ipcp_create(struct kipcm *      kipcm,
                      const struct name * ipcp_name,
                      ipc_process_id_t    id,
                      const char *        factory_name)
{
        char *                 name;
        struct ipcp_factory *  factory;
        struct ipcp_instance * instance;

        if (!kipcm) {
                LOG_ERR("Bogus kipcm instance passed, bailing out");
                return -1;
        }

        if (!factory_name)
                factory_name = DEFAULT_FACTORY;

        name = name_tostring(ipcp_name);
        if (!name)
                return -1;

        ASSERT(ipcp_name);
        ASSERT(factory_name);

        LOG_DBG("Creating IPC process:");
        LOG_DBG("  name:      %s", name);
        LOG_DBG("  id:        %d", id);
        LOG_DBG("  factory:   %s", factory_name);
        rkfree(name);

        KIPCM_LOCK(kipcm);
        if (ipcp_imap_find(kipcm->instances, id)) {
                LOG_ERR("Process id %d already exists", id);
                KIPCM_UNLOCK(kipcm);
                return -1;
        }

        factory = ipcpf_find(kipcm->factories, factory_name);
        if (!factory) {
                LOG_ERR("Cannot find factory '%s'", factory_name);
                KIPCM_UNLOCK(kipcm);
                return -1;
        }

        instance = factory->ops->create(factory->data, ipcp_name, id);
        if (!instance) {
                KIPCM_UNLOCK(kipcm);
                return -1;
        }

        /* FIXME: The following fixups are "ugly as hell" (TM) */
        instance->factory = factory;
        instance->efcpc   = NULL;
        instance->rmt     = NULL;

        if (ipcp_imap_add(kipcm->instances, id, instance)) {
                factory->ops->destroy(factory->data, instance);
                KIPCM_UNLOCK(kipcm);
                return -1;
        }

        KIPCM_UNLOCK(kipcm);

        return 0;
}

int kipcm_ipcp_destroy(struct kipcm *   kipcm,
                       ipc_process_id_t id)
{
        struct ipcp_instance * instance;
        struct ipcp_factory *  factory;

        if (!kipcm) {
                LOG_ERR("Bogus kipcm instance passed, bailing out");
                return -1;
        }

        KIPCM_LOCK(kipcm);

        instance = ipcp_imap_find(kipcm->instances, id);
        if (!instance) {
                LOG_ERR("IPC process %d instance does not exist", id);
                KIPCM_UNLOCK(kipcm);
                return -1;
        }

        factory = instance->factory;
        ASSERT(factory);

        /* FIXME: Should we look for pending flows from this IPC Process ? */
        if (kfa_remove_all_for_id(kipcm->kfa, id)) {
                KIPCM_UNLOCK(kipcm);
                return -1;
        }
        if (factory->ops->destroy(factory->data, instance)) {
                KIPCM_UNLOCK(kipcm);
                return -1;
        }

        if (ipcp_imap_remove(kipcm->instances, id)) {
                KIPCM_UNLOCK(kipcm);
                return -1;
        }

        KIPCM_UNLOCK(kipcm);

        return 0;
}

int kipcm_flow_arrived(struct kipcm *     kipcm,
                       ipc_process_id_t   ipc_id,
                       flow_id_t          flow_id,
                       struct name *      dif_name,
                       struct name *      source,
                       struct name *      dest,
                       struct flow_spec * fspec)
{
	uint_t nl_port_id = 1;
	uint_t seq_num = 666;
	struct ipcp_flow * flow;

	/*
	 * NB: This flow find is just a check, I think it's useful to be sure
	 * the arrived flow request has been properly processed by the
	 * IPC process calling this API.
	 */
	flow = kfa_find_flow_by_fid(kipcm->kfa, flow_id);
	if (!flow) {
		LOG_DBG("There's no flow pending for flow_id: %d", flow_id);
		return -1;
	}
	if (rnl_app_alloc_flow_req_arrived_msg(ipc_id,
					       dif_name,
					       source,
					       dest,
					       fspec,
					       seq_num,
					       nl_port_id)) {
		return -1;
	}

	return 0;
}
EXPORT_SYMBOL(kipcm_flow_arrived);

int kipcm_flow_add(struct kipcm *   kipcm,
                   ipc_process_id_t ipc_id,
                   port_id_t        port_id,
                   flow_id_t        fid)
{
        struct ipcp_instance * ipc_process;

        if (!kipcm) {
                LOG_ERR("Bogus kipcm instance passed, bailing out");
                return -1;
        }

        KIPCM_LOCK(kipcm);


        ipc_process = ipcp_imap_find(kipcm->instances, ipc_id);

        if (!ipc_process) {
                LOG_ERR("Couldn't find the ipc process %d", ipc_id);
                KIPCM_UNLOCK(kipcm);
                return -1;
        }

        if(kfa_flow_bind(kipcm->kfa,
                         fid,
                         port_id,
                         ipc_process,
                         ipc_id)) {
                LOG_ERR("Couldn't commit flow");
                KIPCM_UNLOCK(kipcm);
                return -1;
        }

        KIPCM_UNLOCK(kipcm);

        return 0;
}
EXPORT_SYMBOL(kipcm_flow_add);

int kipcm_flow_remove(struct kipcm * kipcm,
                      port_id_t      port_id)
{
#if 0
        struct ipcp_flow * flow;

        if (!kipcm) {
                LOG_ERR("Bogus kipcm instance passed, bailing out");
                return -1;
        }

        KIPCM_LOCK(kipcm);

        /* FIXME: What about pending flows ? */

        flow = ipcp_pmap_find(kipcm->flows.committed, port_id);
        if (!flow) {
                LOG_ERR("Couldn't retrieve the flow for port-id %d", port_id);
                KIPCM_UNLOCK(kipcm);
                return -1;
        }

        if (ipcp_pmap_remove(kipcm->flows.committed, port_id)) {
                KIPCM_UNLOCK(kipcm);
                return -1;
        }

        KIPCM_UNLOCK(kipcm);

        LOG_DBG("Awake flow");
        wake_up_interruptible(&flow->wait_queue);

        kfifo_free(&flow->sdu_ready);
        rkfree(flow);
#endif

        return 0;
}
EXPORT_SYMBOL(kipcm_flow_remove);

int kipcm_sdu_write(struct kipcm * kipcm,
                    port_id_t      port_id,
                    struct sdu *   sdu)
{
        if (!kipcm) {
                LOG_ERR("Bogus kipcm instance passed, bailing out");
                return -1;
        }

        if (!sdu || !is_sdu_ok(sdu)) {
                LOG_ERR("Bogus SDU received, bailing out");
                return -1;
        }

        LOG_DBG("Tring to write SDU of size %zd to port_id %d",
                sdu->buffer->size, port_id);

        KIPCM_LOCK(kipcm);

        kfa_flow_sdu_write(kipcm->kfa, port_id, sdu);

        sdu_destroy(sdu);

        KIPCM_UNLOCK(kipcm);

        /* The SDU is ours */

        return 0;
}

int kipcm_sdu_read(struct kipcm * kipcm,
                   port_id_t      port_id,
                   struct sdu **  sdu)
{
#if 0
        struct ipcp_flow * flow;
        size_t             size;
        char *             data;

        if (!kipcm) {
                LOG_ERR("Bogus kipcm instance passed, bailing out");
                return -1;
        }
        if (!sdu) {
                LOG_ERR("Bogus parameters passed, bailing out");
                return -1;
        }

        LOG_DBG("Trying to read SDU from port-id %d", port_id);

        KIPCM_LOCK(kipcm);

        flow = ipcp_pmap_find(kipcm->flows.committed, port_id);
        if (!flow) {
                LOG_ERR("There is no flow bound to port-id %d", port_id);
                KIPCM_UNLOCK(kipcm);
                return -1;
        }

        while (kfifo_is_empty(&flow->sdu_ready)) {
                LOG_DBG("Going to sleep");
                KIPCM_UNLOCK(kipcm);

                interruptible_sleep_on(&flow->wait_queue);

                KIPCM_LOCK(kipcm);
                LOG_DBG("Woken up");

                flow = ipcp_pmap_find(kipcm->flows.committed, port_id);
                if (!flow) {
                        LOG_ERR("There is no flow bound to port-id %d anymore",
                                port_id);
                        KIPCM_UNLOCK(kipcm);
                        return -1;
                }
        }

        if (kfifo_out(&flow->sdu_ready, &size, sizeof(size_t)) <
            sizeof(size_t)) {
                LOG_ERR("There is not enough data in port-id %d fifo",
                        port_id);
                KIPCM_UNLOCK(kipcm);
                return -1;
        }

        /* FIXME: Is it possible to have 0 bytes sdus ??? */
        if (size == 0) {
                LOG_ERR("Zero-size SDU detected");
                KIPCM_UNLOCK(kipcm);
                return -1;
        }

        data = rkzalloc(size, GFP_KERNEL);
        if (!data) {
                KIPCM_UNLOCK(kipcm);
                return -1;
        }

        if (kfifo_out(&flow->sdu_ready, data, size) != size) {
                LOG_ERR("Could not get %zd bytes from fifo", size);
                rkfree(data);
                KIPCM_UNLOCK(kipcm);
                return -1;
        }

        *sdu = sdu_create_from(data, size);
        if (!*sdu) {
                rkfree(data);
                KIPCM_UNLOCK(kipcm);
                return -1;
        }

        KIPCM_UNLOCK(kipcm);
#endif
        /* The SDU is theirs now */
        *sdu = kfa_flow_sdu_read(kipcm->kfa, port_id);
        if (!sdu){
        	LOG_DBG("Failed to read sdu");
        	return -1;
        }
        return 0;
}

int kipcm_sdu_post(struct kipcm * kipcm,
                   port_id_t      port_id,
                   struct sdu *   sdu)
{
#if 0
        struct ipcp_flow * flow;
        unsigned int       avail;

        LOG_DBG("Posting SDU of size %zd to port-id %d ",
                sdu->buffer->size, port_id);

        if (!kipcm) {
                LOG_ERR("Bogus kipcm instance passed, cannot post SDU");
                return -1;
        }
        if (!sdu || !is_sdu_ok(sdu)) {
                LOG_ERR("Bogus parameters passed, bailing out");
                return -1;
        }

        /* FIXME: re-add KIPCM_LOCK(kipcm); */
        flow = ipcp_pmap_find(kipcm->flows.committed, port_id);
        if (!flow) {
                LOG_ERR("There is no flow bound to port-id %d", port_id);
                /* FIXME: re-add KIPCM_UNLOCK(kipcm); */
                return -1;
        }

        avail = kfifo_avail(&flow->sdu_ready);
        if (avail < (sdu->buffer->size + sizeof(size_t))) {
                LOG_ERR("There is no space in the port-id %d fifo", port_id);
                /* FIXME: re-add KIPCM_UNLOCK(kipcm); */
                return -1;
        }

        if (kfifo_in(&flow->sdu_ready,
                     &sdu->buffer->size,
                     sizeof(size_t)) != sizeof(size_t)) {
                LOG_ERR("Could not write %zd bytes from port-id %d fifo",
                        sizeof(size_t), port_id);
                /* FIXME: re-add KIPCM_UNLOCK(kipcm); */
                return -1;
        }
        if (kfifo_in(&flow->sdu_ready,
                     sdu->buffer->data,
                     sdu->buffer->size) != sdu->buffer->size) {
                LOG_ERR("Could not write %zd bytes from port-id %d fifo",
                        sdu->buffer->size, port_id);
                /* FIXME: re-add KIPCM_UNLOCK(kipcm); */
                return -1;
        }

        LOG_DBG("SDU posted");

        wake_up_interruptible(&flow->wait_queue);

        LOG_DBG("Sleeping read syscall should be working now");

        /* FIXME: re-add KIPCM_UNLOCK(kipcm); */
#endif
        /* The SDU is ours now */
        return 0;
}
EXPORT_SYMBOL(kipcm_sdu_post);

/* FIXME: This "method" is only temporary, do not rely on its presence */
struct kfa * kipcm_kfa(struct kipcm * kipcm)
{
        if (!kipcm) {
                LOG_ERR("Bogus kipcm instance passed, bailing out");
                return NULL;
        }

        return kipcm->kfa;
}
EXPORT_SYMBOL(kipcm_kfa);<|MERGE_RESOLUTION|>--- conflicted
+++ resolved
@@ -323,19 +323,6 @@
                                                      info->snd_seq,
                                                      info->snd_portid);
         }
-<<<<<<< HEAD
-=======
-        if (rnl_app_alloc_flow_req_arrived_msg(data->id,
-                                               data->info->dif_name,
-                                               source,
-                                               dest,
-                                               fspec,
-                                               flow->dst_fid,
-                                               1)) {
-
-        }
-#endif
->>>>>>> 4b3364f5
 
         alloc_flow_req_free(source, dest, fspec, dif_name, attrs, msg);
 
@@ -1220,12 +1207,9 @@
                 if (ipcp_imap_destroy(tmp->instances)) {
                         /* FIXME: What could we do here ? */
                 }
-<<<<<<< HEAD
-=======
                 if (kfa_destroy(tmp->kfa)) {
                         /* FIXME: What could we do here ? */
                 }
->>>>>>> 4b3364f5
                 if (ipcpf_fini(tmp->factories)) {
                         /* FIXME: What could we do here ? */
                 }
@@ -1251,13 +1235,10 @@
 
         KIPCM_LOCK(kipcm);
 
-<<<<<<< HEAD
-=======
         if (kfa_destroy(kipcm->kfa)) {
                 /* FIXME: What could we do here ? */
         }
 
->>>>>>> 4b3364f5
         /* FIXME: Destroy all the instances */
         ASSERT(ipcp_imap_empty(kipcm->instances));
         if (ipcp_imap_destroy(kipcm->instances)) {
@@ -1588,89 +1569,8 @@
                    port_id_t      port_id,
                    struct sdu **  sdu)
 {
-#if 0
-        struct ipcp_flow * flow;
-        size_t             size;
-        char *             data;
-
-        if (!kipcm) {
-                LOG_ERR("Bogus kipcm instance passed, bailing out");
-                return -1;
-        }
-        if (!sdu) {
-                LOG_ERR("Bogus parameters passed, bailing out");
-                return -1;
-        }
-
-        LOG_DBG("Trying to read SDU from port-id %d", port_id);
-
-        KIPCM_LOCK(kipcm);
-
-        flow = ipcp_pmap_find(kipcm->flows.committed, port_id);
-        if (!flow) {
-                LOG_ERR("There is no flow bound to port-id %d", port_id);
-                KIPCM_UNLOCK(kipcm);
-                return -1;
-        }
-
-        while (kfifo_is_empty(&flow->sdu_ready)) {
-                LOG_DBG("Going to sleep");
-                KIPCM_UNLOCK(kipcm);
-
-                interruptible_sleep_on(&flow->wait_queue);
-
-                KIPCM_LOCK(kipcm);
-                LOG_DBG("Woken up");
-
-                flow = ipcp_pmap_find(kipcm->flows.committed, port_id);
-                if (!flow) {
-                        LOG_ERR("There is no flow bound to port-id %d anymore",
-                                port_id);
-                        KIPCM_UNLOCK(kipcm);
-                        return -1;
-                }
-        }
-
-        if (kfifo_out(&flow->sdu_ready, &size, sizeof(size_t)) <
-            sizeof(size_t)) {
-                LOG_ERR("There is not enough data in port-id %d fifo",
-                        port_id);
-                KIPCM_UNLOCK(kipcm);
-                return -1;
-        }
-
-        /* FIXME: Is it possible to have 0 bytes sdus ??? */
-        if (size == 0) {
-                LOG_ERR("Zero-size SDU detected");
-                KIPCM_UNLOCK(kipcm);
-                return -1;
-        }
-
-        data = rkzalloc(size, GFP_KERNEL);
-        if (!data) {
-                KIPCM_UNLOCK(kipcm);
-                return -1;
-        }
-
-        if (kfifo_out(&flow->sdu_ready, data, size) != size) {
-                LOG_ERR("Could not get %zd bytes from fifo", size);
-                rkfree(data);
-                KIPCM_UNLOCK(kipcm);
-                return -1;
-        }
-
-        *sdu = sdu_create_from(data, size);
-        if (!*sdu) {
-                rkfree(data);
-                KIPCM_UNLOCK(kipcm);
-                return -1;
-        }
-
-        KIPCM_UNLOCK(kipcm);
-#endif
         /* The SDU is theirs now */
-        *sdu = kfa_flow_sdu_read(kipcm->kfa, port_id);
-        if (!sdu){
+        if(kfa_flow_sdu_read(kipcm->kfa, port_id, *sdu)) {
         	LOG_DBG("Failed to read sdu");
         	return -1;
         }
