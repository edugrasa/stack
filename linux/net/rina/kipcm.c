--- conflicted
+++ resolved
@@ -2004,33 +2004,18 @@
                 LOG_ERR("IPC process %d not found", ipc_id);
                 return -1;
         }
-<<<<<<< HEAD
-        if (!ipc_process) {
-                LOG_ERR("IPC process %d not found", ipc_id);
-                return -1;
-        }
-=======
->>>>>>> b5998bf7
 
         ASSERT(ipc_process->ops);
         ASSERT(ipc_process->ops->flow_deallocate);
 
-<<<<<<< HEAD
-        kfa_port_id_release(kipcm->kfa, port_id);
-
-=======
->>>>>>> b5998bf7
         if (ipc_process->ops->flow_deallocate(ipc_process->data, port_id)) {
                 LOG_ERR("Failed deallocate flow request "
                         "for port id: %d", port_id);
                 return -1;
         }
 
-<<<<<<< HEAD
-=======
         kfa_port_id_release(kipcm->kfa, port_id);
 
->>>>>>> b5998bf7
         return 0;
 }
 
