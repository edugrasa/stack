--- conflicted
+++ resolved
@@ -480,21 +480,14 @@
 }
 EXPORT_SYMBOL(efcp_config_destroy);
 
-<<<<<<< HEAD
 struct sdup_config * sdup_config_create(void)
 {
         struct sdup_config * tmp;
-=======
-struct rmt_config * rmt_config_create(void)
-{
-        struct rmt_config * tmp;
->>>>>>> 22bddf31
 
         tmp = rkzalloc(sizeof(*tmp), GFP_KERNEL);
         if (!tmp)
                 return NULL;
 
-<<<<<<< HEAD
         INIT_LIST_HEAD(&(tmp->specific_dup_confs));
 
         return tmp;
@@ -521,7 +514,11 @@
         return 0;
 }
 EXPORT_SYMBOL(sdup_config_destroy);
-=======
+
+struct rmt_config * rmt_config_create(void)
+{
+        struct rmt_config * tmp;
+
         tmp->pft_conf = rkzalloc(sizeof(*tmp->pft_conf), GFP_KERNEL);
         if (!tmp->pft_conf) {
                 rkfree(tmp);
@@ -561,7 +558,6 @@
         return 0;
 }
 EXPORT_SYMBOL(rmt_config_destroy);
->>>>>>> 22bddf31
 
 struct dif_config * dif_config_create(void)
 {
