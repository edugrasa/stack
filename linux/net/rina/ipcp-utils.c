--- conflicted
+++ resolved
@@ -528,16 +528,10 @@
                 rkfree(tmp);
                 return NULL;
         }
-<<<<<<< HEAD
-
-        tmp->pft_conf->policy_set = policy_create();
-        if (!tmp->pft_conf->policy_set) {
-                rkfree(tmp->pft_conf);
-=======
+
         tmp->pff_conf->policy_set = policy_create();
         if (!tmp->pff_conf->policy_set) {
                 rkfree(tmp->pff_conf);
->>>>>>> 0043ce0b
                 rkfree(tmp);
                 return NULL;
         }
