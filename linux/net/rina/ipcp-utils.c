--- conflicted
+++ resolved
@@ -299,18 +299,12 @@
 struct name * string_toname(const char * input) 
 {
 	struct name * n;
-<<<<<<< HEAD
-	char * tmp;
-	char * tmp1;
-	char * tmp2;
-=======
 	char *        tmp;
 	char *        tmp1;
 	char *        tmp2;
 
         if (!input)
                 return NULL;
->>>>>>> eecaff8c
 	
 	n = name_create();
         if (!n)
@@ -323,41 +317,25 @@
 	} 
 	tmp1 = tmp;
 			
-<<<<<<< HEAD
-	tmp2 = strsep(&tmp1, (char *) DELIMITER);
-=======
 	tmp2 = strsep(&tmp1, DELIMITER);
->>>>>>> eecaff8c
 	if (string_dup(tmp2, &n->process_name)) {
 		rkfree(tmp);
 		name_fini(n);
 		return NULL;
 	}
-<<<<<<< HEAD
-	tmp2 = strsep(&tmp1, (char *) DELIMITER);
-=======
 	tmp2 = strsep(&tmp1, DELIMITER);
->>>>>>> eecaff8c
 	if (string_dup(tmp2, &n->process_instance)) {
 		rkfree(tmp);
 		name_fini(n);
 		return NULL;
 	}
-<<<<<<< HEAD
-	tmp2 = strsep(&tmp1, (char *) DELIMITER);
-=======
 	tmp2 = strsep(&tmp1, DELIMITER);
->>>>>>> eecaff8c
 	if (string_dup(tmp2, &n->entity_name)) {
 		rkfree(tmp);
 		name_fini(n);
 		return NULL;
 	}
-<<<<<<< HEAD
-	tmp2 = strsep(&tmp1, (char *) DELIMITER);
-=======
 	tmp2 = strsep(&tmp1, DELIMITER);
->>>>>>> eecaff8c
 	if (string_dup(tmp2, &n->entity_instance)) {
 		rkfree(tmp);
 		name_fini(n);
