/*
 * DT (Data Transfer)
 *
 *    Francesco Salvestrini <f.salvestrini@nextworks.it>
 *    Sander Vrijders       <sander.vrijders@intec.ugent.be>
 *    Leonardo Bergesio     <leonardo.bergesio@i2cat.net>
 *    Miquel Tarzan         <miquel.tarzan@i2cat.net>
 *
 * This program is free software; you can redistribute it and/or modify
 * it under the terms of the GNU General Public License as published by
 * the Free Software Foundation; either version 2 of the License, or
 * (at your option) any later version.
 *
 * This program is distributed in the hope that it will be useful,
 * but WITHOUT ANY WARRANTY; without even the implied warranty of
 * MERCHANTABILITY or FITNESS FOR A PARTICULAR PURPOSE.  See the
 * GNU General Public License for more details.
 *
 * You should have received a copy of the GNU General Public License
 * along with this program; if not, write to the Free Software
 * Foundation, Inc., 675 Mass Ave, Cambridge, MA 02139, USA.
 */

#include <linux/list.h>

#define RINA_PREFIX "dt-utils"

#include "logs.h"
#include "utils.h"
#include "debug.h"
#include "dt-utils.h"
/* FIXME: Maybe dtcp_cfg should be moved somewhere else and then delete this */
#include "dtcp.h"
#include "dtcp-ps.h"
#include "dtcp-conf-utils.h"
#include "dt.h"
#include "dtp.h"
#include "rmt.h"
#include "dtp-ps.h"

#define RTIMER_ENABLED 1

struct cwq {
        struct rqueue * q;
        spinlock_t      lock;
};

struct cwq * cwq_create(void)
{
        struct cwq * tmp;

        tmp = rkzalloc(sizeof(*tmp), GFP_KERNEL);
        if (!tmp)
                return NULL;

        tmp->q = rqueue_create();
        if (!tmp->q) {
                LOG_ERR("Failed to create closed window queue");
                rkfree(tmp);
                return NULL;
        }

        spin_lock_init(&tmp->lock);

        return tmp;
}

struct cwq * cwq_create_ni(void)
{
        struct cwq * tmp;

        tmp = rkzalloc(sizeof(*tmp), GFP_ATOMIC);
        if (!tmp)
                return NULL;

        tmp->q = rqueue_create_ni();
        if (!tmp->q) {
                LOG_ERR("Failed to create closed window queue");
                rkfree(tmp);
                return NULL;
        }

        spin_lock_init(&tmp->lock);

        return tmp;
}

int cwq_destroy(struct cwq * queue)
{
        if (!queue)
                return -1;

        ASSERT(queue->q);

        if (rqueue_destroy(queue->q, (void (*)(void *)) pdu_destroy)) {
                LOG_ERR("Failed to destroy closed window queue");
                return -1;
        }

        rkfree(queue);

        return 0;
}

int cwq_push(struct cwq * queue,
             struct pdu * pdu)
{
        unsigned long flags;

        if (!queue)
                return -1;

        if (!pdu_is_ok(pdu)) {
                LOG_ERR("Bogus PDU passed");
                return -1;
        }

        LOG_DBG("Pushing in the Closed Window Queue");

        spin_lock_irqsave(&queue->lock, flags);
        if (rqueue_tail_push_ni(queue->q, pdu)) {
                pdu_destroy(pdu);
                spin_unlock_irqrestore(&queue->lock, flags);
                LOG_ERR("Failed to add PDU");
                return -1;
        }
        spin_unlock_irqrestore(&queue->lock, flags);

        return 0;
}
EXPORT_SYMBOL(cwq_push);

struct pdu * cwq_pop(struct cwq * queue)
{
        struct pdu * tmp;

        if (!queue)
                return NULL;

        spin_lock(&queue->lock);
        tmp = (struct pdu *) rqueue_head_pop(queue->q);
        spin_unlock(&queue->lock);

        if (!tmp) {
                LOG_ERR("Failed to retrieve PDU");
                return NULL;
        }

        return tmp;
}

bool cwq_is_empty(struct cwq * queue)
{
        bool ret;

        if (!queue)
                return false;

        spin_lock(&queue->lock);
        ret = rqueue_is_empty(queue->q);
        spin_unlock(&queue->lock);

        return ret;
}

int cwq_flush(struct cwq * queue)
{
        struct pdu * tmp;

        if (!queue)
                return -1;

        spin_lock(&queue->lock);
        while (!rqueue_is_empty(queue->q)) {
                tmp = (struct pdu *) rqueue_head_pop(queue->q);
                if (!tmp) {
                        spin_unlock(&queue->lock);
                        LOG_ERR("Failed to retrieve PDU");
                        return -1;
                }
                pdu_destroy(tmp);
        }
        spin_unlock(&queue->lock);

        return 0;
}
EXPORT_SYMBOL(cwq_flush);

ssize_t cwq_size(struct cwq * queue)
{
        ssize_t       tmp;
        unsigned long flags;

        if (!queue)
                return -1;

        spin_lock_irqsave(&queue->lock, flags);
        tmp = rqueue_length(queue->q);
        spin_unlock_irqrestore(&queue->lock, flags);

        return tmp;
}
EXPORT_SYMBOL(cwq_size);

static void enable_write(struct cwq * cwq,
                         struct dt *  dt)
{
        struct dtcp *        dtcp;
        struct dtp *         dtp;
        struct dtcp_config * cfg;
        uint_t               max_len;

        if (!dt)
                return;

        dtcp = dt_dtcp(dt);
        if (!dtcp)
                return;

        cfg = dtcp_config_get(dtcp);
        if (!cfg)
                return;

        dtp = dt_dtp(dt);
        if (!dtp)
                return;

        max_len = dtcp_max_closed_winq_length(cfg);
        if (cwq_size(cwq) < max_len)
                efcp_enable_write(dt_efcp(dt));

        return;
}

int dt_pdu_send(struct dt *  dt,
                struct rmt * rmt,
                address_t    address,
                qos_id_t     qos_id,
                struct pdu * pdu)
{
        struct efcp * efcp;

        if (!dt)
                return -1;

        efcp = dt_efcp(dt);
        if (!efcp)
                return -1;

        return common_efcp_pdu_send(efcp, rmt, address, qos_id, pdu);
}
EXPORT_SYMBOL(dt_pdu_send);

static bool can_deliver(struct dtp * dtp, struct dtcp * dtcp)
{
        bool to_ret = false, w_ret = false, r_ret = false;
<<<<<<< HEAD

        if (dtcp_window_based_fctrl(dtcp_config_get(dtcp)))
                w_ret = (dtp_sv_max_seq_nr_sent(dtp) < dtcp_snd_rt_win(dtcp));

        if (dtcp_rate_based_fctrl(dtcp_config_get(dtcp)))
                r_ret = !dtcp_rate_exceeded(dtcp, 1);

        LOG_DBG("Can cwq still deliver something, win: %d, rate: %d",
        	w_ret, r_ret);

        to_ret = (w_ret || r_ret);

        if (w_ret != r_ret)
                LOG_DBG("Here it goes the reconcile flow control policy");
=======
        bool is_wb, is_rb;
        struct dtp_ps * ps;

        is_wb = dtcp_window_based_fctrl(dtcp_config_get(dtcp));
        if (is_wb)
                w_ret = (dtp_sv_max_seq_nr_sent(dtp) < dtcp_snd_rt_win(dtcp));

        is_rb = dtcp_rate_based_fctrl(dtcp_config_get(dtcp));
        if (is_rb)
                LOG_DBG("Here rate-based conditions must be introduced");

        to_ret = (w_ret || r_ret);
        if ((is_wb && is_rb) && (w_ret != r_ret)) {
                rcu_read_lock();
                ps = dtp_ps_get(dtp);
                to_ret = ps->reconcile_flow_conflict(ps);
                rcu_read_unlock();
        }
>>>>>>> 086ecb62

        return to_ret;
}

void cwq_deliver(struct cwq * queue,
                 struct dt *  dt,
                 struct rmt * rmt,
                 address_t    address,
                 qos_id_t     qos_id)
{
        struct rtxq *           rtxq;
        struct dtcp *           dtcp;
        struct dtp *            dtp;
        struct pdu  *           tmp;
        bool                    rtx_ctrl;
        bool                    flow_ctrl;

        if (!queue)
                return;

        if (!queue->q)
                return;

        if (!dt)
                return;

        dtcp = dt_dtcp(dt);
        if (!dtcp)
                return;

        rcu_read_lock();
        rtx_ctrl  = dtcp_ps_get(dtcp)->rtx_ctrl;
        flow_ctrl = dtcp_ps_get(dtcp)->flow_ctrl;
        rcu_read_unlock();

        dtp = dt_dtp(dt);
        if (!dtp)
                return;

        spin_lock(&queue->lock);
        while (!rqueue_is_empty(queue->q) && can_deliver(dtp, dtcp)) {
                struct pdu *       pdu;
                const struct pci * pci;

                pdu = (struct pdu *) rqueue_head_pop(queue->q);
                if (!pdu) {
                        spin_unlock(&queue->lock);
                        return;
                }
                if (rtx_ctrl) {
                        rtxq = dt_rtxq(dt);
                        if (!rtxq) {
                                spin_unlock(&queue->lock);
                                LOG_ERR("Couldn't find the RTX queue");
                                return;
                        }
                        tmp = pdu_dup_ni(pdu);
                        if (!tmp) {
                                spin_unlock(&queue->lock);
                                return;
                        }
                        rtxq_push_ni(rtxq, tmp);
                }
                pci = pdu_pci_get_ro(pdu);
                if (dtp_sv_max_seq_nr_set(dtp,
                                          pci_sequence_number_get(pci)))
                        LOG_ERR("Problems setting sender left window edge");

                dt_pdu_send(dt, rmt, address, qos_id, pdu);
        }
        spin_unlock(&queue->lock);

        LOG_DBG("CWQ has delivered until %u", dtp_sv_max_seq_nr_sent(dtp));

        if (!can_deliver(dtp, dtcp)) {
                dt_sv_window_closed_set(dt, true);
                enable_write(queue, dt);
                return;
        }
        dt_sv_window_closed_set(dt, false);
        enable_write(queue, dt);

        return;
}

/* NOTE: used only by dump_we */
seq_num_t cwq_peek(struct cwq * queue)
{
        seq_num_t          ret;
        struct pdu *       pdu;
        const struct pci * pci;
        unsigned long      flags;

        if (!queue)
                return -1;

        spin_lock_irqsave(&queue->lock, flags);
        if (rqueue_is_empty(queue->q)){
                spin_unlock_irqrestore(&queue->lock, flags);
                return 0;
        }
        pdu = (struct pdu *) rqueue_head_pop(queue->q);
        if (!pdu) {
                spin_unlock_irqrestore(&queue->lock, flags);
                return -1;
        }
        pci = pdu_pci_get_ro(pdu);
        if (!pci) {
                spin_unlock_irqrestore(&queue->lock, flags);
                pdu_destroy(pdu);
                return -1;
        }
        ret = pci_sequence_number_get(pci);
        if (rqueue_head_push_ni(queue->q, pdu)) {
                spin_unlock_irqrestore(&queue->lock, flags);
                pdu_destroy(pdu);
                return ret;
        }
        spin_unlock_irqrestore(&queue->lock, flags);

        return ret;
}


struct rtxq_entry {
        unsigned long    time_stamp;
        struct pdu *     pdu;
        int              retries;
        struct list_head next;
};

static struct rtxq_entry * rtxq_entry_create_gfp(struct pdu * pdu, gfp_t flag)
{
        struct rtxq_entry * tmp;

        tmp = rkzalloc(sizeof(*tmp), flag);
        if (!tmp)
                return NULL;

        tmp->pdu        = pdu;
        tmp->time_stamp = jiffies;
        tmp->retries    = 0;

        INIT_LIST_HEAD(&tmp->next);

        return tmp;
}

#if 0
static struct rtxq_entry * rtxq_entry_create(struct pdu * pdu)
{ return rtxq_entry_create_gfp(pdu, GFP_KERNEL); }
#endif

static struct rtxq_entry * rtxq_entry_create_ni(struct pdu * pdu)
{ return rtxq_entry_create_gfp(pdu, GFP_ATOMIC); }

int rtxq_entry_destroy(struct rtxq_entry * entry)
{
        if (!entry)
                return -1;

        pdu_destroy(entry->pdu);
        list_del(&entry->next);
        rkfree(entry);

        return 0;
}
EXPORT_SYMBOL(rtxq_entry_destroy);

struct rtxqueue {
        struct list_head head;
};

static struct rtxqueue * rtxqueue_create_gfp(gfp_t flags)
{
        struct rtxqueue * tmp;

        tmp = rkzalloc(sizeof(*tmp), flags);
        if (!tmp)
                return NULL;

        INIT_LIST_HEAD(&tmp->head);

        return tmp;
}

static struct rtxqueue * rtxqueue_create(void)
{ return rtxqueue_create_gfp(GFP_KERNEL); }

static struct rtxqueue * rtxqueue_create_ni(void)
{ return rtxqueue_create_gfp(GFP_ATOMIC); }

static int rtxqueue_flush(struct rtxqueue * q)
{
        struct rtxq_entry * cur, * n;

        ASSERT(q);

        list_for_each_entry_safe(cur, n, &q->head, next) {
                rtxq_entry_destroy(cur);
        }

        return 0;
}

static int rtxqueue_destroy(struct rtxqueue * q)
{
        if (!q)
                return -1;

        rtxqueue_flush(q);
        rkfree(q);

        return 0;

}

static int rtxqueue_entries_ack(struct rtxqueue * q,
                                seq_num_t         seq_num)
{
        struct rtxq_entry * cur, * n;

        ASSERT(q);

        list_for_each_entry_safe(cur, n, &q->head, next) {
                seq_num_t    seq;

                seq = pci_sequence_number_get(pdu_pci_get_rw((cur->pdu)));
                /*NOTE: <= is not used because the entry is needed by RTT
                 * estimator policy which will destroy it*/
                if (seq < seq_num) {
                        LOG_DBG("Seq num acked: %u", seq);
                        rtxq_entry_destroy(cur);
                } else
                        return 0;
        }

        return 0;
}

static int rtxqueue_entries_nack(struct rtxqueue * q,
                                 struct dt *       dt,
                                 struct rmt *      rmt,
                                 seq_num_t         seq_num,
                                 uint_t            data_rtx_max)
{
        struct rtxq_entry * cur, * p;
        struct pdu *        tmp;

        ASSERT(q);
        ASSERT(dt);
        ASSERT(rmt);

        /*
         * FIXME: this should be change since we are sending in inverse order
         * and it could be problematic because of gaps and A timer
         */
        list_for_each_entry_safe_reverse(cur, p, &q->head, next) {
                if (pci_sequence_number_get(pdu_pci_get_rw((cur->pdu))) >=
                    seq_num) {
                        cur->retries++;
                        if (cur->retries >= data_rtx_max) {
                                LOG_ERR("Maximum number of rtx has been "
                                        "achieved. Can't maintain QoS");
                                rtxq_entry_destroy(cur);
                                continue;
                        }

                        tmp = pdu_dup_ni(cur->pdu);
                        if (dt_pdu_send(dt,
                                        rmt,
                                        pci_destination(pdu_pci_get_ro(tmp)),
                                        pci_qos_id(pdu_pci_get_ro(tmp)),
                                        tmp))
                                continue;
                } else
                        return 0;
        }

        return 0;
}

static struct rtxq_entry * rtxqueue_entry_peek(struct rtxqueue * q,
                                               seq_num_t sn)
{
        struct rtxq_entry * cur;
        seq_num_t           csn;
        list_for_each_entry(cur, &q->head, next) {
                csn = pci_sequence_number_get(pdu_pci_get_rw((cur->pdu)));
                if (csn > sn) {
                        LOG_ERR("PDU was already removed from rtxq");
                        return NULL;
                }
                if (csn == sn) {
                        return cur;
                }
        }
        return NULL;
}

/* push in seq_num order */
static int rtxqueue_push_ni(struct rtxqueue * q, struct pdu * pdu)
{
        struct rtxq_entry * tmp, * cur, * last = NULL;
        seq_num_t           csn, psn;
        const struct pci *  pci;

        if (!q)
                return -1;

        pci  = pdu_pci_get_ro(pdu);
        csn  = pci_sequence_number_get((struct pci *) pci);

        tmp = rtxq_entry_create_ni(pdu);
        if (!tmp)
                return -1;

        if (list_empty(&q->head)) {
                list_add(&tmp->next, &q->head);
                LOG_DBG("First PDU with seqnum: %u push to rtxq at: %pk",
                        csn, q);
                return 0;
        }

        last = list_last_entry(&q->head, struct rtxq_entry, next);
        if (!last)
                return -1;

        psn = pci_sequence_number_get(pdu_pci_get_rw((last->pdu)));
        if (csn == psn) {
                LOG_ERR("Another PDU with the same seq_num %u, is in "
                        "the rtx queue!", csn);
                return 0;
        }
        if (csn > psn) {
                list_add_tail(&tmp->next, &q->head);
                LOG_DBG("Last PDU with seqnum: %u push to rtxq at: %pk",
                        csn, q);
                return 0;
        }

        list_for_each_entry(cur, &q->head, next) {
                psn = pci_sequence_number_get(pdu_pci_get_rw((cur->pdu)));
                if (csn == psn) {
                        LOG_ERR("Another PDU with the same seq_num is in "
                                "the rtx queue!");
                        return 0;
                }
                if (csn > psn) {
                        list_add(&tmp->next, &cur->next);
                        LOG_DBG("Middle PDU with seqnum: %u push to "
                                "rtxq at: %pk", csn, q);
                        return 0;
                }
        }

        LOG_DBG("PDU not pushed!");

        return 0;
}

static int rtxqueue_rtx(struct rtxqueue * q,
                        unsigned int      tr,
                        struct dt *       dt,
                        struct rmt *      rmt,
                        uint_t            data_rtx_max)
{
        struct rtxq_entry * cur, * n;
        struct pdu *        tmp;
        seq_num_t           seq = 0;
        unsigned long       tr_jiffies;

        ASSERT(q);
        ASSERT(dt);
        ASSERT(rmt);

        tr_jiffies = msecs_to_jiffies(tr);

        list_for_each_entry_safe(cur, n, &q->head, next) {
                seq = pci_sequence_number_get(pdu_pci_get_ro(cur->pdu));
                LOG_DBG("Checking RTX PDU %u, now: %lu >?< %lu + %lu (%u ms)",
                        seq, jiffies, cur->time_stamp, tr_jiffies,
                        tr);
                if (time_before_eq(cur->time_stamp + tr_jiffies,
                                   jiffies)) {
                        cur->retries++;
                        if (cur->retries >= data_rtx_max) {
                                LOG_ERR("Maximum number of rtx has been "
                                        "achieved for SeqN %u. Can't "
                                        "maintain QoS", seq);
                                rtxq_entry_destroy(cur);
                                continue;
                        }
                        tmp = pdu_dup_ni(cur->pdu);
                        if (dt_pdu_send(dt,
                                        rmt,
                                        pci_destination(pdu_pci_get_ro(tmp)),
                                        pci_qos_id(pdu_pci_get_ro(tmp)),
                                        tmp))
                                continue;
                } else {
                        LOG_DBG("RTX timer: from here PDUs still have time,"
                                "finishing...");
                        break;
                }
        }

        LOG_DBG("RTXQ %pK has delivered until %u", q, seq);

        return 0;
}

static bool rtxqueue_empty(struct rtxqueue * q)
{
        if (!q)
                return true;

        return list_empty(&q->head);
}

struct rtxq {
        spinlock_t                lock;
        struct rtimer *           r_timer;
        struct dt *               parent;
        struct rmt *              rmt;
        struct rtxqueue *         queue;
};

static void rtx_timer_func(void * data)
{
        struct rtxq *        q;
        struct dtcp_config * dtcp_cfg;
        unsigned int         tr;
        unsigned int         data_retransmit_max;

        LOG_DBG("RTX timer triggered...");

        q = (struct rtxq *) data;
        if (!q || !q->rmt || !q->parent) {
                LOG_ERR("No RTXQ to work with");
                return;
        }

        dtcp_cfg = dtcp_config_get(dt_dtcp(q->parent));
        if (!dtcp_cfg) {
                LOG_ERR("RTX failed");
                return;
        }

        rcu_read_lock();
        data_retransmit_max = dtcp_ps_get(dt_dtcp(q->parent))
                                        ->rtx.data_retransmit_max;
        rcu_read_unlock();

        tr = dt_sv_tr(q->parent);

        spin_lock(&q->lock);
        if (rtxqueue_rtx(q->queue,
                         tr,
                         q->parent,
                         q->rmt,
                         data_retransmit_max))
                LOG_ERR("RTX failed");
        spin_unlock(&q->lock);

#if RTIMER_ENABLED
        if (!rtxqueue_empty(q->queue))
                rtimer_restart(q->r_timer, tr);
        LOG_DBG("RTX timer ending...");
#endif

        return;
}

int rtxq_destroy(struct rtxq * q)
{
        unsigned long flags;

        if (!q)
                return -1;

        spin_lock_irqsave(&q->lock, flags);
#if RTIMER_ENABLED
        if (q->r_timer && rtimer_destroy(q->r_timer))
                LOG_ERR("Problems destroying timer for RTXQ %pK", q->r_timer);
#endif
        if (q->queue && rtxqueue_destroy(q->queue))
                LOG_ERR("Problems destroying queue for RTXQ %pK", q->queue);
        spin_unlock_irqrestore(&q->lock, flags);

        rkfree(q);

        return 0;
}

struct rtxq * rtxq_create(struct dt *  dt,
                          struct rmt * rmt)
{
        struct rtxq * tmp;

        tmp = rkzalloc(sizeof(*tmp), GFP_KERNEL);
        if (!tmp)
                return NULL;

#if RTIMER_ENABLED
        tmp->r_timer = rtimer_create(rtx_timer_func, tmp);
        if (!tmp->r_timer) {
                LOG_ERR("Failed to create retransmission queue");
                rtxq_destroy(tmp);
                return NULL;
        }
#endif

        tmp->queue = rtxqueue_create();
        if (!tmp->queue) {
                LOG_ERR("Failed to create retransmission queue");
                rtxq_destroy(tmp);
                return NULL;
        }

        ASSERT(dt);
        ASSERT(rmt);

        tmp->parent = dt;
        tmp->rmt    = rmt;

        spin_lock_init(&tmp->lock);

        return tmp;
}

struct rtxq * rtxq_create_ni(struct dt *  dt,
                             struct rmt * rmt)
{
        struct rtxq * tmp;

        tmp = rkzalloc(sizeof(*tmp), GFP_ATOMIC);
        if (!tmp)
                return NULL;

#if RTIMER_ENABLED
        tmp->r_timer = rtimer_create_ni(rtx_timer_func, tmp);
        if (!tmp->r_timer) {
                LOG_ERR("Failed to create retransmission queue");
                rtxq_destroy(tmp);
                return NULL;
        }
#endif

        tmp->queue = rtxqueue_create_ni();
        if (!tmp->queue) {
                LOG_ERR("Failed to create retransmission queue");
                rtxq_destroy(tmp);
                return NULL;
        }

        ASSERT(dt);
        ASSERT(rmt);

        tmp->parent = dt;
        tmp->rmt    = rmt;

        spin_lock_init(&tmp->lock);

        return tmp;
}

struct rtxq_entry * rtxq_entry_peek(struct rtxq * q, seq_num_t sn)
{
        unsigned long       flags;
        struct rtxq_entry * entry;
        if (!q)
                return NULL;

        spin_lock_irqsave(&q->lock, flags);
        entry = rtxqueue_entry_peek(q->queue, sn);
        spin_unlock_irqrestore(&q->lock, flags);
        return entry;
}
EXPORT_SYMBOL(rtxq_entry_peek);

unsigned long rtxq_entry_timestamp(struct rtxq_entry * entry)
{
        if (!entry)
                return 0;
        return entry->time_stamp;
}
EXPORT_SYMBOL(rtxq_entry_timestamp);

int rtxq_entry_retries(struct rtxq_entry * entry)
{
        if (!entry)
                return -1;
        return entry->retries;
}
EXPORT_SYMBOL(rtxq_entry_retries);

int rtxq_push_ni(struct rtxq * q,
                 struct pdu *  pdu)
{
        unsigned long flags;

        if (!q || !pdu_is_ok(pdu))
                return -1;

        spin_lock_irqsave(&q->lock, flags);
#if RTIMER_ENABLED
        /* is the first transmitted PDU */
        rtimer_start(q->r_timer, dt_sv_tr(q->parent));
#endif
        rtxqueue_push_ni(q->queue, pdu);
        spin_unlock_irqrestore(&q->lock, flags);
        return 0;
}

int rtxq_flush(struct rtxq * q)
{
        if (!q || !q->queue)
                return -1;

#if RTIMER_ENABLED
        rtimer_stop(q->r_timer);
#endif
        spin_lock(&q->lock);
        rtxqueue_flush(q->queue);
        spin_unlock(&q->lock);
        return 0;

}
EXPORT_SYMBOL(rtxq_flush);

int rtxq_ack(struct rtxq * q,
             seq_num_t     seq_num,
             unsigned int  tr)
{
        unsigned long flags;

        if (!q)
                return -1;

        spin_lock_irqsave(&q->lock, flags);
        rtxqueue_entries_ack(q->queue, seq_num);
#if RTIMER_ENABLED
        rtimer_restart(q->r_timer, tr);
#endif
        spin_unlock_irqrestore(&q->lock, flags);

        return 0;
}
EXPORT_SYMBOL(rtxq_ack);

int rtxq_nack(struct rtxq * q,
              seq_num_t     seq_num,
              unsigned int  tr)
{
        struct dtcp_config * dtcp_cfg;
        unsigned int         data_retransmit_max;

        if (!q || !q->parent || !q->rmt)
                return -1;

        dtcp_cfg = dtcp_config_get(dt_dtcp(q->parent));
        if (!dtcp_cfg)
                return -1;

        rcu_read_lock();
        data_retransmit_max = dtcp_ps_get(dt_dtcp(q->parent))->
                                        rtx.data_retransmit_max;
        rcu_read_unlock();

        spin_lock(&q->lock);
        rtxqueue_entries_nack(q->queue,
                              q->parent,
                              q->rmt,
                              seq_num,
                              data_retransmit_max);
#if RTIMER_ENABLED
        if (rtimer_restart(q->r_timer, tr)) {
                spin_unlock(&q->lock);
                return -1;
        }
#endif
        spin_unlock(&q->lock);

        return 0;
}

int common_efcp_pdu_send(struct efcp * efcp,
        		 struct rmt *  rmt,
        	         address_t     address,
                         qos_id_t      qos_id,
			 struct pdu *  pdu)
{
        struct pci *	        pci;
	struct efcp_container * efcpc;
	cep_id_t		dest_cep_id;

	if (!pdu)
	        return -1;

	pci = pdu_pci_get_rw(pdu);
	if (!pci)
		return -1;

	/* Remote flow case */
	if (pci_source(pci) != pci_destination(pci)) {
	        if (rmt_send(rmt, pci, pdu)) {
	                LOG_ERR("Problems sending PDU to RMT");
	                return -1;
	        }
	        return 0;
	}

	/* Local flow case */
	dest_cep_id = pci_cep_destination(pci);
	efcpc = efcp_container_get(efcp);
	if (!efcpc) {
	        LOG_ERR("Could not retrieve the EFCP container in"
	        "loopback operation");
	        pdu_destroy(pdu);
	        return -1;
 	}
	if (efcp_container_receive(efcpc, dest_cep_id, pdu)) {
	        LOG_ERR("Problems sending PDU to loopback EFCP");
	        return -1;
	}

	return 0;
}
EXPORT_SYMBOL(common_efcp_pdu_send);<|MERGE_RESOLUTION|>--- conflicted
+++ resolved
@@ -254,12 +254,16 @@
 static bool can_deliver(struct dtp * dtp, struct dtcp * dtcp)
 {
         bool to_ret = false, w_ret = false, r_ret = false;
-<<<<<<< HEAD
-
-        if (dtcp_window_based_fctrl(dtcp_config_get(dtcp)))
+        bool is_wb, is_rb;
+        struct dtp_ps * ps;
+
+        is_wb = dtcp_window_based_fctrl(dtcp_config_get(dtcp));
+        is_rb = dtcp_rate_based_fctrl(dtcp_config_get(dtcp));
+
+        if (is_wb)
                 w_ret = (dtp_sv_max_seq_nr_sent(dtp) < dtcp_snd_rt_win(dtcp));
 
-        if (dtcp_rate_based_fctrl(dtcp_config_get(dtcp)))
+	if (is_rb)
                 r_ret = !dtcp_rate_exceeded(dtcp, 1);
 
         LOG_DBG("Can cwq still deliver something, win: %d, rate: %d",
@@ -267,28 +271,12 @@
 
         to_ret = (w_ret || r_ret);
 
-        if (w_ret != r_ret)
-                LOG_DBG("Here it goes the reconcile flow control policy");
-=======
-        bool is_wb, is_rb;
-        struct dtp_ps * ps;
-
-        is_wb = dtcp_window_based_fctrl(dtcp_config_get(dtcp));
-        if (is_wb)
-                w_ret = (dtp_sv_max_seq_nr_sent(dtp) < dtcp_snd_rt_win(dtcp));
-
-        is_rb = dtcp_rate_based_fctrl(dtcp_config_get(dtcp));
-        if (is_rb)
-                LOG_DBG("Here rate-based conditions must be introduced");
-
-        to_ret = (w_ret || r_ret);
         if ((is_wb && is_rb) && (w_ret != r_ret)) {
                 rcu_read_lock();
                 ps = dtp_ps_get(dtp);
                 to_ret = ps->reconcile_flow_conflict(ps);
                 rcu_read_unlock();
         }
->>>>>>> 086ecb62
 
         return to_ret;
 }
@@ -363,8 +351,16 @@
 
         LOG_DBG("CWQ has delivered until %u", dtp_sv_max_seq_nr_sent(dtp));
 
+        // Cannot deliver means credit has already been consumed again.
         if (!can_deliver(dtp, dtcp)) {
-                dt_sv_window_closed_set(dt, true);
+        	if(dtp_window_based(dtp))
+			dt_sv_window_closed_set(dt, true);
+
+                if(dtp_rate_based(dtp)) {
+                	dtp_sv_rate_fulfiled_set(dtp, true);
+                	dtp_start_rate_timer(dtp, dtcp);
+                }
+
                 enable_write(queue, dt);
                 return;
         }
