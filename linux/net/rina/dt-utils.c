/*
 * DT (Data Transfer)
 *
 *    Francesco Salvestrini <f.salvestrini@nextworks.it>
 *    Sander Vrijders       <sander.vrijders@intec.ugent.be>
 *    Leonardo Bergesio     <leonardo.bergesio@i2cat.net>
 *    Miquel Tarzan         <miquel.tarzan@i2cat.net>
 *
 * This program is free software; you can redistribute it and/or modify
 * it under the terms of the GNU General Public License as published by
 * the Free Software Foundation; either version 2 of the License, or
 * (at your option) any later version.
 *
 * This program is distributed in the hope that it will be useful,
 * but WITHOUT ANY WARRANTY; without even the implied warranty of
 * MERCHANTABILITY or FITNESS FOR A PARTICULAR PURPOSE.  See the
 * GNU General Public License for more details.
 *
 * You should have received a copy of the GNU General Public License
 * along with this program; if not, write to the Free Software
 * Foundation, Inc., 675 Mass Ave, Cambridge, MA 02139, USA.
 */

#include <linux/list.h>

#define RINA_PREFIX "dt-utils"

#include "logs.h"
#include "utils.h"
#include "debug.h"
#include "dt-utils.h"
/* FIXME: Maybe dtcp_cfg should be moved somewhere else and then delete this */
#include "dtcp.h"
#include "dtcp-utils.h"
#include "dt.h"
#include "dtp.h"
#include "rmt.h"

struct cwq {
        struct rqueue * q;
        spinlock_t      lock;
};

struct cwq * cwq_create(void)
{
        struct cwq * tmp;

        tmp = rkzalloc(sizeof(*tmp), GFP_KERNEL);
        if (!tmp)
                return NULL;

        tmp->q = rqueue_create();
        if (!tmp->q) {
                LOG_ERR("Failed to create closed window queue");
                rkfree(tmp);
                return NULL;
        }

        spin_lock_init(&tmp->lock);

        return tmp;
}

struct cwq * cwq_create_ni(void)
{
        struct cwq * tmp;

        tmp = rkzalloc(sizeof(*tmp), GFP_ATOMIC);
        if (!tmp)
                return NULL;

        tmp->q = rqueue_create_ni();
        if (!tmp->q) {
                LOG_ERR("Failed to create closed window queue");
                rkfree(tmp);
                return NULL;
        }

        spin_lock_init(&tmp->lock);

        return tmp;
}

int cwq_destroy(struct cwq * queue)
{
        if (!queue)
                return -1;

        ASSERT(queue->q);

        if (rqueue_destroy(queue->q, (void (*)(void *)) pdu_destroy)) {
                LOG_ERR("Failed to destroy closed window queue");
                return -1;
        }

        rkfree(queue);

        return 0;
}

int cwq_push(struct cwq * queue,
             struct pdu * pdu)
{
        if (!queue)
                return -1;

        if (!pdu_is_ok(pdu)) {
                LOG_ERR("Bogus PDU passed");
                return -1;
        }

        LOG_DBG("Pushing in the Closed Window Queue");

        spin_lock(&queue->lock);
        if (rqueue_tail_push_ni(queue->q, pdu)) {
                pdu_destroy(pdu);
                spin_unlock(&queue->lock);
                LOG_ERR("Failed to add PDU");
                return -1;
        }
        spin_unlock(&queue->lock);

        return 0;
}

struct pdu * cwq_pop(struct cwq * queue)
{
        struct pdu * tmp;

        if (!queue)
                return NULL;

        spin_lock(&queue->lock);
        tmp = (struct pdu *) rqueue_head_pop(queue->q);
        spin_unlock(&queue->lock);

        if (!tmp) {
                LOG_ERR("Failed to retrieve PDU");
                return NULL;
        }

        return tmp;
}

bool cwq_is_empty(struct cwq * queue)
{
        bool ret;

        if (!queue)
                return false;

        spin_lock(&queue->lock);
        ret = rqueue_is_empty(queue->q);
        spin_unlock(&queue->lock);

        return ret;
}

int cwq_flush(struct cwq * queue)
{
        struct pdu * tmp;

        if (!queue)
                return -1;

        spin_lock(&queue->lock);
        while (!rqueue_is_empty(queue->q)) {
                tmp = (struct pdu *) rqueue_head_pop(queue->q);
                if (!tmp) {
                        spin_unlock(&queue->lock);
                        LOG_ERR("Failed to retrieve PDU");
                        return -1;
                }
                pdu_destroy(tmp);
        }
        spin_unlock(&queue->lock);

        return 0;
}

ssize_t cwq_size(struct cwq * queue)
{
        ssize_t tmp;

        if (!queue)
                return -1;

        spin_lock(&queue->lock);
        tmp = rqueue_length(queue->q);
        spin_unlock(&queue->lock);

        return tmp;
}

void cwq_deliver(struct cwq * queue,
                 struct dt *  dt,
                 struct rmt * rmt,
                 address_t    address,
                 qos_id_t     qos_id)
{
        struct rtxq * rtxq;
        struct dtcp * dtcp;
        struct pdu  * tmp;

        if (!queue)
                return;

        if (!queue->q)
                return;

        if (!dt)
                return;

        dtcp = dt_dtcp(dt);
        if (!dtcp)
                return;

        spin_lock(&queue->lock);
        while (!rqueue_is_empty(queue->q) &&
               (dtcp_snd_lf_win(dtcp) < dtcp_snd_rt_win(dtcp))) {
                struct pdu *       pdu;
                const struct pci * pci;

                pdu = (struct pdu *) rqueue_head_pop(queue->q);
                if (!pdu) {
                        spin_unlock(&queue->lock);
                        return;
                }

                if (dtcp_rtx_ctrl(dtcp_config_get(dtcp))) {
                        rtxq = dt_rtxq(dt);
                        if (!rtxq) {
                                spin_unlock(&queue->lock);
                                LOG_ERR("Couldn't find the RTX queue");
                                return;
                        }
                        tmp = pdu_dup_ni(pdu);
                        if (!tmp) {
                                spin_unlock(&queue->lock);
                                return;
                        }
                        rtxq_push_ni(rtxq, tmp);
                }
                pci = pdu_pci_get_ro(pdu);
                if (dtcp_snd_lf_win_set(dtcp,
                                        pci_sequence_number_get(pci)))
                        LOG_ERR("Problems setting sender left window edge");

                if (rmt_send(rmt,
                             address,
                             qos_id,
                             pdu))
                        LOG_ERR("Problems sending PDU");
        }
        spin_unlock(&queue->lock);

        LOG_DBG("CWQ has delivered until %u", dtcp_snd_lf_win(dtcp));

        if ((dtcp_snd_lf_win(dtcp) >= dtcp_snd_rt_win(dtcp))) {
                dt_sv_window_closed_set(dt, true);
                return;
        }
        dt_sv_window_closed_set(dt, false);

        return;
}

seq_num_t cwq_peek(struct cwq * queue)
{
        seq_num_t          ret;
        struct pdu *       pdu;
        const struct pci * pci;

        if (!queue)
                return -1;

        spin_lock(&queue->lock);
        if (rqueue_is_empty(queue->q)){
                spin_unlock(&queue->lock);
                return 0;
        }
        pdu = (struct pdu *) rqueue_head_pop(queue->q);
        if (!pdu) {
                spin_unlock(&queue->lock);
                return -1;
        }
        pci = pdu_pci_get_ro(pdu);
        if (!pci) {
                spin_unlock(&queue->lock);
                pdu_destroy(pdu);
                return -1;
        }
        ret = pci_sequence_number_get(pci);
        if (rqueue_head_push_ni(queue->q, pdu)) {
                spin_unlock(&queue->lock);
                pdu_destroy(pdu);
                return ret;
        }
        spin_unlock(&queue->lock);

        return ret;
}


struct rtxq_entry {
        unsigned long    time_stamp;
        struct pdu *     pdu;
        int              retries;
        struct list_head next;
};

static struct rtxq_entry * rtxq_entry_create_gfp(struct pdu * pdu, gfp_t flag)
{
        struct rtxq_entry * tmp;

        ASSERT(pdu_is_ok(pdu));

        tmp = rkzalloc(sizeof(*tmp), flag);
        if (!tmp)
                return NULL;

        tmp->pdu        = pdu;
        tmp->time_stamp = jiffies;
        tmp->retries    = 0;

        INIT_LIST_HEAD(&tmp->next);

        return tmp;
}

#if 0
static struct rtxq_entry * rtxq_entry_create(struct pdu * pdu)
{ return rtxq_entry_create_gfp(pdu, GFP_KERNEL); }
#endif

static struct rtxq_entry * rtxq_entry_create_ni(struct pdu * pdu)
{ return rtxq_entry_create_gfp(pdu, GFP_ATOMIC); }

static int rtxq_entry_destroy(struct rtxq_entry * entry)
{
        if (!entry)
                return -1;

        pdu_destroy(entry->pdu);
        list_del(&entry->next);
        rkfree(entry);

        return 0;
}

struct rtxqueue {
        struct list_head head;
};

static struct rtxqueue * rtxqueue_create_gfp(gfp_t flags)
{
        struct rtxqueue * tmp;

        tmp = rkzalloc(sizeof(*tmp), flags);
        if (!tmp)
                return NULL;

        INIT_LIST_HEAD(&tmp->head);

        return tmp;
}

static struct rtxqueue * rtxqueue_create(void)
{ return rtxqueue_create_gfp(GFP_KERNEL); }

static struct rtxqueue * rtxqueue_create_ni(void)
{ return rtxqueue_create_gfp(GFP_ATOMIC); }

static int rtxqueue_flush(struct rtxqueue * q)
{
        struct rtxq_entry * cur, * n;

        ASSERT(q);

        list_for_each_entry_safe(cur, n, &q->head, next) {
                rtxq_entry_destroy(cur);
        }

        return 0;
}

static int rtxqueue_destroy(struct rtxqueue * q)
{
        if (!q)
                return -1;

        rtxqueue_flush(q);
        rkfree(q);

        return 0;

}

static int rtxqueue_entries_ack(struct rtxqueue * q,
                                seq_num_t         seq_num)
{
        struct rtxq_entry * cur, * n;

        ASSERT(q);

        list_for_each_entry_safe(cur, n, &q->head, next) {
                struct pci * pci;
                seq_num_t    seq;

                pci = pdu_pci_get_rw(cur->pdu);
                seq = pci_sequence_number_get(pci);
                if (seq <= seq_num) {
                        LOG_DBG("Seq num acked: %u", seq);
                        rtxq_entry_destroy(cur);
                } else
                        return 0;
        }

        return 0;
}

static int rtxqueue_entries_nack(struct rtxqueue * q,
                                 struct rmt *      rmt,
                                 seq_num_t         seq_num,
                                 uint_t            data_rtx_max)
{
        struct rtxq_entry * cur, * p;
        struct pdu *        tmp;

        ASSERT(q);

        /*
         * FIXME: this should be change since we are sending in inverse order
         * and it could be problematic because of gaps and A timer
         */
        list_for_each_entry_safe_reverse(cur, p, &q->head, next) {
                if (pci_sequence_number_get(pdu_pci_get_rw((cur->pdu))) >=
                    seq_num) {
                        cur->retries++;
                        if (cur->retries >= data_rtx_max) {
                                LOG_ERR("Maximum number of rtx has been "
                                        "achieved. Can't maintain QoS");
                                rtxq_entry_destroy(cur);
                                continue;
                        }

                        tmp = pdu_dup_ni(cur->pdu);
                        if (rmt_send(rmt,
                                     pci_destination(pdu_pci_get_ro(tmp)),
                                     pci_qos_id(pdu_pci_get_ro(tmp)),
                                     tmp)) {
                                LOG_ERR("Could not send NACKed PDU to RMT");
                                continue;
                        }
                } else
                        return 0;
        }

        return 0;
}

/* push in seq_num order */
static int rtxqueue_push_ni(struct rtxqueue * q, struct pdu * pdu)
{
        struct rtxq_entry * tmp, * cur, * last = NULL;
        seq_num_t           csn, psn;
        const struct pci *  pci;

        if (!q)
                return -1;

        if (!pdu_is_ok(pdu))
                return -1;

        tmp = rtxq_entry_create_ni(pdu);
        if (!tmp)
                return -1;

        pci  = pdu_pci_get_ro(pdu);
        csn  = pci_sequence_number_get((struct pci *) pci);

        if (list_empty(&q->head)) {
                list_add(&tmp->next, &q->head);
                LOG_DBG("First PDU with seqnum: %d push to rtxq at: %pk",
                        csn, q);
                return 0;
        }

        last = list_last_entry(&q->head, struct rtxq_entry, next);
        if (!last)
                return -1;

        pci  = pdu_pci_get_ro(last->pdu);
        psn  = pci_sequence_number_get((struct pci *) pci);
        if (csn == psn) {
                LOG_ERR("Another PDU with the same seq_num is in "
                        "the rtx queue!");
                return 0;
        }
        if (csn > psn) {
                list_add_tail(&tmp->next, &q->head);
                LOG_DBG("Last PDU with seqnum: %d push to rtxq at: %pk",
                        csn, q);
                return 0;
        }

        list_for_each_entry(cur, &q->head, next) {
                pci = pdu_pci_get_ro(cur->pdu);
                psn = pci_sequence_number_get((struct pci *) pci);
                if (csn == psn) {
                        LOG_ERR("Another PDU with the same seq_num is in "
                                "the rtx queue!");
                        return 0;
                }
                if (csn > psn) {
                        list_add(&tmp->next, &cur->next);
                        LOG_DBG("Middle PDU with seqnum: %d push to "
                                "rtxq at: %pk", csn, q);
                        return 0;
                }
        }

        LOG_DBG("PDU not pushed!");

        return 0;
}

static int rtxqueue_rtx(struct rtxqueue * q,
                        unsigned int      tr,
                        struct rmt *      rmt,
                        uint_t            data_rtx_max)
{
        struct rtxq_entry * cur, * n;
        struct pdu *        tmp;
        seq_num_t           seq = 0;

        list_for_each_entry_safe(cur, n, &q->head, next) {
                seq = pci_sequence_number_get(pdu_pci_get_ro(cur->pdu));
                LOG_DBG("Checking RTX of PDU %u, now: %lu >?< %lu + %lu",
                        seq, jiffies, cur->time_stamp, msecs_to_jiffies(tr));
                if (time_before_eq(cur->time_stamp + msecs_to_jiffies(tr),
                                   jiffies)) {
                        cur->retries++;
                        if (cur->retries >= data_rtx_max) {
                                LOG_ERR("Maximum number of rtx has been "
                                        "achieved for SeqN %u. Can't "
                                        "maintain QoS", seq);
                                rtxq_entry_destroy(cur);
                                continue;
                        }
                        tmp = pdu_dup_ni(cur->pdu);
                        if (rmt_send(rmt,
                                     pci_destination(pdu_pci_get_ro(tmp)),
                                     pci_qos_id(pdu_pci_get_ro(tmp)),
                                     tmp)) {
                                LOG_ERR("Could not send rtxed PDU to RMT");
                                continue;
                        }
                }
        }

        LOG_DBG("RTXQ %pK has delivered until %u", q, seq);

        return 0;
}

static bool rtxqueue_empty(struct rtxqueue * q)
{
        if (!q)
                return true;

        return list_empty(&q->head);
}

struct rtxq {
        spinlock_t                lock;
        struct rtimer *           r_timer;
        struct dt *               parent;
        struct rmt *              rmt;
        struct rtxqueue *         queue;
        struct workqueue_struct * twq;
};

static int rtx_worker(void * o)
{

        struct rtxq *        q;
        struct dtcp_config * dtcp_cfg;
        unsigned int         tr;

        q = (struct rtxq *) o;
        if (!q) {
                LOG_ERR("No RTXQ to work with");
                return -1;
        }

        dtcp_cfg = dtcp_config_get(dt_dtcp(q->parent));
        if (!dtcp_cfg) {
                LOG_ERR("RTX failed");
                return -1;
        }

<<<<<<< HEAD
=======
        tr = dt_sv_tr(q->parent);
>>>>>>> 864400c7
        spin_lock(&q->lock);
        if (rtxqueue_rtx(q->queue,
                         tr,
                         q->rmt,
                         dtcp_data_retransmit_max(dtcp_cfg)))
                LOG_ERR("RTX failed");
        spin_unlock(&q->lock);

        if (!rtxqueue_empty(q->queue))
                        rtimer_restart(q->r_timer, dt_sv_tr(q->parent));

        spin_unlock(&q->lock);

        LOG_DBG("RTX timer worker OK...");
        return 0;
}

static void Rtimer_handler(void * data)
{
        struct rtxq *          q;
        struct rwq_work_item * item;

        q = (struct rtxq *) data;
        if (!q) {
                LOG_ERR("No RTXQ to work with");
                return;
        }

        item = rwq_work_create_ni(rtx_worker, q);
        if (!item) {
                LOG_ERR("Could not create twq item");
                return;
        }

        if (rwq_work_post(q->twq, item)) {
                LOG_ERR("Could not add twq item to the wq");
                return;
        }

        return;
}

int rtxq_destroy(struct rtxq * q)
{
        if (!q)
                return -1;

        if (q->twq)  rwq_destroy(q->twq);
        spin_lock(&q->lock);
        if (q->r_timer && rtimer_destroy(q->r_timer))
                LOG_ERR("Problems destroying timer for RTXQ %pK", q->r_timer);
        spin_lock(&q->lock);
        if (q->queue && rtxqueue_destroy(q->queue))
                LOG_ERR("Problems destroying queue for RTXQ %pK", q->queue);
        spin_unlock(&q->lock);

        spin_unlock(&q->lock);
        rkfree(q);

        return 0;
}

#define MAX_NAME_SIZE 128

/* FIXME: This function is not re-entrant */
static const char * twq_name_format(const char *        prefix,
                                    const struct rtxq * instance)
{
        static char name[MAX_NAME_SIZE];

        ASSERT(prefix);
        ASSERT(instance);

        if (snprintf(name, sizeof(name), RINA_PREFIX "-%s-%pK",
                     prefix, instance) >=
            sizeof(name))
                return NULL;

        return name;
}

struct rtxq * rtxq_create(struct dt *  dt,
                          struct rmt * rmt)
{
        struct rtxq * tmp;
        const char *  twq_name;

        tmp = rkzalloc(sizeof(*tmp), GFP_KERNEL);
        if (!tmp)
                return NULL;

        tmp->r_timer = rtimer_create(Rtimer_handler, tmp);
        if (!tmp->r_timer) {
                LOG_ERR("Failed to create retransmission queue");
                rtxq_destroy(tmp);
                return NULL;
        }

        tmp->queue = rtxqueue_create();
        if (!tmp->queue) {
                LOG_ERR("Failed to create retransmission queue");
                rtxq_destroy(tmp);
                return NULL;
        }

        twq_name = twq_name_format("twq", tmp);
        if (!twq_name) {
                rtxq_destroy(tmp);
                return NULL;
        }
        tmp->twq = rwq_create(twq_name);
        if (!tmp->twq) {
                rtxq_destroy(tmp);
                return NULL;
        }

        ASSERT(dt);
        ASSERT(rmt);

        tmp->parent = dt;
        tmp->rmt    = rmt;

        spin_lock_init(&tmp->lock);

        return tmp;
}

struct rtxq * rtxq_create_ni(struct dt *  dt,
                             struct rmt * rmt)
{
        struct rtxq * tmp;
        const char *  twq_name;

        tmp = rkzalloc(sizeof(*tmp), GFP_ATOMIC);
        if (!tmp)
                return NULL;

        tmp->r_timer = rtimer_create_ni(Rtimer_handler, tmp);
        if (!tmp->r_timer) {
                LOG_ERR("Failed to create retransmission queue");
                rtxq_destroy(tmp);
                return NULL;
        }

        tmp->queue = rtxqueue_create_ni();
        if (!tmp->queue) {
                LOG_ERR("Failed to create retransmission queue");
                rtxq_destroy(tmp);
                return NULL;
        }

        twq_name = twq_name_format("twq", tmp);
        if (!twq_name) {
                rtxq_destroy(tmp);
                return NULL;
        }
        tmp->twq = rwq_create(twq_name);
        if (!tmp->twq) {
                rtxq_destroy(tmp);
                return NULL;
        }

        ASSERT(dt);
        ASSERT(rmt);

        tmp->parent = dt;
        tmp->rmt    = rmt;

        spin_lock_init(&tmp->lock);

        return tmp;
}

int rtxq_push_ni(struct rtxq * q,
                 struct pdu *  pdu)
{

        if (!q || !pdu_is_ok(pdu))
                return -1;

        spin_lock(&q->lock);
        /* is the first transmitted PDU */
        if (!rtimer_is_pending(q->r_timer))
                rtimer_restart(q->r_timer, dt_sv_tr(q->parent));

        rtxqueue_push_ni(q->queue, pdu);
        spin_unlock(&q->lock);
        return 0;
}

int rtxq_flush(struct rtxq * q)
{
        if (!q || !q->queue)
                return -1;

        rtimer_stop(q->r_timer);

        spin_lock(&q->lock);
        rtxqueue_flush(q->queue);
        spin_unlock(&q->lock);
        return 0;

}

int rtxq_ack(struct rtxq * q,
             seq_num_t     seq_num,
             unsigned int  tr)
{
        if (!q)
                return -1;

        spin_lock(&q->lock);
        rtxqueue_entries_ack(q->queue, seq_num);
        if (rtimer_restart(q->r_timer, tr)) {
                spin_unlock(&q->lock);
                return -1;
        }
        spin_unlock(&q->lock);

        return 0;
}

int rtxq_nack(struct rtxq * q,
              seq_num_t     seq_num,
              unsigned int  tr)
{
        struct dtcp_config * dtcp_cfg;

        if (!q)
                return -1;

        dtcp_cfg = dtcp_config_get(dt_dtcp(q->parent));
        if (!dtcp_cfg)
                return -1;

        spin_lock(&q->lock);
        rtxqueue_entries_nack(q->queue,
                              q->rmt,
                              seq_num,
                              dtcp_data_retransmit_max(dtcp_cfg));
        if (rtimer_restart(q->r_timer, tr)) {
                spin_unlock(&q->lock);
                return -1;
        }
        spin_unlock(&q->lock);

        return 0;
}<|MERGE_RESOLUTION|>--- conflicted
+++ resolved
@@ -600,10 +600,7 @@
                 return -1;
         }
 
-<<<<<<< HEAD
-=======
         tr = dt_sv_tr(q->parent);
->>>>>>> 864400c7
         spin_lock(&q->lock);
         if (rtxqueue_rtx(q->queue,
                          tr,
@@ -615,8 +612,6 @@
         if (!rtxqueue_empty(q->queue))
                         rtimer_restart(q->r_timer, dt_sv_tr(q->parent));
 
-        spin_unlock(&q->lock);
-
         LOG_DBG("RTX timer worker OK...");
         return 0;
 }
@@ -655,12 +650,10 @@
         spin_lock(&q->lock);
         if (q->r_timer && rtimer_destroy(q->r_timer))
                 LOG_ERR("Problems destroying timer for RTXQ %pK", q->r_timer);
-        spin_lock(&q->lock);
         if (q->queue && rtxqueue_destroy(q->queue))
                 LOG_ERR("Problems destroying queue for RTXQ %pK", q->queue);
         spin_unlock(&q->lock);
 
-        spin_unlock(&q->lock);
         rkfree(q);
 
         return 0;
