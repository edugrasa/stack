/*
 * DT (Data Transfer)
 *
 *    Francesco Salvestrini <f.salvestrini@nextworks.it>
 *    Sander Vrijders       <sander.vrijders@intec.ugent.be>
 *    Leonardo Bergesio     <leonardo.bergesio@i2cat.net>
 *    Miquel Tarzan         <miquel.tarzan@i2cat.net>
 *
 * This program is free software; you can redistribute it and/or modify
 * it under the terms of the GNU General Public License as published by
 * the Free Software Foundation; either version 2 of the License, or
 * (at your option) any later version.
 *
 * This program is distributed in the hope that it will be useful,
 * but WITHOUT ANY WARRANTY; without even the implied warranty of
 * MERCHANTABILITY or FITNESS FOR A PARTICULAR PURPOSE.  See the
 * GNU General Public License for more details.
 *
 * You should have received a copy of the GNU General Public License
 * along with this program; if not, write to the Free Software
 * Foundation, Inc., 675 Mass Ave, Cambridge, MA 02139, USA.
 */

#include <linux/list.h>

#define RINA_PREFIX "dt-utils"

#include "logs.h"
#include "utils.h"
#include "debug.h"
#include "dt-utils.h"
/* FIXME: Maybe dtcp_cfg should be moved somewhere else and then delete this */
#include "dtcp.h"
#include "dtcp-utils.h"
#include "dt.h"
#include "dtp.h"
#include "rmt.h"

#define RTIMER_ENABLED 1

struct cwq {
        struct rqueue * q;
        spinlock_t      lock;
};

struct cwq * cwq_create(void)
{
        struct cwq * tmp;

        tmp = rkzalloc(sizeof(*tmp), GFP_KERNEL);
        if (!tmp)
                return NULL;

        tmp->q = rqueue_create();
        if (!tmp->q) {
                LOG_ERR("Failed to create closed window queue");
                rkfree(tmp);
                return NULL;
        }

        spin_lock_init(&tmp->lock);

        return tmp;
}

struct cwq * cwq_create_ni(void)
{
        struct cwq * tmp;

        tmp = rkzalloc(sizeof(*tmp), GFP_ATOMIC);
        if (!tmp)
                return NULL;

        tmp->q = rqueue_create_ni();
        if (!tmp->q) {
                LOG_ERR("Failed to create closed window queue");
                rkfree(tmp);
                return NULL;
        }

        spin_lock_init(&tmp->lock);

        return tmp;
}

int cwq_destroy(struct cwq * queue)
{
        if (!queue)
                return -1;

        ASSERT(queue->q);

        if (rqueue_destroy(queue->q, (void (*)(void *)) pdu_destroy)) {
                LOG_ERR("Failed to destroy closed window queue");
                return -1;
        }

        rkfree(queue);

        return 0;
}

int cwq_push(struct cwq * queue,
             struct pdu * pdu)
{
        unsigned long flags;

        if (!queue)
                return -1;

        if (!pdu_is_ok(pdu)) {
                LOG_ERR("Bogus PDU passed");
                return -1;
        }

        LOG_DBG("Pushing in the Closed Window Queue");

        spin_lock_irqsave(&queue->lock, flags);
        if (rqueue_tail_push_ni(queue->q, pdu)) {
                pdu_destroy(pdu);
                spin_unlock_irqrestore(&queue->lock, flags);
                LOG_ERR("Failed to add PDU");
                return -1;
        }
        spin_unlock_irqrestore(&queue->lock, flags);

        return 0;
}

struct pdu * cwq_pop(struct cwq * queue)
{
        struct pdu * tmp;

        if (!queue)
                return NULL;

        spin_lock(&queue->lock);
        tmp = (struct pdu *) rqueue_head_pop(queue->q);
        spin_unlock(&queue->lock);

        if (!tmp) {
                LOG_ERR("Failed to retrieve PDU");
                return NULL;
        }

        return tmp;
}

bool cwq_is_empty(struct cwq * queue)
{
        bool ret;

        if (!queue)
                return false;

        spin_lock(&queue->lock);
        ret = rqueue_is_empty(queue->q);
        spin_unlock(&queue->lock);

        return ret;
}

int cwq_flush(struct cwq * queue)
{
        struct pdu * tmp;

        if (!queue)
                return -1;

        spin_lock(&queue->lock);
        while (!rqueue_is_empty(queue->q)) {
                tmp = (struct pdu *) rqueue_head_pop(queue->q);
                if (!tmp) {
                        spin_unlock(&queue->lock);
                        LOG_ERR("Failed to retrieve PDU");
                        return -1;
                }
                pdu_destroy(tmp);
        }
        spin_unlock(&queue->lock);

        return 0;
}

ssize_t cwq_size(struct cwq * queue)
{
        ssize_t       tmp;
        unsigned long flags;

        if (!queue)
                return -1;

        spin_lock_irqsave(&queue->lock, flags);
        tmp = rqueue_length(queue->q);
        spin_unlock_irqrestore(&queue->lock, flags);

        return tmp;
}

static void enable_write(struct cwq * cwq,
                         struct dt *  dt)
{
        struct dtcp *        dtcp;
        struct dtp *         dtp;
        struct dtcp_config * cfg;
        uint_t               max_len;

        if (!dt)
                return;

        dtcp = dt_dtcp(dt);
        if (!dtcp)
                return;

        cfg = dtcp_config_get(dtcp);
        if (!cfg)
                return;

        dtp = dt_dtp(dt);
        if (!dtp)
                return;

        max_len = dtcp_max_closed_winq_length(cfg);
        if (cwq_size(cwq) < max_len)
                efcp_enable_write(dt_efcp(dt));

        return;
}

void cwq_deliver(struct cwq * queue,
                 struct dt *  dt,
                 struct rmt * rmt,
                 address_t    address,
                 qos_id_t     qos_id)
{
        struct rtxq * rtxq;
        struct dtcp * dtcp;
        struct dtp *  dtp;
        struct pdu  * tmp;

        if (!queue)
                return;

        if (!queue->q)
                return;

        if (!dt)
                return;

        dtcp = dt_dtcp(dt);
        if (!dtcp)
                return;

        dtp = dt_dtp(dt);
        if (!dtp)
                return;

        spin_lock(&queue->lock);
        while (!rqueue_is_empty(queue->q) &&
<<<<<<< HEAD
               (dtcp_snd_lf_win(dtcp) <= dtcp_snd_rt_win(dtcp))) {
=======
               (dtp_sv_max_seq_nr_sent(dtp) <= dtcp_snd_rt_win(dtcp))) {
>>>>>>> 54c465fd
                struct pdu *       pdu;
                const struct pci * pci;

                pdu = (struct pdu *) rqueue_head_pop(queue->q);
                if (!pdu) {
                        spin_unlock(&queue->lock);
                        return;
                }

                if (dtcp_rtx_ctrl(dtcp_config_get(dtcp))) {
                        rtxq = dt_rtxq(dt);
                        if (!rtxq) {
                                spin_unlock(&queue->lock);
                                LOG_ERR("Couldn't find the RTX queue");
                                return;
                        }
                        tmp = pdu_dup_ni(pdu);
                        if (!tmp) {
                                spin_unlock(&queue->lock);
                                return;
                        }
                        rtxq_push_ni(rtxq, tmp);
                }
                pci = pdu_pci_get_ro(pdu);
                if (dtp_sv_max_seq_nr_set(dtp,
                                          pci_sequence_number_get(pci)))
                        LOG_ERR("Problems setting sender left window edge");

                if (rmt_send(rmt,
                             address,
                             qos_id,
                             pdu))
                        LOG_ERR("Problems sending PDU");
        }
        spin_unlock(&queue->lock);

        LOG_DBG("CWQ has delivered until %u", dtp_sv_max_seq_nr_sent(dtp));

        if ((dtp_sv_max_seq_nr_sent(dtp) >= dtcp_snd_rt_win(dtcp))) {
                dt_sv_window_closed_set(dt, true);
                enable_write(queue, dt);
                return;
        }
        dt_sv_window_closed_set(dt, false);
        enable_write(queue, dt);

        return;
}

/* NOTE: used only by dump_we */
seq_num_t cwq_peek(struct cwq * queue)
{
        seq_num_t          ret;
        struct pdu *       pdu;
        const struct pci * pci;
        unsigned long      flags;

        if (!queue)
                return -1;

        spin_lock_irqsave(&queue->lock, flags);
        if (rqueue_is_empty(queue->q)){
                spin_unlock_irqrestore(&queue->lock, flags);
                return 0;
        }
        pdu = (struct pdu *) rqueue_head_pop(queue->q);
        if (!pdu) {
                spin_unlock_irqrestore(&queue->lock, flags);
                return -1;
        }
        pci = pdu_pci_get_ro(pdu);
        if (!pci) {
                spin_unlock_irqrestore(&queue->lock, flags);
                pdu_destroy(pdu);
                return -1;
        }
        ret = pci_sequence_number_get(pci);
        if (rqueue_head_push_ni(queue->q, pdu)) {
                spin_unlock_irqrestore(&queue->lock, flags);
                pdu_destroy(pdu);
                return ret;
        }
        spin_unlock_irqrestore(&queue->lock, flags);

        return ret;
}


struct rtxq_entry {
        unsigned long    time_stamp;
        struct pdu *     pdu;
        int              retries;
        struct list_head next;
};

static struct rtxq_entry * rtxq_entry_create_gfp(struct pdu * pdu, gfp_t flag)
{
        struct rtxq_entry * tmp;

        ASSERT(pdu_is_ok(pdu));

        tmp = rkzalloc(sizeof(*tmp), flag);
        if (!tmp)
                return NULL;

        tmp->pdu        = pdu;
        tmp->time_stamp = jiffies;
        tmp->retries    = 0;

        INIT_LIST_HEAD(&tmp->next);

        return tmp;
}

#if 0
static struct rtxq_entry * rtxq_entry_create(struct pdu * pdu)
{ return rtxq_entry_create_gfp(pdu, GFP_KERNEL); }
#endif

static struct rtxq_entry * rtxq_entry_create_ni(struct pdu * pdu)
{ return rtxq_entry_create_gfp(pdu, GFP_ATOMIC); }

static int rtxq_entry_destroy(struct rtxq_entry * entry)
{
        if (!entry)
                return -1;

        pdu_destroy(entry->pdu);
        list_del(&entry->next);
        rkfree(entry);

        return 0;
}

struct rtxqueue {
        struct list_head head;
};

static struct rtxqueue * rtxqueue_create_gfp(gfp_t flags)
{
        struct rtxqueue * tmp;

        tmp = rkzalloc(sizeof(*tmp), flags);
        if (!tmp)
                return NULL;

        INIT_LIST_HEAD(&tmp->head);

        return tmp;
}

static struct rtxqueue * rtxqueue_create(void)
{ return rtxqueue_create_gfp(GFP_KERNEL); }

static struct rtxqueue * rtxqueue_create_ni(void)
{ return rtxqueue_create_gfp(GFP_ATOMIC); }

static int rtxqueue_flush(struct rtxqueue * q)
{
        struct rtxq_entry * cur, * n;

        ASSERT(q);

        list_for_each_entry_safe(cur, n, &q->head, next) {
                rtxq_entry_destroy(cur);
        }

        return 0;
}

static int rtxqueue_destroy(struct rtxqueue * q)
{
        if (!q)
                return -1;

        rtxqueue_flush(q);
        rkfree(q);

        return 0;

}

static int rtxqueue_entries_ack(struct rtxqueue * q,
                                seq_num_t         seq_num)
{
        struct rtxq_entry * cur, * n;

        ASSERT(q);

        list_for_each_entry_safe(cur, n, &q->head, next) {
                struct pci * pci;
                seq_num_t    seq;

                pci = pdu_pci_get_rw(cur->pdu);
                seq = pci_sequence_number_get(pci);
                if (seq <= seq_num) {
                        LOG_DBG("Seq num acked: %u", seq);
                        rtxq_entry_destroy(cur);
                } else
                        return 0;
        }

        return 0;
}

static int rtxqueue_entries_nack(struct rtxqueue * q,
                                 struct rmt *      rmt,
                                 seq_num_t         seq_num,
                                 uint_t            data_rtx_max)
{
        struct rtxq_entry * cur, * p;
        struct pdu *        tmp;

        ASSERT(q);

        /*
         * FIXME: this should be change since we are sending in inverse order
         * and it could be problematic because of gaps and A timer
         */
        list_for_each_entry_safe_reverse(cur, p, &q->head, next) {
                if (pci_sequence_number_get(pdu_pci_get_rw((cur->pdu))) >=
                    seq_num) {
                        cur->retries++;
                        if (cur->retries >= data_rtx_max) {
                                LOG_ERR("Maximum number of rtx has been "
                                        "achieved. Can't maintain QoS");
                                rtxq_entry_destroy(cur);
                                continue;
                        }

                        tmp = pdu_dup_ni(cur->pdu);
                        if (rmt_send(rmt,
                                     pci_destination(pdu_pci_get_ro(tmp)),
                                     pci_qos_id(pdu_pci_get_ro(tmp)),
                                     tmp)) {
                                LOG_ERR("Could not send NACKed PDU to RMT");
                                continue;
                        }
                } else
                        return 0;
        }

        return 0;
}

/* push in seq_num order */
static int rtxqueue_push_ni(struct rtxqueue * q, struct pdu * pdu)
{
        struct rtxq_entry * tmp, * cur, * last = NULL;
        seq_num_t           csn, psn;
        const struct pci *  pci;

        if (!q)
                return -1;

        if (!pdu_is_ok(pdu))
                return -1;

        tmp = rtxq_entry_create_ni(pdu);
        if (!tmp)
                return -1;

        pci  = pdu_pci_get_ro(pdu);
        csn  = pci_sequence_number_get((struct pci *) pci);

        if (list_empty(&q->head)) {
                list_add(&tmp->next, &q->head);
                LOG_DBG("First PDU with seqnum: %d push to rtxq at: %pk",
                        csn, q);
                return 0;
        }

        last = list_last_entry(&q->head, struct rtxq_entry, next);
        if (!last)
                return -1;

        pci  = pdu_pci_get_ro(last->pdu);
        psn  = pci_sequence_number_get((struct pci *) pci);
        if (csn == psn) {
                LOG_ERR("Another PDU with the same seq_num is in "
                        "the rtx queue!");
                return 0;
        }
        if (csn > psn) {
                list_add_tail(&tmp->next, &q->head);
                LOG_DBG("Last PDU with seqnum: %d push to rtxq at: %pk",
                        csn, q);
                return 0;
        }

        list_for_each_entry(cur, &q->head, next) {
                pci = pdu_pci_get_ro(cur->pdu);
                psn = pci_sequence_number_get((struct pci *) pci);
                if (csn == psn) {
                        LOG_ERR("Another PDU with the same seq_num is in "
                                "the rtx queue!");
                        return 0;
                }
                if (csn > psn) {
                        list_add(&tmp->next, &cur->next);
                        LOG_DBG("Middle PDU with seqnum: %d push to "
                                "rtxq at: %pk", csn, q);
                        return 0;
                }
        }

        LOG_DBG("PDU not pushed!");

        return 0;
}

static int rtxqueue_rtx(struct rtxqueue * q,
                        unsigned int      tr,
                        struct rmt *      rmt,
                        uint_t            data_rtx_max)
{
        struct rtxq_entry * cur, * n;
        struct pdu *        tmp;
        seq_num_t           seq = 0;
        unsigned long       tr_jiffies;

        tr_jiffies = msecs_to_jiffies(tr);

        list_for_each_entry_safe(cur, n, &q->head, next) {
                seq = pci_sequence_number_get(pdu_pci_get_ro(cur->pdu));
                LOG_DBG("Checking RTX PDU %u, now: %lu >?< %lu + %lu (%u ms)",
                        seq, jiffies, cur->time_stamp, tr_jiffies,
                        tr);
                if (time_before_eq(cur->time_stamp + tr_jiffies,
                                   jiffies)) {
                        cur->retries++;
                        if (cur->retries >= data_rtx_max) {
                                LOG_ERR("Maximum number of rtx has been "
                                        "achieved for SeqN %u. Can't "
                                        "maintain QoS", seq);
                                rtxq_entry_destroy(cur);
                                continue;
                        }
                        tmp = pdu_dup_ni(cur->pdu);
                        if (rmt_send(rmt,
                                     pci_destination(pdu_pci_get_ro(tmp)),
                                     pci_qos_id(pdu_pci_get_ro(tmp)),
                                     tmp)) {
                                LOG_ERR("Could not send rtxed PDU to RMT");
                                continue;
                        }
                } else {
                        LOG_DBG("RTX timer: from here PDUs still have time,"
                                "finishing...");
                        break;
                }
        }

        LOG_DBG("RTXQ %pK has delivered until %u", q, seq);

        return 0;
}

static bool rtxqueue_empty(struct rtxqueue * q)
{
        if (!q)
                return true;

        return list_empty(&q->head);
}

struct rtxq {
        spinlock_t                lock;
        struct rtimer *           r_timer;
        struct dt *               parent;
        struct rmt *              rmt;
        struct rtxqueue *         queue;
};

static void rtx_timer_func(void * data)
{
        struct rtxq *        q;
        struct dtcp_config * dtcp_cfg;
        unsigned int         tr;

        LOG_DBG("RTX timer triggered...");

        q = (struct rtxq *) data;
        if (!q) {
                LOG_ERR("No RTXQ to work with");
                return;
        }

        dtcp_cfg = dtcp_config_get(dt_dtcp(q->parent));
        if (!dtcp_cfg) {
                LOG_ERR("RTX failed");
                return;
        }

        tr = dt_sv_tr(q->parent);

        spin_lock(&q->lock);
        if (rtxqueue_rtx(q->queue,
                         tr,
                         q->rmt,
                         dtcp_data_retransmit_max(dtcp_cfg)))
                LOG_ERR("RTX failed");
        spin_unlock(&q->lock);

#if RTIMER_ENABLED
        if (!rtxqueue_empty(q->queue))
                rtimer_restart(q->r_timer, tr);
        LOG_DBG("RTX timer ending...");
#endif

        return;
}

int rtxq_destroy(struct rtxq * q)
{
        unsigned long flags;

        if (!q)
                return -1;

        spin_lock_irqsave(&q->lock, flags);
#if RTIMER_ENABLED
        if (q->r_timer && rtimer_destroy(q->r_timer))
                LOG_ERR("Problems destroying timer for RTXQ %pK", q->r_timer);
#endif
        if (q->queue && rtxqueue_destroy(q->queue))
                LOG_ERR("Problems destroying queue for RTXQ %pK", q->queue);
        spin_unlock_irqrestore(&q->lock, flags);

        rkfree(q);

        return 0;
}

struct rtxq * rtxq_create(struct dt *  dt,
                          struct rmt * rmt)
{
        struct rtxq * tmp;

        tmp = rkzalloc(sizeof(*tmp), GFP_KERNEL);
        if (!tmp)
                return NULL;

#if RTIMER_ENABLED
        tmp->r_timer = rtimer_create(rtx_timer_func, tmp);
        if (!tmp->r_timer) {
                LOG_ERR("Failed to create retransmission queue");
                rtxq_destroy(tmp);
                return NULL;
        }
#endif

        tmp->queue = rtxqueue_create();
        if (!tmp->queue) {
                LOG_ERR("Failed to create retransmission queue");
                rtxq_destroy(tmp);
                return NULL;
        }

        ASSERT(dt);
        ASSERT(rmt);

        tmp->parent = dt;
        tmp->rmt    = rmt;

        spin_lock_init(&tmp->lock);

        return tmp;
}

struct rtxq * rtxq_create_ni(struct dt *  dt,
                             struct rmt * rmt)
{
        struct rtxq * tmp;

        tmp = rkzalloc(sizeof(*tmp), GFP_ATOMIC);
        if (!tmp)
                return NULL;

#if RTIMER_ENABLED
        tmp->r_timer = rtimer_create_ni(rtx_timer_func, tmp);
        if (!tmp->r_timer) {
                LOG_ERR("Failed to create retransmission queue");
                rtxq_destroy(tmp);
                return NULL;
        }
#endif

        tmp->queue = rtxqueue_create_ni();
        if (!tmp->queue) {
                LOG_ERR("Failed to create retransmission queue");
                rtxq_destroy(tmp);
                return NULL;
        }

        ASSERT(dt);
        ASSERT(rmt);

        tmp->parent = dt;
        tmp->rmt    = rmt;

        spin_lock_init(&tmp->lock);

        return tmp;
}

int rtxq_push_ni(struct rtxq * q,
                 struct pdu *  pdu)
{
        unsigned long flags;

        if (!q || !pdu_is_ok(pdu))
                return -1;

        spin_lock_irqsave(&q->lock, flags);
#if RTIMER_ENABLED
        /* is the first transmitted PDU */
        rtimer_start(q->r_timer, dt_sv_tr(q->parent));
#endif
        rtxqueue_push_ni(q->queue, pdu);
        spin_unlock_irqrestore(&q->lock, flags);
        return 0;
}

int rtxq_flush(struct rtxq * q)
{
        if (!q || !q->queue)
                return -1;

#if RTIMER_ENABLED
        rtimer_stop(q->r_timer);
#endif
        spin_lock(&q->lock);
        rtxqueue_flush(q->queue);
        spin_unlock(&q->lock);
        return 0;

}

int rtxq_ack(struct rtxq * q,
             seq_num_t     seq_num,
             unsigned int  tr)
{
        unsigned long flags;

        if (!q)
                return -1;

        spin_lock_irqsave(&q->lock, flags);
        rtxqueue_entries_ack(q->queue, seq_num);
#if RTIMER_ENABLED
        rtimer_restart(q->r_timer, tr);
#endif
        spin_unlock_irqrestore(&q->lock, flags);

        return 0;
}

int rtxq_nack(struct rtxq * q,
              seq_num_t     seq_num,
              unsigned int  tr)
{
        struct dtcp_config * dtcp_cfg;

        if (!q)
                return -1;

        dtcp_cfg = dtcp_config_get(dt_dtcp(q->parent));
        if (!dtcp_cfg)
                return -1;

        spin_lock(&q->lock);
        rtxqueue_entries_nack(q->queue,
                              q->rmt,
                              seq_num,
                              dtcp_data_retransmit_max(dtcp_cfg));
#if RTIMER_ENABLED
        if (rtimer_restart(q->r_timer, tr)) {
                spin_unlock(&q->lock);
                return -1;
        }
#endif
        spin_unlock(&q->lock);

        return 0;
}<|MERGE_RESOLUTION|>--- conflicted
+++ resolved
@@ -257,11 +257,7 @@
 
         spin_lock(&queue->lock);
         while (!rqueue_is_empty(queue->q) &&
-<<<<<<< HEAD
-               (dtcp_snd_lf_win(dtcp) <= dtcp_snd_rt_win(dtcp))) {
-=======
                (dtp_sv_max_seq_nr_sent(dtp) <= dtcp_snd_rt_win(dtcp))) {
->>>>>>> 54c465fd
                 struct pdu *       pdu;
                 const struct pci * pci;
 
