--- conflicted
+++ resolved
@@ -313,12 +313,8 @@
 };
 
 static struct sdup_port * sdup_port_create(port_id_t port_id,
-<<<<<<< HEAD
 					   struct dup_config_entry * dup_conf,
 					   struct dt_cons * dt_cons)
-=======
-				    	   struct dup_config_entry * dup_conf)
->>>>>>> d73d5a7e
 {
 	struct sdup_port * tmp;
 	const string_t * crypto_ps_name;
