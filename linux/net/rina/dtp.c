/*
 * DTP (Data Transfer Protocol)
 *
 *    Francesco Salvestrini <f.salvestrini@nextworks.it>
 *    Miquel Tarzan         <miquel.tarzan@i2cat.net>
 *    Leonardo Bergesio     <leonardo.bergesio@i2cat.net>
 *    Sander Vrijders       <sander.vrijders@intec.ugent.be>
 *
 * This program is free software; you can redistribute it and/or modify
 * it under the terms of the GNU General Public License as published by
 * the Free Software Foundation; either version 2 of the License, or
 * (at your option) any later version.
 *
 * This program is distributed in the hope that it will be useful,
 * but WITHOUT ANY WARRANTY; without even the implied warranty of
 * MERCHANTABILITY or FITNESS FOR A PARTICULAR PURPOSE.  See the
 * GNU General Public License for more details.
 *
 * You should have received a copy of the GNU General Public License
 * along with this program; if not, write to the Free Software
 * Foundation, Inc., 675 Mass Ave, Cambridge, MA 02139, USA.
 */

#define RINA_PREFIX "dtp"

#include "logs.h"
#include "utils.h"
#include "debug.h"
#include "dtp.h"

/* This is the DT-SV part maintained by DTP */
struct dtp_sv {
        /* Configuration values */
        struct connection * connection; /* FIXME: Are we really sure ??? */
        uint_t              max_flow_sdu_size;
        uint_t              max_flow_pdu_size;
        uint_t              seq_number_rollover_threshold;

        struct {
                seq_num_t   left_window_edge;
        } inbound;

        struct {
                seq_num_t   next_sequence_to_send;
                seq_num_t   right_window_edge;
        } outbound;
};

/* FIXME: Has to be rearranged */
struct dtp_policies {
        int (* transmission_control)(struct dtp * instance);
        int (* closed_window_queue)(struct dtp * instance);
        int (* flow_control_overrun)(struct dtp * instance);
        int (* unknown_flow)(struct dtp * instance);
        int (* initial_sequence_number)(struct dtp * instance);
        int (* receiver_inactivity_timer)(struct dtp * instance);
        int (* sender_inactivitty_timer)(struct dtp * instance);
};

#define TIME_MPL 100 /* FIXME: Completely bogus value, must be in ms */
#define TIME_R   200 /* FIXME: Completely bogus value, must be in ms */
#define TIME_A   300 /* FIXME: Completely bogus value, must be in ms */

struct dtp {
        /*
         * NOTE: The DTP State Vector is discarded only after and explicit
         *       release by the AP or by the system (if the AP crashes).
         */
        struct dtp_sv *       sv; /* The state-vector */

        struct dtp_policies * policies;
        struct rmt *          rmt;
        struct kfa *          kfa;

        struct {
                struct rtimer * sender_inactivity;
                struct rtimer * receiver_inactivity;
                struct rtimer * a;
        } timers;

        struct dtcp *         peer; /* The peering DTCP instance */
};

static struct dtp_sv default_sv = {
        .connection                      = NULL,
        .max_flow_sdu_size               = 0,
        .max_flow_pdu_size               = 0,
        .seq_number_rollover_threshold   = 0,
        .inbound.left_window_edge        = 0,
        .outbound.next_sequence_to_send  = 0,
        .outbound.right_window_edge      = 0
};

static struct dtp_policies default_policies = {
        .transmission_control = NULL,
        .closed_window_queue = NULL,
        .flow_control_overrun = NULL,
        .unknown_flow = NULL,
        .initial_sequence_number = NULL,
        .receiver_inactivity_timer = NULL,
        .sender_inactivitty_timer = NULL,
};

static void tf_sender_inactivity(void * data)
{ /* Runs the SenderInactivityTimerPolicy */ }

static void tf_receiver_inactivity(void * data)
{ /* Runs the ReceiverInactivityTimerPolicy */ }

static void tf_a(void * data)
{ }

struct dtp * dtp_create(struct rmt *        rmt,
                        struct kfa *        kfa,
                        struct connection * connection)
{
        struct dtp * tmp;

        if (!rmt) {
                LOG_ERR("No rmt, bailing out");
                return NULL;
        }

        tmp = rkzalloc(sizeof(*tmp), GFP_KERNEL);
        if (!tmp) {
                LOG_ERR("Cannot create DTP instance");
                return NULL;
        }

        tmp->sv = rkmalloc(sizeof(*tmp->sv), GFP_KERNEL);
        if (!tmp->sv) {
                LOG_ERR("Cannot create DTP state-vector");

                rkfree(tmp);
                return NULL;
        }

        *tmp->sv            = default_sv;

        /* FIXME: fixups to the state-vector should be placed here */
        tmp->sv->connection = connection;

        tmp->policies       = &default_policies;
        /* FIXME: fixups to the policies should be placed here */

        tmp->peer           = NULL;
        tmp->rmt            = rmt;
        tmp->kfa            = kfa;

        tmp->timers.sender_inactivity   = rtimer_create(tf_sender_inactivity,
                                                        tmp);
        tmp->timers.receiver_inactivity = rtimer_create(tf_receiver_inactivity,
                                                        tmp);
        tmp->timers.a                   = rtimer_create(tf_a, tmp);
        if (!tmp->timers.sender_inactivity   ||
            !tmp->timers.receiver_inactivity ||
            !tmp->timers.a) {
                dtp_destroy(tmp);
                return NULL;
        }

        LOG_DBG("Instance %pK created successfully", tmp);

        return tmp;
}

int dtp_destroy(struct dtp * instance)
{
        if (!instance) {
                LOG_ERR("Bad instance passed, bailing out");
                return -1;
        }

        if (instance->timers.sender_inactivity)
                rtimer_destroy(instance->timers.sender_inactivity);
        if (instance->timers.receiver_inactivity)
                rtimer_destroy(instance->timers.receiver_inactivity);
        if (instance->timers.a)
                rtimer_destroy(instance->timers.a);

        if (instance->sv)
                rkfree(instance->sv);
        rkfree(instance);

        LOG_DBG("Instance %pK destroyed successfully", instance);

        return 0;
}

<<<<<<< HEAD
#if 0
static int apply_policy_CsldWinQ(struct dtp * dtp,
                                 struct sdu * sdu)
{
        ASSERT(dtp);
        ASSERT(sdu);

        LOG_MISSING;
=======
/* FIXME: Do we really need bind() alike operation ? */
int dtp_bind(struct dtp *  instance,
             struct dtcp * peer)
{
        if (!instance) {
                LOG_ERR("Bad instance passed, bailing out");
                return -1;
        }
        if (!peer) {
                LOG_ERR("Bad peer passed, bailing out");
                return -1;
        }

        if (instance->peer) {
                if (instance->peer != peer) {
                        LOG_ERR("This instance is already bound to "
                                "a different DTCP peer, unbind it first !");
                        return -1;
                }

                LOG_DBG("This instance is already bound to the same peer ...");
                return 0;
        }

        instance->peer = peer;
>>>>>>> 5b23741f

        return 0;
}

<<<<<<< HEAD
static int apply_policy_RexmsnQ(struct dtp * dtp,
                                struct sdu * sdu)
{
        ASSERT(dtp);
        ASSERT(sdu);

        LOG_MISSING;

        return 0;
}
#endif
=======
/* FIXME: Do we really need unbind() alike operation ? */
int dtp_unbind(struct dtp * instance)
{
        if (!instance) {
                LOG_ERR("Bad instance passed, bailing out");
                return -1;
        }

        if (instance->peer) {
                LOG_DBG("Instance %pK unbound from DTCP peer %pK",
                        instance, instance->peer);
                instance->peer = NULL;
        } else {
                LOG_DBG("Instance %pK was not bound to a peer DTCP", instance);
        }

        return 0;

}
>>>>>>> 5b23741f

int dtp_write(struct dtp * instance,
              struct sdu * sdu)
{
        struct pdu *    pdu;
        struct pci *    pci;
        struct dtp_sv * sv;
        int             ret;

        if (!instance) {
                LOG_ERR("Bogus instance passed, bailing out");
                return -1;
        }

        if (!sdu_is_ok(sdu))
                return -1;

        sv = instance->sv;
        ASSERT(sv); /* State Vector must not be NULL */

        pci = pci_create();
        if (!pci)
                return -1;

        if (pci_format(pci,
                       sv->connection->source_cep_id,
                       sv->connection->destination_cep_id,
                       sv->connection->source_address,
                       sv->connection->destination_address,
                       sv->outbound.next_sequence_to_send,
                       sv->connection->qos_id,
                       PDU_TYPE_DT)) {
                pci_destroy(pci);
                return -1;
        }

        pdu = pdu_create();
        if (!pdu) {
                pci_destroy(pci);
                return -1;
        }

        if (pdu_buffer_set(pdu, sdu_buffer_rw(sdu))) {
                pci_destroy(pci);
                return -1;
        }

        if (pdu_pci_set(pdu, pci)) {
                pci_destroy(pci);
                return -1;
        }

        /* Step 1: Sequencing */
        /* Step 2: Protection */
        /* Step 2: Delimiting (fragmentation/reassembly) */

        /* Give the data to RMT now ! */
        ret = rmt_send(instance->rmt,
                       pci_destination(pci),
                       pci_qos_id(pci),
                       pdu);

        if (!ret)
                sv->outbound.next_sequence_to_send++;

        return ret;
}

int dtp_mgmt_write(struct rmt * rmt,
                   address_t    src_address,
                   port_id_t    port_id,
                   struct sdu * sdu)
{
        struct pci * pci;
        struct pdu * pdu;
        address_t    dst_address;

        /*
         * NOTE:
         *   DTP should build the PCI header src and dst cep_ids = 0
         *   ask FT for the dst address the N-1 port is connected to
         *   pass to the rmt
         */

        if (!sdu) {
                LOG_ERR("No data passed, bailing out");
                return -1;
        }

        dst_address = 0; /* FIXME: get from PFT */

        /*
         * FIXME:
         *   We should avoid to create a PCI only to have its fields to use
         */
        pci = pci_create();
        if (!pci)
                return -1;

        if (pci_format(pci,
                       0,
                       0,
                       src_address,
                       dst_address,
                       0,
                       0,
                       PDU_TYPE_MGMT)) {
                pci_destroy(pci);
                return -1;
        }

        pdu = pdu_create();
        if (!pdu) {
                pci_destroy(pci);
                return -1;
        }

        if (pdu_buffer_set(pdu, sdu_buffer_rw(sdu))) {
                pci_destroy(pci);
                pdu_destroy(pdu);
                return -1;
        }

        if (pdu_pci_set(pdu, pci)) {
                pci_destroy(pci);
                return -1;
        }

        /* Give the data to RMT now ! */

        /* FIXME: What about sequencing (and all the other procedures) ? */
        return rmt_send(rmt,
                        pci_destination(pci),
                        pci_cep_destination(pci),
                        pdu);

};
EXPORT_SYMBOL(dtp_mgmt_write);

int dtp_receive(struct dtp * instance,
                struct pdu * pdu)
{
        struct sdu *    sdu;
        struct buffer * buffer;

        if (!instance                  ||
            !instance->kfa             ||
            !instance->sv              ||
            !instance->sv->connection) {
                LOG_ERR("Bogus instance passed, bailing out");
                return -1;
        }

        if (!pdu_is_ok(pdu)) {
                LOG_ERR("Bogus data, bailing out");
                return -1;
        }

        buffer = pdu_buffer_get_rw(pdu);
        sdu    = sdu_create_buffer_with(buffer);
        if (!sdu) {
                pdu_destroy(pdu);
                return -1;
        }

        if (kfa_sdu_post(instance->kfa,
                         instance->sv->connection->port_id,
                         sdu)) {
                LOG_ERR("Could not post SDU to KFA");
                pdu_destroy(pdu);
                return -1;
        }

        /*
         * FIXME: PDU is now useless, it must be destroyed, but its
         * buffer is within the passed sdu, so pdu_destroy can't be used.
         */

        return 0;
}<|MERGE_RESOLUTION|>--- conflicted
+++ resolved
@@ -187,7 +187,6 @@
         return 0;
 }
 
-<<<<<<< HEAD
 #if 0
 static int apply_policy_CsldWinQ(struct dtp * dtp,
                                  struct sdu * sdu)
@@ -196,38 +195,10 @@
         ASSERT(sdu);
 
         LOG_MISSING;
-=======
-/* FIXME: Do we really need bind() alike operation ? */
-int dtp_bind(struct dtp *  instance,
-             struct dtcp * peer)
-{
-        if (!instance) {
-                LOG_ERR("Bad instance passed, bailing out");
-                return -1;
-        }
-        if (!peer) {
-                LOG_ERR("Bad peer passed, bailing out");
-                return -1;
-        }
-
-        if (instance->peer) {
-                if (instance->peer != peer) {
-                        LOG_ERR("This instance is already bound to "
-                                "a different DTCP peer, unbind it first !");
-                        return -1;
-                }
-
-                LOG_DBG("This instance is already bound to the same peer ...");
-                return 0;
-        }
-
-        instance->peer = peer;
->>>>>>> 5b23741f
 
         return 0;
 }
 
-<<<<<<< HEAD
 static int apply_policy_RexmsnQ(struct dtp * dtp,
                                 struct sdu * sdu)
 {
@@ -239,27 +210,6 @@
         return 0;
 }
 #endif
-=======
-/* FIXME: Do we really need unbind() alike operation ? */
-int dtp_unbind(struct dtp * instance)
-{
-        if (!instance) {
-                LOG_ERR("Bad instance passed, bailing out");
-                return -1;
-        }
-
-        if (instance->peer) {
-                LOG_DBG("Instance %pK unbound from DTCP peer %pK",
-                        instance, instance->peer);
-                instance->peer = NULL;
-        } else {
-                LOG_DBG("Instance %pK was not bound to a peer DTCP", instance);
-        }
-
-        return 0;
-
-}
->>>>>>> 5b23741f
 
 int dtp_write(struct dtp * instance,
               struct sdu * sdu)
