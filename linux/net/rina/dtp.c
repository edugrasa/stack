--- conflicted
+++ resolved
@@ -1299,14 +1299,8 @@
         }
         pci = pdu_pci_get_rw(pdu);
 
-<<<<<<< HEAD
-        a       = instance->sv->a;
-        LWE     = dt_sv_rcv_lft_win(dt);
-
-=======
         a   = instance->sv->a;
         LWE = dt_sv_rcv_lft_win(dt);
->>>>>>> 28b08385
 #if 0
         /* Stop ReceiverInactivityTimer */
         if (rtimer_stop(instance->timers.receiver_inactivity)) {
