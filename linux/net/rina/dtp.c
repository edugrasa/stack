--- conflicted
+++ resolved
@@ -251,10 +251,6 @@
         spin_unlock(&sv->lock);
 }
 
-<<<<<<< HEAD
-static int pdu_post(struct dtp * instance,
-                    struct pdu * pdu)
-=======
 #if 0
 static seq_num_t max_seq_nr_rcv(struct dtp_sv * sv)
 {
@@ -298,7 +294,6 @@
 };
 
 static struct seq_queue * seq_queue_create(void)
->>>>>>> fc70127d
 {
         struct seq_queue * tmp;
 
