--- conflicted
+++ resolved
@@ -625,14 +625,12 @@
         return tmp;
 }
 
-<<<<<<< HEAD
 static void tf_sender_inactivity(void * data)
 { /* Runs the SenderInactivityTimerPolicy */ }
 
 static void tf_receiver_inactivity(void * data)
-
 { /* Runs the ReceiverInactivityTimerPolicy */ }
-=======
+
 static void seqQ_cleanup(struct dtp * dtp)
 {
         struct sequencingQ * seqQ;
@@ -675,7 +673,6 @@
         spin_unlock(&seqQ->lock);
 
 }
->>>>>>> 523ae886
 
 #define seqQ_for_each_entry_safe(seqQ, pos, n)                                 \
                 spin_lock(&seqQ->lock);                                        \
