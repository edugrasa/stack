/*
 * DTP (Data Transfer Protocol)
 *
 *    Francesco Salvestrini <f.salvestrini@nextworks.it>
 *    Miquel Tarzan         <miquel.tarzan@i2cat.net>
 *    Leonardo Bergesio     <leonardo.bergesio@i2cat.net>
 *    Sander Vrijders       <sander.vrijders@intec.ugent.be>
 *
 * This program is free software; you can redistribute it and/or modify
 * it under the terms of the GNU General Public License as published by
 * the Free Software Foundation; either version 2 of the License, or
 * (at your option) any later version.
 *
 * This program is distributed in the hope that it will be useful,
 * but WITHOUT ANY WARRANTY; without even the implied warranty of
 * MERCHANTABILITY or FITNESS FOR A PARTICULAR PURPOSE.  See the
 * GNU General Public License for more details.
 *
 * You should have received a copy of the GNU General Public License
 * along with this program; if not, write to the Free Software
 * Foundation, Inc., 675 Mass Ave, Cambridge, MA 02139, USA.
 */

#define RINA_PREFIX "dtp"
/* FIXME remove these defines */
#define TEMP_MAX_CWQ_LEN 100
#define INACTIVITY_TIMERS_ENABLE 0

#include "logs.h"
#include "utils.h"
#include "debug.h"
#include "dtp.h"
#include "dt.h"
#include "dt-utils.h"
#include "dtcp.h"
#include "dtcp-utils.h"

/* Sequencing/reassembly queue */

struct seq_queue {
        struct list_head head;
};

struct seq_q_entry {
        unsigned long    time_stamp;
        struct pdu *     pdu;
        struct list_head next;
};

struct sequencingQ {
        struct dtp *       dtp;
        struct seq_queue * queue;
        spinlock_t         lock;
};

static struct seq_queue * seq_queue_create(void)
{
        struct seq_queue * tmp;

        tmp = rkzalloc(sizeof(*tmp), GFP_KERNEL);
        if (!tmp)
                return NULL;

        INIT_LIST_HEAD(&tmp->head);

        return tmp;
}

static void seq_q_entry_destroy(struct seq_q_entry * seq_entry)
{
        ASSERT(seq_entry);
        
        if (seq_entry->pdu) pdu_destroy(seq_entry->pdu);
        rkfree(seq_entry);

        return;
}

static int seq_queue_destroy(struct seq_queue * seq_queue)
{
        struct seq_q_entry * cur, * n;

        ASSERT(seq_queue);

        list_for_each_entry_safe(cur, n, &seq_queue->head, next) {
                list_del(&cur->next);
                seq_q_entry_destroy(cur);
        }

        rkfree(seq_queue);

        return 0;
}

int seqQ_destroy(struct sequencingQ * seqQ)
{
        if (!seqQ)
                return -1;

        if (seqQ->queue) seq_queue_destroy(seqQ->queue);

        rkfree(seqQ);

        return 0;
}

struct sequencingQ * seqQ_create(struct dtp * dtp)
{
        struct sequencingQ * tmp;

        tmp = rkzalloc(sizeof(*tmp), GFP_KERNEL);
        if (!tmp)
                return NULL;

        tmp->queue = seq_queue_create();
        if (!tmp->queue) {
                seqQ_destroy(tmp);
                return NULL;
        }

        tmp->dtp = dtp;

        spin_lock_init(&tmp->lock);

        return tmp;
}

/* This is the DT-SV part maintained by DTP */
struct dtp_sv {
        spinlock_t lock;

        /* Configuration values */
        struct connection * connection; /* FIXME: Are we really sure ??? */

        uint_t              seq_number_rollover_threshold;
        uint_t              dropped_pdus;
        seq_num_t           max_seq_nr_rcv;
        seq_num_t           nxt_seq;
        bool                drf_flag;

        bool                window_based;
        bool                rexmsn_ctrl;
        bool                rate_based;
};

/* FIXME: Has to be rearranged */
struct dtp_policies {
        int (* transmission_control)(struct dtp * instance,
                                     struct pdu * pdu);
        int (* closed_window)(struct dtp * instance,
                              struct pdu * pdu);
        int (* flow_control_overrun)(struct dtp * instance,
                                     struct pdu * pdu);
        int (* initial_sequence_number)(struct dtp * instance);
};

struct dtp {
        struct dt *           parent;
        /*
         * NOTE: The DTP State Vector is discarded only after and explicit
         *       release by the AP or by the system (if the AP crashes).
         */
        struct dtp_sv *       sv; /* The state-vector */

        struct dtp_policies * policies;
        struct rmt *          rmt;
        struct kfa *          kfa;
        struct sequencingQ *  seqQ;

        struct {
                struct rtimer * sender_inactivity;
                struct rtimer * receiver_inactivity;
                struct rtimer * a;
        } timers;
};

static struct dtp_sv default_sv = {
        .connection                    = NULL,
        .nxt_seq                       = 0,
        .seq_number_rollover_threshold = 0,
        .dropped_pdus                  = 0,
        .max_seq_nr_rcv                = 0,
        .drf_flag                      = false,
        .rexmsn_ctrl                   = false,
        .rate_based                    = false,
        .window_based                  = false,
};

static int default_flow_control_overrun(struct dtp * dtp, struct pdu * pdu)
{
        /* FIXME: How to block further write API calls? */
        LOG_MISSING;
        LOG_DBG("Default Flow Control");

        pdu_destroy(pdu);

        return 0;
}

static int default_closed_window(struct dtp * dtp, struct pdu * pdu)
{
        struct cwq *    cwq;
        struct dt *     dt;
        uint_t          max_len;

        ASSERT(dtp);
        ASSERT(pdu_is_ok(pdu));

        dt = dtp->parent;
        ASSERT(dt);

        cwq = dt_cwq(dt);
        if (!cwq) {
                LOG_ERR("Failed to get cwq");
                pdu_destroy(pdu);
                return -1;
        }

        LOG_DBG("Closed Window Queue");

        /* FIXME: Please add ASSERTs here ... */
        max_len = dtcp_max_closed_winq_length(dtp->
                                              sv->
                                              connection->
                                              policies_params->
                                              dtcp_cfg);
        if (cwq_size(cwq) < max_len -1) {
                if (cwq_push(cwq, pdu)) {
                        LOG_ERR("Failed to push to cwq");
                        pdu_destroy(pdu);
                        return -1;
                }

                return 0;
        }

        if (dtp->policies->flow_control_overrun(dtp, pdu)) {
                LOG_ERR("Failed Flow Control Overrun");
                return -1;
        }

        return 0;
}

static int default_transmission(struct dtp * dtp, struct pdu * pdu)
{

        struct dt * dt;
        ASSERT(dtp);
        ASSERT(pdu_is_ok(pdu));

        dt = dtp->parent;
        ASSERT(dt);

#ifdef INACTIVITY_TIMERS_ENABLE        
        /* Start SenderInactivityTimer */
        if (rtimer_restart(dtp->timers.sender_inactivity,
                           2 * (dt_sv_mpl(dt) + dt_sv_r(dt) + dt_sv_a(dt)))) {
                LOG_ERR("Failed to start sender_inactiviy timer");
                return -1;
        }
#endif
        /* Post SDU to RMT */
        LOG_DBG("defaultTxPolicy - sending to rmt");
        return rmt_send(dtp->rmt,
                        pci_destination(pdu_pci_get_ro(pdu)),
                        pci_qos_id(pdu_pci_get_ro(pdu)),
                        pdu);
}

static int default_initial_seq_number(struct dtp * dtp)
{
        return 0;
}

static struct dtp_policies default_policies = {
        .transmission_control      = default_transmission,
        .closed_window             = default_closed_window,
        .flow_control_overrun      = default_flow_control_overrun,
        .initial_sequence_number   = default_initial_seq_number,
};

bool dtp_drf_flag(struct dtp * instance)
{
        bool flag;

        if (!instance || !instance->sv)
                return false;

        spin_lock(&instance->sv->lock);
        flag = instance->sv->drf_flag;
        spin_unlock(&instance->sv->lock);

        return flag;
}

static void drf_flag_set(struct dtp_sv * sv, bool value)
{
        ASSERT(sv);

        spin_lock(&sv->lock);
        sv->drf_flag = value;
        spin_unlock(&sv->lock);
}

static seq_num_t nxt_seq_get(struct dtp_sv * sv)
{
        seq_num_t tmp;

        ASSERT(sv);

        spin_lock(&sv->lock);
        tmp = ++sv->nxt_seq;
        spin_unlock(&sv->lock);

        return tmp;
}

#ifdef CONFIG_RINA_RELIABLE_FLOW_SUPPORT
#if 0
static uint_t dropped_pdus(struct dtp_sv * sv)
{
        uint_t tmp;

        ASSERT(sv);

        spin_lock(&sv->lock);
        tmp = sv->dropped_pdus;
        spin_unlock(&sv->lock);

        return tmp;
}
#endif

static void dropped_pdus_inc(struct dtp_sv * sv)
{
        ASSERT(sv);

        spin_lock(&sv->lock);
        sv->dropped_pdus++;
        spin_unlock(&sv->lock);
}
#endif

#ifdef CONFIG_RINA_RELIABLE_FLOW_SUPPORT
static seq_num_t max_seq_nr_rcv(struct dtp_sv * sv)
{
        seq_num_t tmp;

        ASSERT(sv);

        spin_lock(&sv->lock);
        tmp = sv->max_seq_nr_rcv;
        spin_unlock(&sv->lock);

        return tmp;
}

static void max_seq_nr_rcv_set(struct dtp_sv * sv, seq_num_t nr)
{
        ASSERT(sv);

        spin_lock(&sv->lock);
        sv->max_seq_nr_rcv = nr;
        spin_unlock(&sv->lock);
}
#endif

static int pdu_post(struct dtp * instance,
                    struct pdu * pdu)
{
        struct sdu *          sdu;
        struct buffer *       buffer;

        ASSERT(instance->sv);

        buffer = pdu_buffer_get_rw(pdu);
        sdu    = sdu_create_buffer_with_ni(buffer);
        if (!sdu) {
                pdu_destroy(pdu);
                return -1;
        }

        pdu_buffer_disown(pdu);

        if (kfa_sdu_post(instance->kfa,
                         instance->sv->connection->port_id,
                         sdu)) {
                LOG_ERR("Could not post SDU to KFA");
                pdu_destroy(pdu);
                return -1;
        }

        pdu_destroy(pdu);

        return 0;
}

static struct pdu * seq_queue_pop(struct seq_queue * q)
{
        struct seq_q_entry * p;
        struct pdu * pdu;

        if (list_empty(&q->head)) {
                LOG_WARN("Seq Queue is empty!");
                return NULL;
        }

        p = list_first_entry(&q->head, struct seq_q_entry, next);
        if (!p)
                return NULL;

        pdu = p->pdu;
        p->pdu = NULL;

        list_del(&p->next);
        seq_q_entry_destroy(p);

        return pdu;        
}

static bool seq_queue_is_empty(struct seq_queue * q)
{
        ASSERT(q);
        return list_empty(&q->head);
}

struct pdu * seqQ_pop(struct sequencingQ * seqQ)
{
        struct pdu * pdu;

        ASSERT(seqQ);

        spin_lock(&seqQ->lock);
        pdu = seq_queue_pop(seqQ->queue);
        if (!pdu) {
                spin_unlock(&seqQ->lock);
                LOG_ERR("Cannot pop PDU from sequencing queue %pK", seqQ);
                return NULL;
        }
        spin_unlock(&seqQ->lock);

        return pdu;
}

static struct seq_q_entry * seq_q_entry_create_gfp(struct pdu * pdu,
                                                   gfp_t        flags)
{
        struct seq_q_entry * tmp;

        tmp = rkzalloc(sizeof(*tmp), flags);
        if (!tmp)
                return NULL;

        INIT_LIST_HEAD(&tmp->next);

        tmp->pdu = pdu;
        tmp->time_stamp = jiffies;

        return tmp;
}

static int seq_queue_push_ni(struct seq_queue * q, struct pdu * pdu)
{
        static struct seq_q_entry * tmp, * cur, * last = NULL;
        seq_num_t                   csn, psn;
        const struct pci *          pci;

        ASSERT(pdu);
        ASSERT(q);

        tmp = seq_q_entry_create_gfp(pdu, GFP_ATOMIC);
        if (!tmp) {
                LOG_ERR("Could not create sequencing queue entry");
                return -1;
        }

        pci  = pdu_pci_get_ro(pdu);
        csn  = pci_sequence_number_get((struct pci *) pci);

        if (list_empty(&q->head)) {
                list_add(&tmp->next, &q->head);
                LOG_DBG("First PDU with seqnum: %d push to seqQ at: %pk", csn, q);
                return 0;
        }

        last = list_last_entry(&q->head, struct seq_q_entry, next);
        if (!last) {
                seq_q_entry_destroy(tmp);
                return -1;
        }

        pci  = pdu_pci_get_ro(last->pdu);
        psn  = pci_sequence_number_get((struct pci *) pci);
        if (csn == psn) {
                LOG_ERR("Another PDU with the same seq_num is in the rtx queue!");
                seq_q_entry_destroy(tmp);
                return 0;
        }
        if (csn > psn) {
                list_add_tail(&tmp->next, &q->head);
                LOG_DBG("Last PDU with seqnum: %d push to seqQ at: %pk", csn, q);
                return 0;
        }

        list_for_each_entry(cur, &q->head, next) {
                pci = pdu_pci_get_ro(cur->pdu);
                psn = pci_sequence_number_get((struct pci *) pci);
                if (csn == psn) {
                        LOG_ERR("Another PDU with the same seq_num is in the rtx queue!");
                        seq_q_entry_destroy(tmp);
                        return 0;
                }
                if (csn > psn) {
                        list_add(&tmp->next, &cur->next);
                        LOG_DBG("Middle PDU with seqnum: %d push to seqQ at: %pk", csn, q);
                        return 0;
                }
        }

        return 0;
}

int seqQ_deliver(struct sequencingQ * seqQ)
{
        LOG_MISSING;
        return 0;
}

static bool seq_queue_is_dup(struct seq_queue * q, seq_num_t seq_num) 
{
        struct seq_q_entry * cur;
        const struct pci *   pci;
        seq_num_t            csn;

        ASSERT(q);

        list_for_each_entry(cur, &q->head, next) {
                pci = pdu_pci_get_ro(cur->pdu);
                csn = pci_sequence_number_get((struct pci *) pci);
                if (csn > seq_num) 
                        return false;
                if (csn == seq_num)
                        return true;
        }
        return false;

}

bool seqQ_pdu_is_duplicate(struct sequencingQ * seqQ, seq_num_t seq_num)
{
        ASSERT(seqQ);
        ASSERT(seqQ->queue);

        return seq_queue_is_dup(seqQ->queue, seq_num);
}

int seqQ_push(struct dtp * dtp, struct pdu * pdu)
{
        struct sequencingQ * seqQ;
        struct dt *          dt;

        ASSERT(dtp);
        ASSERT(pdu);

        seqQ = dtp->seqQ;
        ASSERT(seqQ);

        dt = dtp->parent;
        ASSERT(dt);

        if (seqQ_pdu_is_duplicate(seqQ,
                          pci_sequence_number_get(pdu_pci_get_rw(pdu)))) {
                pdu_destroy(pdu);
                dropped_pdus_inc(dtp->sv);
                return 0;
        }

        if (!pdu_is_ok(pdu)) {
                LOG_ERR("No PDU to be pushed");
                return -1;
        }

        spin_lock(&seqQ->lock);
        if (seq_queue_push_ni(seqQ->queue, pdu)) {
                spin_unlock(&seqQ->lock);
                LOG_ERR("Cannot push PDU into sequencing queue %pK", seqQ);
                return -1;
        }
        spin_unlock(&seqQ->lock);

        return 0;
}

bool seqQ_is_empty(struct sequencingQ * seqQ)
{
        bool empty;
        ASSERT(seqQ);

        spin_lock(&seqQ->lock);
        empty = seq_queue_is_empty(seqQ->queue);
        spin_unlock(&seqQ->lock);

        return empty;
}

static seq_num_t seq_queue_last_to_ack(struct seq_queue * q, timeout_t t)
{
        LOG_MISSING;
        return 0;
}

seq_num_t seqQ_last_to_ack(struct sequencingQ * seqQ, timeout_t t)
{
        seq_num_t tmp;

        LOG_MISSING;
        /* FIXME: change this as it should be. It should return those PDUs with
         * timestam < time - A plus those that with seq_num exactly consecutive
         * to the last one */
        spin_lock(&seqQ->lock);
        tmp = seq_queue_last_to_ack(seqQ->queue, t);
        spin_unlock(&seqQ->lock);
        
        return tmp;
}

#define seqQ_for_each_entry_safe(seqQ, pos, n)                                 \
                spin_lock(&seqQ->lock);                                        \
                list_for_each_entry_safe(pos, n, &seqQ->queue->head, next)

#define seqQ_for_each_entry_safe_end(seqQ)                                     \
                spin_unlock(&seqQ->lock)

/* AF is the factor to which A is devided in order to obtain the
 * period of the A-timer:
 *      Ta = A / AF
 */
#define AF 1

static seq_num_t process_A_expiration(struct dtp * dtp, struct dtcp * dtcp)
{
        struct dt *          dt;
        //struct dtcp *        dtcp;
        struct dtp_sv *      sv;
        struct sequencingQ * seqQ;
        seq_num_t            LWE;
        seq_num_t            seq_num;
        struct pdu *         pdu;
        bool                 in_order_del;
        bool                 incomplete_del;
        seq_num_t            max_sdu_gap;
        timeout_t            a;

        struct seq_q_entry * pos, * n;


        ASSERT(dtp);

        sv = dtp->sv;
        ASSERT(sv);

        dt = dtp->parent;
        ASSERT(dt);

        seqQ = dtp->seqQ;
        ASSERT(seqQ);

        //dtcp = dt_dtcp(dtp->parent);

        a              = dt_sv_a(dt);
        in_order_del   = sv->connection->policies_params->in_order_delivery;
        incomplete_del = sv->connection->policies_params->incomplete_delivery;
        /* FIXME: This has to be fixed from user-space */
        //max_sdu_gap    = sv->connection->policies_params->max_sdu_gap;
        max_sdu_gap    = 0;

        /* FIXME: Invoke delimiting */

        LOG_DBG("Processing A timer expiration\n\n");

        LWE = dt_sv_rcv_lft_win(dt);
        LOG_DBG("LWEU: Original LWE = %d", LWE);
        LOG_DBG("LWEU: MAX GAPS = %d", max_sdu_gap);


        //seqQ_for_each_entry_safe(seqQ, pos, n) {
        spin_lock(&seqQ->lock);                                        
        list_for_each_entry_safe(pos, n, &seqQ->queue->head, next) {
                LOG_DBG("LWEU: Loop LWE = %d", LWE);

                pdu = pos->pdu;
                seq_num = pci_sequence_number_get(pdu_pci_get_rw(pdu));

<<<<<<< HEAD
                if ((seq_num == LWE +1) || (seq_num - LWE - 1 <= max_sdu_gap)) {
                        LOG_DBG("Processing A timer order or in gap");
=======
                if (seq_num - LWE - 1 <= max_sdu_gap) {
>>>>>>> 1377d01f
                        if (dt_sv_rcv_lft_win_set(dt, seq_num)) {
                                LOG_ERR("Failed to set new "
                                        "left window edge");
                                spin_unlock(&seqQ->lock);
                                return 0;
                        }
                        pos->pdu = NULL;
                        seq_q_entry_destroy(pos);

                        if (pdu_post(dtp, pdu)) {
                                spin_unlock(&seqQ->lock);
                                return 0;
<<<<<<< HEAD
                        }
                        LWE = dt_sv_rcv_lft_win(dt);
                        continue;
                }

                //if (pos->time_stamp + msecs_to_jiffies(a) >= time) {
                if (time_after_eq(pos->time_stamp + msecs_to_jiffies(a), time)) {
                        LOG_DBG("Processing A timer expired");
=======
                        LWE = seq_num;
                        continue;
                }

                if (time_before_eq(jiffies, pos->time_stamp + msecs_to_jiffies(a))) {
>>>>>>> 1377d01f
                        /* FIXME: this have to work differently when DTCP is
                         * here */
                        if (!dtcp) {
                                if (dt_sv_rcv_lft_win_set(dt, seq_num)) {
                                        LOG_ERR("Failed to set new "
                                                "left window edge");
                                        spin_unlock(&seqQ->lock);
                                        return 0;
                                }
                                pos->pdu = NULL;
                                seq_q_entry_destroy(pos);
                                if (pdu_post(dtp, pdu)){
                                        spin_unlock(&seqQ->lock);
                                        return 0;
<<<<<<< HEAD
                                }
                        LWE = dt_sv_rcv_lft_win(dt);
                        }
                        continue;
                } else {
                        LOG_DBG("Processing A timer else");
                        break;
                }
=======
                                LWE = seq_num;
                        }
                        continue;
                }

                break;
>>>>>>> 1377d01f
                
        }
        spin_unlock(&seqQ->lock);
        //seqQ_for_each_entry_safe_end(seqQ);
        
        return LWE;
}


static void tf_sender_inactivity(void * data)
{ /* Runs the SenderInactivityTimerPolicy */ }

static void tf_receiver_inactivity(void * data)
{ /* Runs the ReceiverInactivityTimerPolicy */ }

static void tf_a(void * data)
{
        struct dtp *  dtp;
        struct dtcp * dtcp;
        seq_num_t     seq_num_sv_update;
        timeout_t     a;

        dtp = (struct dtp *) data;
        if (!dtp) {
                LOG_ERR("No dtp to work with");
                return;
        }

        dtcp = dt_dtcp(dtp->parent);

        /* Invoke delimiting and update left window edge */
        
        seq_num_sv_update =  process_A_expiration(dtp, dtcp);
        if (dtcp) {
                if (!seq_num_sv_update) {
                        LOG_ERR("ULWE returned no seq num to update");
                        return;
                }

                if (dtcp_sv_update(dtcp, seq_num_sv_update)) {
                        LOG_ERR("Failed to update dtcp sv");
                        return;
                }
                return;
        }

        /***************
        LOG_DBG("TF_A executed");
        
        struct pdu * pdu = seqQ_pop(dtp->seqQ);
        if (pdu)
                pdu_post(dtp, pdu);
        seq_num_t seq_num = pci_sequence_number_get(pdu_pci_get_rw(pdu));        
        dt_sv_rcv_lft_win_set(dtp->parent, seq_num);        
        ***************/


        /* FIXME: timer must be restarted. The following line may produce a soft
         * lockup */
        a = dt_sv_a(dtp->parent);
        LOG_DBG("Going to restart A timer in tf_a with a = %d and a/AF = %d", a, a/AF);
        rtimer_start(dtp->timers.a, a/AF);
        
        return;
}

int dtp_sv_init(struct dtp * dtp,
                bool         rexmsn_ctrl,
                bool         window_based,
                bool         rate_based,
                timeout_t    a)
{
        ASSERT(dtp);

        dtp->sv->rexmsn_ctrl  = rexmsn_ctrl;
        dtp->sv->window_based = window_based;
        dtp->sv->rate_based   = rate_based;
       
        if (a) {
                LOG_DBG("Going to start A timer with t = %d", a/AF); 
                rtimer_start(dtp->timers.a, a/AF);
        }

        return 0;
}

struct dtp * dtp_create(struct dt *         dt,
                        struct rmt *        rmt,
                        struct kfa *        kfa,
                        struct connection * connection)
{
        struct dtp * tmp;

        if (!dt) {
                LOG_ERR("No DT passed, bailing out");
                return NULL;
        }

        if (!rmt) {
                LOG_ERR("No RMT passed, bailing out");
                return NULL;
        }

        tmp = rkzalloc(sizeof(*tmp), GFP_KERNEL);
        if (!tmp) {
                LOG_ERR("Cannot create DTP instance");
                return NULL;
        }

        tmp->parent = dt;

        tmp->sv = rkmalloc(sizeof(*tmp->sv), GFP_KERNEL);
        if (!tmp->sv) {
                LOG_ERR("Cannot create DTP state-vector");

                dtp_destroy(tmp);
                return NULL;
        }
        *tmp->sv            = default_sv;
        /* FIXME: fixups to the state-vector should be placed here */

        spin_lock_init(&tmp->sv->lock);

        tmp->sv->connection = connection;

        tmp->policies       = &default_policies;
        /* FIXME: fixups to the policies should be placed here */

        tmp->rmt            = rmt;
        tmp->kfa            = kfa;
        tmp->seqQ           = seqQ_create(tmp);
        if (!tmp->seqQ) {
                LOG_ERR("Could not create Sequencing queue");
                dtp_destroy(tmp);
                return NULL;
        }

        tmp->timers.sender_inactivity   = rtimer_create(tf_sender_inactivity,
                                                        tmp);
        tmp->timers.receiver_inactivity = rtimer_create(tf_receiver_inactivity,
                                                        tmp);
        tmp->timers.a                   = rtimer_create(tf_a, tmp);
        if (!tmp->timers.sender_inactivity   ||
            !tmp->timers.receiver_inactivity ||
            !tmp->timers.a) {
                dtp_destroy(tmp);
                return NULL;
        }
        
        LOG_DBG("Instance %pK created successfully", tmp);

        return tmp;
}

int dtp_destroy(struct dtp * instance)
{
        if (!instance) {
                LOG_ERR("Bad instance passed, bailing out");
                return -1;
        }

        if (instance->seqQ) seqQ_destroy(instance->seqQ);
        if (instance->timers.sender_inactivity)
                rtimer_destroy(instance->timers.sender_inactivity);
        if (instance->timers.receiver_inactivity)
                rtimer_destroy(instance->timers.receiver_inactivity);
        if (instance->timers.a)
                rtimer_destroy(instance->timers.a);

        if (instance->sv)
                rkfree(instance->sv);
        rkfree(instance);

        LOG_DBG("Instance %pK destroyed successfully", instance);

        return 0;
}

int dtp_write(struct dtp * instance,
              struct sdu * sdu)
{
        struct pdu *          pdu;
        struct pci *          pci;
        struct dtp_sv *       sv;
        struct dt *           dt;
        struct dtcp *         dtcp;
        struct rtxq *         rtxq;
        struct pdu *          cpdu;
        struct dtp_policies * policies;

        if (!sdu_is_ok(sdu))
                return -1;

        if (!instance) {
                LOG_ERR("Bogus instance passed, bailing out");
                sdu_destroy(sdu);
                return -1;
        }

#ifdef CONFIG_RINA_RELIABLE_FLOW_SUPPORT
        /* Stop SenderInactivityTimer */
#ifdef INACTIVITY_TIMERS_ENABLE        
        if (rtimer_stop(instance->timers.sender_inactivity)) {
                LOG_ERR("Failed to stop timer");
                /* sdu_destroy(sdu);
                   return -1; */
        }
#endif
#endif

        sv = instance->sv;
        ASSERT(sv); /* State Vector must not be NULL */

        dt = instance->parent;
        ASSERT(dt);

        dtcp = dt_dtcp(dt);

        policies = instance->policies;
        ASSERT(policies);

        pci = pci_create_ni();
        if (!pci) {
                sdu_destroy(sdu);
                return -1;
        }

        /* Step 1: Delimiting (fragmentation/reassembly) + Protection */

        /*
         * FIXME: The two ways of carrying out flow control
         * could exist at once, thus reconciliation should be
         * the first and default case if both are present.
         */

        /* FIXME: from now on, this should be done for each user data
         * generated by Delimiting *
         */

        /* Step 2: Sequencing */
        /*
         * Incrementing here means the PDU cannot
         * be just thrown away from this point onwards
         */
        /* Probably needs to be revised */

        if (pci_format(pci,
                       sv->connection->source_cep_id,
                       sv->connection->destination_cep_id,
                       sv->connection->source_address,
                       sv->connection->destination_address,
                       nxt_seq_get(sv),
                       sv->connection->qos_id,
                       PDU_TYPE_DT)) {
                pci_destroy(pci);
                sdu_destroy(sdu);
                return -1;
        }

        /* FIXME: Check if we need to set DRF */

        pdu = pdu_create_ni();
        if (!pdu) {
                pci_destroy(pci);
                sdu_destroy(sdu);
                return -1;
        }

        if (pdu_buffer_set(pdu, sdu_buffer_rw(sdu))) {
                pci_destroy(pci);
                sdu_destroy(sdu);
                return -1;
        }

        if (pdu_pci_set(pdu, pci)) {
                sdu_buffer_disown(sdu);
                pdu_destroy(pdu);
                sdu_destroy(sdu);
                pci_destroy(pci);
                return -1;
        }

        sdu_buffer_disown(sdu);
        sdu_destroy(sdu);

        if (dtcp) {
                if (sv->rexmsn_ctrl) {
                        /* FIXME: Add timer for PDU */
                        rtxq = dt_rtxq(dt);
                        if (!rtxq) {
                                LOG_ERR("Failed to get rtxq");
                                pdu_destroy(pdu);
                                return -1;
                        }

                        cpdu = pdu_dup(pdu);
                        if (!cpdu) {
                                LOG_ERR("Failed to copy PDU");
                                LOG_ERR("PDU ok? %d", pdu_pci_present(pdu));
                                LOG_ERR("PDU type: %d",
                                        pci_type(pdu_pci_get_ro(pdu)));
                                pdu_destroy(pdu);
                                return -1;
                        }

                        if (rtxq_push(rtxq, cpdu)) {
                                LOG_ERR("Couldn't push to rtxq");
                                pdu_destroy(pdu);
                                return -1;
                        }
                }
                if (sv->window_based) {
                        if (!dt_sv_window_closed(dt) &&
                            pci_sequence_number_get(pci) <
                            dtcp_snd_rt_win(dtcp)) {
                                /*
                                 * Might close window
                                 */
                                if (policies->transmission_control(instance,
                                                                   pdu)) {
                                        LOG_ERR("Problems with transmission "
                                                "control");
                                        return -1;
                                }
                        } else {
                                dt_sv_window_closed_set(dt, true);
                                if (policies->closed_window(instance, pdu)) {
                                        LOG_ERR("Problems with the "
                                                "closed window policy");
                                        return -1;
                                }
                        }
                }

                if (sv->rate_based) {
                        LOG_MISSING;
                }

#ifdef INACTIVITY_TIMERS_ENABLE        
                /* Start SenderInactivityTimer */
                if (rtimer_restart(instance->timers.sender_inactivity,
                                   2 * (dt_sv_mpl(dt) +
                                        dt_sv_r(dt)   +
                                        dt_sv_a(dt)))) {
                        LOG_ERR("Failed to start sender_inactiviy timer");
                        return -1;
                }
#endif                
                return 0;
        }

#ifdef INACTIVITY_TIMERS_ENABLE        
        /* Start SenderInactivityTimer */
        if (rtimer_restart(instance->timers.sender_inactivity,
                           2 * (dt_sv_mpl(dt) + dt_sv_r(dt) + dt_sv_a(dt)))) {
                LOG_ERR("Failed to start sender_inactiviy timer");
                return -1;
        }
#endif
        /* Post SDU to RMT */
        return rmt_send(instance->rmt,
                        pci_destination(pci),
                        pci_qos_id(pci),
                        pdu);
}

int dtp_mgmt_write(struct rmt * rmt,
                   address_t    src_address,
                   port_id_t    port_id,
                   struct sdu * sdu)
{
        struct pci * pci;
        struct pdu * pdu;
        address_t    dst_address;

        /*
         * NOTE:
         *   DTP should build the PCI header src and dst cep_ids = 0
         *   ask FT for the dst address the N-1 port is connected to
         *   pass to the rmt
         */

        if (!sdu) {
                LOG_ERR("No data passed, bailing out");
                return -1;
        }

        dst_address = 0; /* FIXME: get from PFT */

        /*
         * FIXME:
         *   We should avoid to create a PCI only to have its fields to use
         */
        pci = pci_create();
        if (!pci)
                return -1;

        if (pci_format(pci,
                       0,
                       0,
                       src_address,
                       dst_address,
                       0,
                       0,
                       PDU_TYPE_MGMT)) {
                pci_destroy(pci);
                return -1;
        }

        pdu = pdu_create();
        if (!pdu) {
                pci_destroy(pci);
                return -1;
        }

        if (pdu_buffer_set(pdu, sdu_buffer_rw(sdu))) {
                pci_destroy(pci);
                pdu_destroy(pdu);
                return -1;
        }

        if (pdu_pci_set(pdu, pci)) {
                pci_destroy(pci);
                return -1;
        }

        /* Give the data to RMT now ! */

        /* FIXME: What about sequencing (and all the other procedures) ? */
        return rmt_send(rmt,
                        pci_destination(pci),
                        pci_cep_destination(pci),
                        pdu);

}

int dtp_receive(struct dtp * instance,
                struct pdu * pdu)
{
        struct dtp_policies * policies;
        struct pci *          pci;
        struct dtp_sv *       sv;
        struct dtcp *         dtcp;
        struct dt *           dt;
        seq_num_t             seq_num;
        timeout_t             a;
        timeout_t             max_rcv;
        timeout_t             LWE;

        if (!pdu_is_ok(pdu)) {
                LOG_ERR("Bogus data, bailing out");
                return -1;
        }

        if (!instance                  ||
            !instance->kfa             ||
            !instance->sv              ||
            !instance->sv->connection) {
                LOG_ERR("Bogus instance passed, bailing out");
                pdu_destroy(pdu);
                return -1;
        }

        policies = instance->policies;
        ASSERT(policies);

        sv = instance->sv;
        ASSERT(sv); /* State Vector must not be NULL */

        dt = instance->parent;
        ASSERT(dt);

        dtcp = dt_dtcp(dt);

        if (!pdu_pci_present(pdu)) {
                LOG_DBG("Couldn't find PCI in PDU");
                pdu_destroy(pdu);
                return -1;
        }
        pci = pdu_pci_get_rw(pdu);

        a       = dt_sv_a(dt);
        max_rcv = max_seq_nr_rcv(sv);
        LWE     = dt_sv_rcv_lft_win(dt);

        LOG_DBG("A-timer timeout: %d", a);

#ifdef INACTIVITY_TIMERS_ENABLE        
        /* Stop ReceiverInactivityTimer */
        if (rtimer_stop(instance->timers.receiver_inactivity)) {
                LOG_ERR("Failed to stop timer");
                /*pdu_destroy(pdu);
                  return -1;*/
        }
#endif
        seq_num = pci_sequence_number_get(pci);

        if (!(pci_flags_get(pci) ^ PDU_FLAGS_DATA_RUN)) {
                LOG_DBG("Data run flag DRF");
                max_seq_nr_rcv_set(sv, seq_num);
                drf_flag_set(sv, true);
                policies->initial_sequence_number(instance);
                if (dtcp) {
                        if (dtcp_sv_update(dtcp, seq_num)) {
                                LOG_ERR("Failed to update dtcp sv");
                                pdu_destroy(pdu);
                                return -1;
                        }
                }
        } else if (seq_num <= LWE || seq_num == max_rcv) {
                LOG_DBG("DTP Receive Duplicate");
                pdu_destroy(pdu);
                dropped_pdus_inc(sv);
                LOG_DBG("Dropped a PDU, total: %d", sv->dropped_pdus);

                /* Send an ACK/Flow Control PDU with current window values */
                if (dtcp) {
                        if (dtcp_ack_flow_control_pdu_send(dtcp)) {
                                LOG_ERR("Failed to send ack / flow "
                                        "control pdu");
                                return -1;
                        }
                }

#ifdef INACTIVITY_TIMERS_ENABLE        
                /* Start ReceiverInactivityTimer */
                if (rtimer_restart(instance->timers.receiver_inactivity,
                                   3 * (dt_sv_mpl(dt) +
                                        dt_sv_r(dt)   +
                                        dt_sv_a(dt)))) {
                        LOG_ERR("Failed to start timer");
                        return 0;
                }
#endif                
        } else {
                /* This op puts the PDU in seq number order  and duplicates
                 * considered */
                /* FIXME: probably this is not needed */
                if (seq_num > max_rcv)
                        max_seq_nr_rcv_set(sv, seq_num);

                if (!a || (seq_num == LWE + 1)) {
                        /* FIXME: delimiting goes here */
                        LOG_DBG("DTP Receive (!a || (seq_num == LWE + 1))");
                        if (dt_sv_rcv_lft_win_set(dt, seq_num)) {
                                LOG_ERR("Failed to set new "
                                        "left window edge");
                                return -1;
                        }
                        if (pdu_post(instance, pdu))
                                return -1;
                        if (dtcp) {
                                if (dtcp_sv_update(dtcp, seq_num)) {
                                        LOG_ERR("Failed to update dtcp sv");
                                        return -1;
                                }
                        }
                } else {
                        LOG_DBG("DTP Receive ELSE");
                        if (seqQ_push(instance, pdu)) {
                               LOG_ERR("Could not push PDU into "
                                       "sequencing queue");
                                return -1;
                        }
                }
        }

#ifdef INACTIVITY_TIMERS_ENABLE        
        /* Start ReceiverInactivityTimer */
        if (dtcp && rtimer_restart(instance->timers.receiver_inactivity,
                           3 * (dt_sv_mpl(dt) + dt_sv_r(dt) + dt_sv_a(dt)))) {
                LOG_ERR("Failed to start Receiver Inactivity timer");
                return -1;
        }
#endif
        return 0;
}<|MERGE_RESOLUTION|>--- conflicted
+++ resolved
@@ -692,12 +692,8 @@
                 pdu = pos->pdu;
                 seq_num = pci_sequence_number_get(pdu_pci_get_rw(pdu));
 
-<<<<<<< HEAD
-                if ((seq_num == LWE +1) || (seq_num - LWE - 1 <= max_sdu_gap)) {
+                if (seq_num - LWE - 1 <= max_sdu_gap) {
                         LOG_DBG("Processing A timer order or in gap");
-=======
-                if (seq_num - LWE - 1 <= max_sdu_gap) {
->>>>>>> 1377d01f
                         if (dt_sv_rcv_lft_win_set(dt, seq_num)) {
                                 LOG_ERR("Failed to set new "
                                         "left window edge");
@@ -710,22 +706,13 @@
                         if (pdu_post(dtp, pdu)) {
                                 spin_unlock(&seqQ->lock);
                                 return 0;
-<<<<<<< HEAD
                         }
                         LWE = dt_sv_rcv_lft_win(dt);
                         continue;
                 }
 
-                //if (pos->time_stamp + msecs_to_jiffies(a) >= time) {
-                if (time_after_eq(pos->time_stamp + msecs_to_jiffies(a), time)) {
+                if (time_before_eq(jiffies, pos->time_stamp + msecs_to_jiffies(a))) {
                         LOG_DBG("Processing A timer expired");
-=======
-                        LWE = seq_num;
-                        continue;
-                }
-
-                if (time_before_eq(jiffies, pos->time_stamp + msecs_to_jiffies(a))) {
->>>>>>> 1377d01f
                         /* FIXME: this have to work differently when DTCP is
                          * here */
                         if (!dtcp) {
@@ -740,23 +727,13 @@
                                 if (pdu_post(dtp, pdu)){
                                         spin_unlock(&seqQ->lock);
                                         return 0;
-<<<<<<< HEAD
                                 }
                         LWE = dt_sv_rcv_lft_win(dt);
                         }
                         continue;
-                } else {
-                        LOG_DBG("Processing A timer else");
-                        break;
-                }
-=======
-                                LWE = seq_num;
-                        }
-                        continue;
                 }
 
                 break;
->>>>>>> 1377d01f
                 
         }
         spin_unlock(&seqQ->lock);
