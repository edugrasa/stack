--- conflicted
+++ resolved
@@ -1281,11 +1281,8 @@
 
         a       = instance->sv->a;
         LWE     = dt_sv_rcv_lft_win(dt);
-<<<<<<< HEAD
-
-=======
+
 #if 0
->>>>>>> 65f00afe
         /* Stop ReceiverInactivityTimer */
         if (rtimer_stop(instance->timers.receiver_inactivity)) {
                 LOG_ERR("Failed to stop timer");
