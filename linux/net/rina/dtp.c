/*
 * DTP (Data Transfer Protocol)
 *
 *    Francesco Salvestrini <f.salvestrini@nextworks.it>
 *
 * This program is free software; you can redistribute it and/or modify
 * it under the terms of the GNU General Public License as published by
 * the Free Software Foundation; either version 2 of the License, or
 * (at your option) any later version.
 *
 * This program is distributed in the hope that it will be useful,
 * but WITHOUT ANY WARRANTY; without even the implied warranty of
 * MERCHANTABILITY or FITNESS FOR A PARTICULAR PURPOSE.  See the
 * GNU General Public License for more details.
 *
 * You should have received a copy of the GNU General Public License
 * along with this program; if not, write to the Free Software
 * Foundation, Inc., 675 Mass Ave, Cambridge, MA 02139, USA.
 */

#define RINA_PREFIX "dtp"

#include "logs.h"
#include "utils.h"
#include "debug.h"
#include "dtp.h"

struct dtp_sv {
        /* Configuration values */
        struct connection * connection; /* FIXME: Are we really sure ??? */
        uint_t              max_flow_sdu;
        uint_t              max_flow_pdu_size;
        uint_t              initial_sequence_number;
        uint_t              seq_number_rollover_threshold;

        /* Variables: Inbound */
        seq_num_t           last_sequence_delivered;

        /* Variables: Outbound */
        seq_num_t           next_sequence_to_send;
        seq_num_t           right_window_edge;
};

struct dtp_policies {
        int (* xxx_fixme_add_policies_here)(struct dtp * instance);
};

struct dtp {
        /* NOTE: The DTP State Vector cannot be discarded */
        struct dtp_sv *       state_vector;
        struct dtp_policies * policies;
        struct dtcp *         peer;
        struct rmt *          rmt;
        struct kfa *          kfa;
};

static struct dtp_sv default_sv = {
        .connection                    = NULL,
        .max_flow_sdu                  = 0,
        .max_flow_pdu_size             = 0,
        .initial_sequence_number       = 0,
        .seq_number_rollover_threshold = 0,
        .last_sequence_delivered       = 0,
        .next_sequence_to_send         = 0,
        .right_window_edge             = 0
};

static struct dtp_policies default_policies = {
        .xxx_fixme_add_policies_here = NULL
};

struct dtp * dtp_create(struct rmt *        rmt,
                        struct kfa *        kfa,
                        struct connection * connection)
{
        struct dtp * tmp;

        if (!rmt) {
                LOG_ERR("Bogus rmt, bailing out");
                return NULL;
        }

        tmp = rkzalloc(sizeof(*tmp), GFP_KERNEL);
        if (!tmp) {
                LOG_ERR("Cannot create DTP instance");
                return NULL;
        }

        tmp->state_vector = rkmalloc(sizeof(*tmp->state_vector), GFP_KERNEL);
        if (!tmp->state_vector) {
                LOG_ERR("Cannot create DTP state-vector");

                rkfree(tmp);
                return NULL;
        }
<<<<<<< HEAD
        default_sv.connection = connection;
        *tmp->state_vector = default_sv;
=======

        *tmp->state_vector            = default_sv;

        /* FIXME: fixups to the state-vector should be placed here */
        tmp->state_vector->connection = connection;

>>>>>>> cb01a942
        tmp->policies      = &default_policies;
        /* FIXME: fixups to the policies should be placed here */

        tmp->peer          = NULL;
        tmp->rmt           = rmt;
        tmp->kfa           = kfa;
<<<<<<< HEAD
=======

>>>>>>> cb01a942
        LOG_DBG("Instance %pK created successfully", tmp);

        return tmp;
}

int dtp_destroy(struct dtp * instance)
{
        if (!instance) {
                LOG_ERR("Bad instance passed, bailing out");
                return -1;
        }

        /* NOTE: The DTP State Vector cannot be discarded */
        ASSERT(instance->state_vector);

        rkfree(instance->state_vector);
        rkfree(instance);

        /*
         * FIXME: RMT is destroyed by EFCP Container, should be fine
         *        but better check it ...
         */

        LOG_DBG("Instance %pK destroyed successfully", instance);

        return 0;
}

int dtp_bind(struct dtp *  instance,
             struct dtcp * peer)
{
        if (!instance) {
                LOG_ERR("Bad instance passed, bailing out");
                return -1;
        }
        if (!peer) {
                LOG_ERR("Bad peer passed, bailing out");
                return -1;
        }

        if (instance->peer) {
                if (instance->peer != peer) {
                        LOG_ERR("This instance is already bound to "
                                "a different peer, unbind it first");
                        return -1;
                }

                LOG_DBG("This instance is already bound to the same peer ...");
                return 0;
        }

        instance->peer = peer;

        return 0;
}

int dtp_unbind(struct dtp * instance)
{
        if (!instance) {
                LOG_ERR("Bad instance passed, bailing out");
                return -1;
        }

        instance->peer = NULL;

        return 0;

}

/* Closed Window Queue policy */
int apply_policy_CsldWinQ(struct dtp * dtp,
                          struct sdu * sdu)
{
        ASSERT(dtp);
        ASSERT(sdu);

        LOG_MISSING;

        return 0;
}

int apply_policy_RexmsnQ(struct dtp * dtp,
                         struct sdu * sdu)
{
        ASSERT(dtp);
        ASSERT(sdu);

        LOG_MISSING;

        return 0;
}

int dtp_write(struct dtp * instance,
<<<<<<< HEAD
	      struct sdu * sdu)
=======
              struct sdu * sdu)
>>>>>>> cb01a942
{
        if (!instance) {
                LOG_ERR("Bogus instance passed, bailing out");
                return -1;
        }
        if (!sdu) {
                LOG_ERR("No data passed, bailing out");
                return -1;
        }

        /* Give the data to RMT now ! */
#if 0
        return rmt_send_sdu(instace->rmt,
                            address,
                            cep_id,
                            sdu);
#endif
        return -1;
}

int dtp_receive(struct dtp * instance,
                struct pdu * pdu)
{
        LOG_MISSING;

        if (!instance) {
                LOG_ERR("Bogus instance passed, bailing out");
                return -1;
        }

        return 0;
}<|MERGE_RESOLUTION|>--- conflicted
+++ resolved
@@ -93,27 +93,19 @@
                 rkfree(tmp);
                 return NULL;
         }
-<<<<<<< HEAD
-        default_sv.connection = connection;
-        *tmp->state_vector = default_sv;
-=======
 
         *tmp->state_vector            = default_sv;
 
         /* FIXME: fixups to the state-vector should be placed here */
         tmp->state_vector->connection = connection;
 
->>>>>>> cb01a942
         tmp->policies      = &default_policies;
         /* FIXME: fixups to the policies should be placed here */
 
         tmp->peer          = NULL;
         tmp->rmt           = rmt;
         tmp->kfa           = kfa;
-<<<<<<< HEAD
-=======
-
->>>>>>> cb01a942
+
         LOG_DBG("Instance %pK created successfully", tmp);
 
         return tmp;
@@ -207,11 +199,7 @@
 }
 
 int dtp_write(struct dtp * instance,
-<<<<<<< HEAD
-	      struct sdu * sdu)
-=======
               struct sdu * sdu)
->>>>>>> cb01a942
 {
         if (!instance) {
                 LOG_ERR("Bogus instance passed, bailing out");
