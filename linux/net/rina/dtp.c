/*
 * DTP (Data Transfer Protocol)
 *
 *    Francesco Salvestrini <f.salvestrini@nextworks.it>
 *    Miquel Tarzan         <miquel.tarzan@i2cat.net>
 *    Leonardo Bergesio     <leonardo.bergesio@i2cat.net>
 *    Sander Vrijders       <sander.vrijders@intec.ugent.be>
 *
 * This program is free software; you can redistribute it and/or modify
 * it under the terms of the GNU General Public License as published by
 * the Free Software Foundation; either version 2 of the License, or
 * (at your option) any later version.
 *
 * This program is distributed in the hope that it will be useful,
 * but WITHOUT ANY WARRANTY; without even the implied warranty of
 * MERCHANTABILITY or FITNESS FOR A PARTICULAR PURPOSE.  See the
 * GNU General Public License for more details.
 *
 * You should have received a copy of the GNU General Public License
 * along with this program; if not, write to the Free Software
 * Foundation, Inc., 675 Mass Ave, Cambridge, MA 02139, USA.
 */

#include <linux/random.h>

#define RINA_PREFIX "dtp"

#include "logs.h"
#include "utils.h"
#include "debug.h"
#include "dtp.h"
#include "dt.h"
#include "dt-utils.h"
#include "dtcp.h"
#include "dtcp-utils.h"

#define DTP_INACTIVITY_TIMERS_ENABLE 0

/* This is the DT-SV part maintained by DTP */
struct dtp_sv {
        spinlock_t          lock;

        /* Configuration values */
        struct connection * connection; /* FIXME: Are we really sure ??? */

        uint_t              seq_number_rollover_threshold;
        uint_t              dropped_pdus;
        seq_num_t           max_seq_nr_rcv;
        seq_num_t           seq_nr_to_send;
        seq_num_t           max_seq_nr_sent;

        bool                window_based;
        bool                rexmsn_ctrl;
        bool                rate_based;
        timeout_t           a;
};

/* FIXME: Has to be rearranged */
struct dtp_policies {
        int (* transmission_control)(struct dtp * instance,
                                     struct pdu * pdu);
        int (* closed_window)(struct dtp * instance,
                              struct pdu * pdu);
        int (* flow_control_overrun)(struct dtp * instance,
                                     struct pdu * pdu);
        int (* initial_sequence_number)(struct dtp * instance);
        int (* receiver_inactivity_timer)(struct dtp * instance);
        int (* sender_inactivity_timer)(struct dtp * instance);
};

struct dtp {
        struct dt *               parent;
        /*
         * NOTE: The DTP State Vector is discarded only after and explicit
         *       release by the AP or by the system (if the AP crashes).
         */
        struct dtp_sv *           sv; /* The state-vector */

        struct dtp_policies *     policies;
        struct rmt *              rmt;
        struct efcp *             efcp;
        struct squeue *           seqq;
        struct {
                struct rtimer * sender_inactivity;
                struct rtimer * receiver_inactivity;
                struct rtimer * a;
        } timers;
};

static struct dtp_sv default_sv = {
        .connection                    = NULL,
        .seq_nr_to_send                = 0,
        .max_seq_nr_sent               = 0,
        .seq_number_rollover_threshold = 0,
        .dropped_pdus                  = 0,
        .max_seq_nr_rcv                = 0,
        .rexmsn_ctrl                   = false,
        .rate_based                    = false,
        .window_based                  = false,
        .a                             = 0,
};

static void nxt_seq_reset(struct dtp_sv * sv, seq_num_t sn)
{
        ASSERT(sv);

        spin_lock(&sv->lock);
        sv->seq_nr_to_send = sn;
        spin_unlock(&sv->lock);

        return;
}

static seq_num_t nxt_seq_get(struct dtp_sv * sv)
{
        seq_num_t     tmp;
        unsigned long flags;

        ASSERT(sv);

        spin_lock_irqsave(&sv->lock, flags);
        tmp = ++sv->seq_nr_to_send;
        spin_unlock_irqrestore(&sv->lock, flags);

        return tmp;
}

seq_num_t dtp_sv_last_nxt_seq_nr(struct dtp * instance)
{
        seq_num_t       tmp;
        struct dtp_sv * sv;

        if (!instance) {
                LOG_ERR("Bogus instance passed");
                return -1;
        }
        sv = instance->sv;
        ASSERT(sv);

        spin_lock(&sv->lock);
        tmp = sv->seq_nr_to_send;
        spin_unlock(&sv->lock);

        return tmp;
}

seq_num_t dtp_sv_max_seq_nr_sent(struct dtp * instance)
{
        seq_num_t       tmp;
        unsigned long   flags;
        struct dtp_sv * sv;

        if (!instance) {
                LOG_ERR("Bogus instance passed");
                return -1;
        }
        sv = instance->sv;
        ASSERT(sv);

        spin_lock_irqsave(&sv->lock, flags);
        tmp = sv->max_seq_nr_sent;
        spin_unlock_irqrestore(&sv->lock, flags);

        return tmp;
}

int dtp_sv_max_seq_nr_set(struct dtp * instance, seq_num_t num)
{
        unsigned long   flags;
        struct dtp_sv * sv;

        if (!instance) {
                LOG_ERR("Bogus instance passed");
                return -1;
        }
        sv = instance->sv;
        ASSERT(sv);

        spin_lock_irqsave(&sv->lock, flags);
        if (sv->max_seq_nr_sent < num)
                sv->max_seq_nr_sent = num;
        spin_unlock_irqrestore(&sv->lock, flags);

        return 0;
}

static uint_t dropped_pdus(struct dtp_sv * sv)
{
        uint_t tmp;

        ASSERT(sv);

        spin_lock(&sv->lock);
        tmp = sv->dropped_pdus;
        spin_unlock(&sv->lock);

        return tmp;
}

static void dropped_pdus_inc(struct dtp_sv * sv)
{
        ASSERT(sv);

        spin_lock(&sv->lock);
        sv->dropped_pdus++;
        spin_unlock(&sv->lock);
}

static int default_flow_control_overrun(struct dtp * dtp, struct pdu * pdu)
{
        struct cwq * cwq;
        struct dt *  dt;

        if (!dtp) {
                LOG_ERR("No instance passed, cannot run policy");
                return -1;
        }

        dt = dtp->parent;
        ASSERT(dt);

        cwq = dt_cwq(dt);
        if (!cwq) {
                LOG_ERR("Failed to get cwq");
                pdu_destroy(pdu);
                return -1;
        }

        LOG_DBG("Default Flow Control");

        if (!pdu_is_ok(pdu)) {
                LOG_ERR("PDU is not ok, cannot run policy");
                pdu_destroy(pdu);
                return -1;
        }

        if (cwq_push(cwq, pdu)) {
                LOG_ERR("Failed to push into cwq");
                return -1;
        }

        if (efcp_disable_write(dtp->efcp))
                return -1;

        return 0;
}

static int default_closed_window(struct dtp * dtp, struct pdu * pdu)
{
        struct cwq * cwq;
        struct dt *  dt;
        uint_t       max_len;

        if (!dtp) {
                LOG_ERR("No instance passed, cannot run policy");
                return -1;
        }
        if (!pdu_is_ok(pdu)) {
                LOG_ERR("PDU is not ok, cannot run policy");
                return -1;
        }

        dt = dtp->parent;
        ASSERT(dt);

        cwq = dt_cwq(dt);
        if (!cwq) {
                LOG_ERR("Failed to get cwq");
                pdu_destroy(pdu);
                return -1;
        }

        LOG_DBG("Closed Window Queue");

        ASSERT(dtp);

        ASSERT(dtp->sv);
        ASSERT(dtp->sv->connection);
        ASSERT(dtp->sv->connection->policies_params);

        max_len = dtcp_max_closed_winq_length(dtp->
                                              sv->
                                              connection->
                                              policies_params->
                                              dtcp_cfg);
        if (cwq_size(cwq) < (max_len - 1)) {
                if (cwq_push(cwq, pdu)) {
                        LOG_ERR("Failed to push into cwq");
                        return -1;
                }

                return 0;
        }

        ASSERT(dtp->policies);
        ASSERT(dtp->policies->flow_control_overrun);

        if (dtp->policies->flow_control_overrun(dtp, pdu)) {
                LOG_ERR("Failed Flow Control Overrun");
                return -1;
        }

        return 0;
}

static int default_transmission(struct dtp * dtp, struct pdu * pdu)
{

        struct dt  *  dt;
        struct dtcp * dtcp;

        /*  VARIABLES FOR SYSTEM TIME DBG MESSAGE BELOW */
        struct timeval te;
        long long milliseconds;

        if (!dtp) {
                LOG_ERR("No instance passed, cannot run policy");
                return -1;
        }

        dt = dtp->parent;
        if (!dt) {
                LOG_ERR("Passed instance has no parent, cannot run policy");
                return -1;
        }

        dtcp = dt_dtcp(dt);

#if DTP_INACTIVITY_TIMERS_ENABLE
        /* Start SenderInactivityTimer */
        if (dtcp &&
            rtimer_restart(dtp->timers.sender_inactivity,
                           3 * (dt_sv_mpl(dt) + dt_sv_r(dt) + dt_sv_a(dt)))) {
                LOG_ERR("Failed to start sender_inactiviy timer");
                return 0;
        }
#endif
        /* Post SDU to RMT */
        LOG_DBG("defaultTxPolicy - sending to rmt");
        if (dtp_sv_max_seq_nr_set(dtp,
                                  pci_sequence_number_get(pdu_pci_get_ro(
                                                           pdu))))
                LOG_ERR("Problems setting sender left window edge "
                        "in default_transmission");

        /*  SYSTEM TIME DBG_MESSAGE */
       do_gettimeofday(&te);
       milliseconds = te.tv_sec*1000LL + te.tv_usec/1000;
       LOG_DBG("DTP (default tx) Sent PDU %d of type %d at %lld",
                pci_sequence_number_get(pdu_pci_get_ro(pdu)),
                pci_type(pdu_pci_get_ro(pdu)),
                milliseconds);
       LOG_DBG("local_soft_irq_pending: %d", local_softirq_pending());

        return rmt_send(dtp->rmt,
                        pci_destination(pdu_pci_get_ro(pdu)),
                        pci_qos_id(pdu_pci_get_ro(pdu)),
                        pdu);
}

static int default_initial_seq_number(struct dtp * dtp)
{
        seq_num_t seq_num;

        if (!dtp) {
                LOG_ERR("No instance passed, cannot run policy");
                return -1;
        }

        get_random_bytes(&seq_num, sizeof(seq_num_t));
        nxt_seq_reset(dtp->sv, seq_num);

        LOG_DBG("initial_seq_number reset");
        return seq_num;
}

static int default_receiver_inactivity(struct dtp * dtp)
{
        struct dt *          dt;
        struct dtcp *        dtcp;
        struct dtcp_config * cfg;

        LOG_DBG("default_receiver_inactivity launched");

        if (!dtp) return 0;

        dt = dtp->parent;
        if (!dt)
                return -1;

        dtcp = dt_dtcp(dt);
        if (!dtcp)
                return -1;

        dt_sv_drf_flag_set(dt, true);
        dtp_initial_sequence_number(dtp);

        cfg = dtcp_config_get(dtcp);
        if (!cfg)
                return -1;

        if (dtcp_rtx_ctrl(cfg)) {
                struct rtxq * q;

                q = dt_rtxq(dt);
                if (!q) {
                        LOG_ERR("Couldn't find the Retransmission queue");
                        return -1;
                }
                rtxq_flush(q);
        }
        if (dtcp_flow_ctrl(cfg)) {
                struct cwq * cwq;

                cwq = dt_cwq(dt);
                ASSERT(cwq);
                if (cwq_flush(cwq)) {
                        LOG_ERR("Coudln't flush cwq");
                        return -1;
                }
        }

        /*FIXME: Missing sending the control ack pdu */
        return 0;
}

static int default_sender_inactivity(struct dtp * dtp)
{
        struct dt *          dt;
        struct dtcp *        dtcp;
        struct dtcp_config * cfg;

        LOG_DBG("default_sender_inactivity launched");

        if (!dtp) return 0;

        dt = dtp->parent;
        if (!dt)
                return -1;

        dtcp = dt_dtcp(dt);
        if (!dtp)
                return -1;

        dt_sv_drf_flag_set(dt, true);
        dtp_initial_sequence_number(dtp);

        cfg = dtcp_config_get(dtcp);
        if (!cfg)
                return -1;

        if (dtcp_rtx_ctrl(cfg)) {
                struct rtxq * q;

                q = dt_rtxq(dt);
                if (!q) {
                        LOG_ERR("Couldn't find the Retransmission queue");
                        return -1;
                }
                rtxq_flush(q);
        }
        if (dtcp_flow_ctrl(cfg)) {
                struct cwq * cwq;

                cwq = dt_cwq(dt);
                ASSERT(cwq);
                if (cwq_flush(cwq)) {
                        LOG_ERR("Coudln't flush cwq");
                        return -1;
                }
        }

        /*FIXME: Missing sending the control ack pdu */
        return 0;
}

static struct dtp_policies default_policies = {
        .transmission_control      = default_transmission,
        .closed_window             = default_closed_window,
        .flow_control_overrun      = default_flow_control_overrun,
        .initial_sequence_number   = default_initial_seq_number,
        .receiver_inactivity_timer = default_receiver_inactivity,
        .sender_inactivity_timer   = default_sender_inactivity,
};

int dtp_initial_sequence_number(struct dtp * instance)
{
        if (!instance) {
                LOG_ERR("Bogus instance passed");
                return -1;
        }

        ASSERT(instance->policies);
        ASSERT(instance->policies->initial_sequence_number);

        if (instance->policies->initial_sequence_number(instance))
                return -1;

        return 0;
}

/* Sequencing/reassembly queue */

struct seq_queue {
        struct list_head head;
};

struct seq_queue_entry {
        unsigned long    time_stamp;
        struct pdu *     pdu;
        struct list_head next;
};

struct squeue {
        struct dtp *       dtp;
        struct seq_queue * queue;
        spinlock_t         lock;
};

static struct seq_queue * seq_queue_create(void)
{
        struct seq_queue * tmp;

        tmp = rkzalloc(sizeof(*tmp), GFP_KERNEL);
        if (!tmp)
                return NULL;

        INIT_LIST_HEAD(&tmp->head);

        return tmp;
}

static struct seq_queue_entry * seq_queue_entry_create_gfp(struct pdu * pdu,
                                                           gfp_t        flags)
{
        struct seq_queue_entry * tmp;

        tmp = rkzalloc(sizeof(*tmp), flags);
        if (!tmp)
                return NULL;

        INIT_LIST_HEAD(&tmp->next);

        tmp->pdu = pdu;
        tmp->time_stamp = jiffies;

        return tmp;
}

static void seq_queue_entry_destroy(struct seq_queue_entry * seq_entry)
{
        ASSERT(seq_entry);

        if (seq_entry->pdu) pdu_destroy(seq_entry->pdu);
        rkfree(seq_entry);

        return;
}

static int seq_queue_destroy(struct seq_queue * seq_queue)
{
        struct seq_queue_entry * cur, * n;

        ASSERT(seq_queue);

        list_for_each_entry_safe(cur, n, &seq_queue->head, next) {
                list_del(&cur->next);
                seq_queue_entry_destroy(cur);
        }

        rkfree(seq_queue);

        return 0;
}

static struct pdu * seq_queue_pop(struct seq_queue * q)
{
        struct seq_queue_entry * p;
        struct pdu *             pdu;

        if (list_empty(&q->head)) {
                LOG_DBG("Seq Queue is empty!");
                return NULL;
        }

        p = list_first_entry(&q->head, struct seq_queue_entry, next);
        if (!p)
                return NULL;

        pdu = p->pdu;
        p->pdu = NULL;

        list_del(&p->next);
        seq_queue_entry_destroy(p);

        return pdu;
}

static int seq_queue_push_ni(struct seq_queue * q, struct pdu * pdu)
{
        static struct seq_queue_entry * tmp, * cur, * last = NULL;
        seq_num_t                       csn, psn;
        const struct pci *              pci;

        ASSERT(q);
        ASSERT(pdu);

        tmp = seq_queue_entry_create_gfp(pdu, GFP_ATOMIC);
        if (!tmp) {
                LOG_ERR("Could not create sequencing queue entry");
                return -1;
        }

        pci = pdu_pci_get_ro(pdu);
        csn = pci_sequence_number_get((struct pci *) pci);

        if (list_empty(&q->head)) {
                list_add(&tmp->next, &q->head);
                LOG_DBG("First PDU with seqnum: %d push to seqq at: %pk",
                        csn, q);
                return 0;
        }

        last = list_last_entry(&q->head, struct seq_queue_entry, next);
        if (!last) {
                LOG_ERR("Could not retrieve last pdu from seqq");
                seq_queue_entry_destroy(tmp);
                return 0;
        }

        pci  = pdu_pci_get_ro(last->pdu);
        psn  = pci_sequence_number_get((struct pci *) pci);
        if (csn == psn) {
                LOG_ERR("Another PDU with the same seq_num is in "
                        "the rtx queue!");
                seq_queue_entry_destroy(tmp);
                return -1;
        }

        if (csn > psn) {
                list_add_tail(&tmp->next, &q->head);
                LOG_DBG("Last PDU with seqnum: %d push to seqq at: %pk",
                        csn, q);
                return 0;
        }

        list_for_each_entry(cur, &q->head, next) {
                pci = pdu_pci_get_ro(cur->pdu);
                psn = pci_sequence_number_get((struct pci *) pci);
                if (csn == psn) {
                        LOG_ERR("Another PDU with the same seq_num is in "
                                "the rtx queue!");
                        seq_queue_entry_destroy(tmp);
                        return 0;
                }
                if (csn > psn) {
                        list_add(&tmp->next, &cur->next);
                        LOG_DBG("Middle PDU with seqnum: %d push to "
                                "seqq at: %pk", csn, q);
                        return 0;
                }
        }

        return 0;
}

static int squeue_destroy(struct squeue * seqq)
{
        if (!seqq)
                return -1;

        if (seqq->queue) seq_queue_destroy(seqq->queue);

        rkfree(seqq);

        return 0;
}

static struct squeue * squeue_create(struct dtp * dtp)
{
        struct squeue * tmp;

        tmp = rkzalloc(sizeof(*tmp), GFP_KERNEL);
        if (!tmp)
                return NULL;

        tmp->queue = seq_queue_create();
        if (!tmp->queue) {
                squeue_destroy(tmp);
                return NULL;
        }

        tmp->dtp = dtp;

        spin_lock_init(&tmp->lock);

        return tmp;
}

static int pdu_post(struct dtp * instance,
                    struct pdu * pdu)
{
        struct sdu *    sdu;
        struct buffer * buffer;

        ASSERT(instance->sv);

        buffer = pdu_buffer_get_rw(pdu);
        sdu    = sdu_create_buffer_with_ni(buffer);
        if (!sdu) {
                pdu_destroy(pdu);
                return -1;
        }

        pdu_buffer_disown(pdu);
        pdu_destroy(pdu);

        ASSERT(instance->sv->connection);

        if (efcp_enqueue(instance->efcp,
                         instance->sv->connection->port_id,
                         sdu)) {
                LOG_ERR("Could not enqueue SDU to EFCP");
                return -1;
        }
        LOG_DBG("DTP enqueued to upper IPCP");
        return 0;
}

/* Runs the SenderInactivityTimerPolicy */
static void tf_sender_inactivity(void * data)
{
        struct dtp * dtp;

        dtp = (struct dtp *) data;
        if (!dtp) {
                LOG_ERR("No dtp to work with");
                return;
        }
        if (!dtp->policies) {
                LOG_ERR("No DTP policies");
                return;
        }
        if (!dtp->policies->sender_inactivity_timer) {
                LOG_ERR("No DTP sender inactivity policy");
                return;
        }

        if (dtp->policies->sender_inactivity_timer(dtp))
                LOG_ERR("Problems executing the sender inactivity policy");

        return;
}

/* Runs the ReceiverInactivityTimerPolicy */
static void tf_receiver_inactivity(void * data)
{
        struct dtp * dtp;

        dtp = (struct dtp *) data;
        if (!dtp) {
                LOG_ERR("No dtp to work with");
                return;
        }
        if (!dtp->policies) {
                LOG_ERR("No DTP policies");
                return;
        }
#if DTP_INACTIVITY_TIMERS_ENABLE
        if (!dtp->policies->receiver_inactivity_timer) {
                LOG_ERR("No DTP sender inactivity policy");
                return;
        }

        if (dtp->policies->receiver_inactivity_timer(dtp))
                LOG_ERR("Problems executing receiver inactivity policy");
#endif
        return;
}

/*
 * NOTE:
 *   AF is the factor to which A is divided in order to obtain the
 *   period of the A-timer: Ta = A / AF
 */
#define AF 1
/*
 * FIXME: removed the static so that dtcp's sending_ack policy can use this
 * function. This has to be refactored and evaluate how much code would be
 * repeated
 */
seq_num_t process_A_expiration(struct dtp * dtp, struct dtcp * dtcp)
{
        struct dt *              dt;
        struct dtp_sv *          sv;
        struct squeue *          seqq;
        seq_num_t                LWE;
        seq_num_t                seq_num;
        struct pdu *             pdu;
        bool                     in_order_del;
        bool                     incomplete_del;
        seq_num_t                max_sdu_gap;
        timeout_t                a;
        struct seq_queue_entry * pos, * n;
        seq_num_t                ret;
        unsigned long            flags;
        /*struct rqueue *          to_pos*/

        ASSERT(dtp);

        sv = dtp->sv;
        ASSERT(sv);

        dt = dtp->parent;
        ASSERT(dt);

        seqq = dtp->seqq;
        ASSERT(seqq);

        a = dt_sv_a(dt);

        ASSERT(sv->connection);
        ASSERT(sv->connection->policies_params);

        in_order_del   = sv->connection->policies_params->in_order_delivery;
        incomplete_del = sv->connection->policies_params->incomplete_delivery;

        max_sdu_gap    = sv->connection->policies_params->max_sdu_gap;

        /* FIXME: Invoke delimiting */

        LOG_DBG("Processing A timer expiration");

        /*to_post = rqueue_create_ni();
        if (!to_post) {
                LOG_ERR("Could not create to_post list in A timer");
                return -1;
        }*/

        spin_lock_irqsave(&seqq->lock, flags);
        LWE = dt_sv_rcv_lft_win(dt);
        ret = LWE;
        LOG_DBG("LWEU: Original LWE = %u", LWE);
        LOG_DBG("LWEU: MAX GAPS     = %u", max_sdu_gap);

        list_for_each_entry_safe(pos, n, &seqq->queue->head, next) {
                pdu = pos->pdu;
                if (!pdu_is_ok(pdu)) {
                        spin_unlock_irqrestore(&seqq->lock, flags);

                        LOG_ERR("Bogus data, bailing out");
                        return LWE;
                }

                seq_num = pci_sequence_number_get(pdu_pci_get_ro(pdu));
                LOG_DBG("Seq number: %u", seq_num);

                if (seq_num - LWE - 1 <= max_sdu_gap) {

                        if (dt_sv_rcv_lft_win_set(dt, seq_num)) {
                                LOG_ERR("Could not update LWE while A timer");
                        }
                        pos->pdu = NULL;
                        list_del(&pos->next);
                        seq_queue_entry_destroy(pos);


                        /*spin_unlock(&seqq->lock);*/
                        if (pdu_post(dtp, pdu)) {
                                LOG_ERR("Could not post PDU %u while A timer"
                                        "(in-order)", seq_num);
                                return -1;
                        }

                        LOG_DBG("Atimer: PDU %u posted", seq_num);

                        /*spin_lock(&seqq->lock);
                        rqueue_tail_push_ni(to_post, pdu);*/

                        LWE = dt_sv_rcv_lft_win(dt);
                        ret = LWE;
                        continue;
                }

                if (time_before_eq(pos->time_stamp + msecs_to_jiffies(a),
                                   jiffies)) {
                        LOG_DBG("Processing A timer expired");

                        if (dtcp && dtcp_rtx_ctrl(dtcp_config_get(dtcp))) {
                                LOG_DBG("Retransmissions will be required");
                                ret = seq_num;
                                goto finish;
                        }

                        if (dt_sv_rcv_lft_win_set(dt, seq_num)) {
                                LOG_ERR("Failed to set new "
                                        "left window edge");
                                ret = -1;
                                goto finish;
                        }
                        pos->pdu = NULL;
                        list_del(&pos->next);
                        seq_queue_entry_destroy(pos);

                        /*spin_unlock(&seqq->lock);*/
                        if (pdu_post(dtp, pdu)) {
                                LOG_ERR("Could not post PDU %u while A timer"
                                        "(expiration)", seq_num);
                                return -1;
                        }

                        /*spin_lock(&seqq->lock);
                        rqueue_tail_push_ni(to_post, pdu);*/

                        LWE = dt_sv_rcv_lft_win(dt);
                        ret = LWE;

                        continue;
                }

                break;

        }
finish:
        spin_unlock_irqrestore(&seqq->lock, flags);

        /*while (!rqueue_is_empty(to_post)) {
                pdu = (struct pdu *) rqueue_head_pop(to_post);
                if (pdu)
                        pdu_post(dtp, pdu);
        }
        rqueue_destroy(to_post, (void (*)(void *)) pdu_destroy);*/
        LOG_DBG("Finish process_Atimer_expiration");
        return ret;
}

static bool seqq_is_empty(struct squeue * queue)
{
        bool ret;

        if (!queue)
                return false;

        spin_lock(&queue->lock);
        ret = list_empty(&queue->queue->head) ? true : false;
        spin_unlock(&queue->lock);

        return ret;
}

static void tf_a(void * o)
{
        struct dt *   dt;
        struct dtp *  dtp;
        struct dtcp * dtcp;
        seq_num_t     seq_num_sv_update;
        timeout_t     a;

        LOG_DBG("A-timer handler started...");

        dtp = (struct dtp *) o;
        if (!dtp) {
                LOG_ERR("No instance passed to A-timer handler !!!");
                return;
        }

        dt   = dtp->parent;
        dtcp = dt_dtcp(dt);
        a    = dt_sv_a(dt);

        if (dtcp) {
                if (dtcp_sending_ack_policy(dtcp)){
                        LOG_ERR("sending_ack failed");
                        rtimer_start(dtp->timers.a, a/AF);
                        return;
                }
        } else {
                seq_num_sv_update =  process_A_expiration(dtp, dtcp);
                if (((int) seq_num_sv_update) < 0) {
                        LOG_ERR("ULWE returned no seq num to update");
                        rtimer_start(dtp->timers.a, a/AF);
                        return;
                }
#if DTP_INACTIVITY_TIMERS_ENABLE
                if (rtimer_restart(dtp->timers.sender_inactivity,
                                   2 * (dt_sv_mpl(dt) +
                                        dt_sv_r(dt)   +
                                        dt_sv_a(dt)))) {
                        LOG_ERR("Failed to start sender_inactiviy timer");
                        rtimer_start(dtp->timers.a, a/AF);
                        return;
                }
#endif
        }

        if (!seqq_is_empty(dtp->seqq)) {
                LOG_DBG("Going to restart A timer with a = %d and a/AF = %d",
                        a, a/AF);
                rtimer_start(dtp->timers.a, a/AF);
        }

        return;
}

int dtp_sv_init(struct dtp * dtp,
                bool         rexmsn_ctrl,
                bool         window_based,
                bool         rate_based,
                timeout_t    a)
{
        ASSERT(dtp);
        ASSERT(dtp->sv);

        dtp->sv->rexmsn_ctrl  = rexmsn_ctrl;
        dtp->sv->window_based = window_based;
        dtp->sv->rate_based   = rate_based;
        dtp->sv->a            = a;

        return 0;
}

struct dtp * dtp_create(struct dt *         dt,
                        struct rmt *        rmt,
                        struct efcp *       efcp,
                        struct connection * connection)
{
        struct dtp * tmp;

        if (!dt) {
                LOG_ERR("No DT passed, bailing out");
                return NULL;
        }

        if (!rmt) {
                LOG_ERR("No RMT passed, bailing out");
                return NULL;
        }

        tmp = rkzalloc(sizeof(*tmp), GFP_KERNEL);
        if (!tmp) {
                LOG_ERR("Cannot create DTP instance");
                return NULL;
        }

        tmp->parent = dt;

        tmp->sv = rkmalloc(sizeof(*tmp->sv), GFP_KERNEL);
        if (!tmp->sv) {
                LOG_ERR("Cannot create DTP state-vector");

                dtp_destroy(tmp);
                return NULL;
        }
        *tmp->sv = default_sv;
        /* FIXME: fixups to the state-vector should be placed here */

        spin_lock_init(&tmp->sv->lock);

        tmp->sv->connection = connection;

        tmp->policies       = &default_policies;
        /* FIXME: fixups to the policies should be placed here */

        tmp->rmt            = rmt;
        tmp->efcp           = efcp;
        tmp->seqq           = squeue_create(tmp);
        if (!tmp->seqq) {
                LOG_ERR("Could not create Sequencing queue");
                dtp_destroy(tmp);
                return NULL;
        }

        tmp->timers.sender_inactivity   = rtimer_create(tf_sender_inactivity,
                                                        tmp);
        tmp->timers.receiver_inactivity = rtimer_create(tf_receiver_inactivity,
                                                        tmp);
        tmp->timers.a                   = rtimer_create(tf_a, tmp);
        if (!tmp->timers.sender_inactivity   ||
            !tmp->timers.receiver_inactivity ||
            !tmp->timers.a) {
                dtp_destroy(tmp);
                return NULL;
        }

        LOG_DBG("Instance %pK created successfully", tmp);

        return tmp;
}

int dtp_destroy(struct dtp * instance)
{
        if (!instance) {
                LOG_ERR("Bad instance passed, bailing out");
                return -1;
        }

        if (instance->timers.a)
                rtimer_destroy(instance->timers.a);
        /* tf_a posts workers that restart sender_inactivity timer, so the wq
         * must be flushed before destroying the timer */

        if (instance->timers.sender_inactivity)
                rtimer_destroy(instance->timers.sender_inactivity);
        if (instance->timers.receiver_inactivity)
                rtimer_destroy(instance->timers.receiver_inactivity);

        if (instance->seqq)   squeue_destroy(instance->seqq);
        if (instance->sv)     rkfree(instance->sv);
        rkfree(instance);

        LOG_DBG("Instance %pK destroyed successfully", instance);

        return 0;
}

static bool window_is_closed(struct dtp_sv * sv,
                             struct dt *     dt,
                             struct dtcp *   dtcp,
                             seq_num_t       seq_num)
{
        bool retval = false;

        ASSERT(sv);
        ASSERT(dt);
        ASSERT(dtcp);

        if (dt_sv_window_closed(dt))
                return true;

        if (sv->window_based && seq_num > dtcp_snd_rt_win(dtcp)) {
                dt_sv_window_closed_set(dt, true);
                retval = true;
        }

        if (sv->rate_based)
                LOG_MISSING;

        return retval;
}

int dtp_write(struct dtp * instance,
              struct sdu * sdu)
{
        struct pdu *          pdu;
        struct pci *          pci;
        struct dtp_sv *       sv;
        struct dt *           dt;
        struct dtcp *         dtcp;
        struct rtxq *         rtxq;
        struct pdu *          cpdu;
        struct dtp_policies * policies;

        /*  VARIABLES FOR SYSTEM TIME DBG MESSAGE BELOW */
        struct timeval te;
        long long milliseconds;

        if (!sdu_is_ok(sdu))
                return -1;

        if (!instance) {
                LOG_ERR("Bogus instance passed, bailing out");
                sdu_destroy(sdu);
                return -1;
        }

        dt = instance->parent;
        if (!dt) {
                LOG_ERR("Bogus DT passed, bailing out");
                sdu_destroy(sdu);
                return -1;
        }

        /* State Vector must not be NULL */
        sv = instance->sv;
        if (!sv) {
                LOG_ERR("Bogus DTP-SV passed, bailing out");
                sdu_destroy(sdu);
                return -1;
        }

        policies = instance->policies;
        if (!policies) {
                LOG_ERR("Bogus DTP policies passed, bailing out");
                sdu_destroy(sdu);
                return -1;
        }

        if (!sv->connection) {
                LOG_ERR("Bogus SV connection passed, bailing out");
                sdu_destroy(sdu);
                return -1;
        }

        dtcp = dt_dtcp(dt);

#if DTP_INACTIVITY_TIMERS_ENABLE
        /* Stop SenderInactivityTimer */
        if (dtcp && rtimer_stop(instance->timers.sender_inactivity)) {
                LOG_ERR("Failed to stop timer");
                /* sdu_destroy(sdu);
                   return -1; */
        }
#endif
        pci = pci_create_ni();
        if (!pci) {
                sdu_destroy(sdu);
                return -1;
        }

        /* Step 1: Delimiting (fragmentation/reassembly) + Protection */

        /*
         * FIXME: The two ways of carrying out flow control
         * could exist at once, thus reconciliation should be
         * the first and default case if both are present.
         */

        /* FIXME: from now on, this should be done for each user data
         * generated by Delimiting *
         */

        /* Step 2: Sequencing */
        /*
         * Incrementing here means the PDU cannot
         * be just thrown away from this point onwards
         */
        /* Probably needs to be revised */

        if (pci_format(pci,
                       sv->connection->source_cep_id,
                       sv->connection->destination_cep_id,
                       sv->connection->source_address,
                       sv->connection->destination_address,
                       nxt_seq_get(sv),
                       sv->connection->qos_id,
                       PDU_TYPE_DT)) {
                pci_destroy(pci);
                sdu_destroy(sdu);
                return -1;
        }

        /* FIXME: Check if we need to set DRF */

        pdu = pdu_create_ni();
        if (!pdu) {
                pci_destroy(pci);
                sdu_destroy(sdu);
                return -1;
        }

        if (pdu_buffer_set(pdu, sdu_buffer_rw(sdu))) {
                pci_destroy(pci);
                sdu_destroy(sdu);
                return -1;
        }

        if (pdu_pci_set(pdu, pci)) {
                sdu_buffer_disown(sdu);
                pdu_destroy(pdu);
                sdu_destroy(sdu);
                pci_destroy(pci);
                return -1;
        }

        sdu_buffer_disown(sdu);
        sdu_destroy(sdu);

        if (dtcp) {
                if (sv->window_based || sv->rate_based) {
                        /* NOTE: Might close window */
                        if (window_is_closed(sv,
                                             dt,
                                             dtcp,
                                             pci_sequence_number_get(pci))) {
                                if (policies->closed_window(instance, pdu)) {
                                        LOG_ERR("Problems with the "
                                                "closed window policy");
                                        return -1;
                                }
                                return 0;
                        }
                }
                if (sv->rexmsn_ctrl) {
                        /* FIXME: Add timer for PDU */
                        rtxq = dt_rtxq(dt);
                        if (!rtxq) {
                                LOG_ERR("Failed to get rtxq");
                                pdu_destroy(pdu);
                                return -1;
                        }

                        cpdu = pdu_dup_ni(pdu);
                        if (!cpdu) {
                                LOG_ERR("Failed to copy PDU");
                                LOG_ERR("PDU ok? %d", pdu_pci_present(pdu));
                                LOG_ERR("PDU type: %d",
                                        pci_type(pdu_pci_get_ro(pdu)));
                                pdu_destroy(pdu);
                                return -1;
                        }

                        if (rtxq_push_ni(rtxq, cpdu)) {
                                LOG_ERR("Couldn't push to rtxq");
                                pdu_destroy(pdu);
                                return -1;
                        }
                }
                if (policies->transmission_control(instance,
                                                   pdu)) {
                        LOG_ERR("Problems with transmission "
                                "control");
                        return -1;
                }

#if DTP_INACTIVITY_TIMERS_ENABLE
                /* Start SenderInactivityTimer */
                if (rtimer_restart(instance->timers.sender_inactivity,
                                   2 * (dt_sv_mpl(dt) +
                                        dt_sv_r(dt)   +
                                        dt_sv_a(dt)))) {
                        LOG_ERR("Failed to start sender_inactiviy timer");
                        return -1;
                }
#endif
                return 0;
        }

        /* Post SDU to RMT */

       /* SYSTEM TIME DBG MESSAGE */
       do_gettimeofday(&te); // get current time
       milliseconds = te.tv_sec*1000LL + te.tv_usec/1000;
       LOG_DBG("DTP Sent PDU %d of type %d at %lld",
                pci_sequence_number_get(pci),
                pci_type(pdu_pci_get_ro(pdu)),
                milliseconds);

        return rmt_send(instance->rmt,
                        pci_destination(pci),
                        pci_qos_id(pci),
                        pdu);
}

int dtp_mgmt_write(struct rmt * rmt,
                   address_t    src_address,
                   port_id_t    port_id,
                   struct sdu * sdu)
{
        struct pci * pci;
        struct pdu * pdu;
        address_t    dst_address;

        /*
         * NOTE:
         *   DTP should build the PCI header src and dst cep_ids = 0
         *   ask FT for the dst address the N-1 port is connected to
         *   pass to the rmt
         */

        if (!sdu) {
                LOG_ERR("No data passed, bailing out");
                return -1;
        }

        dst_address = 0; /* FIXME: get from PFT */

        /*
         * FIXME:
         *   We should avoid to create a PCI only to have its fields to use
         */
        pci = pci_create();
        if (!pci)
                return -1;

        if (pci_format(pci,
                       0,
                       0,
                       src_address,
                       dst_address,
                       0,
                       0,
                       PDU_TYPE_MGMT)) {
                pci_destroy(pci);
                return -1;
        }

        pdu = pdu_create();
        if (!pdu) {
                pci_destroy(pci);
                return -1;
        }

        if (pdu_buffer_set(pdu, sdu_buffer_rw(sdu))) {
                pci_destroy(pci);
                pdu_destroy(pdu);
                return -1;
        }

        if (pdu_pci_set(pdu, pci)) {
                pci_destroy(pci);
                return -1;
        }

        /* Give the data to RMT now ! */

        /* FIXME: What about sequencing (and all the other procedures) ? */
        return rmt_send(rmt,
                        pci_destination(pci),
                        pci_cep_destination(pci),
                        pdu);

}

int dtp_receive(struct dtp * instance,
                struct pdu * pdu)
{
        struct dtp_policies * policies;
        struct pci *          pci;
        struct dtp_sv *       sv;
        struct dtcp *         dtcp;
        struct dt *           dt;
        seq_num_t             seq_num;
        timeout_t             a;
        seq_num_t             LWE;
        bool                  in_order;
        seq_num_t             max_sdu_gap;
        unsigned long         flags;
        /*struct rqueue *       to_post;*/

        /* VARIABLES FOR SYSTEM TIMESTAMP DBG MESSAGE BELOW*/
        struct timeval te;
        long long milliseconds;

        LOG_DBG("DTP receive started...");

        if (!pdu_is_ok(pdu)) {
                pdu_destroy(pdu);
                return -1;
        }

        if (!instance) {
                LOG_ERR("Bogus instance passed, bailing out");
                pdu_destroy(pdu);
                return -1;
        }

        if (!instance                  ||
            !instance->efcp            ||
            !instance->sv              ||
            !instance->sv->connection) {
                LOG_ERR("Bogus instance passed, bailing out");
                pdu_destroy(pdu);
                return -1;
        }

        policies = instance->policies;
        ASSERT(policies);

        sv = instance->sv;
        ASSERT(sv); /* State Vector must not be NULL */

        dt = instance->parent;
        ASSERT(dt);

        dtcp = dt_dtcp(dt);

        if (!pdu_pci_present(pdu)) {
                LOG_DBG("Couldn't find PCI in PDU");
                pdu_destroy(pdu);
                return -1;
        }
        pci = pdu_pci_get_rw(pdu);

        a           = instance->sv->a;
        LWE         = dt_sv_rcv_lft_win(dt);
        in_order    = sv->connection->policies_params->in_order_delivery;
        max_sdu_gap = sv->connection->policies_params->max_sdu_gap;
#if DTP_INACTIVITY_TIMERS_ENABLE
        /* Stop ReceiverInactivityTimer */
        if (dtcp && rtimer_stop(instance->timers.receiver_inactivity)) {
                LOG_ERR("Failed to stop timer");
                /*pdu_destroy(pdu);
                  return -1;*/
        }
#endif
        seq_num = pci_sequence_number_get(pci);

        /* SYSTEM TIMESTAMP DBG MESSAGE */
        do_gettimeofday(&te); // get current time
        milliseconds = te.tv_sec*1000LL + te.tv_usec/1000;
        LOG_DBG("DTP Received PDU %d at %lld", seq_num, milliseconds);
        LOG_DBG("local_soft_irq_pending: %d", local_softirq_pending());

        if (!(pci_flags_get(pci) ^ PDU_FLAGS_DATA_RUN)) {
                LOG_DBG("Data run flag DRF");
                /* This is wrong after discussions with John */
                /* dt_sv_drf_flag_set(dt, true); */
                policies->initial_sequence_number(instance);
                if (dtcp) {
                        if (dtcp_sv_update(dtcp, seq_num)) {
                                LOG_ERR("Failed to update dtcp sv");
                                pdu_destroy(pdu);
                                return -1;
                        }
                }

                return 0;
        }

        /*
         * NOTE:
         *   no need to check presence of in_order or dtcp because in case
         *   they are not, LWE is not updated and always 0
         */
<<<<<<< HEAD
        if (seq_num <= LWE) {
            LOG_INFO("PDU Scep-id %u Dcep-id %u SeqN %u, LWE: %u. Dropped PDUs: %d",
            		pci_cep_source(pci), pci_cep_destination(pci),
                    seq_num, LWE, dropped_pdus(sv));

=======
        if ((seq_num <= LWE) || (dtcp && (seq_num > dtcp_rcv_rt_win(dtcp)))) {
>>>>>>> ed24d612
                pdu_destroy(pdu);

                dropped_pdus_inc(sv);

                /* Send an ACK/Flow Control PDU with current window values */
                if (dtcp) {
                        if (dtcp_ack_flow_control_pdu_send(dtcp, LWE)) {
                                LOG_ERR("Failed to send ack / flow "
                                        "control pdu");
                                return -1;
                        }
#if DTP_INACTIVITY_TIMERS_ENABLE
                        /* Start ReceiverInactivityTimer */
                        if (rtimer_restart(instance->
                                           timers.receiver_inactivity,
                                           3 * (dt_sv_mpl(dt) +
                                                dt_sv_r(dt)   +
                                                dt_sv_a(dt))))
                                LOG_ERR("Failed restart RcvrInactivity timer");
#endif
                }
                return 0;
        }

        if (dtcp && seq_num > dtcp_rcv_rt_win(dtcp)) {
        	LOG_INFO("PDU Scep-id %u Dcep-id %u SeqN %u, RWE: %u.",
            		pci_cep_source(pci), pci_cep_destination(pci),
        			seq_num, dtcp_rcv_rt_win(dtcp));
        }

        if (!a) {
                bool set_lft_win_edge;

                /* FIXME: delimiting goes here */
                if (!in_order && !dtcp) {
                        LOG_DBG("DTP Receive deliver, seq_num: %d, LWE: %d",
                                seq_num, LWE);
                        if (pdu_post(instance, pdu))
                                return -1;

                        goto exit;
                }

                set_lft_win_edge = !(dtcp                                 &&
                                     dtcp_rtx_ctrl(dtcp_config_get(dtcp)) &&
                                     ((seq_num -LWE) > max_sdu_gap));

                if (set_lft_win_edge) {
                        if (dt_sv_rcv_lft_win_set(dt, seq_num)) {
                                LOG_ERR("Failed to set new left window edge");
                                goto fail;
                        }
                }

                if (dtcp) {
                        if (dtcp_sv_update(dtcp, seq_num)) {
                                LOG_ERR("Failed to update dtcp sv");
                                goto fail;
                        }
                        if (!set_lft_win_edge) {
                                pdu_destroy(pdu);
                                goto exit;
                        }
                }

                if (pdu_post(instance, pdu))
                        return -1;

                goto exit;

        fail:
                pdu_destroy(pdu);
                return -1;
        }

        /*to_post = rqueue_create_ni();
        if (!to_post) {
                LOG_ERR("Could not create to_post list at reception");
                pdu_destroy(pdu);
                return -1;
        }*/
        spin_lock_irqsave(&instance->seqq->lock, flags);
        LWE = dt_sv_rcv_lft_win(dt);
        LOG_DBG("DTP receive LWE: %u", LWE);
        while (pdu && (seq_num == LWE + 1)) {
                dt_sv_rcv_lft_win_set(dt, seq_num);


                /*spin_unlock(&instance->seqq->lock);*/
                pdu_post(instance, pdu);
                /*spin_lock(&instance->seqq->lock);
                rqueue_tail_push_ni(to_post, pdu);*/

                pdu     = seq_queue_pop(instance->seqq->queue);
                LWE     = dt_sv_rcv_lft_win(dt);
                if (!pdu)
                        break;
                seq_num = pci_sequence_number_get(pdu_pci_get_rw(pdu));
        }
        if (pdu)
                seq_queue_push_ni(instance->seqq->queue, pdu);
        spin_unlock_irqrestore(&instance->seqq->lock, flags);

        if (!pdu && a)
                rtimer_stop(instance->timers.a);
        else if (pdu && a) {
                LOG_DBG("Going to restart A timer with t = %d", a/AF);
                rtimer_restart(instance->timers.a, a/AF);
        }

        /*while (!rqueue_is_empty(to_post)) {
                pdu = (struct pdu *) rqueue_head_pop(to_post);
                if (pdu)
                        pdu_post(instance, pdu);
        }*/

        if (dtcp) {
                if (dtcp_sv_update(dtcp, seq_num)) {
                        LOG_ERR("Failed to update dtcp sv");
                }
        }

        /*rqueue_destroy(to_post, (void (*)(void *)) pdu_destroy);*/
        LOG_DBG("DTP reveive ended...");

 exit:
#if DTP_INACTIVITY_TIMERS_ENABLE
        /* Start ReceiverInactivityTimer */
        if (dtcp && rtimer_restart(instance->timers.receiver_inactivity,
                                   2 * (dt_sv_mpl(dt) +
                                        dt_sv_r(dt)   +
                                        dt_sv_a(dt)))) {
                LOG_ERR("Failed to start Receiver Inactivity timer");
                return -1;
        }
#endif
        return 0;
}<|MERGE_RESOLUTION|>--- conflicted
+++ resolved
@@ -1512,15 +1512,7 @@
          *   no need to check presence of in_order or dtcp because in case
          *   they are not, LWE is not updated and always 0
          */
-<<<<<<< HEAD
-        if (seq_num <= LWE) {
-            LOG_INFO("PDU Scep-id %u Dcep-id %u SeqN %u, LWE: %u. Dropped PDUs: %d",
-            		pci_cep_source(pci), pci_cep_destination(pci),
-                    seq_num, LWE, dropped_pdus(sv));
-
-=======
         if ((seq_num <= LWE) || (dtcp && (seq_num > dtcp_rcv_rt_win(dtcp)))) {
->>>>>>> ed24d612
                 pdu_destroy(pdu);
 
                 dropped_pdus_inc(sv);
