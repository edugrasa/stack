/*
 * DTP (Data Transfer Protocol)
 *
 *    Francesco Salvestrini <f.salvestrini@nextworks.it>
 *    Miquel Tarzan         <miquel.tarzan@i2cat.net>
 *    Leonardo Bergesio     <leonardo.bergesio@i2cat.net>
 *    Sander Vrijders       <sander.vrijders@intec.ugent.be>
 *
 * This program is free software; you can redistribute it and/or modify
 * it under the terms of the GNU General Public License as published by
 * the Free Software Foundation; either version 2 of the License, or
 * (at your option) any later version.
 *
 * This program is distributed in the hope that it will be useful,
 * but WITHOUT ANY WARRANTY; without even the implied warranty of
 * MERCHANTABILITY or FITNESS FOR A PARTICULAR PURPOSE.  See the
 * GNU General Public License for more details.
 *
 * You should have received a copy of the GNU General Public License
 * along with this program; if not, write to the Free Software
 * Foundation, Inc., 675 Mass Ave, Cambridge, MA 02139, USA.
 */

#include <linux/random.h>

#define RINA_PREFIX "dtp"

#include "logs.h"
#include "utils.h"
#include "debug.h"
#include "dtp.h"
#include "dt.h"
#include "dt-utils.h"
#include "dtcp.h"
#include "dtcp-ps.h"
#include "dtcp-utils.h"
#include "ps-factory.h"
#include "dtp-ps.h"

static struct policy_set_list policy_sets = {
        .head = LIST_HEAD_INIT(policy_sets.head)
};

/* This is the DT-SV part maintained by DTP */
struct dtp_sv {
        spinlock_t          lock;

        /* Configuration values */
        struct connection * connection; /* FIXME: Are we really sure ??? */

        uint_t              seq_number_rollover_threshold;
        uint_t              dropped_pdus;
        seq_num_t           max_seq_nr_rcv;
        seq_num_t           last_seq_nr_sent;

        bool                window_based;
        bool                rexmsn_ctrl;
        bool                rate_based;
        timeout_t           a;
};

struct dtp {
        struct dt *               parent;
        /*
         * NOTE: The DTP State Vector is discarded only after and explicit
         *       release by the AP or by the system (if the AP crashes).
         */
        struct dtp_sv *           sv; /* The state-vector */

        struct rina_component     base;
        struct rmt *              rmt;
        struct kfa *              kfa;
        struct squeue *           seqq;
        struct workqueue_struct * twq;
        struct workqueue_struct * rcv_wq;
        struct {
                struct rtimer * sender_inactivity;
                struct rtimer * receiver_inactivity;
                struct rtimer * a;
        } timers;
        spinlock_t                a_lock;
};

static struct dtp_sv default_sv = {
        .connection                    = NULL,
        .last_seq_nr_sent              = 0,
        .seq_number_rollover_threshold = 0,
        .dropped_pdus                  = 0,
        .max_seq_nr_rcv                = 0,
        .rexmsn_ctrl                   = false,
        .rate_based                    = false,
        .window_based                  = false,
        .a                             = 0,
};

struct dt * dtp_dt(struct dtp * dtp)
{
        return dtp->parent;
}
EXPORT_SYMBOL(dtp_dt);

struct rmt * dtp_rmt(struct dtp * dtp)
{
        return dtp->rmt;
}
EXPORT_SYMBOL(dtp_rmt);

struct dtp_sv * dtp_dtp_sv(struct dtp * dtp)
{
        return dtp->sv;
}
EXPORT_SYMBOL(dtp_dtp_sv);

struct connection * dtp_sv_connection(struct dtp_sv * sv)
{
        return sv->connection;
}
EXPORT_SYMBOL(dtp_sv_connection);

void nxt_seq_reset(struct dtp_sv * sv, seq_num_t sn)
{
        ASSERT(sv);

        spin_lock(&sv->lock);
        sv->last_seq_nr_sent = sn;
        spin_unlock(&sv->lock);

        return;
}
EXPORT_SYMBOL(nxt_seq_reset);

static seq_num_t nxt_seq_get(struct dtp_sv * sv)
{
        seq_num_t tmp;

        ASSERT(sv);

        spin_lock(&sv->lock);
        tmp = ++sv->last_seq_nr_sent;
        spin_unlock(&sv->lock);

        return tmp;
}

seq_num_t dtp_sv_last_seq_nr_sent(struct dtp * instance)
{
        seq_num_t       tmp;
        struct dtp_sv * sv;

        if (!instance) {
                LOG_ERR("Bogus instance passed");
                return -1;
        }
        sv = instance->sv;
        ASSERT(sv);

        spin_lock(&sv->lock);
        tmp = sv->last_seq_nr_sent;
        spin_unlock(&sv->lock);

        return tmp;
}

static uint_t dropped_pdus(struct dtp_sv * sv)
{
        uint_t tmp;

        ASSERT(sv);

        spin_lock(&sv->lock);
        tmp = sv->dropped_pdus;
        spin_unlock(&sv->lock);

        return tmp;
}

static void dropped_pdus_inc(struct dtp_sv * sv)
{
        ASSERT(sv);

        spin_lock(&sv->lock);
        sv->dropped_pdus++;
        spin_unlock(&sv->lock);
}

int dtp_initial_sequence_number(struct dtp * instance)
{
        struct dtp_ps *ps;

        if (!instance) {
                LOG_ERR("Bogus instance passed");
                return -1;
        }

        rcu_read_lock();
        ps = container_of(rcu_dereference(instance->base.ps),
                          struct dtp_ps, base);
        ASSERT(ps->initial_sequence_number);
        if (ps->initial_sequence_number(ps)) {
                rcu_read_unlock();
                return -1;
        }
        rcu_read_unlock();

        return 0;
}
EXPORT_SYMBOL(dtp_initial_sequence_number);

/* Sequencing/reassembly queue */

struct seq_queue {
        struct list_head head;
};

struct seq_queue_entry {
        unsigned long    time_stamp;
        struct pdu *     pdu;
        struct list_head next;
};

struct squeue {
        struct dtp *       dtp;
        struct seq_queue * queue;
        spinlock_t         lock;
};

static struct seq_queue * seq_queue_create(void)
{
        struct seq_queue * tmp;

        tmp = rkzalloc(sizeof(*tmp), GFP_KERNEL);
        if (!tmp)
                return NULL;

        INIT_LIST_HEAD(&tmp->head);

        return tmp;
}

static struct seq_queue_entry * seq_queue_entry_create_gfp(struct pdu * pdu,
                                                           gfp_t        flags)
{
        struct seq_queue_entry * tmp;

        tmp = rkzalloc(sizeof(*tmp), flags);
        if (!tmp)
                return NULL;

        INIT_LIST_HEAD(&tmp->next);

        tmp->pdu = pdu;
        tmp->time_stamp = jiffies;

        return tmp;
}

static void seq_queue_entry_destroy(struct seq_queue_entry * seq_entry)
{
        ASSERT(seq_entry);

        if (seq_entry->pdu) pdu_destroy(seq_entry->pdu);
        rkfree(seq_entry);

        return;
}

static int seq_queue_destroy(struct seq_queue * seq_queue)
{
        struct seq_queue_entry * cur, * n;

        ASSERT(seq_queue);

        list_for_each_entry_safe(cur, n, &seq_queue->head, next) {
                list_del(&cur->next);
                seq_queue_entry_destroy(cur);
        }

        rkfree(seq_queue);

        return 0;
}

static struct pdu * seq_queue_pop(struct seq_queue * q)
{
        struct seq_queue_entry * p;
        struct pdu *             pdu;

        if (list_empty(&q->head)) {
                LOG_WARN("Seq Queue is empty!");
                return NULL;
        }

        p = list_first_entry(&q->head, struct seq_queue_entry, next);
        if (!p)
                return NULL;

        pdu = p->pdu;
        p->pdu = NULL;

        list_del(&p->next);
        seq_queue_entry_destroy(p);

        return pdu;
}

static int seq_queue_push_ni(struct seq_queue * q, struct pdu * pdu)
{
        static struct seq_queue_entry * tmp, * cur, * last = NULL;
        seq_num_t                       csn, psn;
        const struct pci *              pci;

        ASSERT(q);
        ASSERT(pdu);

        tmp = seq_queue_entry_create_gfp(pdu, GFP_ATOMIC);
        if (!tmp) {
                LOG_ERR("Could not create sequencing queue entry");
                return -1;
        }

        pci = pdu_pci_get_ro(pdu);
        csn = pci_sequence_number_get((struct pci *) pci);

        if (list_empty(&q->head)) {
                list_add(&tmp->next, &q->head);
                LOG_DBG("First PDU with seqnum: %d push to seqq at: %pk",
                        csn, q);
                return 0;
        }

        last = list_last_entry(&q->head, struct seq_queue_entry, next);
        if (!last) {
                LOG_ERR("Could not retrieve last pdu from seqq");
                seq_queue_entry_destroy(tmp);
                return 0;
        }

        pci  = pdu_pci_get_ro(last->pdu);
        psn  = pci_sequence_number_get((struct pci *) pci);
        if (csn == psn) {
                LOG_ERR("Another PDU with the same seq_num is in "
                        "the rtx queue!");
                seq_queue_entry_destroy(tmp);
                return -1;
        }

        if (csn > psn) {
                list_add_tail(&tmp->next, &q->head);
                LOG_DBG("Last PDU with seqnum: %d push to seqq at: %pk",
                        csn, q);
                return 0;
        }

        list_for_each_entry(cur, &q->head, next) {
                pci = pdu_pci_get_ro(cur->pdu);
                psn = pci_sequence_number_get((struct pci *) pci);
                if (csn == psn) {
                        LOG_ERR("Another PDU with the same seq_num is in "
                                "the rtx queue!");
                        seq_queue_entry_destroy(tmp);
                        return 0;
                }
                if (csn > psn) {
                        list_add(&tmp->next, &cur->next);
                        LOG_DBG("Middle PDU with seqnum: %d push to "
                                "seqq at: %pk", csn, q);
                        return 0;
                }
        }

        return 0;
}

static int squeue_destroy(struct squeue * seqq)
{
        if (!seqq)
                return -1;

        if (seqq->queue) seq_queue_destroy(seqq->queue);

        rkfree(seqq);

        return 0;
}

static struct squeue * squeue_create(struct dtp * dtp)
{
        struct squeue * tmp;

        tmp = rkzalloc(sizeof(*tmp), GFP_KERNEL);
        if (!tmp)
                return NULL;

        tmp->queue = seq_queue_create();
        if (!tmp->queue) {
                squeue_destroy(tmp);
                return NULL;
        }

        tmp->dtp = dtp;

        spin_lock_init(&tmp->lock);

        return tmp;
}

static int pdu_post(struct dtp * instance,
                    struct pdu * pdu)
{
        struct sdu *    sdu;
        struct buffer * buffer;

        ASSERT(instance->sv);

        buffer = pdu_buffer_get_rw(pdu);
        sdu    = sdu_create_buffer_with_ni(buffer);
        if (!sdu) {
                pdu_destroy(pdu);
                return -1;
        }

        pdu_buffer_disown(pdu);

        ASSERT(instance->sv->connection);

        if (kfa_sdu_post(instance->kfa,
                         instance->sv->connection->port_id,
                         sdu)) {
                LOG_ERR("Could not post SDU to KFA");
                pdu_destroy(pdu);
                return -1;
        }

        pdu_destroy(pdu);

        return 0;
}

/* Runs the SenderInactivityTimerPolicy */
static void tf_sender_inactivity(void * data)
{
        struct dtp * dtp;
        struct dtp_ps * ps;

        dtp = (struct dtp *) data;
        if (!dtp) {
                LOG_ERR("No dtp to work with");
                return;
        }

        rcu_read_lock();
        ps = container_of(rcu_dereference(dtp->base.ps), struct dtp_ps, base);
        if (!ps->sender_inactivity_timer) {
                LOG_ERR("No DTP sender inactivity policy");
                rcu_read_unlock();
                return;
        }

        if (ps->sender_inactivity_timer(ps))
                LOG_ERR("Problems executing the sender inactivity policy");
        rcu_read_unlock();

        return;
}

/* Runs the ReceiverInactivityTimerPolicy */
static void tf_receiver_inactivity(void * data)
{
        struct dtp * dtp;
#if DTP_INACTIVITY_TIMERS_ENABLE
        struct dtp_ps * ps;
#endif

        dtp = (struct dtp *) data;
        if (!dtp) {
                LOG_ERR("No dtp to work with");
                return;
        }
#if DTP_INACTIVITY_TIMERS_ENABLE
        rcu_read_lock();
        ps = container_of(rcu_dereference(dtp->base.ps), struct dtp_ps, base);
        if (!ps->receiver_inactivity_timer) {
                LOG_ERR("No DTP sender inactivity policy");
                rcu_read_unlock();
                return;
        }

        if (ps->receiver_inactivity_timer(ps))
                LOG_ERR("Problems executing receiver inactivity policy");
        rcu_read_unlock();
#endif
        return;
}

/*
 * NOTE:
 *   AF is the factor to which A is divided in order to obtain the
 *   period of the A-timer: Ta = A / AF
 */
#define AF 1

static seq_num_t process_A_expiration(struct dtp * dtp, struct dtcp * dtcp)
{
        struct dt *              dt;
        struct dtp_sv *          sv;
        struct squeue *          seqq;
        seq_num_t                LWE;
        seq_num_t                seq_num;
        struct pdu *             pdu;
        bool                     in_order_del;
        bool                     incomplete_del;
        bool                     rtx_ctrl;
        seq_num_t                max_sdu_gap;
        timeout_t                a;
        struct seq_queue_entry * pos, * n;
        struct dtp_ps * ps;
        struct dtcp_ps * dtcp_ps;

        ASSERT(dtp);

        sv = dtp->sv;
        ASSERT(sv);

        dt = dtp->parent;
        ASSERT(dt);

        seqq = dtp->seqq;
        ASSERT(seqq);

        /* dtcp = dt_dtcp(dtp->parent); */

        a              = dt_sv_a(dt);

        ASSERT(sv->connection);
        ASSERT(sv->connection->policies_params);

        rcu_read_lock();
        ps = container_of(rcu_dereference(dtp->base.ps), struct dtp_ps, base);
        in_order_del   = ps->in_order_delivery;
        incomplete_del = ps->incomplete_delivery;
        max_sdu_gap    = ps->max_sdu_gap;
        dtcp_ps = dtcp_ps_get(dtcp);
        rtx_ctrl = dtcp_ps->rtx_ctrl;
        rcu_read_unlock();

        /* FIXME: Invoke delimiting */

        LOG_DBG("Processing A timer expiration");

        spin_lock(&dtp->a_lock);
        spin_lock(&seqq->lock);
        LWE = dt_sv_rcv_lft_win(dt);
        LOG_DBG("LWEU: Original LWE = %u", LWE);
        LOG_DBG("LWEU: MAX GAPS     = %u", max_sdu_gap);

        list_for_each_entry_safe(pos, n, &seqq->queue->head, next) {

                pdu = pos->pdu;
                if (!pdu_is_ok(pdu)) {
                        spin_unlock(&seqq->lock);

                        LOG_ERR("Bogus data, bailing out");
                        return LWE;
                }

                seq_num = pci_sequence_number_get(pdu_pci_get_ro(pdu));
                LOG_DBG("Seq number: %u", seq_num);

                if (seq_num - LWE - 1 <= max_sdu_gap) {

                        if (dt_sv_rcv_lft_win_set(dt, seq_num)) {
                                LOG_ERR("Could not update LWE while A timer");
                        }
                        pos->pdu = NULL;
                        list_del(&pos->next);
                        seq_queue_entry_destroy(pos);

                        spin_unlock(&seqq->lock);
                        if (pdu_post(dtp, pdu)) {
                                LOG_ERR("Could not post PDU %u while A timer"
                                        "(in-order)", seq_num);
                                return -1;
                        }

                        LOG_DBG("Atimer: PDU %u posted", seq_num);

                        spin_lock(&seqq->lock);
                        LWE = dt_sv_rcv_lft_win(dt);
                        continue;
                }

                if (time_before_eq(pos->time_stamp + msecs_to_jiffies(a),
                                   jiffies)) {
                        LOG_DBG("Processing A timer expired");

                        if (dtcp && rtx_ctrl) {
                                spin_unlock(&seqq->lock);
                                spin_unlock(&dtp->a_lock);

                                LOG_DBG("Retransmissions will be required");
                                return seq_num;
                        }

                        if (dt_sv_rcv_lft_win_set(dt, seq_num)) {
                                spin_unlock(&seqq->lock);
                                spin_unlock(&dtp->a_lock);

                                LOG_ERR("Failed to set new "
                                        "left window edge");
                                return -1;
                        }
                        pos->pdu = NULL;
                        list_del(&pos->next);
                        seq_queue_entry_destroy(pos);

                        spin_unlock(&seqq->lock);
                        if (pdu_post(dtp, pdu)) {
                                LOG_ERR("Could not post PDU %u while A timer"
                                        "(expiration)", seq_num);
                                return -1;
                        }

                        spin_lock(&seqq->lock);

                        LWE = dt_sv_rcv_lft_win(dt);

                        continue;
                }

                break;

        }
        spin_unlock(&seqq->lock);
        spin_unlock(&dtp->a_lock);

        return LWE;
}

static bool seqq_is_empty(struct squeue * queue)
{
        bool ret;

        if (!queue)
                return false;

        spin_lock(&queue->lock);
        ret = list_empty(&queue->queue->head) ? true : false;
        spin_unlock(&queue->lock);

        return ret;
}

static int post_worker(void * o)
{
        struct dtp *  dtp;
        struct dtcp * dtcp;
        seq_num_t     seq_num_sv_update;
        timeout_t     a;

        LOG_DBG("TWQ Post worker called");

        dtp = (struct dtp *) o;
        if (!dtp) {
                LOG_ERR("No instance passed to post worker !!!");
                return -1;
        }

        dtcp = dt_dtcp(dtp->parent);

        /* Invoke delimiting and update left window edge */

        a = dt_sv_a(dtp->parent);
        seq_num_sv_update =  process_A_expiration(dtp, dtcp);
        if (dtcp) {
                if ((int) seq_num_sv_update < 0) {
                        LOG_ERR("ULWE returned no seq num to update");
                        rtimer_start(dtp->timers.a, a/AF);
                        return -1;
                }

                if (dtcp_sv_update(dtcp, seq_num_sv_update)) {
                        LOG_ERR("Failed to update dtcp sv");
                        rtimer_start(dtp->timers.a, a/AF);
                        return -1;
                }
        }

        if (!seqq_is_empty(dtp->seqq)) {
                LOG_DBG("Going to restart A timer with a = %d and a/AF = %d",
                        a, a/AF);
                rtimer_start(dtp->timers.a, a/AF);
        }
        LOG_DBG("Finished post worker for dtp: %pK", dtp);

        return 0;
}

static void tf_a(void * data)
{
        struct dtp *           dtp;
        struct rwq_work_item * item;

        dtp = (struct dtp *) data;
        if (!dtp) {
                LOG_ERR("No dtp to work with");
                return;
        }

        item = rwq_work_create_ni(post_worker, dtp);
        if (!item) {
                LOG_ERR("Could not create twq item");
                return;
        }

        if (rwq_work_post(dtp->twq, item)) {
                LOG_ERR("Could not add twq item to the wq");
                return;
        }

        return;
}

int dtp_sv_init(struct dtp * dtp,
                bool         rexmsn_ctrl,
                bool         window_based,
                bool         rate_based,
                timeout_t    a)
{
        ASSERT(dtp);
        ASSERT(dtp->sv);

        dtp->sv->rexmsn_ctrl  = rexmsn_ctrl;
        dtp->sv->window_based = window_based;
        dtp->sv->rate_based   = rate_based;
        dtp->sv->a            = a;

        return 0;
}

#define MAX_NAME_SIZE 128

/* FIXME: This function is not re-entrant */
static const char * twq_name_format(const char *       prefix,
                                    const struct dtp * instance)
{
        static char name[MAX_NAME_SIZE];

        ASSERT(prefix);
        ASSERT(instance);

        if (snprintf(name, sizeof(name), RINA_PREFIX "-%s-%pK",
                     prefix, instance) >=
            sizeof(name))
                return NULL;

        return name;
}

/* Must be called under RCU read lock. */
struct dtp_ps *
dtp_ps_get(struct dtp * dtp)
{
        return container_of(rcu_dereference(dtp->base.ps), struct dtp_ps, base);
}

struct dtp *
dtp_from_component(struct rina_component * component)
{
        return container_of(component, struct dtp, base);
}
EXPORT_SYMBOL(dtp_from_component);

int dtp_select_policy_set(struct dtp * dtp,
                          const string_t * path,
                          const string_t * name)
{
        struct conn_policies *params = dtp->sv->connection->policies_params;
        struct dtp_ps * ps;
        int ret;

        if (path && strcmp(path, "")) {
                LOG_ERR("This component has no selectable subcomponents");
                return -1;
        }

        ret = base_select_policy_set(&dtp->base, &policy_sets, name);
        if (ret) {
                return ret;
        }

        /* Copy the connection parameter to the policy-set. From now on
         * these connection parameters must be accessed by the DTP policy set,
         * and not from the struct connection. */
        mutex_lock(&dtp->base.ps_lock);
        ps = container_of(dtp->base.ps, struct dtp_ps, base);
        ps->dtcp_present        = params->dtcp_present;
        ps->seq_num_ro_th       = params->seq_num_ro_th;
        ps->initial_a_timer     = params->initial_a_timer;
        ps->partial_delivery    = params->partial_delivery;
        ps->incomplete_delivery = params->incomplete_delivery;
        ps->in_order_delivery   = params->in_order_delivery;
        ps->max_sdu_gap         = params->max_sdu_gap;
        mutex_unlock(&dtp->base.ps_lock);

        return 0;
}
EXPORT_SYMBOL(dtp_select_policy_set);

int dtp_set_policy_set_param(struct dtp* dtp,
                             const char * path,
                             const char * name,
                             const char * value)
{
        struct dtp_ps *ps;
        int ret = -1;

        if (!dtp|| !path || !name || !value) {
                LOG_ERRF("NULL arguments %p %p %p %p", dtp, path, name, value);
                return -1;
        }

        LOG_DBG("set-policy-set-param '%s' '%s' '%s'", path, name, value);

        if (strcmp(path, "") == 0) {
                int bool_value;

                /* The request addresses this DTP instance. */
                rcu_read_lock();
                ps = container_of(rcu_dereference(dtp->base.ps), struct dtp_ps, base);

                if (strcmp(name, "dtcp_present") == 0) {
                        ret = kstrtoint(value, 10, &bool_value);
                        if (ret == 0) {
                                ps->dtcp_present = bool_value;
                        }
                } else if (strcmp(name, "seq_num_ro_th") == 0) {
                        ret = kstrtoint(value, 10, &ps->seq_num_ro_th);
                } else if (strcmp(name, "initial_a_timer") == 0) {
                        ret = kstrtouint(value, 10, &ps->initial_a_timer);
                } else if (strcmp(name, "partial_delivery") == 0) {
                        ret = kstrtoint(value, 10, &bool_value);
                        if (ret == 0) {
                                ps->partial_delivery = bool_value;
                        }
                } else if (strcmp(name, "incomplete_delivery") == 0) {
                        ret = kstrtoint(value, 10, &bool_value);
                        if (ret == 0) {
                                ps->incomplete_delivery = bool_value;
                        }
                } else if (strcmp(name, "in_order_delivery") == 0) {
                        ret = kstrtoint(value, 10, &bool_value);
                        if (ret == 0) {
                                ps->in_order_delivery = bool_value;
                        }
                } else if (strcmp(name, "max_sdu_gap") == 0) {
                        ret = kstrtouint(value, 10, &bool_value);
                        if (ret == 0) {
                                ps->max_sdu_gap = bool_value;
                        }
                } else {
                        LOG_ERR("Unknown DTP parameter policy '%s'", name);
                }
                rcu_read_unlock();
        } else {
                ret = base_set_policy_set_param(&dtp->base, path, name, value);
        }

        return ret;
}
EXPORT_SYMBOL(dtp_set_policy_set_param);

struct dtp * dtp_create(struct dt *         dt,
                        struct rmt *        rmt,
                        struct kfa *        kfa,
                        struct connection * connection)
{
        struct dtp * tmp;
        const char * twq_name;
        const char * rwq_name;

        if (!dt) {
                LOG_ERR("No DT passed, bailing out");
                return NULL;
        }

        if (!rmt) {
                LOG_ERR("No RMT passed, bailing out");
                return NULL;
        }

        tmp = rkzalloc(sizeof(*tmp), GFP_KERNEL);
        if (!tmp) {
                LOG_ERR("Cannot create DTP instance");
                return NULL;
        }

        tmp->parent = dt;

        tmp->sv = rkmalloc(sizeof(*tmp->sv), GFP_KERNEL);
        if (!tmp->sv) {
                LOG_ERR("Cannot create DTP state-vector");

                dtp_destroy(tmp);
                return NULL;
        }
        *tmp->sv = default_sv;
        /* FIXME: fixups to the state-vector should be placed here */

        spin_lock_init(&tmp->sv->lock);

        tmp->sv->connection = connection;

        tmp->rmt            = rmt;
        tmp->kfa            = kfa;
        tmp->seqq           = squeue_create(tmp);
        if (!tmp->seqq) {
                LOG_ERR("Could not create Sequencing queue");
                dtp_destroy(tmp);
                return NULL;
        }

        twq_name = twq_name_format("twq", tmp);
        if (!twq_name) {
                dtp_destroy(tmp);
                return NULL;
        }
        tmp->twq = rwq_create(twq_name);
        if (!tmp->twq) {
                dtp_destroy(tmp);
                return NULL;
        }
	/* FIXME: This function must change */
        rwq_name = twq_name_format("rwq", tmp);
        if (!rwq_name) {
                dtp_destroy(tmp);
                return NULL;
        }
        tmp->rcv_wq = rwq_create(rwq_name);
        if (!tmp->rcv_wq) {
                dtp_destroy(tmp);
                return NULL;
        }

        tmp->timers.sender_inactivity   = rtimer_create(tf_sender_inactivity,
                                                        tmp);
        tmp->timers.receiver_inactivity = rtimer_create(tf_receiver_inactivity,
                                                        tmp);
        tmp->timers.a                   = rtimer_create(tf_a, tmp);
        if (!tmp->timers.sender_inactivity   ||
            !tmp->timers.receiver_inactivity ||
            !tmp->timers.a) {
                dtp_destroy(tmp);
                return NULL;
        }

        rina_component_init(&tmp->base);

        /* Try to select the default policy-set. */
        if (dtp_select_policy_set(tmp, "", RINA_PS_DEFAULT_NAME)) {
                dtp_destroy(tmp);
                return NULL;
        }

        LOG_DBG("Instance %pK created successfully", tmp);

        return tmp;
}

int dtp_destroy(struct dtp * instance)
{
        if (!instance) {
                LOG_ERR("Bad instance passed, bailing out");
                return -1;
        }

        if (instance->timers.sender_inactivity)
                rtimer_destroy(instance->timers.sender_inactivity);
        if (instance->timers.receiver_inactivity)
                rtimer_destroy(instance->timers.receiver_inactivity);
        if (instance->timers.a)
                rtimer_destroy(instance->timers.a);

<<<<<<< HEAD
        if (instance->twq)  rwq_destroy(instance->twq);
        if (instance->seqq) squeue_destroy(instance->seqq);
        if (instance->sv)   rkfree(instance->sv);
        rina_component_fini(&instance->base);

=======
        if (instance->twq)    rwq_destroy(instance->twq);
        if (instance->rcv_wq) rwq_destroy(instance->rcv_wq);
        if (instance->seqq)   squeue_destroy(instance->seqq);
        if (instance->sv)     rkfree(instance->sv);
>>>>>>> e3c1e700
        rkfree(instance);

        LOG_DBG("Instance %pK destroyed successfully", instance);

        return 0;
}

static bool window_is_closed(struct dtp_sv * sv,
                             struct dt *     dt,
                             struct dtcp *   dtcp,
                             seq_num_t       seq_num)
{
        bool retval = false;

        ASSERT(sv);
        ASSERT(dt);
        ASSERT(dtcp);

        if (dt_sv_window_closed(dt))
                return true;

        if (sv->window_based && seq_num >= dtcp_snd_rt_win(dtcp)) {
                dt_sv_window_closed_set(dt, true);
                retval = true;
        }

        if (sv->rate_based)
                LOG_MISSING;

        return retval;
}

int dtp_write(struct dtp * instance,
              struct sdu * sdu)
{
        struct pdu *          pdu;
        struct pci *          pci;
        struct dtp_sv *       sv;
        struct dt *           dt;
        struct dtcp *         dtcp;
        struct rtxq *         rtxq;
        struct pdu *          cpdu;
        struct dtp_ps * ps;

        if (!sdu_is_ok(sdu))
                return -1;

        if (!instance) {
                LOG_ERR("Bogus instance passed, bailing out");
                sdu_destroy(sdu);
                return -1;
        }

        dt = instance->parent;
        if (!dt) {
                LOG_ERR("Bogus DT passed, bailing out");
                sdu_destroy(sdu);
                return -1;
        }

        /* State Vector must not be NULL */
        sv = instance->sv;
        if (!sv) {
                LOG_ERR("Bogus DTP-SV passed, bailing out");
                sdu_destroy(sdu);
                return -1;
        }

        if (!sv->connection) {
                LOG_ERR("Bogus SV connection passed, bailing out");
                sdu_destroy(sdu);
                return -1;
        }

        dtcp = dt_dtcp(dt);

#if DTP_INACTIVITY_TIMERS_ENABLE
        /* Stop SenderInactivityTimer */
        if (dtcp && rtimer_stop(instance->timers.sender_inactivity)) {
                LOG_ERR("Failed to stop timer");
                /* sdu_destroy(sdu);
                   return -1; */
        }
#endif
        pci = pci_create_ni();
        if (!pci) {
                sdu_destroy(sdu);
                return -1;
        }

        /* Step 1: Delimiting (fragmentation/reassembly) + Protection */

        /*
         * FIXME: The two ways of carrying out flow control
         * could exist at once, thus reconciliation should be
         * the first and default case if both are present.
         */

        /* FIXME: from now on, this should be done for each user data
         * generated by Delimiting *
         */

        /* Step 2: Sequencing */
        /*
         * Incrementing here means the PDU cannot
         * be just thrown away from this point onwards
         */
        /* Probably needs to be revised */

        if (pci_format(pci,
                       sv->connection->source_cep_id,
                       sv->connection->destination_cep_id,
                       sv->connection->source_address,
                       sv->connection->destination_address,
                       nxt_seq_get(sv),
                       sv->connection->qos_id,
                       PDU_TYPE_DT)) {
                pci_destroy(pci);
                sdu_destroy(sdu);
                return -1;
        }

        /* FIXME: Check if we need to set DRF */

        pdu = pdu_create_ni();
        if (!pdu) {
                pci_destroy(pci);
                sdu_destroy(sdu);
                return -1;
        }

        if (pdu_buffer_set(pdu, sdu_buffer_rw(sdu))) {
                pci_destroy(pci);
                sdu_destroy(sdu);
                return -1;
        }

        if (pdu_pci_set(pdu, pci)) {
                sdu_buffer_disown(sdu);
                pdu_destroy(pdu);
                sdu_destroy(sdu);
                pci_destroy(pci);
                return -1;
        }

        sdu_buffer_disown(sdu);
        sdu_destroy(sdu);

        if (dtcp) {
                rcu_read_lock();
                ps = container_of(rcu_dereference(instance->base.ps),
                                  struct dtp_ps, base);
                if (sv->window_based || sv->rate_based) {
                        /* NOTE: Might close window */
                        if (window_is_closed(sv,
                                             dt,
                                             dtcp,
                                             pci_sequence_number_get(pci))) {
                                if (ps->closed_window(ps, pdu)) {
                                        rcu_read_unlock();
                                        LOG_ERR("Problems with the "
                                                "closed window policy");
                                        return -1;
                                }
                                rcu_read_unlock();
                                return 0;
                        }
                }
                if (sv->rexmsn_ctrl) {
                        /* FIXME: Add timer for PDU */
                        rtxq = dt_rtxq(dt);
                        if (!rtxq) {
                                LOG_ERR("Failed to get rtxq");
                                rcu_read_unlock();
                                pdu_destroy(pdu);
                                return -1;
                        }

                        cpdu = pdu_dup(pdu);
                        if (!cpdu) {
                                LOG_ERR("Failed to copy PDU");
                                LOG_ERR("PDU ok? %d", pdu_pci_present(pdu));
                                LOG_ERR("PDU type: %d",
                                        pci_type(pdu_pci_get_ro(pdu)));
                                rcu_read_unlock();
                                pdu_destroy(pdu);
                                return -1;
                        }

                        if (rtxq_push_ni(rtxq, cpdu)) {
                                LOG_ERR("Couldn't push to rtxq");
                                rcu_read_unlock();
                                pdu_destroy(pdu);
                                return -1;
                        }
                }
                if (ps->transmission_control(ps, pdu)) {
                        LOG_ERR("Problems with transmission "
                                "control");
                        rcu_read_unlock();
                        return -1;
                }

#if DTP_INACTIVITY_TIMERS_ENABLE
                /* Start SenderInactivityTimer */
                if (rtimer_restart(instance->timers.sender_inactivity,
                                   2 * (dt_sv_mpl(dt) +
                                        dt_sv_r(dt)   +
                                        dt_sv_a(dt)))) {
                        LOG_ERR("Failed to start sender_inactiviy timer");
                        rcu_read_unlock();
                        return -1;
                }
#endif
                rcu_read_unlock();
                return 0;
        }

        /* Post SDU to RMT */
        return rmt_send(instance->rmt,
                        pci_destination(pci),
                        pci_qos_id(pci),
                        pdu);
}

int dtp_mgmt_write(struct rmt * rmt,
                   address_t    src_address,
                   port_id_t    port_id,
                   struct sdu * sdu)
{
        struct pci * pci;
        struct pdu * pdu;
        address_t    dst_address;

        /*
         * NOTE:
         *   DTP should build the PCI header src and dst cep_ids = 0
         *   ask FT for the dst address the N-1 port is connected to
         *   pass to the rmt
         */

        if (!sdu) {
                LOG_ERR("No data passed, bailing out");
                return -1;
        }

        dst_address = 0; /* FIXME: get from PFT */

        /*
         * FIXME:
         *   We should avoid to create a PCI only to have its fields to use
         */
        pci = pci_create();
        if (!pci)
                return -1;

        if (pci_format(pci,
                       0,
                       0,
                       src_address,
                       dst_address,
                       0,
                       0,
                       PDU_TYPE_MGMT)) {
                pci_destroy(pci);
                return -1;
        }

        pdu = pdu_create();
        if (!pdu) {
                pci_destroy(pci);
                return -1;
        }

        if (pdu_buffer_set(pdu, sdu_buffer_rw(sdu))) {
                pci_destroy(pci);
                pdu_destroy(pdu);
                return -1;
        }

        if (pdu_pci_set(pdu, pci)) {
                pci_destroy(pci);
                return -1;
        }

        /* Give the data to RMT now ! */

        /* FIXME: What about sequencing (and all the other procedures) ? */
        return rmt_send(rmt,
                        pci_destination(pci),
                        pci_cep_destination(pci),
                        pdu);

}

struct rcv_item {
        struct dtp * dtp;
        struct pdu * pdu;
};

static int rcv_worker(void * o)
{
<<<<<<< HEAD
        struct dtp_ps * ps;
=======
        struct dtp *          instance;
        struct pdu *          pdu;
        struct rcv_item *     ritem;
        struct dtp_policies * policies;
>>>>>>> e3c1e700
        struct pci *          pci;
        struct dtp_sv *       sv;
        struct dtcp *         dtcp;
        struct dtcp_ps *      dtcp_ps;
        struct dt *           dt;
        seq_num_t             seq_num;
        timeout_t             a;
        timeout_t             LWE;
        bool                  in_order;
        bool                  rtx_ctrl;
        seq_num_t             max_sdu_gap;

        ritem = (struct rcv_item *) o;
        if (!ritem) {
                LOG_ERR("Bogus rcv_item...");
                return -1;
        }

        pdu = ritem->pdu;
        if (!pdu_is_ok(pdu)) {
                LOG_ERR("Receive_item contained bogus pdu");
                rkfree(ritem);
                return -1;
        }

        instance = ritem->dtp;
        if (!instance) {
                LOG_ERR("Bogus instance passed, bailing out");
                rkfree(ritem);
                pdu_destroy(pdu);
                return -1;
        }

        rkfree(ritem);

        if (!pdu_is_ok(pdu)) {
                LOG_ERR("Bogus data, bailing out");
                return -1;
        }

        if (!instance                  ||
            !instance->kfa             ||
            !instance->sv              ||
            !instance->sv->connection) {
                LOG_ERR("Bogus instance passed, bailing out");
                pdu_destroy(pdu);
                return -1;
        }

        sv = instance->sv;
        ASSERT(sv); /* State Vector must not be NULL */

        dt = instance->parent;
        ASSERT(dt);

        dtcp = dt_dtcp(dt);

        if (!pdu_pci_present(pdu)) {
                LOG_DBG("Couldn't find PCI in PDU");
                pdu_destroy(pdu);
                return -1;
        }
        pci = pdu_pci_get_rw(pdu);

        a           = instance->sv->a;
        LWE         = dt_sv_rcv_lft_win(dt);
        rcu_read_lock();
        ps = container_of(rcu_dereference(instance->base.ps),
                          struct dtp_ps, base);
        in_order    = ps->in_order_delivery;
        max_sdu_gap = ps->max_sdu_gap;
        dtcp_ps = dtcp_ps_get(dtcp);
        rtx_ctrl = dtcp_ps->rtx_ctrl;
        rcu_read_unlock();
#if DTP_INACTIVITY_TIMERS_ENABLE
        /* Stop ReceiverInactivityTimer */
        if (dtcp && rtimer_stop(instance->timers.receiver_inactivity)) {
                LOG_ERR("Failed to stop timer");
                /*pdu_destroy(pdu);
                  return -1;*/
        }
#endif
        seq_num = pci_sequence_number_get(pci);

        if (!(pci_flags_get(pci) ^ PDU_FLAGS_DATA_RUN)) {
                LOG_DBG("Data run flag DRF");
                /* This is wrong after discussions with John */
                /* dt_sv_drf_flag_set(dt, true); */
                rcu_read_lock();
                ps = container_of(rcu_dereference(instance->base.ps),
                                  struct dtp_ps, base);
                ps->initial_sequence_number(ps);
                rcu_read_unlock();
                if (dtcp) {
                        if (dtcp_sv_update(dtcp, seq_num)) {
                                LOG_ERR("Failed to update dtcp sv");
                                pdu_destroy(pdu);
                                return -1;
                        }
                }

                return 0;
        }

        /*
         * NOTE:
         *   no need to check presence of in_order or dtcp because in case
         *   they are not, LWE is not updated and always 0
         */
        if (seq_num <= LWE) {
                pdu_destroy(pdu);

                dropped_pdus_inc(sv);
                LOG_ERR("PDU SeqN %u, LWE: %u. Dropped PDUs: %d",
                        seq_num, LWE, dropped_pdus(sv));

                /* Send an ACK/Flow Control PDU with current window values */
                if (dtcp) {
                        if (dtcp_ack_flow_control_pdu_send(dtcp)) {
                                LOG_ERR("Failed to send ack / flow "
                                        "control pdu");
                                return -1;
                        }
#if DTP_INACTIVITY_TIMERS_ENABLE
                        /* Start ReceiverInactivityTimer */
                        if (rtimer_restart(instance->
                                           timers.receiver_inactivity,
                                           3 * (dt_sv_mpl(dt) +
                                                dt_sv_r(dt)   +
                                                dt_sv_a(dt))))
                                LOG_ERR("Failed restart RcvrInactivity timer");
#endif
                }
                return 0;
        }

        if (!a) {
                bool set_lft_win_edge;

                /* FIXME: delimiting goes here */
                if (!in_order && !dtcp) {
                        LOG_DBG("DTP Receive deliver, seq_num: %d, LWE: %d",
                                seq_num, LWE);
                        if (pdu_post(instance, pdu))
                                return -1;

                        goto exit;
                }

                set_lft_win_edge = !(dtcp                                 &&
                                     rtx_ctrl    &&
                                     ((seq_num -LWE) > max_sdu_gap));

                if (set_lft_win_edge) {
                        if (dt_sv_rcv_lft_win_set(dt, seq_num)) {
                                LOG_ERR("Failed to set new left window edge");
                                goto fail;
                        }
                }

                if (dtcp) {
                        if (dtcp_sv_update(dtcp, seq_num)) {
                                LOG_ERR("Failed to update dtcp sv");
                                goto fail;
                        }
                        if (!set_lft_win_edge) {
                                pdu_destroy(pdu);
                                goto exit;
                        }
                }

                if (pdu_post(instance, pdu))
                        return -1;

                goto exit;

        fail:
                pdu_destroy(pdu);
                return -1;
        }

        spin_lock(&instance->a_lock);
        spin_lock(&instance->seqq->lock);
        LWE = dt_sv_rcv_lft_win(dt);
        while (pdu && (seq_num == LWE + 1)) {
                dt_sv_rcv_lft_win_set(dt, seq_num);
                spin_unlock(&instance->seqq->lock);

                pdu_post(instance, pdu);

                spin_lock(&instance->seqq->lock);
                pdu     = seq_queue_pop(instance->seqq->queue);
                seq_num = pci_sequence_number_get(pdu_pci_get_rw(pdu));
                LWE     = dt_sv_rcv_lft_win(dt);
        }
        if (pdu)
                seq_queue_push_ni(instance->seqq->queue, pdu);
        spin_unlock(&instance->seqq->lock);
        spin_unlock(&instance->a_lock);

        if (a) {
                LOG_DBG("Going to start A timer with t = %d", a/AF);
                rtimer_start(instance->timers.a, a/AF);
        }
 exit:
#if DTP_INACTIVITY_TIMERS_ENABLE
        /* Start ReceiverInactivityTimer */
        if (dtcp && rtimer_restart(instance->timers.receiver_inactivity,
                                   2 * (dt_sv_mpl(dt) +
                                        dt_sv_r(dt)   +
                                        dt_sv_a(dt)))) {
                LOG_ERR("Failed to start Receiver Inactivity timer");
                return -1;
        }
#endif
        return 0;
}

<<<<<<< HEAD
int dtp_ps_publish(struct ps_factory * factory)
{
        if (factory == NULL) {
                LOG_ERR("%s: NULL factory", __func__);
                return -1;
        }

        return ps_publish(&policy_sets, factory);
}
EXPORT_SYMBOL(dtp_ps_publish);

int dtp_ps_unpublish(const char * name)
{ return ps_unpublish(&policy_sets, name); }
EXPORT_SYMBOL(dtp_ps_unpublish);
=======
int dtp_receive(struct dtp * instance,
                struct pdu * pdu)
{
        struct rwq_work_item * item;
        struct rcv_item *      ritem;

        if (!pdu_is_ok(pdu)) {
                pdu_destroy(pdu);
                return -1;
        }

        if (!instance) {
                LOG_ERR("Bogus instance passed, bailing out");
                pdu_destroy(pdu);
                return -1;
        }

        ritem = rkzalloc(sizeof(*ritem), GFP_KERNEL);
        if (!ritem) {
                pdu_destroy(pdu);
                LOG_ERR("Could not create receive item");
                return -1;
        }

        ritem->dtp = instance;
        ritem->pdu = pdu;

        item = rwq_work_create_ni(rcv_worker, ritem);
        if (!item) {
                LOG_ERR("Could not create wwq item");
                pdu_destroy(pdu);
                rkfree(ritem);
                return -1;
        }

        if (rwq_work_post(instance->rcv_wq, item)) {
                LOG_ERR("Could not add rcv wq item to the wq");
                pdu_destroy(pdu);
                return -1;
        }

        return 0;
}
>>>>>>> e3c1e700
<|MERGE_RESOLUTION|>--- conflicted
+++ resolved
@@ -980,18 +980,12 @@
         if (instance->timers.a)
                 rtimer_destroy(instance->timers.a);
 
-<<<<<<< HEAD
         if (instance->twq)  rwq_destroy(instance->twq);
+        if (instance->rcv_wq) rwq_destroy(instance->rcv_wq);
         if (instance->seqq) squeue_destroy(instance->seqq);
         if (instance->sv)   rkfree(instance->sv);
         rina_component_fini(&instance->base);
 
-=======
-        if (instance->twq)    rwq_destroy(instance->twq);
-        if (instance->rcv_wq) rwq_destroy(instance->rcv_wq);
-        if (instance->seqq)   squeue_destroy(instance->seqq);
-        if (instance->sv)     rkfree(instance->sv);
->>>>>>> e3c1e700
         rkfree(instance);
 
         LOG_DBG("Instance %pK destroyed successfully", instance);
@@ -1294,14 +1288,10 @@
 
 static int rcv_worker(void * o)
 {
-<<<<<<< HEAD
         struct dtp_ps * ps;
-=======
         struct dtp *          instance;
         struct pdu *          pdu;
         struct rcv_item *     ritem;
-        struct dtp_policies * policies;
->>>>>>> e3c1e700
         struct pci *          pci;
         struct dtp_sv *       sv;
         struct dtcp *         dtcp;
@@ -1520,7 +1510,6 @@
         return 0;
 }
 
-<<<<<<< HEAD
 int dtp_ps_publish(struct ps_factory * factory)
 {
         if (factory == NULL) {
@@ -1535,7 +1524,7 @@
 int dtp_ps_unpublish(const char * name)
 { return ps_unpublish(&policy_sets, name); }
 EXPORT_SYMBOL(dtp_ps_unpublish);
-=======
+
 int dtp_receive(struct dtp * instance,
                 struct pdu * pdu)
 {
@@ -1578,5 +1567,4 @@
         }
 
         return 0;
-}
->>>>>>> e3c1e700
+}