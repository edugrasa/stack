/*
 * DTP (Data Transfer Protocol)
 *
 *    Francesco Salvestrini <f.salvestrini@nextworks.it>
 *    Miquel Tarzan         <miquel.tarzan@i2cat.net>
 *    Leonardo Bergesio     <leonardo.bergesio@i2cat.net>
 *    Sander Vrijders       <sander.vrijders@intec.ugent.be>
 *
 * This program is free software; you can redistribute it and/or modify
 * it under the terms of the GNU General Public License as published by
 * the Free Software Foundation; either version 2 of the License, or
 * (at your option) any later version.
 *
 * This program is distributed in the hope that it will be useful,
 * but WITHOUT ANY WARRANTY; without even the implied warranty of
 * MERCHANTABILITY or FITNESS FOR A PARTICULAR PURPOSE.  See the
 * GNU General Public License for more details.
 *
 * You should have received a copy of the GNU General Public License
 * along with this program; if not, write to the Free Software
 * Foundation, Inc., 675 Mass Ave, Cambridge, MA 02139, USA.
 */

#include <linux/random.h>

#define RINA_PREFIX "dtp"

#include "logs.h"
#include "utils.h"
#include "debug.h"
#include "dtp.h"
#include "dt.h"
#include "dt-utils.h"
#include "dtcp.h"
#include "dtcp-ps.h"
#include "dtp-conf-utils.h"
#include "dtcp-conf-utils.h"
#include "ps-factory.h"
#include "dtp-ps.h"
#include "policies.h"

static struct policy_set_list policy_sets = {
        .head = LIST_HEAD_INIT(policy_sets.head)
};

/* This is the DT-SV part maintained by DTP */
struct dtp_sv {
        spinlock_t lock;

        uint_t     seq_number_rollover_threshold;
        uint_t     dropped_pdus;
        seq_num_t  max_seq_nr_rcv;
        seq_num_t  seq_nr_to_send;
        seq_num_t  max_seq_nr_sent;

        bool       window_based;
        bool       rexmsn_ctrl;
        bool       rate_based;
        timeout_t  a;
        bool       drf_required;
        bool       rate_fulfiled;
};

struct dtp {
        struct dt *               parent;
        /*
         * NOTE: The DTP State Vector is discarded only after and explicit
         *       release by the AP or by the system (if the AP crashes).
         */
        struct dtp_sv *           sv; /* The state-vector */

        struct rina_component     base;
        struct dtp_config *       cfg;
        struct rmt *              rmt;
        struct squeue *           seqq;
        struct {
                struct rtimer * sender_inactivity;
                struct rtimer * receiver_inactivity;
                struct rtimer * a;
                struct rtimer * rate_window;
        } timers;
};

static struct dtp_sv default_sv = {
        .seq_nr_to_send                = 0,
        .max_seq_nr_sent               = 0,
        .seq_number_rollover_threshold = 0,
        .dropped_pdus                  = 0,
        .max_seq_nr_rcv                = 0,
        .rexmsn_ctrl                   = false,
        .rate_based                    = false,
        .window_based                  = false,
        .a                             = 0,
        .drf_required                  = true,
        .rate_fulfiled                 = false,
};

struct dt * dtp_dt(struct dtp * dtp)
{
        return dtp->parent;
}
EXPORT_SYMBOL(dtp_dt);

struct rmt * dtp_rmt(struct dtp * dtp)
{
        return dtp->rmt;
}
EXPORT_SYMBOL(dtp_rmt);

struct dtp_sv * dtp_dtp_sv(struct dtp * dtp)
{
        return dtp->sv;
}
EXPORT_SYMBOL(dtp_dtp_sv);

int nxt_seq_reset(struct dtp_sv * sv, seq_num_t sn)
{
        unsigned long flags;

        if (!sv)
                return -1;

        spin_lock_irqsave(&sv->lock, flags);
        sv->seq_nr_to_send = sn;
        spin_unlock_irqrestore(&sv->lock, flags);

        return 0;
}
EXPORT_SYMBOL(nxt_seq_reset);

static seq_num_t nxt_seq_get(struct dtp_sv * sv)
{
        seq_num_t     tmp;
        unsigned long flags;

        ASSERT(sv);

        spin_lock_irqsave(&sv->lock, flags);
        tmp = ++sv->seq_nr_to_send;
        spin_unlock_irqrestore(&sv->lock, flags);

        return tmp;
}

seq_num_t dtp_sv_last_nxt_seq_nr(struct dtp * instance)
{
        seq_num_t       tmp;
        struct dtp_sv * sv;
        unsigned long   flags;

        if (!instance) {
                LOG_ERR("Bogus instance passed");
                return -1;
        }
        sv = instance->sv;
        ASSERT(sv);

        spin_lock_irqsave(&sv->lock, flags);
        tmp = sv->seq_nr_to_send;
        spin_unlock_irqrestore(&sv->lock, flags);

        return tmp;
}
EXPORT_SYMBOL(dtp_sv_last_nxt_seq_nr);

seq_num_t dtp_sv_max_seq_nr_sent(struct dtp * instance)
{
        seq_num_t       tmp;
        unsigned long   flags;
        struct dtp_sv * sv;

        if (!instance) {
                LOG_ERR("Bogus instance passed");
                return -1;
        }
        sv = instance->sv;
        ASSERT(sv);

        spin_lock_irqsave(&sv->lock, flags);
        tmp = sv->max_seq_nr_sent;
        spin_unlock_irqrestore(&sv->lock, flags);

        return tmp;
}
EXPORT_SYMBOL(dtp_sv_max_seq_nr_sent);

int dtp_sv_max_seq_nr_set(struct dtp * instance, seq_num_t num)
{
        unsigned long   flags;
        struct dtp_sv * sv;

        if (!instance) {
                LOG_ERR("Bogus instance passed");
                return -1;
        }
        sv = instance->sv;
        ASSERT(sv);

        spin_lock_irqsave(&sv->lock, flags);
        if (sv->max_seq_nr_sent < num)
                sv->max_seq_nr_sent = num;
        spin_unlock_irqrestore(&sv->lock, flags);

        return 0;
}
EXPORT_SYMBOL(dtp_sv_max_seq_nr_set);

static bool sv_rate_fulfiled(struct dtp_sv * sv)
{
        unsigned long flags;
        bool          tmp;

        spin_lock_irqsave(&sv->lock, flags);
        tmp = sv->rate_fulfiled;
        spin_unlock_irqrestore(&sv->lock, flags);

        return tmp;
}

bool dtp_sv_rate_fulfiled(struct dtp * instance)
{
        struct dtp_sv * sv;

        if (!instance) {
                LOG_ERR("Bogus instance passed");
                return false;
        }
        sv = instance->sv;
        ASSERT(sv);

        return sv_rate_fulfiled(sv);
}
EXPORT_SYMBOL(dtp_sv_rate_fulfiled);

int dtp_sv_rate_fulfiled_set(struct dtp * instance, bool fulfiled)
{
        unsigned long   flags;
        struct dtp_sv * sv;

        if (!instance) {
                LOG_ERR("Bogus instance passed");
                return -1;
        }
        sv = instance->sv;
        ASSERT(sv);

        spin_lock_irqsave(&sv->lock, flags);
        sv->rate_fulfiled = fulfiled;
        spin_unlock_irqrestore(&sv->lock, flags);

        return 0;
}
EXPORT_SYMBOL(dtp_sv_rate_fulfiled_set);

#if 0
static uint_t dropped_pdus(struct dtp_sv * sv)
{
        uint_t tmp;

        ASSERT(sv);

        spin_lock(&sv->lock);
        tmp = sv->dropped_pdus;
        spin_unlock(&sv->lock);

        return tmp;
}
#endif

static void dropped_pdus_inc(struct dtp_sv * sv)
{
        unsigned long flags;

        ASSERT(sv);

        spin_lock_irqsave(&sv->lock, flags);
        sv->dropped_pdus++;
        spin_unlock_irqrestore(&sv->lock, flags);
        LOG_ERR("PDU Dropped, counter inc");
}

int dtp_initial_sequence_number(struct dtp * instance)
{
        struct dtp_ps *ps;

        if (!instance) {
                LOG_ERR("Bogus instance passed");
                return -1;
        }

        rcu_read_lock();
        ps = container_of(rcu_dereference(instance->base.ps),
                          struct dtp_ps, base);
        ASSERT(ps->initial_sequence_number);
        if (ps->initial_sequence_number(ps)) {
                rcu_read_unlock();
                return -1;
        }
        rcu_read_unlock();

        return 0;
}
EXPORT_SYMBOL(dtp_initial_sequence_number);

/* Sequencing/reassembly queue */

struct seq_queue {
        struct list_head head;
};

struct seq_queue_entry {
        unsigned long    time_stamp;
        struct pdu *     pdu;
        struct list_head next;
};

struct squeue {
        struct dtp *       dtp;
        struct seq_queue * queue;
        spinlock_t         lock;
};

static struct seq_queue * seq_queue_create(void)
{
        struct seq_queue * tmp;

        tmp = rkzalloc(sizeof(*tmp), GFP_KERNEL);
        if (!tmp)
                return NULL;

        INIT_LIST_HEAD(&tmp->head);

        return tmp;
}

static struct seq_queue_entry * seq_queue_entry_create_gfp(struct pdu * pdu,
                                                           gfp_t        flags)
{
        struct seq_queue_entry * tmp;

        tmp = rkzalloc(sizeof(*tmp), flags);
        if (!tmp)
                return NULL;

        INIT_LIST_HEAD(&tmp->next);

        tmp->pdu = pdu;
        tmp->time_stamp = jiffies;

        return tmp;
}

static void seq_queue_entry_destroy(struct seq_queue_entry * seq_entry)
{
        ASSERT(seq_entry);

        if (seq_entry->pdu) pdu_destroy(seq_entry->pdu);
        rkfree(seq_entry);

        return;
}

static int seq_queue_destroy(struct seq_queue * seq_queue)
{
        struct seq_queue_entry * cur, * n;

        ASSERT(seq_queue);

        list_for_each_entry_safe(cur, n, &seq_queue->head, next) {
                list_del(&cur->next);
                seq_queue_entry_destroy(cur);
        }

        rkfree(seq_queue);

        return 0;
}

void dtp_squeue_flush(struct dtp * dtp)
{
        struct seq_queue_entry * cur, * n;
        struct seq_queue *       seq_queue;

        if (!dtp)
                return;

        ASSERT(dtp->seqq);

        seq_queue = dtp->seqq->queue;

        list_for_each_entry_safe(cur, n, &seq_queue->head, next) {
                list_del(&cur->next);
                seq_queue_entry_destroy(cur);
        }

        return;
}
EXPORT_SYMBOL(dtp_squeue_flush);

static struct pdu * seq_queue_pop(struct seq_queue * q)
{
        struct seq_queue_entry * p;
        struct pdu *             pdu;

        if (list_empty(&q->head)) {
                LOG_DBG("Seq Queue is empty!");
                return NULL;
        }

        p = list_first_entry(&q->head, struct seq_queue_entry, next);
        if (!p)
                return NULL;

        pdu = p->pdu;
        p->pdu = NULL;

        list_del(&p->next);
        seq_queue_entry_destroy(p);

        return pdu;
}

static int seq_queue_push_ni(struct seq_queue * q, struct pdu * pdu)
{
        static struct seq_queue_entry * tmp, * cur, * last = NULL;
        seq_num_t                       csn, psn;
        const struct pci *              pci;

        ASSERT(q);
        ASSERT(pdu);

        tmp = seq_queue_entry_create_gfp(pdu, GFP_ATOMIC);
        if (!tmp) {
                LOG_ERR("Could not create sequencing queue entry");
                return -1;
        }

        pci = pdu_pci_get_ro(pdu);
        csn = pci_sequence_number_get((struct pci *) pci);

        if (list_empty(&q->head)) {
                list_add(&tmp->next, &q->head);
                LOG_DBG("First PDU with seqnum: %u push to seqq at: %pk",
                        csn, q);
                return 0;
        }

        last = list_last_entry(&q->head, struct seq_queue_entry, next);
        if (!last) {
                LOG_ERR("Could not retrieve last pdu from seqq");
                seq_queue_entry_destroy(tmp);
                return 0;
        }

        pci  = pdu_pci_get_ro(last->pdu);
        psn  = pci_sequence_number_get((struct pci *) pci);
        if (csn == psn) {
                LOG_ERR("Another PDU with the same seq_num is in "
                        "the seqq");
                seq_queue_entry_destroy(tmp);
                return -1;
        }

        if (csn > psn) {
                list_add_tail(&tmp->next, &q->head);
                LOG_DBG("Last PDU with seqnum: %u push to seqq at: %pk",
                        csn, q);
                return 0;
        }

        list_for_each_entry(cur, &q->head, next) {
                pci = pdu_pci_get_ro(cur->pdu);
                psn = pci_sequence_number_get((struct pci *) pci);
                if (csn == psn) {
                        LOG_ERR("Another PDU with the same seq_num is in "
                                "the rtx queue!");
                        seq_queue_entry_destroy(tmp);
                        return 0;
                }
                if (csn > psn) {
                        list_add(&tmp->next, &cur->next);
                        LOG_DBG("Middle PDU with seqnum: %u push to "
                                "seqq at: %pk", csn, q);
                        return 0;
                }
        }

        return 0;
}

static int squeue_destroy(struct squeue * seqq)
{
        if (!seqq)
                return -1;

        if (seqq->queue) seq_queue_destroy(seqq->queue);

        rkfree(seqq);

        return 0;
}

static struct squeue * squeue_create(struct dtp * dtp)
{
        struct squeue * tmp;

        tmp = rkzalloc(sizeof(*tmp), GFP_KERNEL);
        if (!tmp)
                return NULL;

        tmp->queue = seq_queue_create();
        if (!tmp->queue) {
                squeue_destroy(tmp);
                return NULL;
        }

        tmp->dtp = dtp;

        spin_lock_init(&tmp->lock);

        return tmp;
}

static int pdu_post(struct dtp * instance,
                    struct pdu * pdu)
{
        struct sdu *    sdu;
        struct buffer * buffer;
        struct efcp *   efcp;

        ASSERT(instance->sv);

        buffer = pdu_buffer_get_rw(pdu);
        sdu    = sdu_create_buffer_with_ni(buffer);
        if (!sdu) {
                pdu_destroy(pdu);
                return -1;
        }

        pdu_buffer_disown(pdu);
        pdu_destroy(pdu);

        efcp = dt_efcp(instance->parent);
        ASSERT(efcp);

        if (efcp_enqueue(efcp,
                         efcp_port_id(efcp),
                         sdu)) {
                LOG_ERR("Could not enqueue SDU to EFCP");
                return -1;
        }
        LOG_DBG("DTP enqueued to upper IPCP");
        return 0;
}

/* Runs the SenderInactivityTimerPolicy */
static void tf_sender_inactivity(void * data)
{
        struct dtp * dtp;
        struct dtp_ps * ps;

        LOG_DBG("Running Stimer...");
        dtp = (struct dtp *) data;
        if (!dtp) {
                LOG_ERR("No dtp to work with");
                return;
        }

        rcu_read_lock();
        ps = container_of(rcu_dereference(dtp->base.ps), struct dtp_ps, base);
        if (!ps->sender_inactivity_timer) {
                LOG_ERR("No DTP sender inactivity policy");
                rcu_read_unlock();
                return;
        }

        if (ps->sender_inactivity_timer(ps))
                LOG_ERR("Problems executing the sender inactivity policy");
        rcu_read_unlock();

        return;
}

/* Runs the ReceiverInactivityTimerPolicy */
static void tf_receiver_inactivity(void * data)
{
        struct dtp * dtp;
        struct dtp_ps * ps;

        LOG_DBG("Running Rtimer...");
        dtp = (struct dtp *) data;
        if (!dtp) {
                LOG_ERR("No dtp to work with");
                return;
        }
        rcu_read_lock();
        ps = container_of(rcu_dereference(dtp->base.ps), struct dtp_ps, base);
        if (!ps->receiver_inactivity_timer) {
                LOG_ERR("No DTP sender inactivity policy");
                rcu_read_unlock();
                return;
        }

        if (ps->receiver_inactivity_timer(ps))
                LOG_ERR("Problems executing receiver inactivity policy");
        rcu_read_unlock();

        return;
}

/*
 * NOTE:
 *   AF is the factor to which A is divided in order to obtain the
 *   period of the A-timer: Ta = A / AF
 */
#define AF 1
/*
 * FIXME: removed the static so that dtcp's sending_ack policy can use this
 * function. This has to be refactored and evaluate how much code would be
 * repeated
 */
const struct pci * process_A_expiration(struct dtp * dtp, struct dtcp * dtcp)
{
        struct dt *              dt;
        struct dtp_sv *          sv;
        struct squeue *          seqq;
        seq_num_t                LWE;
        seq_num_t                seq_num;
        struct pdu *             pdu;
        bool                     in_order_del;
        bool                     incomplete_del;
        bool                     rtx_ctrl = false;
        seq_num_t                max_sdu_gap;
        timeout_t                a;
        struct seq_queue_entry * pos, * n;
        struct dtp_ps *          ps;
        struct dtcp_ps *         dtcp_ps;
        unsigned long            flags;
        struct rqueue *          to_post;
        const struct pci *       pci, * pci_ret = NULL;

        ASSERT(dtp);

        sv = dtp->sv;
        ASSERT(sv);

        dt = dtp->parent;
        ASSERT(dt);

        seqq = dtp->seqq;
        ASSERT(seqq);

        a = dt_sv_a(dt);

        rcu_read_lock();
        ps = container_of(rcu_dereference(dtp->base.ps), struct dtp_ps, base);
        in_order_del   = ps->in_order_delivery;
        incomplete_del = ps->incomplete_delivery;
        max_sdu_gap    = ps->max_sdu_gap;

        if (dtcp) {
                dtcp_ps = dtcp_ps_get(dtcp);
                rtx_ctrl = dtcp_ps->rtx_ctrl;
        }
        rcu_read_unlock();

        /* FIXME: Invoke delimiting */

        LOG_DBG("Processing A timer expiration");

        to_post = rqueue_create_ni();
        if (!to_post) {
                LOG_ERR("Could not create to_post list in A timer");
                return NULL;
        }

        spin_lock_irqsave(&seqq->lock, flags);
        LWE = dt_sv_rcv_lft_win(dt);
        LOG_DBG("LWEU: Original LWE = %u", LWE);
        LOG_DBG("LWEU: MAX GAPS     = %u", max_sdu_gap);

        list_for_each_entry_safe(pos, n, &seqq->queue->head, next) {
                pdu = pos->pdu;
                if (!pdu_is_ok(pdu)) {
                        spin_unlock_irqrestore(&seqq->lock, flags);

                        LOG_ERR("Bogus data, bailing out");
                        return NULL;
                }

                pci     = pdu_pci_get_ro(pdu);
                seq_num = pci_sequence_number_get(pci);
                LOG_DBG("Seq number: %u", seq_num);

                if (seq_num - LWE - 1 <= max_sdu_gap) {

                        if (dt_sv_rcv_lft_win_set(dt, seq_num))
                                LOG_ERR("Could not update LWE while A timer");

                        pos->pdu = NULL;
                        list_del(&pos->next);
                        seq_queue_entry_destroy(pos);

                        if (rqueue_tail_push_ni(to_post, pdu)) {
                                LOG_ERR("Could not post PDU %u while A timer"
                                        "(in-order)", seq_num);
                        }

                        LOG_DBG("Atimer: PDU %u posted", seq_num);

                        LWE = seq_num;
                        pci_ret = pci;
                        continue;
                }

                if (time_before_eq(pos->time_stamp + msecs_to_jiffies(a),
                                   jiffies)) {
                        LOG_DBG("Processing A timer expired");
                        if (dtcp && dtcp_rtx_ctrl(dtcp_config_get(dtcp))) {
                                LOG_DBG("Retransmissions will be required");
                                pci_ret = pci;
                                goto finish;
                        }

                        if (dt_sv_rcv_lft_win_set(dt, seq_num)) {
                                LOG_ERR("Failed to set new "
                                        "left window edge");
                                goto finish;
                        }
                        pos->pdu = NULL;
                        list_del(&pos->next);
                        seq_queue_entry_destroy(pos);

                        if (rqueue_tail_push_ni(to_post, pdu)) {
                                LOG_ERR("Could not post PDU %u while A timer"
                                        "(expiration)", seq_num);
                        }

                        LWE = seq_num;
                        pci_ret = pci;

                        continue;
                }

                break;

        }
finish:
        spin_unlock_irqrestore(&seqq->lock, flags);

        while (!rqueue_is_empty(to_post)) {
                pdu = (struct pdu *) rqueue_head_pop(to_post);
                if (pdu)
                        pdu_post(dtp, pdu);
        }
        rqueue_destroy(to_post, (void (*)(void *)) pdu_destroy);
        LOG_DBG("Finish process_Atimer_expiration");
        return pci_ret;
}
EXPORT_SYMBOL(process_A_expiration);

static bool seqq_is_empty(struct squeue * queue)
{
        bool ret;

        if (!queue)
                return false;

        spin_lock(&queue->lock);
        ret = list_empty(&queue->queue->head) ? true : false;
        spin_unlock(&queue->lock);

        return ret;
}

static void tf_a(void * o)
{
        struct dt *   dt;
        struct dtp *  dtp;
        struct dtcp * dtcp;
        timeout_t     a;

        LOG_DBG("A-timer handler started...");

        dtp = (struct dtp *) o;
        if (!dtp) {
                LOG_ERR("No instance passed to A-timer handler !!!");
                return;
        }

        dt   = dtp->parent;
        dtcp = dt_dtcp(dt);
        a    = dt_sv_a(dt);

        if (dtcp) {
                if (dtcp_sending_ack_policy(dtcp)){
                        LOG_ERR("sending_ack failed");
                        rtimer_start(dtp->timers.a, a/AF);
                        return;
                }
        } else {
                process_A_expiration(dtp, dtcp);
#if DTP_INACTIVITY_TIMERS_ENABLE
                if (rtimer_restart(dtp->timers.sender_inactivity,
                                   3 * (dt_sv_mpl(dt) +
                                        dt_sv_r(dt)   +
                                        dt_sv_a(dt)))) {
                        LOG_ERR("Failed to start sender_inactiviy timer");
                        rtimer_start(dtp->timers.a, a/AF);
                        return;
                }
#endif
        }

        if (!seqq_is_empty(dtp->seqq)) {
                LOG_DBG("Going to restart A timer with a = %d and a/AF = %d",
                        a, a/AF);
                rtimer_start(dtp->timers.a, a/AF);
        }

        return;
}

static void tf_rate_window(void * o)
{
        struct dtp *  dtp;
        struct dtcp * dtcp;
        struct cwq *  q;

        dtp = (struct dtp *) o;

        if (!dtp) {
                LOG_ERR("No DTP found. Cannot run rate window timer");
                return;
        }

        dtp_sv_rate_fulfiled_set(dtp, false);
        dtcp = dt_dtcp(dtp->parent);
        pdus_sent_in_t_unit_set(dtcp, 0);
        q = dt_cwq(dtp->parent);
        cwq_deliver(q,
                    dtp->parent,
                    dtp->rmt,
                    efcp_dst_addr(dt_efcp(dtp->parent)),
                    efcp_qos_id(dt_efcp(dtp->parent)));

        return;
}

int dtp_sv_init(struct dtp * dtp,
                bool         rexmsn_ctrl,
                bool         window_based,
                bool         rate_based,
                timeout_t    a)
{
        ASSERT(dtp);
        ASSERT(dtp->sv);

        dtp->sv->rexmsn_ctrl  = rexmsn_ctrl;
        dtp->sv->window_based = window_based;
        dtp->sv->rate_based   = rate_based;
        dtp->sv->a            = a;

        /* Init seq numbers */
        dtp->sv->max_seq_nr_sent = dtp->sv->seq_nr_to_send;
        dtp->sv->max_seq_nr_rcv  = 0;

        return 0;
}

/* Must be called under RCU read lock. */
struct dtp_ps *
dtp_ps_get(struct dtp * dtp)
{
        return container_of(rcu_dereference(dtp->base.ps),
                            struct dtp_ps, base);
}

struct dtp *
dtp_from_component(struct rina_component * component)
{
        return container_of(component, struct dtp, base);
}
EXPORT_SYMBOL(dtp_from_component);

int dtp_select_policy_set(struct dtp * dtp,
                          const string_t * path,
                          const string_t * name)
{
        struct dtp_config * cfg = dtp->cfg;
        struct dtp_ps * ps;
        int ret;

        if (path && strcmp(path, "")) {
                LOG_ERR("This component has no selectable subcomponents");
                return -1;
        }

        ret = base_select_policy_set(&dtp->base, &policy_sets, name);
        if (ret) {
                return ret;
        }

        /* Copy the connection parameter to the policy-set. From now on
         * these connection parameters must be accessed by the DTP policy set,
         * and not from the struct connection. */
        mutex_lock(&dtp->base.ps_lock);
        ps = container_of(dtp->base.ps, struct dtp_ps, base);
        ps->dtcp_present        = dtp_conf_dtcp_present(cfg);
        ps->seq_num_ro_th       = dtp_conf_seq_num_ro_th(cfg);
        ps->initial_a_timer     = dtp_conf_initial_a_timer(cfg);
        ps->partial_delivery    = dtp_conf_partial_del(cfg);
        ps->incomplete_delivery = dtp_conf_incomplete_del(cfg);
        ps->in_order_delivery   = dtp_conf_in_order_del(cfg);
        ps->max_sdu_gap         = dtp_conf_max_sdu_gap(cfg);
        mutex_unlock(&dtp->base.ps_lock);

        return 0;
}
EXPORT_SYMBOL(dtp_select_policy_set);

int dtp_set_policy_set_param(struct dtp* dtp,
                             const char * path,
                             const char * name,
                             const char * value)
{
        struct dtp_ps *ps;
        int ret = -1;

        if (!dtp|| !path || !name || !value) {
                LOG_ERRF("NULL arguments %p %p %p %p", dtp, path, name, value);
                return -1;
        }

        LOG_DBG("set-policy-set-param '%s' '%s' '%s'", path, name, value);

        if (strcmp(path, "") == 0) {
                int bool_value;

                /* The request addresses this DTP instance. */
                rcu_read_lock();
                ps = container_of(rcu_dereference(dtp->base.ps),
                                  struct dtp_ps, base);

                if (strcmp(name, "dtcp_present") == 0) {
                        ret = kstrtoint(value, 10, &bool_value);
                        if (ret == 0) {
                                ps->dtcp_present = bool_value;
                        }
                } else if (strcmp(name, "seq_num_ro_th") == 0) {
                        ret = kstrtoint(value, 10, &ps->seq_num_ro_th);
                } else if (strcmp(name, "initial_a_timer") == 0) {
                        ret = kstrtouint(value, 10, &ps->initial_a_timer);
                } else if (strcmp(name, "partial_delivery") == 0) {
                        ret = kstrtoint(value, 10, &bool_value);
                        if (ret == 0) {
                                ps->partial_delivery = bool_value;
                        }
                } else if (strcmp(name, "incomplete_delivery") == 0) {
                        ret = kstrtoint(value, 10, &bool_value);
                        if (ret == 0) {
                                ps->incomplete_delivery = bool_value;
                        }
                } else if (strcmp(name, "in_order_delivery") == 0) {
                        ret = kstrtoint(value, 10, &bool_value);
                        if (ret == 0) {
                                ps->in_order_delivery = bool_value;
                        }
                } else if (strcmp(name, "max_sdu_gap") == 0) {
                        ret = kstrtouint(value, 10, &bool_value);
                        if (ret == 0) {
                                ps->max_sdu_gap = bool_value;
                        }
                } else {
                        LOG_ERR("Unknown DTP parameter policy '%s'", name);
                }
                rcu_read_unlock();
        } else {
                ret = base_set_policy_set_param(&dtp->base, path, name, value);
        }

        return ret;
}
EXPORT_SYMBOL(dtp_set_policy_set_param);

struct dtp * dtp_create(struct dt *         dt,
                        struct rmt *        rmt,
                        struct dtp_config * dtp_cfg)
{
        struct dtp * tmp;
        string_t *   ps_name;

        if (!dt) {
                LOG_ERR("No DT passed, bailing out");
                return NULL;
        }
        dt_sv_drf_flag_set(dt, true);

        if (!dtp_cfg) {
                LOG_ERR("No DTP conf passed, bailing out");
                return NULL;
        }

        if (!rmt) {
                LOG_ERR("No RMT passed, bailing out");
                return NULL;
        }

        tmp = rkzalloc(sizeof(*tmp), GFP_KERNEL);
        if (!tmp) {
                LOG_ERR("Cannot create DTP instance");
                return NULL;
        }

        tmp->parent = dt;

        tmp->sv = rkmalloc(sizeof(*tmp->sv), GFP_KERNEL);
        if (!tmp->sv) {
                LOG_ERR("Cannot create DTP state-vector");

                dtp_destroy(tmp);
                return NULL;
        }
        *tmp->sv = default_sv;
        /* FIXME: fixups to the state-vector should be placed here */

        spin_lock_init(&tmp->sv->lock);

        tmp->cfg   = dtp_cfg;

        tmp->rmt  = rmt;
        tmp->seqq = squeue_create(tmp);
        if (!tmp->seqq) {
                LOG_ERR("Could not create Sequencing queue");
                dtp_destroy(tmp);
                return NULL;
        }

        tmp->timers.sender_inactivity   = rtimer_create(tf_sender_inactivity,
                                                        tmp);
        tmp->timers.receiver_inactivity = rtimer_create(tf_receiver_inactivity,
                                                        tmp);
        tmp->timers.a                   = rtimer_create(tf_a, tmp);
        tmp->timers.rate_window         = rtimer_create(tf_rate_window, tmp);
        if (!tmp->timers.sender_inactivity   ||
            !tmp->timers.receiver_inactivity ||
            !tmp->timers.a                   ||
            !tmp->timers.rate_window) {
                dtp_destroy(tmp);
                return NULL;
        }

        rina_component_init(&tmp->base);

        ps_name = (string_t *) policy_name(dtp_conf_ps_get(dtp_cfg));
        if (!ps_name || !strcmp(ps_name, ""))
                ps_name = RINA_PS_DEFAULT_NAME;

        if (dtp_select_policy_set(tmp, "", ps_name)) {
                dtp_destroy(tmp);
                LOG_ERR("Could not load DTP PS %s", ps_name);
                return NULL;
        }

        if (dtp_initial_sequence_number(tmp)) {
                LOG_ERR("Could not create Sequencing queue");
                dtp_destroy(tmp);
                return NULL;
        }

        LOG_DBG("Instance %pK created successfully", tmp);

        return tmp;
}

int dtp_destroy(struct dtp * instance)
{
        if (!instance) {
                LOG_ERR("Bad instance passed, bailing out");
                return -1;
        }

        if (instance->timers.a)
                rtimer_destroy(instance->timers.a);
        /* tf_a posts workers that restart sender_inactivity timer, so the wq
         * must be flushed before destroying the timer */

        if (instance->timers.sender_inactivity)
                rtimer_destroy(instance->timers.sender_inactivity);
        if (instance->timers.receiver_inactivity)
                rtimer_destroy(instance->timers.receiver_inactivity);
        if (instance->timers.rate_window)
                rtimer_destroy(instance->timers.rate_window);

        if (instance->seqq) squeue_destroy(instance->seqq);
        if (instance->sv)   rkfree(instance->sv);
        if (instance->cfg) dtp_config_destroy(instance->cfg);
        rina_component_fini(&instance->base);

        rkfree(instance);

        LOG_DBG("Instance %pK destroyed successfully", instance);

        return 0;
}

static bool window_is_closed(struct dtp *    dtp,
                             struct dt *     dt,
                             struct dtcp *   dtcp,
                             seq_num_t       seq_num,
                             struct dtp_ps * ps)
{
        bool retval = false, w_ret = false, r_ret = false;
<<<<<<< HEAD
=======
        bool rb, wb;
        struct dtp_sv * sv;
>>>>>>> 086ecb62

        ASSERT(dtp);
        ASSERT(dt);
        ASSERT(dtcp);

        sv = dtp->sv;
        ASSERT(sv);

        if (dt_sv_window_closed(dt) || sv_rate_fulfiled(sv))
                return true;

        wb = sv->window_based;
        if (wb && seq_num > dtcp_snd_rt_win(dtcp)) {
                dt_sv_window_closed_set(dt, true);
                w_ret = true;
        }

<<<<<<< HEAD
        if (sv->rate_based) {
        	if(dtcp_rate_exceeded(dtcp, 1)) {
        		dt_sv_window_closed_set(dt, true);
        		r_ret = true;
        	} else {
        		// Only if the window is closed!
			if (dt_sv_window_closed(dt))
				dt_sv_window_closed_set(dt, false);
        	}
        }

        retval = (w_ret || r_ret);

        LOG_DBG("Window closed? win: %d, rate: %d", w_ret, r_ret);

        if (w_ret != r_ret) {
                LOG_DBG("Reconcile flow control TX");
        }
=======
        rb = sv->rate_based;
        if (rb)
                LOG_MISSING;
>>>>>>> 086ecb62

        retval = (w_ret || r_ret);
        if ((rb && wb) && (w_ret != r_ret)) {
                retval = ps->reconcile_flow_conflict(ps);
                LOG_DBG("Reconcile flow control");
                if (retval) {
                        uint_t srate;

                        srate = dtcp_sending_rate(dtcp_config_get(dtcp));
                        /* FIXME: it should be srate - initial time window */
                        rtimer_start(dtp->timers.rate_window, srate);
                }
        }

        return retval;
}

int dtp_write(struct dtp * instance,
              struct sdu * sdu)
{
        struct pdu *            pdu;
        struct pci *            pci;
        struct dtp_sv *         sv;
        struct dt *             dt;
        struct dtcp *           dtcp;
        struct rtxq *           rtxq;
        struct pdu *            cpdu;
        struct dtp_ps *         ps;
        seq_num_t               sn, csn;
        uint_t			sz; // Size of sdu.
	uint_t			sc; // Sender credit.
        struct efcp *           efcp;

        if (!sdu_is_ok(sdu))
                return -1;

        if (!instance || !instance->rmt) {
                LOG_ERR("Bogus instance passed, bailing out");
                sdu_destroy(sdu);
                return -1;
        }

        dt = instance->parent;
        if (!dt) {
                LOG_ERR("Bogus DT passed, bailing out");
                sdu_destroy(sdu);
                return -1;
        }

        efcp = dt_efcp(dt);
        if (!efcp) {
                LOG_ERR("Bogus EFCP passed, bailing out");
                sdu_destroy(sdu);
                return -1;
        }

        /* State Vector must not be NULL */
        sv = instance->sv;
        if (!sv) {
                LOG_ERR("Bogus DTP-SV passed, bailing out");
                sdu_destroy(sdu);
                return -1;
        }

        dtcp = dt_dtcp(dt);

#if DTP_INACTIVITY_TIMERS_ENABLE
        /* Stop SenderInactivityTimer */
        if (rtimer_stop(instance->timers.sender_inactivity)) {
                LOG_ERR("Failed to stop timer");
                /* sdu_destroy(sdu);
                   return -1; */
        }
#endif
        pci = pci_create_ni();
        if (!pci) {
                sdu_destroy(sdu);
                return -1;
        }

        /* Step 1: Delimiting (fragmentation/reassembly) + Protection */

        /*
         * FIXME: The two ways of carrying out flow control
         * could exist at once, thus reconciliation should be
         * the first and default case if both are present.
         */

        /* FIXME: from now on, this should be done for each user data
         * generated by Delimiting *
         */

        /* Step 2: Sequencing */
        /*
         * Incrementing here means the PDU cannot
         * be just thrown away from this point onwards
         */
        /* Probably needs to be revised */

        csn = nxt_seq_get(sv);
        if (pci_format(pci,
                       efcp_src_cep_id(efcp),
                       efcp_dst_cep_id(efcp),
                       efcp_src_addr(efcp),
                       efcp_dst_addr(efcp),
                       csn,
                       efcp_qos_id(efcp),
                       PDU_TYPE_DT)) {
                pci_destroy(pci);
                sdu_destroy(sdu);
                return -1;
        }
        sn = dtcp_snd_lf_win(dtcp);
        if (dt_sv_drf_flag(dt)          ||
            (sn == (csn - 1))           ||
            !sv->rexmsn_ctrl) {
		pdu_flags_t pci_flags;
		pci_flags = pci_flags_get(pci);
		pci_flags |= PDU_FLAGS_DATA_RUN;
                pci_flags_set(pci, pci_flags);
	}

        pdu = pdu_create_ni();
        if (!pdu) {
                pci_destroy(pci);
                sdu_destroy(sdu);
                return -1;
        }

        if (pdu_buffer_set(pdu, sdu_buffer_rw(sdu))) {
                pci_destroy(pci);
                sdu_destroy(sdu);
                return -1;
        }

        if (pdu_pci_set(pdu, pci)) {
                sdu_buffer_disown(sdu);
                pdu_destroy(pdu);
                sdu_destroy(sdu);
                pci_destroy(pci);
                return -1;
        }

        sdu_buffer_disown(sdu);
        sdu_destroy(sdu);

        LOG_DBG("DTP Sending PDU %u (CPU: %d)", csn, smp_processor_id());

        if (dtcp) {
                rcu_read_lock();
                ps = container_of(rcu_dereference(instance->base.ps),
                                  struct dtp_ps, base);
                if (sv->window_based || sv->rate_based) {
                        /* NOTE: Might close window */
                        if (window_is_closed(instance,
                                             dt,
                                             dtcp,
                                             csn,
                                             ps)) {
                                if (ps->closed_window(ps, pdu)) {
                                        rcu_read_unlock();
                                        LOG_ERR("Problems with the "
                                                "closed window policy");
                                        return -1;
                                }
                                rcu_read_unlock();
                                return 0;
                        }
                        // Window not closed; consume credit.
			if (sv->rate_based)
			{
				// We track the size of the whole pdu, not of
				// only its data.
				sz = pdu_length(pdu);
				// How much credit is left?
				sc = dtcp_sent_itu(dtcp);

				// Size will consume the credit.
				if (sz + sc >= dtcp_sndr_rate(dtcp))
				{
					// Sent reach the max given.
					dtcp_sent_itu_set(
						dtcp, dtcp_sndr_rate(dtcp));
				}
				// Size wont consume the credit; subtract it.
				else
				{
					dtcp_sent_itu_inc(dtcp,	sz);
				}

				LOG_DBG("rbfc: %pK credit, send: %u/%u, "
					"recv: %u/%u",
					dtcp,
					dtcp_sent_itu(dtcp),
					dtcp_sndr_rate(dtcp),
					dtcp_recv_itu(dtcp),
					dtcp_rcvr_rate(dtcp));
			}
                }
                if (sv->rexmsn_ctrl) {
                        /* FIXME: Add timer for PDU */
                        rtxq = dt_rtxq(dt);
                        if (!rtxq) {
                                LOG_ERR("Failed to get rtxq");
                                rcu_read_unlock();
                                pdu_destroy(pdu);
                                return -1;
                        }

                        cpdu = pdu_dup_ni(pdu);
                        if (!cpdu) {
                                LOG_ERR("Failed to copy PDU");
                                LOG_ERR("PDU ok? %d", pdu_pci_present(pdu));
                                LOG_ERR("PDU type: %d",
                                        pci_type(pdu_pci_get_ro(pdu)));
                                rcu_read_unlock();
                                pdu_destroy(pdu);
                                return -1;
                        }

                        if (rtxq_push_ni(rtxq, cpdu)) {
                                LOG_ERR("Couldn't push to rtxq");
                                rcu_read_unlock();
                                pdu_destroy(pdu);
                                return -1;
                        }
                }
                if (ps->transmission_control(ps, pdu)) {
                        LOG_ERR("Problems with transmission "
                                "control");
                        rcu_read_unlock();
                        return -1;
                }

#if DTP_INACTIVITY_TIMERS_ENABLE
                /* Start SenderInactivityTimer */
                if (rtimer_restart(instance->timers.sender_inactivity,
                                   3 * (dt_sv_mpl(dt) +
                                        dt_sv_r(dt)   +
                                        dt_sv_a(dt)))) {
                        LOG_ERR("Failed to start sender_inactiviy timer");
                        rcu_read_unlock();
                        return -1;
                }
#endif
                rcu_read_unlock();
                return 0;
        }

        return dt_pdu_send(dt,
                           instance->rmt,
                           pci_destination(pci),
                           pci_qos_id(pci),
                           pdu);
}

void dtp_drf_required_set(struct dtp * dtp)
{ dtp->sv->drf_required = true; }
EXPORT_SYMBOL(dtp_drf_required_set);

/*
static bool is_drf_required(struct dtp * dtp)
{
        unsigned long flags;

        spin_lock_irqsave(&dtp->sv->lock, flags);
        ret = dtp->sv->drf_required;
        spin_unlock_irqrestore(&dtp->sv->lock, flags);
        return ret;
}
*/

<<<<<<< HEAD
static bool is_fc_overrun(
	struct dt * dt, struct dtcp * dtcp, seq_num_t seq_num, uint_t pdul)
=======
static bool is_fc_overrun(struct dtcp * dtcp, seq_num_t seq_num)
>>>>>>> 086ecb62
{
        bool to_ret, w_ret = false, r_ret = false;

        if (!dtcp)
                return false;

        if (dtcp_window_based_fctrl(dtcp_config_get(dtcp)))
                w_ret = (seq_num > dtcp_rcv_rt_win(dtcp));

<<<<<<< HEAD
        if (dtcp_rate_based_fctrl(dtcp_config_get(dtcp))) {
        	if(dtcp_rate_exceeded(dtcp, 0)) {
        		//dt_sv_window_closed_set(dt, true);
        		r_ret = true;
		} else {
			// Only if the window is closed!
			//if (dt_sv_window_closed(dt))
			//	dt_sv_window_closed_set(dt, false);
			// Increment the rate of recv.
                        if(dtcp_rate_based_fctrl(dtcp_config_get(dtcp)))
                        	dtcp_recv_itu_inc(dtcp, pdul);
		}
        }

        to_ret = w_ret || r_ret;

	LOG_DBG("Is fc overruned? win: %d, rate: %d", w_ret, r_ret);

        if (w_ret || r_ret)
                LOG_DBG("Reconcile flow control RX");

=======
        if (dtcp_rate_based_fctrl(dtcp_config_get(dtcp)))
                LOG_DBG("Rate based condition");

        to_ret = w_ret || r_ret;

>>>>>>> 086ecb62
        return to_ret;
}

int dtp_receive(struct dtp * instance,
                struct pdu * pdu)
{
        struct dtp_ps *  ps;
        struct pci *     pci;
        struct dtp_sv *  sv;
        struct dtcp *    dtcp;
        struct dtcp_ps * dtcp_ps;
        struct dt *      dt;
        seq_num_t        seq_num;
        timeout_t        a;
        seq_num_t        LWE;
        bool             in_order;
        bool             rtx_ctrl = false;
        seq_num_t        max_sdu_gap;
        unsigned long    flags;
        struct rqueue *  to_post;
        /*struct rqueue *       to_post;*/

        LOG_DBG("DTP receive started...");

        if (!pdu_is_ok(pdu)) {
                pdu_destroy(pdu);
                return -1;
        }

        if (!instance) {
                LOG_ERR("Bogus instance passed, bailing out");
                pdu_destroy(pdu);
                return -1;
        }

        if (!instance                  ||
            !instance->parent          ||
            !instance->sv) {
                LOG_ERR("Bogus instance passed, bailing out");
                pdu_destroy(pdu);
                return -1;
        }

        sv = instance->sv;
        ASSERT(sv); /* State Vector must not be NULL */

        dt = instance->parent;
        ASSERT(dt);

        dtcp = dt_dtcp(dt);

        if (!pdu_pci_present(pdu)) {
                LOG_DBG("Couldn't find PCI in PDU");
                pdu_destroy(pdu);
                return -1;
        }
        pci = pdu_pci_get_rw(pdu);

        a           = instance->sv->a;
        LWE         = dt_sv_rcv_lft_win(dt);
        rcu_read_lock();
        ps = container_of(rcu_dereference(instance->base.ps),
                          struct dtp_ps, base);
        in_order    = ps->in_order_delivery;
        max_sdu_gap = ps->max_sdu_gap;
        if (dtcp) {
                dtcp_ps = dtcp_ps_get(dtcp);
                rtx_ctrl = dtcp_ps->rtx_ctrl;
        }
        rcu_read_unlock();

        seq_num = pci_sequence_number_get(pci);

        LOG_DBG("local_soft_irq_pending: %d", local_softirq_pending());
        LOG_DBG("DTP Received PDU %u (CPU: %d)",
                seq_num, smp_processor_id());


         if (instance->sv->drf_required) {
#if DTP_INACTIVITY_TIMERS_ENABLE
                /* Start ReceiverInactivityTimer */
                if (rtimer_restart(instance->timers.receiver_inactivity,
                                   2 * (dt_sv_mpl(dt) +
                                        dt_sv_r(dt)   +
                                        dt_sv_a(dt)))) {
                        LOG_ERR("Failed to start Receiver Inactivity timer");
                        pdu_destroy(pdu);
                        return -1;
                }
#endif
                if ((pci_flags_get(pci) & PDU_FLAGS_DATA_RUN)) {
                        instance->sv->drf_required = false;
                        spin_lock_irqsave(&instance->seqq->lock, flags);
                        dtp_squeue_flush(instance);
                        dt_sv_rcv_lft_win_set(dt, seq_num);
                        spin_unlock_irqrestore(&instance->seqq->lock, flags);
                        if (dtcp) {
                                if (dtcp_sv_update(dtcp, pci)) {
                                        LOG_ERR("Failed to update dtcp sv");
                                        return -1;
                                }
                        }
                        pdu_post(instance, pdu);
                        LOG_DBG("Data run flag DRF");
                        return 0;
                }
                LOG_ERR("Expecting DRF but not present, dropping PDU %d...",
                        seq_num);
                pdu_destroy(pdu);
                return 0;
        }
        /*
         * NOTE:
         *   no need to check presence of in_order or dtcp because in case
         *   they are not, LWE is not updated and always 0
         */
<<<<<<< HEAD
        if ((seq_num <= LWE) || (is_fc_overrun(
		dt, dtcp, seq_num, pdu_length(pdu)))) {

=======
        if ((seq_num <= LWE) || (is_fc_overrun(dtcp, seq_num))) {
>>>>>>> 086ecb62
                pdu_destroy(pdu);

                dropped_pdus_inc(sv);

                /*FIXME: Rtimer should not be restarted here, to be deleted */
#if DTP_INACTIVITY_TIMERS_ENABLE
                /* Start ReceiverInactivityTimer */
                if (rtimer_restart(instance->timers.receiver_inactivity,
                                   3 * (dt_sv_mpl(dt) +
                                        dt_sv_r(dt)   +
                                        dt_sv_a(dt))))
                        LOG_ERR("Failed restart RcvrInactivity timer");
#endif

                /* Send an ACK/Flow Control PDU with current window values */
                if (dtcp) {
                        if (dtcp_ack_flow_control_pdu_send(dtcp, LWE)) {
                                LOG_ERR("Failed to send ack / flow "
                                        "control pdu");
                                return -1;
                        }
                }
                return 0;
        }

        /*NOTE: Just for debugging */
        if (dtcp && seq_num > dtcp_rcv_rt_win(dtcp)) {
                LOG_INFO("PDU Scep-id %u Dcep-id %u SeqN %u, RWE: %u",
                         pci_cep_source(pci), pci_cep_destination(pci),
                         seq_num, dtcp_rcv_rt_win(dtcp));
        }

#if DTP_INACTIVITY_TIMERS_ENABLE
        /* Start ReceiverInactivityTimer */
        if (rtimer_restart(instance->timers.receiver_inactivity,
                           2 * (dt_sv_mpl(dt) +
                                dt_sv_r(dt)   +
                                dt_sv_a(dt)))) {
                LOG_ERR("Failed to start Receiver Inactivity timer");
                pdu_destroy(pdu);
                return -1;
        }
#endif
        if (!a) {
                bool set_lft_win_edge;

                /* FIXME: delimiting goes here */
                if (!in_order && !dtcp) {
                        LOG_DBG("DTP Receive deliver, seq_num: %d, LWE: %d",
                                seq_num, LWE);
                        if (pdu_post(instance, pdu))
                                return -1;

                        return 0;
                }

                set_lft_win_edge = !(dtcp_rtx_ctrl(dtcp_config_get(dtcp)) &&
                                     ((seq_num -LWE) > max_sdu_gap));

                if (set_lft_win_edge) {
                        if (dt_sv_rcv_lft_win_set(dt, seq_num)) {
                                LOG_ERR("Failed to set new left window edge");
                                goto fail;
                        }
                }

                if (dtcp) {
                        if (dtcp_sv_update(dtcp, pci)) {
                                LOG_ERR("Failed to update dtcp sv");
                                goto fail;
                        }
                        if (!set_lft_win_edge) {
                                pdu_destroy(pdu);
                                return 0;
                        }
                }

                if (pdu_post(instance, pdu))
                        return -1;

                return 0;

        fail:
                pdu_destroy(pdu);
                return -1;
        }

        spin_lock_irqsave(&instance->seqq->lock, flags);
        to_post = rqueue_create_ni();
        if (!to_post) {
                LOG_ERR("Could not create to_post queue");
                pdu_destroy(pdu);
                return -1;
        }

        LWE = dt_sv_rcv_lft_win(dt);
        LOG_DBG("DTP receive LWE: %u", LWE);
        while (pdu && (seq_num == LWE + 1)) {
                dt_sv_rcv_lft_win_set(dt, seq_num);

                rqueue_tail_push_ni(to_post, pdu);

                pdu = seq_queue_pop(instance->seqq->queue);
                LWE = dt_sv_rcv_lft_win(dt);
                if (!pdu)
                        break;
                seq_num = pci_sequence_number_get(pdu_pci_get_rw(pdu));
        }
        if (pdu)
                seq_queue_push_ni(instance->seqq->queue, pdu);
        spin_unlock_irqrestore(&instance->seqq->lock, flags);

        if (!pdu && a)
                rtimer_stop(instance->timers.a);
        else if (pdu && a) {
                LOG_DBG("Going to restart A timer with t = %d", a/AF);
                rtimer_restart(instance->timers.a, a/AF);
        }

        if (dtcp) {
                if (dtcp_sv_update(dtcp, pci)) {
                        LOG_ERR("Failed to update dtcp sv");
                }
        }
        while (!rqueue_is_empty(to_post)) {
                pdu = (struct pdu *) rqueue_head_pop(to_post);
                if (pdu)
                        pdu_post(instance, pdu);
        }
        rqueue_destroy(to_post, (void (*)(void *)) pdu_destroy);

        LOG_DBG("DTP receive ended...");
        return 0;
}

struct rtimer * dtp_sender_inactivity_timer(struct dtp * instance)
{
        return instance->timers.sender_inactivity;
}
EXPORT_SYMBOL(dtp_sender_inactivity_timer);

int dtp_ps_publish(struct ps_factory * factory)
{
        if (factory == NULL) {
                LOG_ERR("%s: NULL factory", __func__);
                return -1;
        }

        return ps_publish(&policy_sets, factory);
}
EXPORT_SYMBOL(dtp_ps_publish);

int dtp_ps_unpublish(const char * name)
{ return ps_unpublish(&policy_sets, name); }
EXPORT_SYMBOL(dtp_ps_unpublish);<|MERGE_RESOLUTION|>--- conflicted
+++ resolved
@@ -821,6 +821,62 @@
         return;
 }
 
+static unsigned int msec_to_next_rate(uint time_frame, struct timespec * last) {
+	struct timespec now = {0,0};
+	struct timespec next = {0,0};
+	struct timespec diff = {0,0};
+	unsigned int ret = 0;
+
+	if(!last) {
+		LOG_ERR("%s arg invalid, last: 0x%pK", __func__, last);
+		return -1;
+	}
+
+	next.tv_sec = last->tv_sec + time_frame;
+	next.tv_nsec = last->tv_nsec;
+
+	getnstimeofday(&now);
+
+	diff = timespec_sub(next, now);
+	ret = (diff.tv_sec * 1000) + 		// Sec to msec
+		(diff.tv_nsec / 1000000); 	// Nsec to msec.
+
+	if(ret > time_frame * 1000)
+		ret = time_frame * 1000;
+
+	return ret;
+}
+
+// Does not start the timer(return false) if it's not necessary and work can be
+// done.
+void dtp_start_rate_timer(struct dtp * dtp, struct dtcp * dtcp) {
+	uint rtf = dtcp_time_frame(dtcp);
+	uint tf = 0;
+	struct timespec t = {0,0};
+
+	//if (dtcp_rate_exceeded(dtcp, 1)) {
+	if(!rtimer_is_pending(dtp->timers.rate_window)) {
+		dtcp_last_time(dtcp, &t);
+		tf = msec_to_next_rate(rtf, &t);
+
+		LOG_DBG("rbfc Rate based timer start, time %u millisec",
+			tf);
+
+		// NOTE: For the moment our metric is based on seconds.
+		// This is due the way of getting precise time by
+		// kernel, which returns second and nanoseconds.
+		rtimer_start(dtp->timers.rate_window, tf);
+	} else {
+		LOG_DBG("rbfc Rate based timer is still pending...");
+	}
+
+	//} else {
+	//	LOG_DBG("rbfc Timer has opened the flow again...");
+	//	dtp_sv_rate_fulfiled_set(dtp, false);
+	//}
+}
+EXPORT_SYMBOL(dtp_start_rate_timer);
+
 static void tf_rate_window(void * o)
 {
         struct dtp *  dtp;
@@ -834,15 +890,25 @@
                 return;
         }
 
-        dtp_sv_rate_fulfiled_set(dtp, false);
+        LOG_DBG("rbfc Timer job start");
+
+        //dtp_sv_rate_fulfiled_set(dtp, false);
         dtcp = dt_dtcp(dtp->parent);
-        pdus_sent_in_t_unit_set(dtcp, 0);
-        q = dt_cwq(dtp->parent);
-        cwq_deliver(q,
-                    dtp->parent,
-                    dtp->rmt,
-                    efcp_dst_addr(dt_efcp(dtp->parent)),
-                    efcp_qos_id(dt_efcp(dtp->parent)));
+
+        // Rate exceeded again?
+        if(dtcp_rate_exceeded(dtcp, 1)) {
+        	dtp_start_rate_timer(dtp, dtcp);
+        } else {
+        	dtp_sv_rate_fulfiled_set(dtp, false);
+
+		// Now that is open flush what has been enqueued.
+		q = dt_cwq(dtp->parent);
+		cwq_deliver(q,
+		    dtp->parent,
+		    dtp->rmt,
+		    efcp_dst_addr(dt_efcp(dtp->parent)),
+		    efcp_qos_id(dt_efcp(dtp->parent)));
+        }
 
         return;
 }
@@ -1111,11 +1177,8 @@
                              struct dtp_ps * ps)
 {
         bool retval = false, w_ret = false, r_ret = false;
-<<<<<<< HEAD
-=======
         bool rb, wb;
         struct dtp_sv * sv;
->>>>>>> 086ecb62
 
         ASSERT(dtp);
         ASSERT(dt);
@@ -1124,8 +1187,8 @@
         sv = dtp->sv;
         ASSERT(sv);
 
-        if (dt_sv_window_closed(dt) || sv_rate_fulfiled(sv))
-                return true;
+        if (dt_sv_window_closed(dt) || dtp_sv_rate_fulfiled(dtp))
+	      return true;
 
         wb = sv->window_based;
         if (wb && seq_num > dtcp_snd_rt_win(dtcp)) {
@@ -1133,43 +1196,29 @@
                 w_ret = true;
         }
 
-<<<<<<< HEAD
-        if (sv->rate_based) {
+        rb = sv->rate_based;
+        if (rb) {
         	if(dtcp_rate_exceeded(dtcp, 1)) {
-        		dt_sv_window_closed_set(dt, true);
-        		r_ret = true;
-        	} else {
-        		// Only if the window is closed!
-			if (dt_sv_window_closed(dt))
-				dt_sv_window_closed_set(dt, false);
-        	}
+        		dtp_sv_rate_fulfiled_set(dtp, true);
+			r_ret = true;
+		} else {
+			// Only if the window is closed!
+			if (dtp_sv_rate_fulfiled(dtp))
+				dtp_sv_rate_fulfiled_set(dtp, false);
+		}
         }
 
         retval = (w_ret || r_ret);
 
         LOG_DBG("Window closed? win: %d, rate: %d", w_ret, r_ret);
 
-        if (w_ret != r_ret) {
-                LOG_DBG("Reconcile flow control TX");
-        }
-=======
-        rb = sv->rate_based;
-        if (rb)
-                LOG_MISSING;
->>>>>>> 086ecb62
-
-        retval = (w_ret || r_ret);
-        if ((rb && wb) && (w_ret != r_ret)) {
-                retval = ps->reconcile_flow_conflict(ps);
-                LOG_DBG("Reconcile flow control");
-                if (retval) {
-                        uint_t srate;
-
-                        srate = dtcp_sending_rate(dtcp_config_get(dtcp));
-                        /* FIXME: it should be srate - initial time window */
-                        rtimer_start(dtp->timers.rate_window, srate);
-                }
-        }
+        // Both the mechanism are signaling a conflict?
+        if(w_ret && r_ret)
+        	retval = ps->reconcile_flow_conflict(ps);
+
+        // Rate based has closed the window?
+        if(r_ret)
+        	dtp_start_rate_timer(dtp, dtcp);
 
         return retval;
 }
@@ -1429,12 +1478,8 @@
 }
 */
 
-<<<<<<< HEAD
 static bool is_fc_overrun(
 	struct dt * dt, struct dtcp * dtcp, seq_num_t seq_num, uint_t pdul)
-=======
-static bool is_fc_overrun(struct dtcp * dtcp, seq_num_t seq_num)
->>>>>>> 086ecb62
 {
         bool to_ret, w_ret = false, r_ret = false;
 
@@ -1444,20 +1489,22 @@
         if (dtcp_window_based_fctrl(dtcp_config_get(dtcp)))
                 w_ret = (seq_num > dtcp_rcv_rt_win(dtcp));
 
-<<<<<<< HEAD
-        if (dtcp_rate_based_fctrl(dtcp_config_get(dtcp))) {
-        	if(dtcp_rate_exceeded(dtcp, 0)) {
-        		//dt_sv_window_closed_set(dt, true);
-        		r_ret = true;
-		} else {
-			// Only if the window is closed!
-			//if (dt_sv_window_closed(dt))
-			//	dt_sv_window_closed_set(dt, false);
-			// Increment the rate of recv.
-                        if(dtcp_rate_based_fctrl(dtcp_config_get(dtcp)))
-                        	dtcp_recv_itu_inc(dtcp, pdul);
-		}
-        }
+        if (dtcp_rate_based_fctrl(dtcp_config_get(dtcp)))
+        	// Just increment; don't block all during the receiving phase.
+		dtcp_recv_itu_inc(dtcp, pdul);
+
+        // excee
+	//if(dtcp_rate_exceeded(dtcp, 0)) {
+		//dt_sv_window_closed_set(dt, true);
+		//r_ret = true;
+	//} else {
+		// Only if the window is closed!
+		//if (dt_sv_window_closed(dt))
+		//	dt_sv_window_closed_set(dt, false);
+		// Increment the rate of recv.
+		//if(dtcp_rate_based_fctrl(dtcp_config_get(dtcp)))
+
+	//}
 
         to_ret = w_ret || r_ret;
 
@@ -1466,13 +1513,6 @@
         if (w_ret || r_ret)
                 LOG_DBG("Reconcile flow control RX");
 
-=======
-        if (dtcp_rate_based_fctrl(dtcp_config_get(dtcp)))
-                LOG_DBG("Rate based condition");
-
-        to_ret = w_ret || r_ret;
-
->>>>>>> 086ecb62
         return to_ret;
 }
 
@@ -1589,13 +1629,9 @@
          *   no need to check presence of in_order or dtcp because in case
          *   they are not, LWE is not updated and always 0
          */
-<<<<<<< HEAD
         if ((seq_num <= LWE) || (is_fc_overrun(
 		dt, dtcp, seq_num, pdu_length(pdu)))) {
 
-=======
-        if ((seq_num <= LWE) || (is_fc_overrun(dtcp, seq_num))) {
->>>>>>> 086ecb62
                 pdu_destroy(pdu);
 
                 dropped_pdus_inc(sv);
@@ -1737,6 +1773,30 @@
 }
 EXPORT_SYMBOL(dtp_sender_inactivity_timer);
 
+bool dtp_window_based(struct dtp * dtp) {
+	unsigned long flags;
+
+	if(!dtp)
+		return false;
+
+	spin_lock_irqsave(&dtp->sv->lock, flags);
+	return dtp->sv->window_based;
+	spin_unlock_irqrestore(&dtp->sv->lock, flags);
+}
+EXPORT_SYMBOL(dtp_window_based);
+
+bool dtp_rate_based(struct dtp * dtp) {
+	unsigned long flags;
+
+	if(!dtp)
+		return false;
+
+	spin_lock_irqsave(&dtp->sv->lock, flags);
+	return dtp->sv->rate_based;
+	spin_unlock_irqrestore(&dtp->sv->lock, flags);
+}
+EXPORT_SYMBOL(dtp_rate_based);
+
 int dtp_ps_publish(struct ps_factory * factory)
 {
         if (factory == NULL) {
