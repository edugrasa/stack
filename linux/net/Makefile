--- conflicted
+++ resolved
@@ -70,10 +70,7 @@
 obj-$(CONFIG_NFC)		+= nfc/
 obj-$(CONFIG_OPENVSWITCH)	+= openvswitch/
 obj-$(CONFIG_VSOCKETS)	+= vmw_vsock/
-<<<<<<< HEAD
-
-obj-$(CONFIG_RINA)		+= rina/
-=======
 obj-$(CONFIG_NET_MPLS_GSO)	+= mpls/
 obj-$(CONFIG_HSR)		+= hsr/
->>>>>>> 65888ecc
+
+obj-$(CONFIG_RINA)		+= rina/