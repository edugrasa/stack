--- conflicted
+++ resolved
@@ -359,16 +359,12 @@
 350	i386	finit_module		sys_finit_module
 351	i386	sched_setattr		sys_sched_setattr
 352	i386	sched_getattr		sys_sched_getattr
-<<<<<<< HEAD
-
-353	i386	ipc_create		sys_ipc_create
-354	i386	ipc_destroy		sys_ipc_destroy
-355	i386	sdu_read		sys_sdu_read
-356	i386	sdu_write		sys_sdu_write
-357	i386	allocate_port           sys_allocate_port
-358	i386	deallocate_port         sys_deallocate_port
-359     i386    management_sdu_read     sys_management_sdu_read
-360     i386    management_sdu_write    sys_management_sdu_write
-=======
 353	i386	renameat2		sys_renameat2
->>>>>>> 2a095997
+354	i386	ipc_create		sys_ipc_create
+355	i386	ipc_destroy		sys_ipc_destroy
+356	i386	sdu_read		sys_sdu_read
+357	i386	sdu_write		sys_sdu_write
+358	i386	allocate_port           sys_allocate_port
+359	i386	deallocate_port         sys_deallocate_port
+360     i386    management_sdu_read     sys_management_sdu_read
+361     i386    management_sdu_write    sys_management_sdu_write