This repository holds a RINA stack implementation

<<<<<<< HEAD
This work is partially funded by the EU FP7 IRATI Project

Packages needed in distro debian 7.0:
        
To compile kernel:
   - kernel-package 
   - libncurses5-dev 
   - fakeroot 
   - wget 
   - bzip2

To compile user-space:
   - maven 
   - libnl-genl-3-dev 
   - libnl-3-dev 
   - libtool 
   - autoconf2.13
   - openjdk-6-jdk
   - git
   - Latest SWIG version from http://swig.org

Compile and install kernel: 

   - sudo make menuconfig --> Enable RINA features
   - sudo make bzImage modules -j[number of cores] && sudo make modules_install install

Compile and install user-space: 

   - ./install-from-sratch [absolute path where you want the binaries to be installed]
=======
Please refer to https://github.com/dana-i2cat/irati/blob/irati/README-install.md for installation related instructions

This work is partially funded by the EU FP7 IRATI Project
>>>>>>> cb01a942
<|MERGE_RESOLUTION|>--- conflicted
+++ resolved
@@ -1,37 +1,5 @@
 This repository holds a RINA stack implementation
 
-<<<<<<< HEAD
-This work is partially funded by the EU FP7 IRATI Project
-
-Packages needed in distro debian 7.0:
-        
-To compile kernel:
-   - kernel-package 
-   - libncurses5-dev 
-   - fakeroot 
-   - wget 
-   - bzip2
-
-To compile user-space:
-   - maven 
-   - libnl-genl-3-dev 
-   - libnl-3-dev 
-   - libtool 
-   - autoconf2.13
-   - openjdk-6-jdk
-   - git
-   - Latest SWIG version from http://swig.org
-
-Compile and install kernel: 
-
-   - sudo make menuconfig --> Enable RINA features
-   - sudo make bzImage modules -j[number of cores] && sudo make modules_install install
-
-Compile and install user-space: 
-
-   - ./install-from-sratch [absolute path where you want the binaries to be installed]
-=======
 Please refer to https://github.com/dana-i2cat/irati/blob/irati/README-install.md for installation related instructions
 
-This work is partially funded by the EU FP7 IRATI Project
->>>>>>> cb01a942
+This work is partially funded by the EU FP7 IRATI Project