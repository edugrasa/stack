--- conflicted
+++ resolved
@@ -4,281 +4,4 @@
 # Written by: Francesco Salvestrini <f DOT salvestrini AT nextworks DOT it>
 #
 
-<<<<<<< HEAD
-#edit = $(SED)						\
-#        -e 's|@PACKAGE_VERSION[@]|$(PACKAGE_VERSION)|g'	\
-#        -e 's|@PACKAGE_NAME[@]|$(PACKAGE_NAME)|g'	\
-#        -e 's|@PACKAGE_URL[@]|$(PACKAGE_URL)|g'		\
-#        -e 's|@JAVA[@]|$(JAVA)|g'			\
-#        -e 's|@pkgdatadir[@]|$(pkgdatadir)|g'		\
-#        -e 's|@sysconfdir[@]|$(sysconfdir)|g'		\
-#        -e 's|@localstatedir[@]|$(localstatedir)|g'	\
-#        -e 's|@libdir[@]|$(libdir)|g'			\
-#        -e 's|@bindir[@]|$(bindir)|g'			\
-#        -e 's|@sbindir[@]|$(bindir)|g'			\
-#	-e 's|@prefix[@]|$(prefix)|g'			\
-#        -e 's|@LIBRINA_VERSION[@]|$(LIBRINA_VERSION)|g'
-#
-#CLEANFILES    =
-#BUILT_SOURCES =
-#EXTRA_DIST    =
-#bin_SCRIPTS   =
-#
-#ipcmanager/src/main/scripts/ipcmanager: \
-#	ipcmanager/src/main/scripts/ipcmanager.in \
-#	Makefile
-#	rm -f $@ $@.tmp
-#	srcdir=''; \
-#	  test -f ./$@.in || srcdir=$(srcdir)/; \
-#	  $(edit) $${srcdir}$@.in >$@.tmp
-#	chmod a-w $@.tmp
-#	chmod a+x $@.tmp
-#	mv $@.tmp $@
-#
-#
-#CLEANFILES    += ipcmanager/src/main/scripts/ipcmanager
-#BUILT_SOURCES += ipcmanager/src/main/scripts/ipcmanager
-#EXTRA_DIST    += ipcmanager/src/main/scripts/ipcmanager.in
-#bin_SCRIPTS   += ipcmanager/src/main/scripts/ipcmanager
-#
-#ipcmanager/src/main/etc/ipcmanager.conf: \
-#	ipcmanager/src/main/etc/ipcmanager.conf.in \
-#	Makefile
-#	rm -f $@ $@.tmp
-#	srcdir=''; \
-#	  test -f ./$@.in || srcdir=$(srcdir)/; \
-#	  $(edit) $${srcdir}$@.in >$@.tmp
-#	chmod a-w $@.tmp
-#	mv $@.tmp $@
-#
-#CLEANFILES    += ipcmanager/src/main/etc/ipcmanager.conf
-#BUILT_SOURCES += ipcmanager/src/main/etc/ipcmanager.conf
-#EXTRA_DIST    += ipcmanager/src/main/etc/ipcmanager.conf.in
-#
-#ipcmanager/src/main/resources/log4j.properties: \
-#	ipcmanager/src/main/resources/log4j.properties.in \
-#	Makefile
-#	rm -f $@ $@.tmp
-#	srcdir=''; \
-#	  test -f ./$@.in || srcdir=$(srcdir)/; \
-#	  $(edit) $${srcdir}$@.in >$@.tmp
-#	chmod a-w $@.tmp
-#	mv $@.tmp $@
-#
-#
-#CLEANFILES    += ipcmanager/src/main/resources/log4j.properties
-#BUILT_SOURCES += ipcmanager/src/main/resources/log4j.properties
-#EXTRA_DIST    += ipcmanager/src/main/resources/log4j.properties.in
-#
-#ipcprocess/src/main/scripts/ipcprocess: \
-#	ipcprocess/src/main/scripts/ipcprocess.in \
-#	Makefile
-#	rm -f $@ $@.tmp
-#	srcdir=''; \
-#	  test -f ./$@.in || srcdir=$(srcdir)/; \
-#	  $(edit) $${srcdir}$@.in >$@.tmp
-#	chmod a-w $@.tmp
-#	chmod a+x $@.tmp
-#	mv $@.tmp $@
-#
-#CLEANFILES    += ipcprocess/src/main/scripts/ipcprocess
-#BUILT_SOURCES += ipcprocess/src/main/scripts/ipcprocess
-#EXTRA_DIST    += ipcprocess/src/main/scripts/ipcprocess.in
-#bin_SCRIPTS   += ipcprocess/src/main/scripts/ipcprocess
-#
-#ipcprocess/src/main/resources/log4j.properties: \
-#	ipcprocess/src/main/resources/log4j.properties.in \
-#	Makefile
-#	rm -f $@ $@.tmp
-#	srcdir=''; \
-#	  test -f ./$@.in || srcdir=$(srcdir)/; \
-#	  $(edit) $${srcdir}$@.in >$@.tmp
-#	chmod a-w $@.tmp
-#	mv $@.tmp $@
-#
-#
-#CLEANFILES    += ipcprocess/src/main/resources/log4j.properties
-#BUILT_SOURCES += ipcprocess/src/main/resources/log4j.properties
-#EXTRA_DIST    += ipcprocess/src/main/resources/log4j.properties.in
-#
-#ipcprocess/src/main/resources/ipcprocess.properties: \
-#	ipcprocess/src/main/resources/ipcprocess.properties.in \
-#	Makefile
-#	rm -f $@ $@.tmp
-#	srcdir=''; \
-#	  test -f ./$@.in || srcdir=$(srcdir)/; \
-#	  $(edit) $${srcdir}$@.in >$@.tmp
-#	chmod a-w $@.tmp
-#	mv $@.tmp $@
-#
-#
-#CLEANFILES    += ipcprocess/src/main/resources/ipcprocess.properties
-#BUILT_SOURCES += ipcprocess/src/main/resources/ipcprocess.properties
-#EXTRA_DIST    += ipcprocess/src/main/resources/ipcprocess.properties.in
-#
-#applications/rina.utils.apps.rinaband/src/main/scripts/rinaband-server: \
-#	applications/rina.utils.apps.rinaband/src/main/scripts/rinaband-server.in \
-#	Makefile
-#	rm -f $@ $@.tmp
-#	srcdir=''; \
-#	  test -f ./$@.in || srcdir=$(srcdir)/; \
-#	  $(edit) $${srcdir}$@.in >$@.tmp
-#	chmod a-w $@.tmp
-#	chmod a+x $@.tmp
-#	mv $@.tmp $@
-#
-#CLEANFILES    += applications/rina.utils.apps.rinaband/src/main/scripts/rinaband-server
-#BUILT_SOURCES += applications/rina.utils.apps.rinaband/src/main/scripts/rinaband-server
-#EXTRA_DIST    += applications/rina.utils.apps.rinaband/src/main/scripts/rinaband-server.in
-#bin_SCRIPTS   += applications/rina.utils.apps.rinaband/src/main/scripts/rinaband-server
-#
-#applications/rina.utils.apps.rinaband/src/main/scripts/rinaband-client: \
-#	applications/rina.utils.apps.rinaband/src/main/scripts/rinaband-client.in \
-#	Makefile
-#	rm -f $@ $@.tmp
-#	srcdir=''; \
-#	  test -f ./$@.in || srcdir=$(srcdir)/; \
-#	  $(edit) $${srcdir}$@.in >$@.tmp
-#	chmod a-w $@.tmp
-#	chmod a+x $@.tmp
-#	mv $@.tmp $@
-#
-#CLEANFILES    += applications/rina.utils.apps.rinaband/src/main/scripts/rinaband-client
-#BUILT_SOURCES += applications/rina.utils.apps.rinaband/src/main/scripts/rinaband-client
-#EXTRA_DIST    += applications/rina.utils.apps.rinaband/src/main/scripts/rinaband-client.in
-#bin_SCRIPTS   += applications/rina.utils.apps.rinaband/src/main/scripts/rinaband-client
-#
-#applications/rina.utils.apps.rinaband/src/main/resources/log4j.properties: \
-#	applications/rina.utils.apps.rinaband/src/main/resources/log4j.properties.in \
-#	Makefile
-#	rm -f $@ $@.tmp
-#	srcdir=''; \
-#	  test -f ./$@.in || srcdir=$(srcdir)/; \
-#	  $(edit) $${srcdir}$@.in >$@.tmp
-#	chmod a-w $@.tmp
-#	mv $@.tmp $@
-#
-#
-#CLEANFILES    += applications/rina.utils.apps.rinaband/src/main/resources/log4j.properties
-#BUILT_SOURCES += applications/rina.utils.apps.rinaband/src/main/resources/log4j.properties
-#EXTRA_DIST    += applications/rina.utils.apps.rinaband/src/main/resources/log4j.properties.in
-#
-#applications/rina.utils.apps.echo/src/main/scripts/echo-server: \
-#	applications/rina.utils.apps.echo/src/main/scripts/echo-server.in \
-#	Makefile
-#	rm -f $@ $@.tmp
-#	srcdir=''; \
-#	  test -f ./$@.in || srcdir=$(srcdir)/; \
-#	  $(edit) $${srcdir}$@.in >$@.tmp
-#	chmod a-w $@.tmp
-#	chmod a+x $@.tmp
-#	mv $@.tmp $@
-#
-#CLEANFILES    += applications/rina.utils.apps.echo/src/main/scripts/echo-server
-#BUILT_SOURCES += applications/rina.utils.apps.echo/src/main/scripts/echo-server
-#EXTRA_DIST    += applications/rina.utils.apps.echo/src/main/scripts/echo-server.in
-#bin_SCRIPTS   += applications/rina.utils.apps.echo/src/main/scripts/echo-server
-#
-#applications/rina.utils.apps.echo/src/main/scripts/echo-client: \
-#	applications/rina.utils.apps.echo/src/main/scripts/echo-client.in \
-#	Makefile
-#	rm -f $@ $@.tmp
-#	srcdir=''; \
-#	  test -f ./$@.in || srcdir=$(srcdir)/; \
-#	  $(edit) $${srcdir}$@.in >$@.tmp
-#	chmod a-w $@.tmp
-#	chmod a+x $@.tmp
-#	mv $@.tmp $@
-#
-#CLEANFILES    += applications/rina.utils.apps.echo/src/main/scripts/echo-client
-#BUILT_SOURCES += applications/rina.utils.apps.echo/src/main/scripts/echo-client
-#EXTRA_DIST    += applications/rina.utils.apps.echo/src/main/scripts/echo-client.in
-#bin_SCRIPTS   += applications/rina.utils.apps.echo/src/main/scripts/echo-client
-#
-#applications/rina.utils.apps.echo/src/main/resources/log4j.properties: \
-#	applications/rina.utils.apps.echo/src/main/resources/log4j.properties.in \
-#	Makefile
-#	rm -f $@ $@.tmp
-#	srcdir=''; \
-#	  test -f ./$@.in || srcdir=$(srcdir)/; \
-#	  $(edit) $${srcdir}$@.in >$@.tmp
-#	chmod a-w $@.tmp
-#	mv $@.tmp $@
-#
-#CLEANFILES    += applications/rina.utils.apps.echo/src/main/resources/log4j.properties
-#BUILT_SOURCES += applications/rina.utils.apps.echo/src/main/resources/log4j.properties
-#EXTRA_DIST    += applications/rina.utils.apps.echo/src/main/resources/log4j.properties.in
-#
-#applications/rina.utils.apps.rinaperf/src/main/scripts/rinaperf-server: \
-#	applications/rina.utils.apps.rinaperf/src/main/scripts/rinaperf-server.in \
-#	Makefile
-#	rm -f $@ $@.tmp
-#	srcdir=''; \
-#	  test -f ./$@.in || srcdir=$(srcdir)/; \
-#	  $(edit) $${srcdir}$@.in >$@.tmp
-#	chmod a-w $@.tmp
-#	chmod a+x $@.tmp
-#	mv $@.tmp $@
-#
-#CLEANFILES    += applications/rina.utils.apps.rinaperf/src/main/scripts/rinaperf-server
-#BUILT_SOURCES += applications/rina.utils.apps.rinaperf/src/main/scripts/rinaperf-server
-#EXTRA_DIST    += applications/rina.utils.apps.rinaperf/src/main/scripts/rinaperf-server.in
-#bin_SCRIPTS   += applications/rina.utils.apps.rinaperf/src/main/scripts/rinaperf-server
-#
-#applications/rina.utils.apps.rinaperf/src/main/scripts/rinaperf-client: \
-#	applications/rina.utils.apps.rinaperf/src/main/scripts/rinaperf-client.in \
-#	Makefile
-#	rm -f $@ $@.tmp
-#	srcdir=''; \
-#	  test -f ./$@.in || srcdir=$(srcdir)/; \
-#	  $(edit) $${srcdir}$@.in >$@.tmp
-#	chmod a-w $@.tmp
-#	chmod a+x $@.tmp
-#	mv $@.tmp $@
-#
-#CLEANFILES    += applications/rina.utils.apps.rinaperf/src/main/scripts/rinaperf-client
-#BUILT_SOURCES += applications/rina.utils.apps.rinaperf/src/main/scripts/rinaperf-client
-#EXTRA_DIST    += applications/rina.utils.apps.rinaperf/src/main/scripts/rinaperf-client.in
-#bin_SCRIPTS   += applications/rina.utils.apps.rinaperf/src/main/scripts/rinaperf-client
-#
-#applications/rina.utils.apps.rinaperf/src/main/resources/log4j.properties: \
-#	applications/rina.utils.apps.rinaperf/src/main/resources/log4j.properties.in \
-#	Makefile
-#	rm -f $@ $@.tmp
-#	srcdir=''; \
-#	  test -f ./$@.in || srcdir=$(srcdir)/; \
-#	  $(edit) $${srcdir}$@.in >$@.tmp
-#	chmod a-w $@.tmp
-#	mv $@.tmp $@
-#
-#CLEANFILES    += applications/rina.utils.apps.rinaperf/src/main/resources/log4j.properties
-#BUILT_SOURCES += applications/rina.utils.apps.rinaperf/src/main/resources/log4j.properties
-#EXTRA_DIST    += applications/rina.utils.apps.rinapef/src/main/resources/log4j.properties.in
-#
-#pom.xml: pom.xml.in \
-#	Makefile
-#	rm -f $@ $@.tmp
-#	srcdir=''; \
-#	  test -f ./$@.in || srcdir=$(srcdir)/; \
-#	  $(edit) $${srcdir}$@.in >$@.tmp
-#	chmod a-w $@.tmp
-#	mv $@.tmp $@
-#
-#CLEANFILES    += pom.xml
-#BUILT_SOURCES += pom.xml
-#EXTRA_DIST    += pom.xml.in
-#
-#all-local: pom.xml \
-#	Makefile
-##	$(MVN) package
-#
-#clean-local: pom.xml \
-#	Makefile
-#	$(MVN) clean
-#
-#install-data-local: pom.xml \
-#	Makefile
-#	$(MVN) install
-=======
-SUBDIRS = common ipcp ipcm
->>>>>>> fea7b8fd
+SUBDIRS = common ipcp ipcm