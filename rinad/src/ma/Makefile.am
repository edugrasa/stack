--- conflicted
+++ resolved
@@ -16,25 +16,14 @@
 	bgtm.cc					\
 	confm.cc				\
 	flowm.cc				\
-<<<<<<< HEAD
-	rib-daemon.cc			\
-	rib-objects.cc			\
-=======
 	ribf.cc					\
->>>>>>> dc9c8fa0
 	main.cc
 
 mad_CPPFLAGS =					\
 	$(CPPFLAGS_EXTRA)			\
 	$(LIBRINA_CFLAGS)			\
-<<<<<<< HEAD
 	-I$(srcdir)/../			\
-	-I$(srcdir)/../common	\
-	-w
-=======
-	-I$(srcdir)/../				\
 	-I$(srcdir)/../common
->>>>>>> dc9c8fa0
 
 mad_LDADD = 					\
 	ribs/librinad_ma_ribs.la		\
