--- conflicted
+++ resolved
@@ -18,7 +18,6 @@
 #include <librina/patterns.h>
 
 #include "event-loop.h"
-#include "rib-daemon.h"
 
 namespace rinad{
 namespace mad{
@@ -68,10 +67,6 @@
 	void addNMSDIF(std::string& difName);
 
 private:
-<<<<<<< HEAD
-	void populateBasicRIB();
-	MARIBDaemon *rib_daemon_;
-=======
 
 	/**
 	* RINA AP information
@@ -101,7 +96,6 @@
 	void reg(void);
 
 	friend class Singleton<ManagementAgent_>;
->>>>>>> dc9c8fa0
 };
 
 //Singleton instance
