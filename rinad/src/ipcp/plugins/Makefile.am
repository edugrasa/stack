#
# Makefile.am
#
# Written by: Francesco Salvestrini <f DOT salvestrini AT nextworks DOT it>
#

<<<<<<< HEAD
SUBDIRS = default sm-auth-psoc sm-passwd
=======
SUBDIRS = default sm-passwd sm-cbac
>>>>>>> 4cf3754f
<|MERGE_RESOLUTION|>--- conflicted
+++ resolved
@@ -4,8 +4,4 @@
 # Written by: Francesco Salvestrini <f DOT salvestrini AT nextworks DOT it>
 #
 
-<<<<<<< HEAD
-SUBDIRS = default sm-auth-psoc sm-passwd
-=======
-SUBDIRS = default sm-passwd sm-cbac
->>>>>>> 4cf3754f
+SUBDIRS = default sm-auth-psoc sm-passwd sm-cbac