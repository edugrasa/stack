--- conflicted
+++ resolved
@@ -472,6 +472,7 @@
 // ECMP Dijkstra algorithm
 ECMPDijkstraAlgorithm::ECMPDijkstraAlgorithm()
 {
+	t = NULL;
 }
 
 void ECMPDijkstraAlgorithm::clear()
@@ -484,8 +485,8 @@
 }
 
 void ECMPDijkstraAlgorithm::computeShortestDistances(const Graph& graph,
-					unsigned int source_address,
-					std::map<unsigned int, int>& distances)
+						     unsigned int source_address,
+						     std::map<unsigned int, int>& distances)
 {
 	execute(graph, source_address);
 
@@ -495,24 +496,23 @@
 	clear();
 }
 
-std::list<rina::RoutingTableEntry *> ECMPDijkstraAlgorithm::computeRoutingTable(
-		const Graph& graph,
-        const std::list<FlowStateObject *>& fsoList,
-        unsigned int source_address)
-{
-    std::list<rina::RoutingTableEntry *> result;
-    std::list<unsigned int>::const_iterator it;
-    std::list<unsigned int>::const_iterator nextHopsIt;
-    std::list<unsigned int> nextHops;
-    rina::RoutingTableEntry * entry;
+std::list<rina::RoutingTableEntry *> ECMPDijkstraAlgorithm::computeRoutingTable(const Graph& graph,
+										const std::list<FlowStateObject>& fsoList,
+										unsigned int source_address)
+{
+	std::list<rina::RoutingTableEntry *> result;
+	std::list<unsigned int>::const_iterator it;
+	std::list<unsigned int>::const_iterator nextHopsIt;
+	std::list<unsigned int> nextHops;
+	rina::RoutingTableEntry * entry;
 
 	(void)fsoList; // avoid compiler barfs
 
-    execute(graph, source_address);
+	execute(graph, source_address);
 
 	for(std::set<TreeNode *>::iterator it = t->chl.begin(); it != t->chl.end(); it++){
-		
-		std::list<rina::RoutingTableEntry *>::iterator pos = findEntry(result, (*it)->addr);
+		std::list<rina::RoutingTableEntry *>::iterator pos = findEntry(result,
+									       (*it)->addr);
 
 		if(pos != result.end()){
 			(*pos)->nextHopAddresses.push_back((*it)->addr);
@@ -531,13 +531,17 @@
 	}
 	clear();
 
-    return result;
-}
-
-void ECMPDijkstraAlgorithm::addRecursive(std::list<rina::RoutingTableEntry *> &table, int qos, unsigned int next, TreeNode * node){
-	
+	return result;
+}
+
+void ECMPDijkstraAlgorithm::addRecursive(std::list<rina::RoutingTableEntry *> &table,
+					 int qos,
+					 unsigned int next,
+					 TreeNode * node)
+{
 	for(std::set<TreeNode *>::iterator it = node->chl.begin(); it != node->chl.end(); it++){
-		std::list<rina::RoutingTableEntry *>::iterator pos = findEntry(table,(*it)->addr);
+		std::list<rina::RoutingTableEntry *>::iterator pos = findEntry(table,
+									       (*it)->addr);
 
 		if(pos != table.end()){
 			(*pos)->nextHopAddresses.push_back(next);
@@ -556,7 +560,8 @@
 	}
 }
 
-std::list<rina::RoutingTableEntry *>::iterator ECMPDijkstraAlgorithm::findEntry(std::list<rina::RoutingTableEntry *> &table, unsigned int addr)
+std::list<rina::RoutingTableEntry *>::iterator ECMPDijkstraAlgorithm::findEntry(std::list<rina::RoutingTableEntry *> &table,
+										unsigned int addr)
 {
 	std::list<rina::RoutingTableEntry *>::iterator it;
 	for(it = table.begin(); it != table.end(); it++)
@@ -568,48 +573,48 @@
 	return it;
 }
 
-void ECMPDijkstraAlgorithm::execute(const Graph& graph, unsigned int source)
-{
-    distances_[source] = 0;
-    settled_nodes_.insert(source);
-    t = new TreeNode(source, 0);
-
-    std::list<Edge *>::const_iterator edgeIt;
-    int cost;
-    unsigned int target = 0;
-    int shortestDistance;
-    for (edgeIt = graph.edges_.begin(); edgeIt != graph.edges_.end();
-            ++edgeIt) {
-        if (isNeighbor((*edgeIt), source)) {
-            target = (*edgeIt)->getOtherEndpoint(source);
-	    distances_[target]=(*edgeIt)->weight_;
-            predecessors_[target].push_front(t);
-            unsettled_nodes_.insert(target);
-        }
-    }
-
-
-
-    while (unsettled_nodes_.size() > 0) {
-	std::set<unsigned int>::iterator it;
-        getMinimum();
-	for(it = minimum_nodes_.begin(); it != minimum_nodes_.end(); ++it){
-        	settled_nodes_.insert(*it);
-
-		TreeNode * nt = new TreeNode(*it, distances_.find(*it)->second);
-		bool fPar = true;
-		for(std::list<TreeNode *>::iterator par = predecessors_.find(*it)->second.begin(); par != predecessors_.find(*it)->second.end(); ++par){
-			if(fPar){
-				(*par)->chldel.insert(nt);
-				fPar = false;
+void ECMPDijkstraAlgorithm::execute(const Graph& graph,
+				    unsigned int source)
+{
+	distances_[source] = 0;
+	settled_nodes_.insert(source);
+	t = new TreeNode(source, 0);
+
+	std::list<Edge *>::const_iterator edgeIt;
+	int cost;
+	unsigned int target = 0;
+	int shortestDistance;
+	for (edgeIt = graph.edges_.begin();
+			edgeIt != graph.edges_.end(); ++edgeIt) {
+		if (isNeighbor((*edgeIt), source)) {
+			target = (*edgeIt)->getOtherEndpoint(source);
+			distances_[target]=(*edgeIt)->weight_;
+			predecessors_[target].push_front(t);
+			unsettled_nodes_.insert(target);
+		}
+	}
+
+	while (unsettled_nodes_.size() > 0) {
+		std::set<unsigned int>::iterator it;
+		getMinimum();
+		for(it = minimum_nodes_.begin(); it != minimum_nodes_.end(); ++it){
+			settled_nodes_.insert(*it);
+
+			TreeNode * nt = new TreeNode(*it, distances_.find(*it)->second);
+			bool fPar = true;
+			for(std::list<TreeNode *>::iterator par = predecessors_.find(*it)->second.begin();
+					par != predecessors_.find(*it)->second.end(); ++par){
+				if(fPar){
+					(*par)->chldel.insert(nt);
+					fPar = false;
+				}
+				(*par)->chl.insert(nt);
 			}
-			(*par)->chl.insert(nt);
-		}
-
-        	unsettled_nodes_.erase(*it);
-        	findMinimalDistances(graph, nt);
-	}
-    }
+
+			unsettled_nodes_.erase(*it);
+			findMinimalDistances(graph, nt);
+		}
+	}
 }
 
 void ECMPDijkstraAlgorithm::getMinimum()
@@ -638,68 +643,69 @@
 
 int ECMPDijkstraAlgorithm::getShortestDistance(unsigned int destination) const
 {
-    std::map<unsigned int, int>::const_iterator it;
-    int distance = INT_MAX;
-
-    it = distances_.find(destination);
-    if (it != distances_.end()) {
-        distance = it->second;
-    }
-
-    return distance;
-}
-
-void ECMPDijkstraAlgorithm::findMinimalDistances(const Graph& graph, TreeNode * pred)
-{
-    std::list<unsigned int> adjacentNodes;
-    std::list<Edge *>::const_iterator edgeIt;
-    int cost;
-
-    unsigned int target = 0;
-    int shortestDistance;
-    for (edgeIt = graph.edges_.begin(); edgeIt != graph.edges_.end();
-            ++edgeIt) {
-        if (isNeighbor((*edgeIt), pred->addr)) {
-            target = (*edgeIt)->getOtherEndpoint(pred->addr);
-            cost = (*edgeIt)->weight_;
-            shortestDistance = getShortestDistance(pred->addr) + cost;
-            if (shortestDistance < getShortestDistance(target)) {
-	    
-                distances_[target] = shortestDistance;
-		predecessors_[target].clear();
-	    }
-	    if (shortestDistance == getShortestDistance(target)) {
-                predecessors_[target].push_front(pred);
-                unsettled_nodes_.insert(target);
-            }
-        }
-    }
-}
-
-bool ECMPDijkstraAlgorithm::isNeighbor(Edge * edge, unsigned int node) const
-{
-    if (edge->isVertexIn(node)) {
-        if (!isSettled(edge->getOtherEndpoint(node))) {
-            return true;
-        }
-    }
-
-    return false;
+	std::map<unsigned int, int>::const_iterator it;
+	int distance = INT_MAX;
+
+	it = distances_.find(destination);
+	if (it != distances_.end()) {
+		distance = it->second;
+	}
+
+	return distance;
+}
+
+void ECMPDijkstraAlgorithm::findMinimalDistances(const Graph& graph,
+						 TreeNode * pred)
+{
+	std::list<unsigned int> adjacentNodes;
+	std::list<Edge *>::const_iterator edgeIt;
+	int cost;
+
+	unsigned int target = 0;
+	int shortestDistance;
+	for (edgeIt = graph.edges_.begin(); edgeIt != graph.edges_.end();
+			++edgeIt) {
+		if (isNeighbor((*edgeIt), pred->addr)) {
+			target = (*edgeIt)->getOtherEndpoint(pred->addr);
+			cost = (*edgeIt)->weight_;
+			shortestDistance = getShortestDistance(pred->addr) + cost;
+			if (shortestDistance < getShortestDistance(target)) {
+				distances_[target] = shortestDistance;
+				predecessors_[target].clear();
+			}
+			if (shortestDistance == getShortestDistance(target)) {
+				predecessors_[target].push_front(pred);
+				unsettled_nodes_.insert(target);
+			}
+		}
+	}
+}
+
+bool ECMPDijkstraAlgorithm::isNeighbor(Edge * edge,
+				       unsigned int node) const
+{
+	if (edge->isVertexIn(node)) {
+		if (!isSettled(edge->getOtherEndpoint(node))) {
+			return true;
+		}
+	}
+
+	return false;
 }
 
 bool ECMPDijkstraAlgorithm::isSettled(unsigned int node) const
 {
-    std::set<unsigned int>::iterator it;
-
-    for (it = settled_nodes_.begin(); it != settled_nodes_.end(); ++it) {
-        if ((*it) == node) {
-            return true;
-        }
-    }
-
-    return false;
-}
-
+	std::set<unsigned int>::iterator it;
+
+	for (it = settled_nodes_.begin();
+			it != settled_nodes_.end(); ++it) {
+		if ((*it) == node) {
+			return true;
+		}
+	}
+
+	return false;
+}
 
 //Class IResiliencyAlgorithm
 IResiliencyAlgorithm::IResiliencyAlgorithm(IRoutingAlgorithm& ra)
@@ -847,7 +853,6 @@
 
 const std::string FlowStateObject::toString()
 {
-<<<<<<< HEAD
 	std::stringstream ss;
 	ss << "Address: " << address_ << "; Neighbor address: " << neighbor_address_
 		<< "; cost: " << cost_ << std::endl;
@@ -855,15 +860,6 @@
 		<< "; Age: " << age_;
 
 	return ss.str();
-=======
-	(void) invoke_id;
-
-	std::list<FlowStateObject *> * objects =
-			(std::list<FlowStateObject *> *) object_value;
-	lsr_policy_->writeMessageReceived(*objects,
-			cdapSessionDescriptor->get_port_id());
-	delete objects;
->>>>>>> d629e8da
 }
 
 FlowStateObject& FlowStateObject::operator=(const FlowStateObject& other)
@@ -1030,15 +1026,8 @@
 	const rina::cdap_rib::filt_info_t &filt,
 	const int invoke_id, rina::cdap_rib::res_info_t& res)
 {
-<<<<<<< HEAD
 	manager->deprecateObject(fqn);
 	return false;
-=======
-        (void) objectValue; // Stop compiler barfs
-
-	parent_->remove_child(name_);
-	rib_daemon_->removeRIBObject(name_);
->>>>>>> d629e8da
 }
 
 const std::string FlowStateRIBObject::get_displayable_value() const
@@ -1430,7 +1419,6 @@
 
 void FlowStateManager::set_maximum_age(unsigned int max_age)
 {
-<<<<<<< HEAD
 	maximum_age = max_age;
 }
 
@@ -1444,14 +1432,6 @@
 	fsos->deprecateObjects(address,
 			       maximum_age);
 }
-=======
-	(void) object_name;
-
-	if (result != 0) {
-		LOG_IPCP_ERR("Problems reading Flow State Objects from neighbor: %s",
-				result_reason.c_str());
-	}
->>>>>>> d629e8da
 
 bool FlowStateManager::tableUpdate() const
 {
