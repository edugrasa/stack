

//
// Link-state policy set for Routing
//
//    Eduard Grasa <eduard.grasa@i2cat.net>
//    Vincenzo Maffione <v.maffione@nextworks.it>
//
// This library is free software; you can redistribute it and/or
// modify it under the terms of the GNU Lesser General Public
// License as published by the Free Software Foundation; either
// version 2.1 of the License, or (at your option) any later version.
//
// This library is distributed in the hope that it will be useful,
// but WITHOUT ANY WARRANTY; without even the implied warranty of
// MERCHANTABILITY or FITNESS FOR A PARTICULAR PURPOSE.  See the GNU
// Lesser General Public License for more details.
//
// You should have received a copy of the GNU Lesser General Public
// License along with this library; if not, write to the Free Software
// Foundation, Inc., 51 Franklin Street, Fifth Floor, Boston,
// MA  02110-1301  USA
//

#include <assert.h>
#include <climits>
#include <set>
#include <sstream>
#include <string>

#define IPCP_MODULE "routing-ps-link-state"
#include "../../ipcp-logging.h"

#include <librina/timer.h>

#include "ipcp/components.h"
#include "routing-ps.h"
#include "common/encoders/FlowStateMessage.pb.h"
#include "common/encoders/FlowStateGroupMessage.pb.h"
#include "ipcp/ipc-process.h"

namespace rinad {

std::string LinkStateRoutingPs::LINK_STATE_POLICY = "LinkState";

LinkStateRoutingPs::LinkStateRoutingPs(IRoutingComponent * rc_) : rc(rc_)
{
	lsr_policy = 0;
}

void LinkStateRoutingPs::set_dif_configuration(const rina::DIFConfiguration& dif_configuration)
{
	lsr_policy = new LinkStateRoutingPolicy(rc->ipcp);
	lsr_policy->set_dif_configuration(dif_configuration);
}

int LinkStateRoutingPs::set_policy_set_param(const std::string& name,
                                            const std::string& value)
{
        LOG_IPCP_DBG("No policy-set-specific parameters to set (%s, %s)",
                        name.c_str(), value.c_str());
        return -1;
}

LinkStateRoutingPs::~LinkStateRoutingPs()
{
	delete lsr_policy;
}

extern "C" rina::IPolicySet *
createRoutingComponentPs(rina::ApplicationEntity * ctx)
{
		IRoutingComponent * rc = dynamic_cast<IRoutingComponent *>(ctx);

		if (!rc) {
			return NULL;
		}

		return new LinkStateRoutingPs(rc);
}

extern "C" void
destroyRoutingComponentPs(rina::IPolicySet * ps)
{
        if (ps) {
                delete ps;
        }
}

Edge::Edge(const std::string& name1,
	   const std::string& name2,
	   int weight)
{
	name1_ = name1;
	name2_ = name2;
	weight_ = weight;
}

bool Edge::isVertexIn(const std::string& name) const
{
	if (name == name1_) {
		return true;
	}

	if (name == name2_) {
		return true;
	}

	return false;
}

std::string Edge::getOtherEndpoint(const std::string& name)
{
	if (name == name1_) {
		return name2_;
	}

	if (name == name2_) {
		return name1_;
	}

	return 0;
}

std::list<std::string> Edge::getEndpoints()
{
	std::list<std::string> result;
	result.push_back(name1_);
	result.push_back(name2_);

	return result;
}

bool Edge::operator==(const Edge & other) const
{
	if (!isVertexIn(other.name1_)) {
		return false;
	}

	if (!isVertexIn(other.name2_)) {
		return false;
	}

	if (weight_ != other.weight_) {
		return false;
	}

	return true;
}

bool Edge::operator!=(const Edge & other) const
{
	return !(*this == other);
}

const std::string Edge::toString() const
{
	std::stringstream ss;

	ss << name1_ << " " << name2_;
	return ss.str();
}

Graph::Graph(const std::list<FlowStateObject>& flow_state_objects)
{
	set_flow_state_objects(flow_state_objects);
}

Graph::Graph()
{
}

void Graph::set_flow_state_objects(const std::list<FlowStateObject>& flow_state_objects)
{
	flow_state_objects_ = flow_state_objects;
	init_vertices();
	init_edges();
}

Graph::~Graph()
{
	std::list<CheckedVertex *>::iterator it;
	for (it = checked_vertices_.begin(); it != checked_vertices_.end(); ++it) {
		delete (*it);
	}

	std::list<Edge *>::iterator edgeIt;
	for (edgeIt = edges_.begin(); edgeIt != edges_.end(); ++edgeIt) {
		delete (*edgeIt);
	}
}

void Graph::init_vertices()
{
	std::list<FlowStateObject>::const_iterator it;
	for (it = flow_state_objects_.begin(); it != flow_state_objects_.end();
			++it) {
		if (!contains_vertex(it->get_name())) {
			vertices_.push_back(it->get_name());
		}

		if (!contains_vertex(it->get_neighborname())) {
			vertices_.push_back(it->get_neighborname());
		}
	}
}

bool Graph::contains_vertex(const std::string& name) const
{
	std::list<std::string>::const_iterator it;
	for (it = vertices_.begin(); it != vertices_.end(); ++it) {
		if ((*it) == name) {
			return true;
		}
	}

	return false;
}

bool Graph::contains_edge(const std::string& name1,
			  const std::string& name2) const
{
	for(std::list<Edge *>::const_iterator eit = edges_.begin();
					eit != edges_.end(); ++eit) {
		if (*(*eit) == Edge(name1, name2, (*eit)->weight_)) {
			return true;
		}
	}

	return false;
}

void Graph::init_edges()
{
	std::list<std::string>::const_iterator it;
	std::list<FlowStateObject>::const_iterator flowIt;

	for (it = vertices_.begin(); it != vertices_.end(); ++it) {
		checked_vertices_.push_back(new CheckedVertex((*it)));
	}

	CheckedVertex * origin = 0;
	CheckedVertex * dest = 0;
	for (flowIt = flow_state_objects_.begin();
			flowIt != flow_state_objects_.end(); ++flowIt) {
		if (!flowIt->is_state()) {
			continue;
		}

		LOG_IPCP_DBG("Processing flow state object: %s",
				flowIt->get_objectname().c_str());

		origin = get_checked_vertex(flowIt->get_name());
		if (origin == 0) {
			LOG_IPCP_WARN("Could not find checked vertex for address %s",
					flowIt->get_name().c_str());
			continue;
		}

		dest = get_checked_vertex(flowIt->get_neighborname());
		if (dest == 0) {
			LOG_IPCP_WARN("Could not find checked vertex for address %s",
					flowIt->get_neighborname().c_str());
			continue;
		}

		if (origin->connection_contains_name(dest->name_)
				&& dest->connection_contains_name(origin->name_)) {
			edges_.push_back(new Edge(origin->name_,
						  dest->name_,
						  1));
			origin->connections.remove(dest->name_);
			dest->connections.remove(origin->name_);
		} else {
			origin->connections.push_back(dest->name_);
			dest->connections.push_back(origin->name_);
		}
	}
}

Graph::CheckedVertex * Graph::get_checked_vertex(const std::string& name) const
{
	std::list<Graph::CheckedVertex *>::const_iterator it;
	for (it = checked_vertices_.begin(); it != checked_vertices_.end(); ++it) {
		if ((*it)->name_ == name) {
			return (*it);
		}
	}

	return 0;
}

void Graph::print() const
{
	LOG_IPCP_INFO("Graph edges:");

	for (std::list<Edge *>::const_iterator it = edges_.begin();
					it != edges_.end(); it++) {
		const Edge& e = **it;

		LOG_IPCP_INFO("    (%s --> %s, %d)", e.name1_.c_str(),
			      e.name2_.c_str(), e.weight_);
	}
}

PredecessorInfo::PredecessorInfo(const std::string& nPredecessor)
{
	predecessor_ = nPredecessor;
}

DijkstraAlgorithm::DijkstraAlgorithm()
{
}

void DijkstraAlgorithm::clear()
{
	unsettled_nodes_.clear();
	settled_nodes_.clear();
	predecessors_.clear();
	distances_.clear();
}

void DijkstraAlgorithm::computeShortestDistances(const Graph& graph,
						 const std::string& source_name,
						 std::map<std::string, int>& distances)
{
	execute(graph, source_name);

	// Write back the result
	distances = distances_;

	clear();
}

void DijkstraAlgorithm::computeRoutingTable(const Graph& graph,
 	 	    	    	    	    const std::list<FlowStateObject>& fsoList,
					    const std::string& source_name,
					    std::list<rina::RoutingTableEntry *>& rt)
{
	std::list<std::string>::const_iterator it;
	rina::RoutingTableEntry * entry;
	rina::IPCPNameAddresses ipcpna;

	execute(graph, source_name);

	for (it = graph.vertices_.begin(); it != graph.vertices_.end(); ++it) {
		if ((*it) != source_name) {
			ipcpna.name = getNextHop((*it), source_name);
			if (ipcpna.name != std::string()) {
				entry = new rina::RoutingTableEntry();
				entry->destination.name = (*it);
				entry->nextHopNames.push_back(rina::NHopAltList(ipcpna));
				entry->qosId = 0;
				entry->cost = 1;
				rt.push_back(entry);
				LOG_IPCP_DBG("Added entry to routing table: destination %s, next-hop %s",
						entry->destination.name.c_str(), ipcpna.name.c_str());
			}
		}
	}

	clear();
}

void DijkstraAlgorithm::execute(const Graph& graph, const std::string& source)
{
	distances_[source] = 0;
	unsettled_nodes_.insert(source);

	std::string node;
	while (unsettled_nodes_.size() > 0) {
		node = getMinimum();
		settled_nodes_.insert(node);
		unsettled_nodes_.erase(node);
		findMinimalDistances(graph, node);
	}
}

std::string DijkstraAlgorithm::getMinimum() const
{
	std::string minimum = std::string();
	std::set<std::string>::iterator it;

	for (it = unsettled_nodes_.begin(); it != unsettled_nodes_.end(); ++it) {
		if (minimum == std::string()) {
			minimum = (*it);
		} else {
			if (getShortestDistance((*it)) < getShortestDistance(minimum)) {
				minimum = (*it);
			}
		}
	}

	return minimum;
}

int DijkstraAlgorithm::getShortestDistance(const std::string& destination) const
{
	std::map<std::string, int>::const_iterator it;
	int distance = INT_MAX;

	it = distances_.find(destination);
	if (it != distances_.end()) {
		distance = it->second;
	}

	return distance;
}

void DijkstraAlgorithm::findMinimalDistances(const Graph& graph,
					     const std::string& node)
{
	std::list<std::string> adjacentNodes;
	std::list<Edge *>::const_iterator edgeIt;

	std::string target = std::string();
	int shortestDistance;
	for (edgeIt = graph.edges_.begin(); edgeIt != graph.edges_.end();
			++edgeIt) {
		if (isNeighbor((*edgeIt), node)) {
			target = (*edgeIt)->getOtherEndpoint(node);
			shortestDistance = getShortestDistance(node) + (*edgeIt)->weight_;
			if (getShortestDistance(target) > shortestDistance) {
				distances_[target] = shortestDistance;
				predecessors_[target] = new PredecessorInfo(node);
				unsettled_nodes_.insert(target);
			}
		}
	}
}

bool DijkstraAlgorithm::isNeighbor(Edge * edge, const std::string& node) const
{
	if (edge->isVertexIn(node)) {
		if (!isSettled(edge->getOtherEndpoint(node))) {
			return true;
		}
	}

	return false;
}

bool DijkstraAlgorithm::isSettled(const std::string& node) const
{
	std::set<std::string>::iterator it;

	for (it = settled_nodes_.begin(); it != settled_nodes_.end(); ++it) {
		if ((*it) == node) {
			return true;
		}
	}

	return false;
}

std::string DijkstraAlgorithm::getNextHop(const std::string& target,
					  const std::string& source)
{
	std::map<std::string, PredecessorInfo *>::iterator it;
	PredecessorInfo * step;
	std::string nextHop = target;

	it = predecessors_.find(target);
	if (it == predecessors_.end()) {
		return std::string();
	} else {
		step = it->second;
	}

	it = predecessors_.find(step->predecessor_);
	while (it != predecessors_.end()) {
		nextHop = step->predecessor_;
		step = it->second;
		if (step->predecessor_ == source) {
			break;
		}

		it = predecessors_.find(step->predecessor_);
	}

	if (step->predecessor_ == target) {
		return std::string();
	}

	return nextHop;
}

// ECMP Dijkstra algorithm
ECMPDijkstraAlgorithm::ECMPDijkstraAlgorithm()
{
	t = NULL;
}

void ECMPDijkstraAlgorithm::clear()
{
	unsettled_nodes_.clear();
	settled_nodes_.clear();
	predecessors_.clear();
	distances_.clear();
	delete t;
}

void ECMPDijkstraAlgorithm::computeShortestDistances(const Graph& graph,
			      	      	      	     const std::string& source_name,
						     std::map<std::string, int>& distances)
{
	execute(graph, source_name);

	// Write back the result
	distances = distances_;

	clear();
}

void ECMPDijkstraAlgorithm::computeRoutingTable(const Graph& graph,
 	 	    	    	       	        const std::list<FlowStateObject>& fsoList,
						const std::string& source_name,
						std::list<rina::RoutingTableEntry *>& rt)
{
	std::list<std::string>::const_iterator it;
	std::list<std::string>::const_iterator nextHopsIt;
	std::list<std::string> nextHops;
	rina::RoutingTableEntry * entry;
	rina::IPCPNameAddresses ipcpna;

	(void)fsoList; // avoid compiler barfs

	execute(graph, source_name);

	for(std::set<TreeNode *>::iterator it = t->chl.begin(); it != t->chl.end(); it++){
		std::list<rina::RoutingTableEntry *>::iterator pos = findEntry(rt,
									       (*it)->name);

		if(pos != rt.end()){
			ipcpna.name = (*it)->name;
			(*pos)->nextHopNames.push_back(ipcpna);
		}
		else{
			entry = new rina::RoutingTableEntry();
		        entry->destination.name = (*it)->name;
		        entry->qosId = 1;
		        entry->cost = (*it)->metric;
		        ipcpna.name = (*it)->name;
			entry->nextHopNames.push_back(ipcpna);
			LOG_IPCP_DBG("Added entry to routing table: destination %s, next-hop %s",
                        entry->destination.name.c_str(), (*it)->name.c_str());
			rt.push_back(entry);
		}
		addRecursive(rt, 1, (*it)->name, *it);
	}
	clear();
}

void ECMPDijkstraAlgorithm::addRecursive(std::list<rina::RoutingTableEntry *> &table,
					 int qos,
					 const std::string& next,
					 TreeNode * node)
{
	rina::IPCPNameAddresses ipcpna;

	for(std::set<TreeNode *>::iterator it = node->chl.begin(); it != node->chl.end(); it++){
		std::list<rina::RoutingTableEntry *>::iterator pos = findEntry(table,
									       (*it)->name);


		if(pos != table.end()){
			ipcpna.name = next;
			(*pos)->nextHopNames.push_back(ipcpna);
		}
		else{
			rina::RoutingTableEntry * entry = new rina::RoutingTableEntry();
		        entry->destination.name = (*it)->name;
		        entry->qosId = 1;
		        entry->cost = (*it)->metric;
		        ipcpna.name = next;
			entry->nextHopNames.push_back(ipcpna);
			LOG_IPCP_DBG("Added entry to routing table: destination %s, next-hop %s",
                        entry->destination.name.c_str(), next.c_str());
			table.push_back(entry);
		}
		addRecursive(table, 1, next, *it);
	}
}

std::list<rina::RoutingTableEntry *>::iterator ECMPDijkstraAlgorithm::findEntry(std::list<rina::RoutingTableEntry *> &table,
										const std::string& name)
{
	std::list<rina::RoutingTableEntry *>::iterator it;
	for(it = table.begin(); it != table.end(); it++)
	{
		if((*it)->destination.name == name){
			return it;
		}
	}
	return it;
}

void ECMPDijkstraAlgorithm::execute(const Graph& graph,
				    const std::string& source)
{
	distances_[source] = 0;
	settled_nodes_.insert(source);
	t = new TreeNode(source, 0);

	std::list<Edge *>::const_iterator edgeIt;
	int cost;
	std::string target = std::string();
	int shortestDistance;
	for (edgeIt = graph.edges_.begin();
			edgeIt != graph.edges_.end(); ++edgeIt) {
		if (isNeighbor((*edgeIt), source)) {
			target = (*edgeIt)->getOtherEndpoint(source);
			distances_[target]=(*edgeIt)->weight_;
			predecessors_[target].push_front(t);
			unsettled_nodes_.insert(target);
		}
	}

	while (unsettled_nodes_.size() > 0) {
		std::set<std::string>::iterator it;
		getMinimum();
		for(it = minimum_nodes_.begin(); it != minimum_nodes_.end(); ++it){
			settled_nodes_.insert(*it);

			TreeNode * nt = new TreeNode(*it, distances_.find(*it)->second);
			bool fPar = true;
			for(std::list<TreeNode *>::iterator par = predecessors_.find(*it)->second.begin();
					par != predecessors_.find(*it)->second.end(); ++par){
				if(fPar){
					(*par)->chldel.insert(nt);
					fPar = false;
				}
				(*par)->chl.insert(nt);
			}

			unsettled_nodes_.erase(*it);
			findMinimalDistances(graph, nt);
		}
	}
}

void ECMPDijkstraAlgorithm::getMinimum()
{
	std::string minimum = std::string();
	std::set<std::string>::iterator it;
	minimum_nodes_.clear();
	std::list<Edge *>::const_iterator edgeIt;
	for (it = unsettled_nodes_.begin(); it != unsettled_nodes_.end(); ++it) {
		if (minimum == std::string()) {
			minimum_nodes_.insert(*it);
			minimum = (*it);
		} else {
			if (getShortestDistance((*it)) < getShortestDistance(minimum)) {
								
				minimum = (*it);
				minimum_nodes_.clear();
			}
			if (getShortestDistance((*it)) == getShortestDistance(minimum)) {
								
				minimum_nodes_.insert(*it);
			}
		}
	}
}

int ECMPDijkstraAlgorithm::getShortestDistance(const std::string& destination) const
{
	std::map<std::string, int>::const_iterator it;
	int distance = INT_MAX;

	it = distances_.find(destination);
	if (it != distances_.end()) {
		distance = it->second;
	}

	return distance;
}

void ECMPDijkstraAlgorithm::findMinimalDistances(const Graph& graph,
						 TreeNode * pred)
{
	std::list<std::string> adjacentNodes;
	std::list<Edge *>::const_iterator edgeIt;
	int cost;

	std::string target = std::string();
	int shortestDistance;
	for (edgeIt = graph.edges_.begin(); edgeIt != graph.edges_.end();
			++edgeIt) {
		if (isNeighbor((*edgeIt), pred->name)) {
			target = (*edgeIt)->getOtherEndpoint(pred->name);
			cost = (*edgeIt)->weight_;
			shortestDistance = getShortestDistance(pred->name) + cost;
			if (shortestDistance < getShortestDistance(target)) {
				distances_[target] = shortestDistance;
				predecessors_[target].clear();
			}
			if (shortestDistance == getShortestDistance(target)) {
				predecessors_[target].push_front(pred);
				unsettled_nodes_.insert(target);
			}
		}
	}
}

bool ECMPDijkstraAlgorithm::isNeighbor(Edge * edge,
				       const std::string& node) const
{
	if (edge->isVertexIn(node)) {
		if (!isSettled(edge->getOtherEndpoint(node))) {
			return true;
		}
	}

	return false;
}

bool ECMPDijkstraAlgorithm::isSettled(const std::string& node) const
{
	std::set<std::string>::iterator it;

	for (it = settled_nodes_.begin();
			it != settled_nodes_.end(); ++it) {
		if ((*it) == node) {
			return true;
		}
	}

	return false;
}

//Class IResiliencyAlgorithm
IResiliencyAlgorithm::IResiliencyAlgorithm(IRoutingAlgorithm& ra)
						: routing_algorithm(ra)
{
}

//Class LoopFreeAlternateAlgorithm
LoopFreeAlternateAlgorithm::LoopFreeAlternateAlgorithm(IRoutingAlgorithm& ra)
						: IResiliencyAlgorithm(ra)
{
}

void LoopFreeAlternateAlgorithm::extendRoutingTableEntry(
			std::list<rina::RoutingTableEntry *>& rt,
			const std::string& target_name,
			const std::string& nexthop)
{
	std::list<rina::RoutingTableEntry *>::iterator rit;
	bool found = false;
	rina::IPCPNameAddresses ipcpna;

	// Find the involved routing table entry
	for (rit = rt.begin(); rit != rt.end(); rit++) {
		if ((*rit)->destination.name == target_name) {
			break;
		}
	}

	if (rit == rt.end()) {
		LOG_WARN("LFA: Couldn't find routing table entry for "
			 "target name %s", target_name.c_str());
		return;
	}

	// Assume unicast and try to extend the routing table entry
	// with the new alternative 'nexthop'
	rina::NHopAltList& altlist = (*rit)->nextHopNames.front();

	for (std::list<rina::IPCPNameAddresses>::iterator
			hit = altlist.alts.begin();
				hit != altlist.alts.end(); hit++) {
		if (hit->name == nexthop) {
			// The nexthop is already in the alternatives
			found = true;
			break;
		}
	}

	if (!found) {
		ipcpna.name = nexthop;
		altlist.alts.push_back(ipcpna);
		LOG_DBG("Node %s selected as LFA node towards the "
			 "destination node %s", nexthop.c_str(), target_name.c_str());
	}
}

void LoopFreeAlternateAlgorithm::fortifyRoutingTable(const Graph& graph,
						     const std::string& source_name,
						     std::list<rina::RoutingTableEntry *>& rt)
{
	std::map<std::string, std::map< std::string, int > > neighbors_dist_trees;
	std::map<std::string, int> src_dist_tree;

	// TODO avoid this, can be computed when invoke computeRoutingTable()
	routing_algorithm.computeShortestDistances(graph, source_name, src_dist_tree);

	// Collect all the neighbors, and for each one use the routing algorithm to
	// compute the shortest distance map rooted at that neighbor
	for (std::list<std::string>::const_iterator it = graph.vertices_.begin();
						it != graph.vertices_.end(); ++it) {
		if ((*it) != source_name && graph.contains_edge(source_name, *it)) {
			neighbors_dist_trees[*it] = std::map<std::string, int>();
			routing_algorithm.computeShortestDistances(graph,
						*it, neighbors_dist_trees[*it]);
		}
	}

	// For each node X other than than the source node
	for (std::list<std::string>::const_iterator it = graph.vertices_.begin();
						it != graph.vertices_.end(); ++it) {
		if ((*it) == source_name) {
			continue;
		}

		// For each neighbor of the source node, excluding X
		for (std::map<std::string, std::map<std::string, int> >::iterator
			nit = neighbors_dist_trees.begin();
				nit != neighbors_dist_trees.end(); nit++) {
			// If this neighbor is a LFA node for the current
			// destination (*it) extend the routing table to take it
			// into account
			std::map< std::string, int>& neigh_dist_map = nit->second;
			std::string neigh = nit->first;

			if (neigh == *it) {
				continue;
			}

			// dist(neigh, target) < dist(neigh, source) + dist(source, target)
			if (neigh_dist_map[*it] < src_dist_tree[neigh] + src_dist_tree[*it]) {
				//LOG_DBG("Node %u is a possible LFA for destination %u",
				//	neigh, *it);
				extendRoutingTableEntry(rt, *it, neigh);
			}
		}
	}
}

// CLASS FlowStateObject
FlowStateObject::FlowStateObject()
{
	cost_ = 0;
	state_ = false;
	sequence_number_ = 0;
	age_ = 0;
	modified_ = false;
	avoid_port_ = 0;
	being_erased_ = true;
}

FlowStateObject::FlowStateObject(const std::string& name_,
				 const std::string& neighbor_name_,
				 unsigned int cost,
				 bool up,
				 int sequence_number,
				 unsigned int age)
{
	name = name_;
	neighbor_name = neighbor_name_;
	cost_ = cost;
	state_ = up;
	sequence_number_ = sequence_number;
	age_ = age;
	std::stringstream ss;
	ss << FlowStateRIBObject::object_name_prefix
	   << getKey();
	object_name_ = ss.str();
	modified_ = true;
	being_erased_ = false;
	avoid_port_ = 0;
}

FlowStateObject::~FlowStateObject()
{
}

const std::string FlowStateObject::toString() const
{
	std::stringstream ss;
	std::list<unsigned int>::const_iterator it;

	ss << "Name: " << name << "; Neighbor name: " << neighbor_name
		<< "; cost: " << cost_ << std::endl;
	ss << "Addresses: ";
	for (it = addresses.begin(); it != addresses.end(); ++it) {
		ss << *it << "; ";
	}
	ss << "Neighbor addresses: ";
	for (it = neighbor_addresses.begin(); it != neighbor_addresses.end(); ++it) {
		ss << *it << "; ";
	}
	ss << std::endl;
	ss << "Up: " << state_ << "; Sequence number: " << sequence_number_
		<< "; Age: " << age_;

	return ss.str();
}

std::string FlowStateObject::get_name() const
{
	return name;
}

void FlowStateObject::set_name(const std::string& name_)
{
	name = name_;
}

std::string FlowStateObject::get_neighborname() const
{
	return neighbor_name;
}

void FlowStateObject::set_neighborname(const std::string & neighbor_name_)
{
	neighbor_name = neighbor_name_;
}

std::list<unsigned int> FlowStateObject::get_addresses() const
{
	return addresses;
}

std::list<unsigned int> FlowStateObject::get_neighboraddresses() const
{
	return neighbor_addresses;
}

unsigned int FlowStateObject::get_cost() const
{
	return cost_;
}

bool FlowStateObject::is_state() const
{
	return state_;
}

unsigned int FlowStateObject::get_sequencenumber() const
{
	return sequence_number_;
}

unsigned int FlowStateObject::get_age() const
{
	return age_;
}

bool FlowStateObject::is_modified() const
{
	return modified_;
}

unsigned int FlowStateObject::get_avoidport() const
{
	return avoid_port_;
}

bool FlowStateObject::is_beingerased() const
{
	return being_erased_;
}

std::string FlowStateObject::get_objectname() const
{
	return object_name_;
}

void FlowStateObject::add_address(unsigned int address)
{
	if (!contains_address(address))
		addresses.push_back(address);
}

void FlowStateObject::remove_address(unsigned int address)
{
	std::list<unsigned int>::iterator it;
	for (it = addresses.begin(); it != addresses.end(); ++it) {
		if (*it == address) {
			addresses.erase(it);
			return;
		}
	}
}

bool FlowStateObject::contains_address(unsigned int address) const
{
	std::list<unsigned int>::const_iterator it;
	for (it = addresses.begin(); it != addresses.end(); ++it) {
		if (*it == address) {
			return true;
		}
	}

	return false;
}

void FlowStateObject::set_addresses(const std::list<unsigned int>& addresses_)
{
	addresses.clear();
	for(std::list<unsigned int>::const_iterator it = addresses_.begin();
			it != addresses_.end(); ++it) {
		addresses.push_back(*it);
	}
}

void FlowStateObject::add_neighboraddress(unsigned int neighbor_address)
{
	if (!contains_neighboraddress(neighbor_address))
		neighbor_addresses.push_back(neighbor_address);
}

void FlowStateObject::remove_neighboraddress(unsigned int address)
{
	std::list<unsigned int>::iterator it;
	for (it = neighbor_addresses.begin();
			it != neighbor_addresses.end(); ++it) {
		if (*it == address) {
			neighbor_addresses.erase(it);
			return;
		}
	}
}

bool FlowStateObject::contains_neighboraddress(unsigned int address) const
{
	std::list<unsigned int>::const_iterator it;
	for (it = neighbor_addresses.begin();
			it != neighbor_addresses.end(); ++it) {
		if (*it == address) {
			return true;
		}
	}

	return false;
}

void FlowStateObject::set_neighboraddresses(const std::list<unsigned int>& addresses_)
{
	neighbor_addresses.clear();
	for(std::list<unsigned int>::const_iterator it = addresses_.begin();
			it != addresses_.end(); ++it) {
		neighbor_addresses.push_back(*it);
	}
}

void FlowStateObject::set_cost(unsigned int cost)
{
	cost_ = cost;
}

void FlowStateObject::has_state(bool state)
{
	state_ = state;
}

void FlowStateObject::set_sequencenumber(unsigned int sequence_number)
{
	sequence_number_ = sequence_number;
}

void FlowStateObject::set_age(unsigned int age)
{
	age_ = age;
}

void FlowStateObject::set_object_name(const std::string& name)
{
	object_name_ = name;
}

void FlowStateObject::has_modified(bool modified)
{
	modified_ = modified;
}

void FlowStateObject::set_avoidport(unsigned int avoid_port)
{
	avoid_port_ = avoid_port;
}

void FlowStateObject::has_beingerased(bool being_erased)
{
	being_erased_ = being_erased;
}

void FlowStateObject::deprecateObject(unsigned int max_age)
{
	LOG_IPCP_INFO("Object %s deprecated", object_name_.c_str());
	state_ = false;
	age_ = max_age +1 ;
	sequence_number_ = sequence_number_ + 1;
	modified_ = true;
}

const std::string FlowStateObject::getKey() const
{
	std::stringstream ss;
	ss << name << "-" << neighbor_name;
	return ss.str();
}

// CLASS FlowStateRIBObject
const std::string FlowStateRIBObject::clazz_name = "FlowStateObject";
const std::string FlowStateRIBObject::object_name_prefix = "/resalloc/fsos/key=";

FlowStateRIBObject::FlowStateRIBObject(FlowStateObject* new_obj):
rina::rib::RIBObj(clazz_name)
{
	obj = new_obj;
}

void FlowStateRIBObject::read(const rina::cdap_rib::con_handle_t &con, 
	const std::string& fqn, const std::string& clas, 
	const rina::cdap_rib::filt_info_t &filt, const int invoke_id,
	rina::ser_obj_t &obj_reply, rina::cdap_rib::res_info_t& res)
{
	FlowStateObjectEncoder encoder;
	encoder.encode(*obj, obj_reply);

	res.code_ = rina::cdap_rib::CDAP_SUCCESS;
}

const std::string FlowStateRIBObject::get_displayable_value() const
{
	return obj->toString();
}

// CLASS FlowStateObjects
FlowStateObjects::FlowStateObjects(LinkStateRoutingPolicy * ps)
{
	modified_ = false;
	ps_ = ps;
	rina::rib::RIBObj *rib_objects = new FlowStateRIBObjects(this, ps);
	IPCPRIBDaemon* rib_daemon = (IPCPRIBDaemon*)IPCPFactory::getIPCP()
		->get_rib_daemon();
	rib_daemon->addObjRIB(FlowStateRIBObjects::object_name, &rib_objects);
	wait_until_remove_object = 0;
}

FlowStateObjects::~FlowStateObjects()
{
	for (std::map<std::string, FlowStateObject*>::iterator it = 
		objects.begin(); it != objects.end(); ++it)
	{
		delete it->second;
	}
	objects.clear();
	IPCPRIBDaemon* rib_daemon = (IPCPRIBDaemon*)IPCPFactory::getIPCP()
		->get_rib_daemon();
	rib_daemon->removeObjRIB(FlowStateRIBObjects::object_name);
}

void FlowStateObjects::set_wait_until_remove_object(unsigned int wait_object)
{
	wait_until_remove_object = wait_object;
}

bool FlowStateObjects::addObject(const FlowStateObject& object)
{
	rina::ScopedLock g(lock);

	if (objects.find(object.get_objectname()) == objects.end())
	{
		addCheckedObject(object);
		return true;
	}
	else
	{
		LOG_DBG("FlowStateObject with name %s already present in the database",
			object.get_objectname().c_str());
		return false;
	}
}

void FlowStateObjects::addAddressToFSOs(const std::string& name,
		      	      	        unsigned int address,
					bool neighbor)
{
	rina::ScopedLock g(lock);
	std::map<std::string, FlowStateObject *>::iterator it;
	std::string my_name = IPCPFactory::getIPCP()->get_name();

	for (it = objects.begin(); it != objects.end(); ++it) {
		if (neighbor) {
			if (it->second->get_name() == my_name
					&& it->second->get_neighborname() == name) {
				it->second->add_neighboraddress(address);
				it->second->has_modified(true);
				it->second->set_age(0);
				it->second->set_sequencenumber(it->second->get_sequencenumber() + 1);
			}
		} else if (it->second->get_name() == name) {
			it->second->add_address(address);
			it->second->has_modified(true);
			it->second->set_age(0);
			it->second->set_sequencenumber(it->second->get_sequencenumber() + 1);
		}
	}

	modified_ = true;
}

void FlowStateObjects::removeAddressFromFSOs(const std::string& name,
			   	   	     unsigned int address,
					     bool neighbor)
{
	rina::ScopedLock g(lock);
	std::map<std::string, FlowStateObject *>::iterator it;
	std::string my_name = IPCPFactory::getIPCP()->get_name();

	for (it = objects.begin(); it != objects.end(); ++it) {
		if (neighbor) {
			if (it->second->get_name() == my_name
					&& it->second->get_neighborname() == name) {
				it->second->remove_neighboraddress(address);
				it->second->has_modified(true);
				it->second->set_age(0);
				it->second->set_sequencenumber(it->second->get_sequencenumber() + 1);
			}
		} else if (it->second->get_name() == name) {
			it->second->remove_address(address);
			it->second->has_modified(true);
			it->second->set_age(0);
			it->second->set_sequencenumber(it->second->get_sequencenumber() + 1);
		}
	}

	modified_ = true;
}

void FlowStateObjects::addCheckedObject(const FlowStateObject& object)
{
	FlowStateObject * fso = new FlowStateObject(object.get_name(),
						    object.get_neighborname(),
						    object.get_cost(),
						    object.is_state(),
						    object.get_sequencenumber(),
						    object.get_age());

	fso->set_addresses(object.get_addresses());
	fso->set_neighboraddresses(object.get_neighboraddresses());

	objects[object.get_objectname()] = fso;
	rina::rib::RIBObj* rib_obj = new FlowStateRIBObject(fso);
	IPCPRIBDaemon* rib_daemon = (IPCPRIBDaemon*)IPCPFactory::getIPCP()->get_rib_daemon();
	rib_daemon->addObjRIB(fso->get_objectname(), &rib_obj);
	modified_ = true;
}

void FlowStateObjects::deprecateObject(const std::string& fqn, 
				       unsigned int max_age)
{
	rina::ScopedLock g(lock);

	std::map<std::string, FlowStateObject*>::iterator it =
			objects.find(fqn);
	if(it != objects.end())
	{
		it->second->deprecateObject(max_age);
	}
}

void FlowStateObjects::deprecateObjects(const std::string& neigh_name,
		      	      	        const std::string& name,
		     	     	        unsigned int max_age)
{
	rina::ScopedLock g(lock);

	std::map<std::string, FlowStateObject *>::iterator it;
	for (it = objects.begin(); it != objects.end();
			++it) {
		if (it->second->get_neighborname() == neigh_name &&
				it->second->get_name() == name) {
			it->second->deprecateObject(max_age);
			modified_ = true;
		}
	}
}

void FlowStateObjects::deprecateObjectsWithName(const std::string& name,
						unsigned int max_age,
						bool neighbor)
{
	rina::ScopedLock g(lock);
	std::string my_name = IPCPFactory::getIPCP()->get_name();

	std::map<std::string, FlowStateObject *>::iterator it;
	for (it = objects.begin(); it != objects.end();
			++it) {
		if (!neighbor && it->second->get_name() == name) {
			it->second->deprecateObject(max_age);
			modified_ = true;
		} else if (neighbor && it->second->get_neighborname() == name &&
				it->second->get_name() == my_name) {
			it->second->deprecateObject(max_age);
			modified_ = true;
		}
	}
}

void FlowStateObjects::removeObject(const std::string& fqn)
{
	rina::ScopedLock g(lock);

	LOG_IPCP_INFO("Trying to remove object %s", fqn.c_str());

	std::map<std::string, FlowStateObject*>::iterator it =
			objects.find(fqn);

	if (it == objects.end())
		return;

	IPCPRIBDaemon* rib_daemon = (IPCPRIBDaemon*) IPCPFactory::getIPCP()->get_rib_daemon();
	rib_daemon->removeObjRIB(it->second->get_objectname());

	objects.erase(it);
	delete it->second;
}

FlowStateObject* FlowStateObjects::getObject(const std::string& fqn)
{
	rina::ScopedLock g(lock);

	std::map<std::string, FlowStateObject*>::iterator it =
		objects.find(fqn);
	if ( it != objects.end())
		return it->second;

	return 0;
}

void FlowStateObjects::has_modified(bool modified)
{
	modified_ = modified;
}

void FlowStateObjects::getModifiedFSOs(std::list<FlowStateObject *>& result)
{
	rina::ScopedLock g(lock);

	for (std::map<std::string, FlowStateObject*>::iterator it
		= objects.begin(); it != objects.end();++it)
	{
		if (it->second->is_modified())
		{
			result.push_back(it->second);
		}
	}
}

void FlowStateObjects::getAllFSOs(std::list<FlowStateObject>& result)
{
	rina::ScopedLock g(lock);

	for (std::map<std::string, FlowStateObject*>::iterator it
			= objects.begin(); it != objects.end();++it)
	{
		result.push_back(*(it->second));
	}
}

void FlowStateObjects::incrementAge(unsigned int max_age, rina::Timer* timer)
{
	rina::ScopedLock g(lock);

	for (std::map<std::string, FlowStateObject *>::iterator
		it = objects.begin(); it != objects.end(); ++it) 
	{
		if (it->second->get_age() < UINT_MAX)
			it->second->set_age(it->second->get_age() + 1);

		if (it->second->get_age() >= max_age && !it->second->is_beingerased()) {
			LOG_IPCP_DBG("Object to erase age: %d", it->second->get_age());
			it->second->has_beingerased(true);
			KillFlowStateObjectTimerTask* ksttask =
				new KillFlowStateObjectTimerTask(ps_, it->second->get_objectname());

			timer->scheduleTask(ksttask, wait_until_remove_object);
		}
	}
}

void FlowStateObjects::updateObject(const std::string& fqn, 
				    unsigned int avoid_port)
{
	rina::ScopedLock g(lock);
	std::map<std::string, FlowStateObject*>::iterator it =
		objects.find(fqn);
	if (it == objects.end())
		return;

	FlowStateObject* obj = it->second;
	obj->set_age(0);
	obj->set_avoidport(avoid_port);
	obj->has_beingerased(false);
	obj->has_state(true);
	obj->set_sequencenumber(1);
	obj->has_modified(true);
}

void FlowStateObjects::encodeAllFSOs(rina::ser_obj_t& obj)
{
	rina::ScopedLock g(lock);

	FlowStateObjectListEncoder encoder;
	std::list<FlowStateObject> result;
	if (!objects.empty())
	{
		for (std::map<std::string, FlowStateObject*>::iterator it
			= objects.begin(); it != objects.end();++it)
		{
			result.push_back(*(it->second));
		}
		encoder.encode(result, obj);
	}
	else
	{
		obj.size_ = 0;
		obj.message_ = 0;
	}
}

void FlowStateObjects::getAllFSOsForPropagation(std::list< std::list<FlowStateObject> >& fsos,
						unsigned int max_objects)
{
	rina::ScopedLock g(lock);
	std::list<FlowStateObject> fsolist;

	if (objects.empty())
		return;

	for (std::map<std::string, FlowStateObject*>::iterator it
			= objects.begin(); it != objects.end();++it)
	{
		if (fsolist.size() == max_objects) {
			fsos.push_back(fsolist);
			fsolist.clear();
		}

		fsolist.push_back(*(it->second));
	}

	if (fsolist.size() != 0) {
		fsos.push_back(fsolist);
	}
}

bool FlowStateObjects::is_modified() const
{
	return modified_;
}

//Class FlowStateRIBObjects
const std::string FlowStateRIBObjects::clazz_name = "FlowStateObjects";
const std::string FlowStateRIBObjects::object_name= "/resalloc/fsos";

FlowStateRIBObjects::FlowStateRIBObjects(FlowStateObjects* new_objs,
					 LinkStateRoutingPolicy* ps) :
		rina::rib::RIBObj(clazz_name)
{
	objs = new_objs;
	ps_ = ps;
}

void FlowStateRIBObjects::read(const rina::cdap_rib::con_handle_t &con,
			       const std::string& fqn,
			       const std::string& clas,
			       const rina::cdap_rib::filt_info_t &filt,
			       const int invoke_id,
			       rina::ser_obj_t &obj_reply,
			       rina::cdap_rib::res_info_t& res)
{
	//TODO, implement following LSR policy specification
}

void FlowStateRIBObjects::write(const rina::cdap_rib::con_handle_t &con,
				const std::string& fqn,
				const std::string& clas,
				const rina::cdap_rib::filt_info_t &filt,
				const int invoke_id,
				const rina::ser_obj_t &obj_req,
				rina::ser_obj_t &obj_reply,
				rina::cdap_rib::res_info_t& res)
{
	FlowStateObjectListEncoder encoder;
	std::list<FlowStateObject> new_objects;
	encoder.decode(obj_req, new_objects);
	ps_->updateObjects(new_objects,
			   con.port_id);
}

// CLASS FlowStateManager
const int FlowStateManager::NO_AVOID_PORT = -1;
const long FlowStateManager::WAIT_UNTIL_REMOVE_OBJECT = 23000;

FlowStateManager::FlowStateManager(rina::Timer *new_timer,
				   unsigned int max_age,
				   LinkStateRoutingPolicy * ps)
{
	maximum_age = max_age;
	fsos = new FlowStateObjects(ps);
	timer = new_timer;
}

FlowStateManager::~FlowStateManager()
{
	delete fsos;
}

void FlowStateManager::addAddressToFSOs(const std::string& name,
					unsigned int address,
					bool neighbor)
{
	fsos->addAddressToFSOs(name, address, neighbor);
}

bool FlowStateManager::addNewFSO(const std::string& name,
				 std::list<unsigned int>& addresses,
				 const std::string& neighbor_name,
				 std::list<unsigned int>& neighbor_addresses,
				 unsigned int cost,
				 int avoid_port)
{
	FlowStateObject newObject(name,
				  neighbor_name,
				  cost,
				  true,
				  1,
				  0);

	newObject.set_addresses(addresses);
	newObject.set_neighboraddresses(neighbor_addresses);

	return fsos->addObject(newObject);
}

void FlowStateManager::deprecateObject(std::string fqn)
{
	fsos->deprecateObject(fqn, maximum_age);
}

void FlowStateManager::removeAddressFromFSOs(const std::string& name,
			   	   	     unsigned int address,
					     bool neighbor)
{
	fsos->removeAddressFromFSOs(name, address, neighbor);
}

void FlowStateManager::incrementAge()
{
	fsos->incrementAge(maximum_age, timer);
}

void FlowStateManager::updateObjects(const std::list<FlowStateObject>& newObjects,
				     unsigned int avoidPort)
{
	FlowStateObject * obj_to_up = 0;
	LOG_IPCP_DBG("Update objects from DB launched");

	std::string my_name = IPCPFactory::getIPCP()->get_name();

	for (std::list<FlowStateObject>::const_iterator
		newIt = newObjects.begin(); newIt != newObjects.end(); ++newIt)
	{
		FlowStateObject * obj_to_up = fsos->getObject(newIt->get_objectname());

		//1 If the object exists update
		if (obj_to_up != NULL)
		{
			LOG_IPCP_DBG("Found the object in the DB. Object: %s",
				obj_to_up->get_objectname().c_str());

			//1.1 If the object has a higher sequence number update
			if (newIt->get_sequencenumber() > obj_to_up->get_sequencenumber())
			{
				LOG_IPCP_DBG("Update the object %s with seq num %d",
						obj_to_up->get_objectname().c_str(),
						newIt->get_sequencenumber());

				if (newIt->get_name() == my_name)
				{
					LOG_IPCP_DBG("Object is self generated, updating the sequence number and age of %s to %d",
						     obj_to_up->get_objectname().c_str(),
						     obj_to_up->get_sequencenumber());
					obj_to_up->set_sequencenumber(newIt->get_sequencenumber()+ 1);
					obj_to_up->set_avoidport(NO_AVOID_PORT);
					obj_to_up->set_age(0);
				} else {
					obj_to_up->set_avoidport(avoidPort);
					if (newIt->get_age() >= maximum_age) {
						obj_to_up->deprecateObject(maximum_age);
					} else {
						obj_to_up->set_age(0);
						obj_to_up->set_sequencenumber(newIt->get_sequencenumber());
						obj_to_up->set_addresses(newIt->get_addresses());
						obj_to_up->set_neighboraddresses(newIt->get_neighboraddresses());
					}
				}

				obj_to_up->has_modified(true);
				fsos->has_modified(true);
			}
		}
		//2. If the object does not exist create
		else
		{
			if(newIt->get_name() != my_name)
			{
				LOG_IPCP_DBG("New object added");
				FlowStateObject fso(*newIt);
				fso.set_avoidport(avoidPort);
				fso.has_modified(true);
				fsos->addObject(fso);
				fsos->has_modified(true);
			}
		}
	}
}

void FlowStateManager::prepareForPropagation(std::map<int, std::list< std::list<FlowStateObject> > >&  to_propagate,
					     unsigned int max_objects) const
{
	std::list<FlowStateObject> newfsolist;
	bool added = false;

	//1 Get the FSOs to propagate
	std::list<FlowStateObject *> modifiedFSOs;
	fsos->getModifiedFSOs(modifiedFSOs);

	//2 add each modified object to its port list
	for (std::list<FlowStateObject*>::iterator it = modifiedFSOs.begin();
			it != modifiedFSOs.end(); ++it)
	{
		LOG_DBG("Propagation: Check modified object %s with age %d and status %d",
			(*it)->get_objectname().c_str(),
			(*it)->get_age(),
			(*it)->is_state());

		for(std::map<int, std::list< std::list<FlowStateObject> > >::iterator it2 =
				to_propagate.begin(); it2 != to_propagate.end(); ++it2)
		{
			if(it2->first != (*it)->get_avoidport())
			{
				added = false;
				newfsolist.clear();

				for(std::list< std::list<FlowStateObject> >::iterator it3 = it2->second.begin();
						it3 != it2->second.end(); ++it3) {
					if (it3->size() < max_objects) {
						it3->push_back(**it);
						added = true;
						break;
					}
				}

				if (!added) {
					newfsolist.push_back(**it);
					it2->second.push_back(newfsolist);
				}
			}
		}

		(*it)->has_modified(false);
		(*it)->set_avoidport(NO_AVOID_PORT);
	}
}

void FlowStateManager::removeObject(const std::string& fqn)
{
	fsos->removeObject(fqn);
}

void FlowStateManager::encodeAllFSOs(rina::ser_obj_t& obj) const
{
	fsos->encodeAllFSOs(obj);
}

void FlowStateManager::set_maximum_age(unsigned int max_age)
{
	maximum_age = max_age;
}

void FlowStateManager::set_wait_until_remove_object(unsigned int wait_object)
{
	fsos->set_wait_until_remove_object(wait_object);
}

void FlowStateManager::getAllFSOs(std::list<FlowStateObject>& list) const
{
	fsos->getAllFSOs(list);
}

void FlowStateManager::getAllFSOsForPropagation(std::list< std::list<FlowStateObject> >& fsolist,
						unsigned int max_objects)
{
	fsos->getAllFSOsForPropagation(fsolist, max_objects);
}

void FlowStateManager::deprecateObjectsNeighbor(const std::string& neigh_name,
                                                const std::string& name)
{
	fsos->deprecateObjects(neigh_name,
			       name,
			       maximum_age);
}

bool FlowStateManager::tableUpdate() const
{
	bool result = fsos->is_modified();
	if (result)
		fsos->has_modified(false);
	return result;
}

// ComputeRoutingTimerTask
ComputeRoutingTimerTask::ComputeRoutingTimerTask(
		LinkStateRoutingPolicy * lsr_policy, long delay)
{
	lsr_policy_ = lsr_policy;
	delay_ = delay;
}

void ComputeRoutingTimerTask::run()
{
	lsr_policy_->routingTableUpdate();

	//Re-schedule
	ComputeRoutingTimerTask * task = new ComputeRoutingTimerTask(
			lsr_policy_, delay_);

	lsr_policy_->timer_->scheduleTask(task, delay_);
}

KillFlowStateObjectTimerTask::KillFlowStateObjectTimerTask(LinkStateRoutingPolicy *ps, std::string fqn)
{
	ps_ = ps;
	fqn_ = fqn;
}

void KillFlowStateObjectTimerTask::run()
{
	ps_->removeFlowStateObject(fqn_);
}

PropagateFSODBTimerTask::PropagateFSODBTimerTask(
		LinkStateRoutingPolicy * lsr_policy, long delay)
{
	lsr_policy_ = lsr_policy;
	delay_ = delay;
}

void PropagateFSODBTimerTask::run()
{
	lsr_policy_->propagateFSDB();

	//Re-schedule
	PropagateFSODBTimerTask * task = new PropagateFSODBTimerTask(
			lsr_policy_, delay_);
	lsr_policy_->timer_->scheduleTask(task, delay_);
}

UpdateAgeTimerTask::UpdateAgeTimerTask(LinkStateRoutingPolicy * lsr_policy,
				       long delay)
{
	lsr_policy_ = lsr_policy;
	delay_ = delay;
}

void UpdateAgeTimerTask::run()
{
	lsr_policy_->updateAge();

	//Re-schedule
	UpdateAgeTimerTask * task = new UpdateAgeTimerTask(lsr_policy_,
			delay_);
	lsr_policy_->timer_->scheduleTask(task, delay_);
}

ExpireOldAddressTimerTask::ExpireOldAddressTimerTask(LinkStateRoutingPolicy * lsr_policy,
						     const std::string& name_,
						     unsigned int addr,
						     bool neigh)
{
	lsr_policy_ = lsr_policy;
	name = name_;
	address = addr;
	neighbor = neigh;
}

void ExpireOldAddressTimerTask::run()
{
	lsr_policy_->expireOldAddress(name, address, neighbor);
}

// CLASS LinkStateRoutingPolicy
const std::string LinkStateRoutingPolicy::OBJECT_MAXIMUM_AGE = "objectMaximumAge";
const std::string LinkStateRoutingPolicy::WAIT_UNTIL_READ_CDAP = "waitUntilReadCDAP";
const std::string LinkStateRoutingPolicy::WAIT_UNTIL_ERROR = "waitUntilError";
const std::string LinkStateRoutingPolicy::WAIT_UNTIL_PDUFT_COMPUTATION = "waitUntilPDUFTComputation";
const std::string LinkStateRoutingPolicy::WAIT_UNTIL_FSODB_PROPAGATION = "waitUntilFSODBPropagation";
const std::string LinkStateRoutingPolicy::WAIT_UNTIL_AGE_INCREMENT = "waitUntilAgeIncrement";
const std::string LinkStateRoutingPolicy::WAIT_UNTIL_REMOVE_OBJECT = "waitUntilRemoveObject";
const std::string LinkStateRoutingPolicy::WAIT_UNTIL_DEPRECATE_OLD_ADDRESS = "waitUntilDeprecateAddress";
const std::string LinkStateRoutingPolicy::ROUTING_ALGORITHM = "routingAlgorithm";
const int LinkStateRoutingPolicy::MAXIMUM_BUFFER_SIZE = 4096;
const std::string LinkStateRoutingPolicy::DIJKSTRA_ALG = "Dijkstra";
const std::string LinkStateRoutingPolicy::ECMP_DIJKSTRA_ALG = "ECMPDijkstra";
const std::string LinkStateRoutingPolicy::MAXIMUM_OBJECTS_PER_ROUTING_UPDATE = "maxObjectsPerUpdate";

LinkStateRoutingPolicy::LinkStateRoutingPolicy(IPCProcess * ipcp)
{
	test_ = false;
	ipc_process_ = ipcp;
	rib_daemon_ = ipc_process_->rib_daemon_;
	routing_algorithm_ = 0;
	resiliency_algorithm_ = 0;
	db_ = 0;
<<<<<<< HEAD
	wait_until_deprecate_address_ = 0;
=======
	max_objects_per_rupdate_ = MAX_OBJECTS_PER_ROUTING_UPDATE_DEFAULT;
>>>>>>> 817c7d5a

	subscribeToEvents();
	timer_ = new rina::Timer();
	db_ = new FlowStateManager(timer_, UINT_MAX, this);
}

LinkStateRoutingPolicy::~LinkStateRoutingPolicy()
{
	delete timer_;
	delete routing_algorithm_;
	delete resiliency_algorithm_;
	delete db_;
}

void LinkStateRoutingPolicy::subscribeToEvents()
{
	ipc_process_->internal_event_manager_->
		subscribeToEvent(rina::InternalEvent::APP_N_MINUS_1_FLOW_DEALLOCATED, this);
	ipc_process_->internal_event_manager_->
		subscribeToEvent(rina::InternalEvent::APP_N_MINUS_1_FLOW_ALLOCATED, this);
	ipc_process_->internal_event_manager_->
		subscribeToEvent(rina::InternalEvent::APP_NEIGHBOR_ADDED, this);
	ipc_process_->internal_event_manager_->
		subscribeToEvent(rina::InternalEvent::APP_CONNECTIVITY_TO_NEIGHBOR_LOST, this);
	ipc_process_->internal_event_manager_->
		subscribeToEvent(rina::InternalEvent::ADDRESS_CHANGE, this);
	ipc_process_->internal_event_manager_->
		subscribeToEvent(rina::InternalEvent::NEIGHBOR_ADDRESS_CHANGE, this);
}

void LinkStateRoutingPolicy::set_dif_configuration(
		const rina::DIFConfiguration& dif_configuration)
{
	std::string routing_alg;
        rina::PolicyConfig psconf;
        long delay;

        psconf = dif_configuration.routing_configuration_.policy_set_;;

        try {
        	routing_alg = psconf.get_param_value_as_string(ROUTING_ALGORITHM);
        } catch (rina::Exception &e) {
        	LOG_WARN("No routing algorithm specified, using Dijkstra");
        	routing_alg = DIJKSTRA_ALG;
        }

        if (routing_alg == DIJKSTRA_ALG) {
        	routing_algorithm_ = new DijkstraAlgorithm();
                LOG_IPCP_DBG("Using Dijkstra as routing algorithm");
        } else if (routing_alg == ECMP_DIJKSTRA_ALG)  {
                routing_algorithm_ = new ECMPDijkstraAlgorithm();
                LOG_IPCP_DBG("Using ECMP Dijkstra as routing algorithm");
        } else {
        	throw rina::Exception("Unsupported routing algorithm");
        }
#if 0
	resiliency_algorithm_ = new LoopFreeAlternateAlgorithm(*routing_algorithm_);
#endif


	if (!test_) {
		try {

			db_->set_maximum_age(psconf.get_param_value_as_int(OBJECT_MAXIMUM_AGE));
		} catch (rina::Exception &e) {
			db_->set_maximum_age(PULSES_UNTIL_FSO_EXPIRATION_DEFAULT);
		}

		try {
			db_->set_wait_until_remove_object(psconf.get_param_value_as_long(WAIT_UNTIL_REMOVE_OBJECT));
		} catch (rina::Exception &e) {
			db_->set_wait_until_remove_object(WAIT_UNTIL_REMOVE_OBJECT_DEFAULT);
		}

		try {
			wait_until_deprecate_address_ = psconf.get_param_value_as_long(WAIT_UNTIL_DEPRECATE_OLD_ADDRESS);
		} catch (rina::Exception &e) {
			wait_until_deprecate_address_ = WAIT_UNTIL_DEPRECATE_OLD_ADDRESS_DEFAULT;
		}

		// Task to compute PDUFT
		try {
			delay = psconf.get_param_value_as_long(WAIT_UNTIL_PDUFT_COMPUTATION);
		} catch (rina::Exception &e) {
			delay = WAIT_UNTIL_PDUFT_COMPUTATION_DEFAULT;
		}
		ComputeRoutingTimerTask * cttask = new ComputeRoutingTimerTask(this, delay);
		timer_->scheduleTask(cttask, delay);

		// Task to increment age
		try {
			delay = psconf.get_param_value_as_long(WAIT_UNTIL_AGE_INCREMENT);
		} catch (rina::Exception &e) {
			delay = WAIT_UNTIL_AGE_INCREMENT_DEFAULT;
		}
		UpdateAgeTimerTask * uattask = new UpdateAgeTimerTask(this, delay);
		timer_->scheduleTask(uattask, delay);

		// Task to propagate modified FSO
		try {
			delay = psconf.get_param_value_as_long(WAIT_UNTIL_FSODB_PROPAGATION);
		} catch (rina::Exception &e) {
			delay = WAIT_UNTIL_FSODB_PROPAGATION_DEFAULT;
		}
		PropagateFSODBTimerTask * pfttask = new PropagateFSODBTimerTask(this,
				delay);
		timer_->scheduleTask(pfttask, delay);

		// Task to increment age
		try {
			max_objects_per_rupdate_ = psconf.get_param_value_as_uint(MAXIMUM_OBJECTS_PER_ROUTING_UPDATE);
		} catch (rina::Exception &e) {
			max_objects_per_rupdate_ = MAX_OBJECTS_PER_ROUTING_UPDATE_DEFAULT;
		}
	}

}

const std::list<rina::FlowInformation>& LinkStateRoutingPolicy::get_allocated_flows() const
{
	return allocated_flows_;
}

void LinkStateRoutingPolicy::eventHappened(rina::InternalEvent * event)
{
	if (!event)
		return;

	rina::ScopedLock g(lock_);

	if (event->type == rina::InternalEvent::APP_N_MINUS_1_FLOW_DEALLOCATED) {
			rina::NMinusOneFlowDeallocatedEvent * flowEvent =
				(rina::NMinusOneFlowDeallocatedEvent *) event;
			processFlowDeallocatedEvent(flowEvent);
	} else if (event->type == rina::InternalEvent::APP_N_MINUS_1_FLOW_ALLOCATED) {
			rina::NMinusOneFlowAllocatedEvent * flowEvent =
				(rina::NMinusOneFlowAllocatedEvent *) event;
			processFlowAllocatedEvent(flowEvent);
	} else if (event->type == rina::InternalEvent::APP_NEIGHBOR_ADDED) {
			rina::NeighborAddedEvent * neighEvent = (rina::NeighborAddedEvent *) event;
			processNeighborAddedEvent(neighEvent);
	} else if (event->type == rina::InternalEvent::APP_CONNECTIVITY_TO_NEIGHBOR_LOST) {
			rina::ConnectiviyToNeighborLostEvent * neighEvent =
					(rina::ConnectiviyToNeighborLostEvent *) event;
			processNeighborLostEvent(neighEvent);
	} else if (event->type == rina::InternalEvent::ADDRESS_CHANGE) {
		rina::AddressChangeEvent * addrEvent =
			(rina::AddressChangeEvent *) event;
		processAddressChangeEvent(addrEvent);
	} else if (event->type == rina::InternalEvent::NEIGHBOR_ADDRESS_CHANGE) {
		rina::NeighborAddressChangeEvent * addrEvent =
			(rina::NeighborAddressChangeEvent *) event;
		processNeighborAddressChangeEvent(addrEvent);
	}
}

void LinkStateRoutingPolicy::processAddressChangeEvent(rina::AddressChangeEvent * event)
{
	std::list<FlowStateObject> all_fsos;
	std::string name = ipc_process_->get_name();

	db_->addAddressToFSOs(name,
			      event->new_address,
			      false);

	//Schedule task to remove all objects with old address
	ExpireOldAddressTimerTask * task = new ExpireOldAddressTimerTask(this,
							           	 name,
									 event->old_address,
									 false);
	timer_->scheduleTask(task, event->deprecate_old_timeout);
}

void LinkStateRoutingPolicy::processNeighborAddressChangeEvent(rina::NeighborAddressChangeEvent * event)
{
	std::list<FlowStateObject> all_fsos;
	unsigned int address = IPCPFactory::getIPCP()->get_address();
	unsigned int old_address = IPCPFactory::getIPCP()->get_old_address();

	db_->getAllFSOs(all_fsos);

	LOG_IPCP_INFO("Neighbor %s address changed: old address %d, new address %d",
		      event->neigh_name.c_str(),
		      event->old_address,
		      event->new_address);

	db_->addAddressToFSOs(event->neigh_name,
			      event->new_address,
			      true);

	//Schedule task to remove all objects with old address
	ExpireOldAddressTimerTask * task = new ExpireOldAddressTimerTask(this,
									 event->neigh_name,
									 event->old_address,
									 true);
	timer_->scheduleTask(task, wait_until_deprecate_address_);
}

void LinkStateRoutingPolicy::processFlowDeallocatedEvent(
		rina::NMinusOneFlowDeallocatedEvent * event)
{
	for (std::list<rina::FlowInformation>::iterator it
		= allocated_flows_.begin(); it != allocated_flows_.end(); ++it) {
		if (it->portId == event->port_id_) {
			allocated_flows_.erase(it);
			return;
		}
	}

	LOG_IPCP_DBG("N-1 Flow with neighbor lost");
	//TODO update cost
}

void LinkStateRoutingPolicy::processNeighborLostEvent(rina::ConnectiviyToNeighborLostEvent* event)
{
	db_->deprecateObjectsNeighbor(event->neighbor_.name_.processName,
				      ipc_process_->get_name());
}


void LinkStateRoutingPolicy::processFlowAllocatedEvent(
		rina::NMinusOneFlowAllocatedEvent * event)
{
	std::list<unsigned int> addresses;
	std::list<unsigned int> neigh_addresses;

	if (ipc_process_->resource_allocator_->get_n_minus_one_flow_manager()->
			numberOfFlowsToNeighbour(event->flow_information_.remoteAppName.processName,
					event->flow_information_.remoteAppName.processInstance) > 1) {
		LOG_IPCP_DBG("Already had an N-1 flow with this neighbor IPCP");
		//TODO update the cost of the FlowStateObject
		return;
	}

	try 
	{
		addresses.push_back(ipc_process_->get_address());
		neigh_addresses.push_back(
				ipc_process_->namespace_manager_->getAdressByname(
						event->flow_information_.remoteAppName));

		db_->addNewFSO(ipc_process_->get_name(),
			       addresses,
			       event->flow_information_.remoteAppName.processName,
			       neigh_addresses,
			       1,
			       event->flow_information_.portId);
	} catch (rina::Exception &e) 
	{
		LOG_IPCP_DBG("flow allocation waiting for enrollment");
		allocated_flows_.push_back(event->flow_information_);
	}
}

void LinkStateRoutingPolicy::processNeighborAddedEvent(
		rina::NeighborAddedEvent * event)
{
	int portId = event->neighbor_.get_underlying_port_id();
	std::list<unsigned int> addresses;
	std::list<unsigned int> neigh_addresses;

	for (std::list<rina::FlowInformation>::iterator it = 
		allocated_flows_.begin(); it != allocated_flows_.end(); ++it) 
	{
		if (it->portId == portId)
		{
			LOG_IPCP_INFO("There was an allocation flow event waiting for enrollment, launching it");
			try {
				addresses.push_back(ipc_process_->get_address());
				neigh_addresses.push_back(
						ipc_process_->namespace_manager_->getAdressByname(
								event->neighbor_.get_name()));

				db_->addNewFSO(ipc_process_->get_name(),
					       addresses,
					       event->neighbor_.get_name().processName,
					       neigh_addresses,
					       1,
					       it->portId);
				allocated_flows_.erase(it);
				break;
			} catch (rina::Exception &e) {
				LOG_IPCP_ERR("Could not allocate the flow, no neighbor found");
			}
		}
	}

	std::list< std::list<FlowStateObject> > all_fsos;
	FlowStateObjectListEncoder encoder;
	db_->getAllFSOsForPropagation(all_fsos, max_objects_per_rupdate_);
	for (std::list< std::list<FlowStateObject> >::iterator it = all_fsos.begin();
			it != all_fsos.end(); ++it) {
		try {
			rina::cdap_rib::obj_info_t obj;
			rina::cdap_rib::con_handle_t con;
			obj.class_ = FlowStateRIBObjects::clazz_name;
			obj.name_ = FlowStateRIBObjects::object_name;
			encoder.encode(*it, obj.value_);
			obj.inst_ = 0;
			rina::cdap_rib::flags_t flags;
			rina::cdap_rib::filt_info_t filt;
			con.port_id = portId;
			if (obj.value_.size_ != 0)
				rib_daemon_->getProxy()->remote_write(con,
						obj,
						flags,
						filt,
						0);
		} catch (rina::Exception &e) {
			LOG_IPCP_ERR("Problems encoding and sending CDAP message: %s", e.what());
		}
	}
}

void LinkStateRoutingPolicy::propagateFSDB()
{
	rina::ScopedLock g(lock_);

	//1 Get the active flows
	std::list<rina::FlowInformation> nMinusOneFlows =
			ipc_process_->resource_allocator_->get_n_minus_one_flow_manager()->getAllNMinusOneFlowInformation();
	//2 Initilize the map
	std::map <int, std::list< std::list<FlowStateObject> > > objectsToSend;
	for(std::list<rina::FlowInformation>::iterator it = nMinusOneFlows.begin();
		it != nMinusOneFlows.end(); ++it) 
	{
		objectsToSend[it->portId] = std::list< std::list<FlowStateObject> >();
	}

	//3 Get the objects to send
	db_->prepareForPropagation(objectsToSend, max_objects_per_rupdate_);

	if (objectsToSend.size() == 0) {
		return;
	}

	FlowStateObjectListEncoder encoder;
	rina::cdap_rib::con_handle_t con;
	for (std::map<int, std::list< std::list<FlowStateObject> > >::iterator it = objectsToSend.begin();
		it != objectsToSend.end(); ++it)

	{
		if (it->second.size() == 0)
			continue;

		for (std::list< std::list<FlowStateObject> >::iterator it2 = it->second.begin();
				it2 != it->second.end(); ++it2) {
			rina::cdap_rib::flags flags;
			rina::cdap_rib::filt_info_t filter;
			try
			{
				rina::cdap_rib::object_info obj;
				obj.class_ = FlowStateRIBObjects::clazz_name;
				obj.name_ = FlowStateRIBObjects::object_name;
				encoder.encode(*it2, obj.value_);
				con.port_id = it->first;
				rib_daemon_->getProxy()->remote_write(con,
						obj,
						flags,
						filter,
						0);
			}
			catch (rina::Exception &e)
			{
				LOG_IPCP_ERR("Errors sending message: %s", e.what());
			}
		}
	}
}

void LinkStateRoutingPolicy::updateAge()
{
	rina::ScopedLock g(lock_);
	db_->incrementAge();
}

void LinkStateRoutingPolicy::printNhopTable(std::list<rina::RoutingTableEntry *>& rt)
{
	std::list<rina::RoutingTableEntry *>::iterator it;
	std::list<rina::NHopAltList>::iterator jt;
	rina::RoutingTableEntry * current = 0;
	std::stringstream ss;

	for(it = rt.begin(); it != rt.end(); ++it) {
		ss.str(std::string());
		ss.clear();
		current = *it;
		ss << "Dest. name: " << current->destination.name
		   << "Dest. addresses: " << current->destination.get_addresses_as_string()
		   << "; QoS-id: " << current->qosId
		   << "; Next hops: ";
		for (jt = current->nextHopNames.begin();
				jt != current->nextHopNames.end(); ++jt) {
			ss << jt->alts.front().name << ": "
			   << jt->alts.front().get_addresses_as_string() << "; ";
		}

		LOG_IPCP_INFO("%s", ss.str().c_str());
	}
}

void LinkStateRoutingPolicy::populateAddresses(std::list<rina::RoutingTableEntry *>& rt,
		      	      	               const std::list<rinad::FlowStateObject>& fsos)
{
	std::map<std::string, std::list<unsigned int> > name_address_map;
	std::list<rinad::FlowStateObject>::const_iterator it;
	std::list<rinad::FlowStateObject>::const_iterator jt;
	std::list<unsigned int>::iterator kt;
	std::list<rina::RoutingTableEntry *>::iterator lt;
	std::map<std::string, std::list<unsigned int> >::iterator mt;
	std::list<rina::NHopAltList>::iterator nt;
	std::list<rina::IPCPNameAddresses>::iterator ot;
	std::list<unsigned int> addresses;
	std::list<unsigned int> aux;

	for (it = fsos.begin(); it != fsos.end(); ++it) {
		jt = it;
		++jt;

		while (jt != fsos.end()) {
			if (it->get_name() == jt->get_neighborname() &&
					it->get_neighborname() ==  jt->get_name()) {

				aux = it->get_addresses();
				for (kt = aux.begin(); kt != aux.end(); ++kt) {
					if (jt->contains_neighboraddress(*kt))
						addresses.push_back(*kt);
				}
				name_address_map[it->get_name()] = addresses;
				addresses.clear();

				aux = it->get_neighboraddresses();
				for (kt = aux.begin(); kt != aux.end(); ++kt) {
					if (jt->contains_address(*kt))
						addresses.push_back(*kt);
				}
				name_address_map[it->get_neighborname()] = addresses;
				addresses.clear();

				break;
			}

			++jt;
		}
	}

	for (lt = rt.begin(); lt != rt.end(); ++lt) {
		mt = name_address_map.find((*lt)->destination.name);
		if (mt == name_address_map.end()) {
			LOG_IPCP_WARN("Could not find addresses for IPCP %s",
				      (*lt)->destination.name.c_str());
			continue;
		}
		(*lt)->destination.addresses = mt->second;

		for (nt = (*lt)->nextHopNames.begin();
				nt != (*lt)->nextHopNames.end(); ++nt) {

			for (ot = nt->alts.begin(); ot != nt->alts.end(); ++ot) {
				mt = name_address_map.find(ot->name);
				if (mt == name_address_map.end()) {
					LOG_IPCP_WARN("Could not find addresses for IPCP %s",
							ot->name.c_str());
					continue;
				}

				ot->addresses = mt->second;
			}
		}
	}
}

void LinkStateRoutingPolicy::routingTableUpdate()
{
	rina::ScopedLock g(lock_);
	std::list<rina::RoutingTableEntry *> rt;
	std::string my_name = ipc_process_->get_name();
	std::list<FlowStateObject> flow_state_objects;

	if (!db_->tableUpdate()) {
		return;
	}

	db_->getAllFSOs(flow_state_objects);

	// Build a graph out of the FSO database
	Graph graph(flow_state_objects);

	// Invoke the routing algorithm to compute the routing table
	// Main arguments are the graph and the source vertex.
	// The list of FSOs may be useless, but has been left there
	// for the moment (and it is currently unused by the Dijkstra
	// algorithm).
	routing_algorithm_->computeRoutingTable(graph,
						flow_state_objects,
						my_name,
						rt);

	// Run the resiliency algorithm, if any, to extend the routing table
	if (resiliency_algorithm_) {
		resiliency_algorithm_->fortifyRoutingTable(graph,
							   my_name,
							   rt);
	}


	//Populate addresses (right now there are only names int he RT entries)
	populateAddresses(rt, flow_state_objects);

	LOG_IPCP_INFO("Computed new Next Hop and PDU Forwarding Tables");
	printNhopTable(rt);

	assert(ipc_process_->resource_allocator_->pduft_gen_ps);
	ipc_process_->resource_allocator_->pduft_gen_ps->routingTableUpdated(rt);
}

void LinkStateRoutingPolicy::expireOldAddress(const std::string& name,
					      unsigned int address,
					      bool neighbor)
{
	rina::ScopedLock g(lock_);
	db_->removeAddressFromFSOs(name, address, neighbor);
}

void LinkStateRoutingPolicy::updateObjects(const std::list<FlowStateObject>& newObjects,
		   	   	   	   unsigned int avoidPort)
{
	rina::ScopedLock g(lock_);
	db_->updateObjects(newObjects,
			   avoidPort);
}

void LinkStateRoutingPolicy::removeFlowStateObject(const std::string& fqn)
{
	rina::ScopedLock g(lock_);
	db_->removeObject(fqn);
}

// CLASS FlowStateObjectEncoder
namespace fso_helpers{
void toGPB(const FlowStateObject &fso,
	   rina::messages::flowStateObject_t &gpb_fso)
{
	gpb_fso.set_name(fso.get_name());
	gpb_fso.set_age(fso.get_age());
	gpb_fso.set_neighbor_name(fso.get_neighborname());
	gpb_fso.set_cost(fso.get_cost());
	gpb_fso.set_state(fso.is_state());
	gpb_fso.set_sequence_number(fso.get_sequencenumber());

	std::list<unsigned int> addresses = fso.get_addresses();
	for(std::list<unsigned int>::const_iterator it = addresses.begin();
			it != addresses.end(); ++it) {
		gpb_fso.add_addresses(*it);
	}

	std::list<unsigned int> neigh_addresses = fso.get_neighboraddresses();
	for(std::list<unsigned int>::const_iterator it = neigh_addresses.begin();
			it != neigh_addresses.end(); ++it) {
		gpb_fso.add_neighbor_addresses(*it);
	}
}

void toModel(
	const rina::messages::flowStateObject_t &gpb_fso, FlowStateObject &fso)
{
	fso.set_name(gpb_fso.name());
	fso.set_neighborname(gpb_fso.neighbor_name());
	fso.set_cost(gpb_fso.cost());
	fso.has_state(gpb_fso.state());
	fso.set_sequencenumber(gpb_fso.sequence_number());
	fso.set_age(gpb_fso.age());

	for (int i = 0; i < gpb_fso.addresses_size(); ++i) {
		fso.add_address(gpb_fso.addresses(i));
	}

	for (int i = 0; i < gpb_fso.neighbor_addresses_size(); ++i) {
		fso.add_neighboraddress(gpb_fso.neighbor_addresses(i));
	}
}
} //namespace fso_helpers

void FlowStateObjectEncoder::encode(const FlowStateObject &obj, 
				    rina::ser_obj_t &serobj)
{
	rina::messages::flowStateObject_t gpb;

	fso_helpers::toGPB(obj, gpb);

	serobj.size_ = gpb.ByteSize();
	serobj.message_ = new unsigned char[serobj.size_];
	gpb.SerializeToArray(serobj.message_, serobj.size_);
}

void FlowStateObjectEncoder::decode(const rina::ser_obj_t &serobj,
				    FlowStateObject &des_obj)
{
	rina::messages::flowStateObject_t gpb;
	gpb.ParseFromArray(serobj.message_, serobj.size_);

	fso_helpers::toModel(gpb, des_obj);
}

void FlowStateObjectListEncoder::encode(const std::list<FlowStateObject> &obj,
					rina::ser_obj_t& serobj)
{
	rina::messages::flowStateObjectGroup_t gpb;

	for (std::list<FlowStateObject>::const_iterator it= obj.begin();
		it != obj.end(); ++it) 
	{
		rina::messages::flowStateObject_t *gpb_fso;
		gpb_fso = gpb.add_flow_state_objects();
		fso_helpers::toGPB(*it, *gpb_fso);
	}

	serobj.size_ = gpb.ByteSize();
	serobj.message_ = new unsigned char[serobj.size_];
	gpb.SerializeToArray(serobj.message_, serobj.size_);
}

void FlowStateObjectListEncoder::decode(const rina::ser_obj_t &serobj,
					std::list<FlowStateObject> &des_obj)
{
	rina::messages::flowStateObjectGroup_t gpb;
	gpb.ParseFromArray(serobj.message_, serobj.size_);
	for(int i=0; i<gpb.flow_state_objects_size(); i++)
	{
		FlowStateObject fso;
		fso_helpers::toModel(gpb.flow_state_objects(i), fso);
		std::stringstream ss;
		ss << FlowStateRIBObject::object_name_prefix
		   << fso.getKey();
		fso.set_object_name(ss.str());
		des_obj.push_back(fso);
	}
}

}// namespace rinad<|MERGE_RESOLUTION|>--- conflicted
+++ resolved
@@ -1817,11 +1817,8 @@
 	routing_algorithm_ = 0;
 	resiliency_algorithm_ = 0;
 	db_ = 0;
-<<<<<<< HEAD
 	wait_until_deprecate_address_ = 0;
-=======
 	max_objects_per_rupdate_ = MAX_OBJECTS_PER_ROUTING_UPDATE_DEFAULT;
->>>>>>> 817c7d5a
 
 	subscribeToEvents();
 	timer_ = new rina::Timer();
@@ -1930,7 +1927,7 @@
 				delay);
 		timer_->scheduleTask(pfttask, delay);
 
-		// Task to increment age
+		// Maximum objects per routing update
 		try {
 			max_objects_per_rupdate_ = psconf.get_param_value_as_uint(MAXIMUM_OBJECTS_PER_ROUTING_UPDATE);
 		} catch (rina::Exception &e) {
