

//
// Link-state policy set for Routing
//
//    Eduard Grasa <eduard.grasa@i2cat.net>
//    Vincenzo Maffione <v.maffione@nextworks.it>
//
// This program is free software; you can redistribute it and/or modify
// it under the terms of the GNU General Public License as published by
// the Free Software Foundation; either version 2 of the License, or
// (at your option) any later version.
//
// This program is distributed in the hope that it will be useful,
// but WITHOUT ANY WARRANTY; without even the implied warranty of
// MERCHANTABILITY or FITNESS FOR A PARTICULAR PURPOSE.  See the
// GNU General Public License for more details.
//
// You should have received a copy of the GNU General Public License
// along with this program; if not, write to the Free Software
// Foundation, Inc., 675 Mass Ave, Cambridge, MA 02139, USA.
//

#include <assert.h>
#include <climits>
#include <set>
#include <sstream>
#include <string>

#define IPCP_MODULE "routing-ps-link-state"
#include "../../ipcp-logging.h"

#include <librina/timer.h>

#include "ipcp/components.h"
#include "routing-ps.h"
#include "common/encoders/FlowStateGroupMessage.pb.h"

namespace rinad {

std::string LinkStateRoutingPs::LINK_STATE_POLICY = "LinkState";

LinkStateRoutingPs::LinkStateRoutingPs(IRoutingComponent * rc_) : rc(rc_)
{
	lsr_policy = 0;
}

void LinkStateRoutingPs::set_dif_configuration(const rina::DIFConfiguration& dif_configuration)
{
	lsr_policy = new LinkStateRoutingPolicy(rc->ipcp);
	lsr_policy->set_dif_configuration(dif_configuration);
}

int LinkStateRoutingPs::set_policy_set_param(const std::string& name,
                                            const std::string& value)
{
        LOG_IPCP_DBG("No policy-set-specific parameters to set (%s, %s)",
                        name.c_str(), value.c_str());
        return -1;
}

extern "C" rina::IPolicySet *
createRoutingComponentPs(rina::ApplicationEntity * ctx)
{
		IRoutingComponent * rc = dynamic_cast<IRoutingComponent *>(ctx);

		if (!rc) {
			return NULL;
		}

		return new LinkStateRoutingPs(rc);
}

extern "C" void
destroyRoutingComponentPs(rina::IPolicySet * ps)
{
        if (ps) {
                delete ps;
        }
}

FlowStateObject::FlowStateObject(unsigned int address,
		unsigned int neighbor_address, unsigned int cost, bool up,
		int sequence_number, unsigned int age)
{
	address_ = address;
	neighbor_address_ = neighbor_address;
	cost_ = cost;
	up_ = up;
	sequence_number_ = sequence_number;
	age_ = age;
	std::stringstream ss;
	ss << EncoderConstants::FLOW_STATE_OBJECT_GROUP_RIB_OBJECT_NAME
			<< EncoderConstants::SEPARATOR;
	ss << address_ << "-" << neighbor_address_;
	object_name_ = ss.str();
	modified_ = true;
	being_erased_ = false;
	avoid_port_ = 0;
}

const std::string FlowStateObject::toString()
{
	std::stringstream ss;
	ss << "Address: " << address_ << "; Neighbor address: " << neighbor_address_
			<< "; cost: " << cost_ << std::endl;
	ss << "Up: " << up_ << "; Sequence number: " << sequence_number_
			<< "; Age: " << age_;

	return ss.str();
}

Edge::Edge(unsigned int address1, unsigned int address2, int weight)
{
	address1_ = address1;
	address2_ = address2;
	weight_ = weight;
}

bool Edge::isVertexIn(unsigned int address) const
{
	if (address == address1_) {
		return true;
	}

	if (address == address2_) {
		return true;
	}

	return false;
}

unsigned int Edge::getOtherEndpoint(unsigned int address)
{
	if (address == address1_) {
		return address2_;
	}

	if (address == address2_) {
		return address1_;
	}

	return 0;
}

std::list<unsigned int> Edge::getEndpoints()
{
	std::list<unsigned int> result;
	result.push_back(address1_);
	result.push_back(address2_);

	return result;
}

bool Edge::operator==(const Edge & other) const
{
	if (!isVertexIn(other.address1_)) {
		return false;
	}

	if (!isVertexIn(other.address2_)) {
		return false;
	}

	if (weight_ != other.weight_) {
		return false;
	}

	return true;
}

bool Edge::operator!=(const Edge & other) const
{
	return !(*this == other);
}

const std::string Edge::toString() const
{
	std::stringstream ss;

	ss << address1_ << " " << address2_;
	return ss.str();
}

Graph::Graph(const std::list<FlowStateObject *>& flow_state_objects)
{
	flow_state_objects_ = flow_state_objects;
	init_vertices();
	init_edges();
}

Graph::~Graph()
{
	std::list<CheckedVertex *>::iterator it;
	for (it = checked_vertices_.begin(); it != checked_vertices_.end(); ++it) {
		delete (*it);
	}

	std::list<Edge *>::iterator edgeIt;
	for (edgeIt = edges_.begin(); edgeIt != edges_.end(); ++edgeIt) {
		delete (*edgeIt);
	}
}

void Graph::init_vertices()
{
	std::list<FlowStateObject *>::const_iterator it;
	for (it = flow_state_objects_.begin(); it != flow_state_objects_.end();
			++it) {
		if (!contains_vertex((*it)->address_)) {
			vertices_.push_back((*it)->address_);
		}

		if (!contains_vertex((*it)->neighbor_address_)) {
			vertices_.push_back((*it)->neighbor_address_);
		}
	}
}

bool Graph::contains_vertex(unsigned int address) const
{
	std::list<unsigned int>::const_iterator it;
	for (it = vertices_.begin(); it != vertices_.end(); ++it) {
		if ((*it) == address) {
			return true;
		}
	}

	return false;
}

bool Graph::contains_edge(unsigned int address1, unsigned int address2) const
{
	for(std::list<Edge *>::const_iterator eit = edges_.begin();
					eit != edges_.end(); ++eit) {
		if (*(*eit) == Edge(address1, address2, (*eit)->weight_)) {
			return true;
		}
	}

	return false;
}

void Graph::init_edges()
{
	std::list<unsigned int>::const_iterator it;
	std::list<FlowStateObject *>::const_iterator flowIt;

	for (it = vertices_.begin(); it != vertices_.end(); ++it) {
		checked_vertices_.push_back(new CheckedVertex((*it)));
	}

	CheckedVertex * origin = 0;
	CheckedVertex * dest = 0;
	for (flowIt = flow_state_objects_.begin();
			flowIt != flow_state_objects_.end(); ++flowIt) {
		if (!(*flowIt)->up_) {
			continue;
		}

		LOG_IPCP_DBG("Processing flow state object: %s",
				(*flowIt)->object_name_.c_str());

		origin = get_checked_vertex((*flowIt)->address_);
		if (origin == 0) {
			LOG_IPCP_WARN("Could not find checked vertex for address %ud",
					(*flowIt)->address_);
			continue;
		}

		dest = get_checked_vertex((*flowIt)->neighbor_address_);
		if (dest == 0) {
			LOG_IPCP_WARN("Could not find checked vertex for address %ud",
					(*flowIt)->neighbor_address_);
			continue;
		}

		if (origin->connection_contains_address(dest->address_)
				&& dest->connection_contains_address(origin->address_)) {
			edges_.push_back(
					new Edge(origin->address_, dest->address_, 1));
			origin->connections.remove(dest->address_);
			dest->connections.remove(origin->address_);
		} else {
			origin->connections.push_back(dest->address_);
			dest->connections.push_back(origin->address_);
		}
	}
}

Graph::CheckedVertex * Graph::get_checked_vertex(unsigned int address) const
{
	std::list<Graph::CheckedVertex *>::const_iterator it;
	for (it = checked_vertices_.begin(); it != checked_vertices_.end(); ++it) {
		if ((*it)->address_ == address) {
			return (*it);
		}
	}

	return 0;
}

void Graph::print() const
{
	LOG_IPCP_INFO("Graph edges:");

	for (std::list<Edge *>::const_iterator it = edges_.begin();
					it != edges_.end(); it++) {
		const Edge& e = **it;

		LOG_IPCP_INFO("    (%u --> %u, %d)", e.address1_,
			      e.address2_, e.weight_);
	}
}

PredecessorInfo::PredecessorInfo(unsigned int nPredecessor)
{
	predecessor_ = nPredecessor;
}

DijkstraAlgorithm::DijkstraAlgorithm()
{
}

void DijkstraAlgorithm::clear()
{
	unsettled_nodes_.clear();
	settled_nodes_.clear();
	predecessors_.clear();
	distances_.clear();
}

void DijkstraAlgorithm::computeShortestDistances(const Graph& graph,
					unsigned int source_address,
					std::map<unsigned int, int>& distances)
{
	execute(graph, source_address);

	// Write back the result
	distances = distances_;

	clear();
}

std::list<rina::RoutingTableEntry *> DijkstraAlgorithm::computeRoutingTable(
                const Graph& graph,
		const std::list<FlowStateObject *>& fsoList,
		unsigned int source_address)
{
	std::list<rina::RoutingTableEntry *> result;
	std::list<unsigned int>::const_iterator it;
	unsigned int nextHop;
	rina::RoutingTableEntry * entry;

	(void)fsoList; // avoid compiler barfs

	execute(graph, source_address);

	for (it = graph.vertices_.begin(); it != graph.vertices_.end(); ++it) {
		if ((*it) != source_address) {
			nextHop = getNextHop((*it), source_address);
			if (nextHop != 0) {
				entry = new rina::RoutingTableEntry();
				entry->address = (*it);
<<<<<<< HEAD
				entry->nextHopAddresses.push_back(nextHop);
				entry->qosId = 1;
=======
				entry->nextHopAddresses.push_back(rina::NHopAltList(nextHop));
				entry->qosId = 0;
>>>>>>> 4a5d4560
				entry->cost = 1;
				result.push_back(entry);
				LOG_IPCP_DBG("Added entry to routing table: destination %u, next-hop %u",
						entry->address, nextHop);
			}
		}
	}

	clear();

	return result;
}

void DijkstraAlgorithm::execute(const Graph& graph, unsigned int source)
{
	distances_[source] = 0;
	unsettled_nodes_.insert(source);

	unsigned int node;
	while (unsettled_nodes_.size() > 0) {
		node = getMinimum();
		settled_nodes_.insert(node);
		unsettled_nodes_.erase(node);
		findMinimalDistances(graph, node);
	}
}

unsigned int DijkstraAlgorithm::getMinimum() const
{
	unsigned int minimum = UINT_MAX;
	std::set<unsigned int>::iterator it;

	for (it = unsettled_nodes_.begin(); it != unsettled_nodes_.end(); ++it) {
		if (minimum == UINT_MAX) {
			minimum = (*it);
		} else {
			if (getShortestDistance((*it)) < getShortestDistance(minimum)) {
				minimum = (*it);
			}
		}
	}

	return minimum;
}

int DijkstraAlgorithm::getShortestDistance(unsigned int destination) const
{
	std::map<unsigned int, int>::const_iterator it;
	int distance = INT_MAX;

	it = distances_.find(destination);
	if (it != distances_.end()) {
		distance = it->second;
	}

	return distance;
}

void DijkstraAlgorithm::findMinimalDistances(const Graph& graph,
					     unsigned int node)
{
	std::list<unsigned int> adjacentNodes;
	std::list<Edge *>::const_iterator edgeIt;

	unsigned int target = 0;
	int shortestDistance;
	for (edgeIt = graph.edges_.begin(); edgeIt != graph.edges_.end();
			++edgeIt) {
		if (isNeighbor((*edgeIt), node)) {
			target = (*edgeIt)->getOtherEndpoint(node);
			shortestDistance = getShortestDistance(node) + (*edgeIt)->weight_;
			if (getShortestDistance(target) > shortestDistance) {
				distances_[target] = shortestDistance;
				predecessors_[target] = new PredecessorInfo(node);
				unsettled_nodes_.insert(target);
			}
		}
	}
}

bool DijkstraAlgorithm::isNeighbor(Edge * edge, unsigned int node) const
{
	if (edge->isVertexIn(node)) {
		if (!isSettled(edge->getOtherEndpoint(node))) {
			return true;
		}
	}

	return false;
}

bool DijkstraAlgorithm::isSettled(unsigned int node) const
{
	std::set<unsigned int>::iterator it;

	for (it = settled_nodes_.begin(); it != settled_nodes_.end(); ++it) {
		if ((*it) == node) {
			return true;
		}
	}

	return false;
}

unsigned int DijkstraAlgorithm::getNextHop(unsigned int target,
		unsigned int source)
{
	std::map<unsigned int, PredecessorInfo *>::iterator it;
	PredecessorInfo * step;
	unsigned int nextHop = target;

	it = predecessors_.find(target);
	if (it == predecessors_.end()) {
		return 0;
	} else {
		step = it->second;
	}

	it = predecessors_.find(step->predecessor_);
	while (it != predecessors_.end()) {
		nextHop = step->predecessor_;
		step = it->second;
		if (step->predecessor_ == source) {
			break;
		}

		it = predecessors_.find(step->predecessor_);
	}

	if (step->predecessor_ == target) {
		return 0;
	}

	return nextHop;
}

// ECMP Dijkstra algorithm
ECMPDijkstraAlgorithm::ECMPDijkstraAlgorithm()
{
}

void ECMPDijkstraAlgorithm::clear()
{
	unsettled_nodes_.clear();
	settled_nodes_.clear();
	predecessors_.clear();
	distances_.clear();
	delete t;
}

void ECMPDijkstraAlgorithm::computeShortestDistances(const Graph& graph,
					unsigned int source_address,
					std::map<unsigned int, int>& distances)
{
	execute(graph, source_address);

	// Write back the result
	distances = distances_;

	clear();
}

std::list<rina::RoutingTableEntry *> ECMPDijkstraAlgorithm::computeRoutingTable(
		const Graph& graph,
        const std::list<FlowStateObject *>& fsoList,
        unsigned int source_address)
{
    std::list<rina::RoutingTableEntry *> result;
    std::list<unsigned int>::const_iterator it;
    std::list<unsigned int>::const_iterator nextHopsIt;
    std::list<unsigned int> nextHops;
    rina::RoutingTableEntry * entry;

	(void)fsoList; // avoid compiler barfs

    execute(graph, source_address);

	for(std::set<TreeNode *>::iterator it = t->chl.begin(); it != t->chl.end(); it++){
		
		std::list<rina::RoutingTableEntry *>::iterator pos = findEntry(result, (*it)->addr);

		if(pos != result.end()){
			(*pos)->nextHopAddresses.push_back((*it)->addr);
		}
		else{
			entry = new rina::RoutingTableEntry();
		        entry->address = (*it)->addr;
		        entry->qosId = 1;
		        entry->cost = (*it)->metric;
			entry->nextHopAddresses.push_back((*it)->addr);
			LOG_IPCP_DBG("Added entry to routing table: destination %u, next-hop %u",
                        entry->address, (*it)->addr);
			result.push_back(entry);
		}
		addRecursive(result, 1, (*it)->addr, *it);
	}
	clear();

    return result;
}

void ECMPDijkstraAlgorithm::addRecursive(std::list<rina::RoutingTableEntry *> &table, int qos, unsigned int next, TreeNode * node){
	
	for(std::set<TreeNode *>::iterator it = node->chl.begin(); it != node->chl.end(); it++){
		std::list<rina::RoutingTableEntry *>::iterator pos = findEntry(table,(*it)->addr);

		if(pos != table.end()){
			(*pos)->nextHopAddresses.push_back(next);
		}
		else{
			rina::RoutingTableEntry * entry = new rina::RoutingTableEntry();
		        entry->address = (*it)->addr;
		        entry->qosId = 1;
		        entry->cost = (*it)->metric;
			entry->nextHopAddresses.push_back(next);
			LOG_IPCP_DBG("Added entry to routing table: destination %u, next-hop %u",
                        entry->address, next);
			table.push_back(entry);
		}
		addRecursive(table, 1, next, *it);
	}
}

std::list<rina::RoutingTableEntry *>::iterator ECMPDijkstraAlgorithm::findEntry(std::list<rina::RoutingTableEntry *> &table, unsigned int addr)
{
	std::list<rina::RoutingTableEntry *>::iterator it;
	for(it = table.begin(); it != table.end(); it++)
	{
		if((*it)->address == addr){
			return it;
		}
	}
	return it;
}

void ECMPDijkstraAlgorithm::execute(const Graph& graph, unsigned int source)
{
    distances_[source] = 0;
    settled_nodes_.insert(source);
    t = new TreeNode(source, 0);

    std::list<Edge *>::const_iterator edgeIt;
    int cost;
    unsigned int target = 0;
    int shortestDistance;
    for (edgeIt = graph.edges_.begin(); edgeIt != graph.edges_.end();
            ++edgeIt) {
        if (isNeighbor((*edgeIt), source)) {
            target = (*edgeIt)->getOtherEndpoint(source);
	    distances_[target]=(*edgeIt)->weight_;
            predecessors_[target].push_front(t);
            unsettled_nodes_.insert(target);
        }
    }



    while (unsettled_nodes_.size() > 0) {
	std::set<unsigned int>::iterator it;
        getMinimum();
	for(it = minimum_nodes_.begin(); it != minimum_nodes_.end(); ++it){
        	settled_nodes_.insert(*it);

		TreeNode * nt = new TreeNode(*it, distances_.find(*it)->second);
		bool fPar = true;
		for(std::list<TreeNode *>::iterator par = predecessors_.find(*it)->second.begin(); par != predecessors_.find(*it)->second.end(); ++par){
			if(fPar){
				(*par)->chldel.insert(nt);
				fPar = false;
			}
			(*par)->chl.insert(nt);
		}

        	unsettled_nodes_.erase(*it);
        	findMinimalDistances(graph, nt);
	}
    }
}

void ECMPDijkstraAlgorithm::getMinimum()
{
	unsigned int minimum = UINT_MAX;
	std::set<unsigned int>::iterator it;
	minimum_nodes_.clear();
	std::list<Edge *>::const_iterator edgeIt;
	for (it = unsettled_nodes_.begin(); it != unsettled_nodes_.end(); ++it) {
		if (minimum == UINT_MAX) {
			minimum_nodes_.insert(*it);
			minimum = (*it);
		} else {
			if (getShortestDistance((*it)) < getShortestDistance(minimum)) {
								
				minimum = (*it);
				minimum_nodes_.clear();
			}
			if (getShortestDistance((*it)) == getShortestDistance(minimum)) {
								
				minimum_nodes_.insert(*it);
			}
		}
	}
}

int ECMPDijkstraAlgorithm::getShortestDistance(unsigned int destination) const
{
    std::map<unsigned int, int>::const_iterator it;
    int distance = INT_MAX;

    it = distances_.find(destination);
    if (it != distances_.end()) {
        distance = it->second;
    }

    return distance;
}

void ECMPDijkstraAlgorithm::findMinimalDistances(const Graph& graph, TreeNode * pred)
{
    std::list<unsigned int> adjacentNodes;
    std::list<Edge *>::const_iterator edgeIt;
    int cost;

    unsigned int target = 0;
    int shortestDistance;
    for (edgeIt = graph.edges_.begin(); edgeIt != graph.edges_.end();
            ++edgeIt) {
        if (isNeighbor((*edgeIt), pred->addr)) {
            target = (*edgeIt)->getOtherEndpoint(pred->addr);
            cost = (*edgeIt)->weight_;
            shortestDistance = getShortestDistance(pred->addr) + cost;
            if (shortestDistance < getShortestDistance(target)) {
	    
                distances_[target] = shortestDistance;
		predecessors_[target].clear();
	    }
	    if (shortestDistance == getShortestDistance(target)) {
                predecessors_[target].push_front(pred);
                unsettled_nodes_.insert(target);
            }
        }
    }
}

bool ECMPDijkstraAlgorithm::isNeighbor(Edge * edge, unsigned int node) const
{
    if (edge->isVertexIn(node)) {
        if (!isSettled(edge->getOtherEndpoint(node))) {
            return true;
        }
    }

    return false;
}

bool ECMPDijkstraAlgorithm::isSettled(unsigned int node) const
{
    std::set<unsigned int>::iterator it;

    for (it = settled_nodes_.begin(); it != settled_nodes_.end(); ++it) {
        if ((*it) == node) {
            return true;
        }
    }

    return false;
}


//Class IResiliencyAlgorithm
IResiliencyAlgorithm::IResiliencyAlgorithm(IRoutingAlgorithm& ra)
						: routing_algorithm(ra)
{
}

//Class LoopFreeAlternateAlgorithm
LoopFreeAlternateAlgorithm::LoopFreeAlternateAlgorithm(IRoutingAlgorithm& ra)
						: IResiliencyAlgorithm(ra)
{
}

void LoopFreeAlternateAlgorithm::extendRoutingTableEntry(
			std::list<rina::RoutingTableEntry *>& rt,
			unsigned int target_address, unsigned int nexthop)
{
	std::list<rina::RoutingTableEntry *>::iterator rit;
	bool found = false;

	for (rit = rt.begin(); rit != rt.end(); rit++) {
		if ((*rit)->address == target_address) {
			break;
		}
	}

	if (rit == rt.end()) {
		LOG_WARN("LFA: Couldn't find routing table entry for "
			 "target address %u", target_address);
		return;
	}

	// Assume unicast and try to extend the routing table entry
	// with the new alternative 'nexthop'
	rina::NHopAltList& altlist = (*rit)->nextHopAddresses.front();

	//Find the involved routing table entry, try to extend it
	for (std::list<unsigned int>::iterator
			hit = altlist.alts.begin();
				hit != altlist.alts.end(); hit++) {
		if (*hit == nexthop) {
			found = true;
			break;
		}
	}

	if (!found) {
		altlist.alts.push_back(nexthop);
		LOG_DBG("Node %u selected as LFA node towards the "
			 "destination node %u", nexthop, target_address);
	}
}

void LoopFreeAlternateAlgorithm::fortifyRoutingTable(const Graph& graph,
						unsigned int source_address,
						std::list<rina::RoutingTableEntry *>& rt)
{
	std::map<unsigned int, std::map< unsigned int, int > > neighbors_dist_trees;
	std::map<unsigned int, int> src_dist_tree;

	// TODO avoid this, can be computed when invoke computeRoutingTable()
	routing_algorithm.computeShortestDistances(graph, source_address, src_dist_tree);

	// Collect all the neighbors, and for each one use the routing algorithm to
	// compute the shortest distance map rooted at that neighbor
	for (std::list<unsigned int>::const_iterator it = graph.vertices_.begin();
						it != graph.vertices_.end(); ++it) {
		if ((*it) != source_address && graph.contains_edge(source_address, *it)) {
			neighbors_dist_trees[*it] = std::map<unsigned int, int>();
			routing_algorithm.computeShortestDistances(graph,
						*it, neighbors_dist_trees[*it]);
		}
	}

	// For each node other than than the source node and its neighbors
	for (std::list<unsigned int>::const_iterator it = graph.vertices_.begin();
						it != graph.vertices_.end(); ++it) {
		if ((*it) == source_address || neighbors_dist_trees.count(*it)) {
			continue;
		}

		// For each neighbor of the source node
		for (std::map<unsigned int, std::map<unsigned int, int> >::iterator
			nit = neighbors_dist_trees.begin();
				nit != neighbors_dist_trees.end(); nit++) {
			// If this neighbor is a LFA node for the current
			// destination (*it) extend the routing table to take it
			// into account
			std::map< unsigned int, int>& neigh_dist_map = nit->second;
			unsigned int neigh = nit->first;

			// dist(neigh, target) < dist(neigh, source) + dist(source, target)
			if (neigh_dist_map[*it] < src_dist_tree[neigh] + src_dist_tree[*it]) {
				//LOG_DBG("Node %u is a possible LFA for destination %u",
				//	neigh, *it);
				extendRoutingTableEntry(rt, *it, neigh);
			}
		}
	}
}

//Class FlowState RIB Object Group
FlowStateRIBObjectGroup::FlowStateRIBObjectGroup(IPCProcess * ipc_process,
		LinkStateRoutingPolicy * lsr_policy) :
		rina::BaseRIBObject(ipc_process->rib_daemon_,
				EncoderConstants::FLOW_STATE_OBJECT_GROUP_RIB_OBJECT_CLASS,
				rina::objectInstanceGenerator->getObjectInstance(),
				EncoderConstants::FLOW_STATE_OBJECT_GROUP_RIB_OBJECT_NAME)
{
	lsr_policy_ = lsr_policy;
	ipc_process_ = ipc_process;
	if (ipc_process) {
		rib_daemon_ =  ipc_process->rib_daemon_;
		encoder_ = ipc_process->encoder_;
	} else {
		rib_daemon_ = 0;
		encoder_ = 0;
	}
}

const void* FlowStateRIBObjectGroup::get_value() const
{
	return 0;
}

void FlowStateRIBObjectGroup::remoteWriteObject(void * object_value,
		int invoke_id, rina::CDAPSessionDescriptor * cdapSessionDescriptor)
{
	(void) invoke_id;

	std::list<FlowStateObject *> * objects =
			(std::list<FlowStateObject *> *) object_value;
	lsr_policy_->writeMessageReceived(*objects,
			cdapSessionDescriptor->get_port_id());
	delete objects;
}

void FlowStateRIBObjectGroup::createObject(const std::string& objectClass,
		const std::string& objectName, const void* objectValue)
{
	FlowStateRIBObject * ribObject = new FlowStateRIBObject(
			ipc_process_, objectClass, objectName, objectValue);
	add_child(ribObject);
	rib_daemon_->addRIBObject(ribObject);
}

FlowStateRIBObject::FlowStateRIBObject(IPCProcess * ipc_process,
		const std::string& objectClass,
		const std::string& objectName, const void* object_value) :
					rina::BaseRIBObject(ipc_process->rib_daemon_,
							objectClass,
							rina::objectInstanceGenerator->getObjectInstance(),
							objectName){
	ipc_process_ = ipc_process;
	object_value_ = object_value;
	if (ipc_process) {
		rib_daemon_ =  ipc_process->rib_daemon_;
		encoder_ = ipc_process->encoder_;
	} else {
		rib_daemon_ = 0;
		encoder_ = 0;
	}
}

const void* FlowStateRIBObject::get_value() const {
	return object_value_;
}

void FlowStateRIBObject::writeObject(const void* object_value) {
	object_value_ = object_value;
}

void FlowStateRIBObject::createObject(const std::string& objectClass, const std::string& objectName,
		const void* objectValue) {
	if (objectName.compare("") != 0 && objectClass.compare("") != 0) {
		object_value_ = objectValue;
	}
}

void FlowStateRIBObject::deleteObject(const void* objectValue)
{
        (void) objectValue; // Stop compiler barfs

	parent_->remove_child(name_);
	rib_daemon_->removeRIBObject(name_);
}

const int FlowStateDatabase::NO_AVOID_PORT = -1;
const long FlowStateDatabase::WAIT_UNTIL_REMOVE_OBJECT = 23000;

FlowStateDatabase::FlowStateDatabase(rina::IMasterEncoder * encoder,
		FlowStateRIBObjectGroup * flow_state_rib_object_group,
		rina::Timer * timer, IPCPRIBDaemon *rib_daemon, unsigned int *maximum_age)
{
	encoder_ = encoder;
	flow_state_rib_object_group_ = flow_state_rib_object_group;
	modified_ = false;
	timer_ = timer;
	rib_daemon_ = rib_daemon;
	maximum_age_ = maximum_age;
}

bool FlowStateDatabase::isEmpty() const
{
	return flow_state_objects_.size() == 0;
}

void FlowStateDatabase::setAvoidPort(int avoidPort)
{
	std::list<FlowStateObject *>::iterator it;
	for (it = flow_state_objects_.begin(); it != flow_state_objects_.end();
			++it) {
		(*it)->avoid_port_ = avoidPort;
	}
}

void FlowStateDatabase::addObjectToGroup(unsigned int address,
		unsigned int neighborAddress, unsigned int cost, int avoid_port)
{
	FlowStateObject * newObject = new FlowStateObject(address,
			neighborAddress, cost, true, 1, 0);

	for (std::list<FlowStateObject *>::iterator it =
			flow_state_objects_.begin(); it != flow_state_objects_.end();
			++it) {
		if ((*it)->object_name_.compare(newObject->object_name_) == 0) {
			delete newObject;
			(*it)->age_ = 0;
			(*it)->avoid_port_ = avoid_port;
			(*it)->being_erased_ = false;
			(*it)->up_ = true;
			(*it)->sequence_number_ = 1;
			(*it)->modified_ = true;
			(*it)->being_erased_ = false;
			return;
		}
	}
	flow_state_objects_.push_back(newObject);
	flow_state_rib_object_group_->createObject(
			EncoderConstants::FLOW_STATE_OBJECT_RIB_OBJECT_CLASS,
			newObject->object_name_, newObject);
	modified_ = true;
}

FlowStateObject * FlowStateDatabase::getByAddress(unsigned int address)
{
	std::list<FlowStateObject *>::iterator it;
	for (it = flow_state_objects_.begin(); it != flow_state_objects_.end();
			++it) {
		if ((*it)->neighbor_address_ == address) {
			return (*it);
		}
	}

	return 0;
}

void FlowStateDatabase::deprecateObject(unsigned int address)
{
	FlowStateObject * fso = getByAddress(address);
	if (!fso) {
		return;
	}
	LOG_IPCP_DBG("Object %s deprecated", fso->object_name_.c_str());

	fso->up_ = false;
	fso->age_ = *maximum_age_;
	fso->sequence_number_ = fso->sequence_number_ + 1;
	fso->modified_ = true;
	modified_ = true;
}

std::list<FlowStateObject*> FlowStateDatabase::getModifiedFSOs()
{
	std::list<FlowStateObject*> result;
	std::list<FlowStateObject *>::iterator it;
	for (it = flow_state_objects_.begin(); it != flow_state_objects_.end();
			++it) {
		if ((*it)->modified_) {
			result.push_back((*it));
		}
	}

	return result;
}

void FlowStateDatabase::getAllFSOs(
		std::list<FlowStateObject*> &flow_state_objects)
{
	flow_state_objects = flow_state_objects_;
}

unsigned int FlowStateDatabase::get_maximum_age() const
{
	return *maximum_age_;
}

std::map <int, std::list<FlowStateObject*> > FlowStateDatabase::prepareForPropagation(
		const std::list<rina::FlowInformation>& flows)
{
	std::map <int, std::list<FlowStateObject*> > result;
	for (std::list<rina::FlowInformation>::const_iterator it = flows.begin();
	    it != flows.end(); ++it ){
	  std::list<FlowStateObject*> list;
	  result[it->portId] = list;
	}

	std::list<FlowStateObject*> modifiedFSOs = getModifiedFSOs();
	if (modifiedFSOs.size() == 0) {
		return result;
	}

  for (std::list<FlowStateObject*>::iterator it = modifiedFSOs.begin();
      it != modifiedFSOs.end(); ++it) {

    LOG_IPCP_DBG("Propagation: Check modified object %s with age %d and status %d",
    (*it)->object_name_.c_str(), (*it)->age_, (*it)->up_);

    for(std::map<int, std::list<FlowStateObject*> >::iterator it2 =
        result.begin(); it2 != result.end(); ++it2){
      if(it2->first != (*it)->avoid_port_){
        it2->second.push_back(*it);
      }
    }
    (*it)->modified_ = false;
    (*it)->avoid_port_ = NO_AVOID_PORT;
  }
	return result;
}

void FlowStateDatabase::incrementAge()
{
	std::list<FlowStateObject *>::iterator it;
	for (it = flow_state_objects_.begin(); it != flow_state_objects_.end();
			++it) {
		if ((*it)->age_ < UINT_MAX)
			(*it)->age_ = (*it)->age_ + 1;

		if ((*it)->age_ >= *maximum_age_ && !(*it)->being_erased_) {
			LOG_IPCP_DBG("Object to erase age: %d", (*it)->age_);
			KillFlowStateObjectTimerTask * ksttask =
					new KillFlowStateObjectTimerTask(rib_daemon_, (*it), this);
			timer_->scheduleTask(ksttask, WAIT_UNTIL_REMOVE_OBJECT);
			(*it)->being_erased_ = true;
		}
	}
}

void FlowStateDatabase::updateObjects(
		const std::list<FlowStateObject*>& newObjects, int avoidPort,
		unsigned int address)
{
	LOG_IPCP_DBG("Update objects from DB launched");

	std::list<FlowStateObject*>::const_iterator newIt, oldIt;
	;
	bool found = false;
	for (newIt = newObjects.begin(); newIt != newObjects.end(); ++newIt) {
		for (oldIt = flow_state_objects_.begin();
				oldIt != flow_state_objects_.end(); ++oldIt) {

			if ((*newIt)->address_ == (*oldIt)->address_
					&& (*newIt)->neighbor_address_
							== (*oldIt)->neighbor_address_) {
				LOG_IPCP_DBG("Found the object in the DB. Object: %s",
						(*oldIt)->object_name_.c_str());

				if ((*newIt)->sequence_number_ > (*oldIt)->sequence_number_
						|| (*oldIt)->age_ >= *maximum_age_) {
					if ((*newIt)->address_ == address) {
						(*oldIt)->sequence_number_ = (*newIt)->sequence_number_
								+ 1;
						(*oldIt)->avoid_port_ = NO_AVOID_PORT;
						LOG_IPCP_DBG(
								"Object is self generated, updating the sequence number of %s to %d",
								(*oldIt)->object_name_.c_str(), (*oldIt)->sequence_number_);
					} else {
						LOG_IPCP_DBG("Update the object %s with seq num %d",
								(*oldIt)->object_name_.c_str(), (*newIt)->sequence_number_);
						(*oldIt)->age_ = (*newIt)->age_;
						(*oldIt)->up_ = (*newIt)->up_;
						(*oldIt)->sequence_number_ = (*newIt)->sequence_number_;
						(*oldIt)->avoid_port_ = avoidPort;
					}

					(*oldIt)->modified_ = true;
					modified_ = true;
				}

				found = true;
				delete (*newIt);
				break;
			}
		}

		if (found) {
			found = false;
			continue;
		}

		if ((*newIt)->address_ == address) {
			LOG_IPCP_DBG("Object has origin myself, discard object %s",
					(*newIt)->object_name_.c_str());
			delete (*newIt);
			continue;
		}

		LOG_IPCP_DBG("New object added");
		(*newIt)->avoid_port_ = avoidPort;
		(*newIt)->modified_ = true;
		flow_state_objects_.push_back((*newIt));
		modified_ = true;
		try {
			flow_state_rib_object_group_->createObject(
					EncoderConstants::FLOW_STATE_OBJECT_RIB_OBJECT_CLASS,
					(*newIt)->object_name_, (*newIt));
		} catch (rina::Exception &e) {
			LOG_IPCP_ERR("Problems creating RIB object: %s", e.what());
		}
	}
}

LinkStateRoutingCDAPMessageHandler::LinkStateRoutingCDAPMessageHandler(
		LinkStateRoutingPolicy * lsr_policy)
{
	lsr_policy_ = lsr_policy;
}

void LinkStateRoutingCDAPMessageHandler::readResponse(int result,
		const std::string& result_reason, void * object_value,
		const std::string& object_name,
		rina::CDAPSessionDescriptor * session_descriptor)
{
	(void) object_name;

	if (result != 0) {
		LOG_IPCP_ERR("Problems reading Flow State Objects from neighbor: %s",
				result_reason.c_str());
	}

	std::list<FlowStateObject *> * objects =
			(std::list<FlowStateObject *> *) object_value;
	lsr_policy_->writeMessageReceived(*objects,
			session_descriptor->port_id_);
	delete objects;
}

ComputeRoutingTimerTask::ComputeRoutingTimerTask(
		LinkStateRoutingPolicy * lsr_policy, long delay)
{
	lsr_policy_ = lsr_policy;
	delay_ = delay;
}

void ComputeRoutingTimerTask::run()
{
	lsr_policy_->routingTableUpdate();

	//Re-schedule
	ComputeRoutingTimerTask * task = new ComputeRoutingTimerTask(
			lsr_policy_, delay_);
	lsr_policy_->timer_->scheduleTask(task, delay_);
}

KillFlowStateObjectTimerTask::KillFlowStateObjectTimerTask(
		IPCPRIBDaemon * rib_daemon, FlowStateObject * fso,
		FlowStateDatabase * fs_db)
{
	rib_daemon_ = rib_daemon;
	fso_ = fso;
	fs_db_ = fs_db;
}

void KillFlowStateObjectTimerTask::run()
{
	std::list<FlowStateObject *>::iterator it;
	if (fso_->age_ >= fs_db_->get_maximum_age()) {
		for (it = fs_db_->flow_state_objects_.begin();
				it != fs_db_->flow_state_objects_.end(); ++it) {
			if ((*it)->address_ == fso_->address_
					&& (*it)->neighbor_address_ == fso_->neighbor_address_) {
				fs_db_->flow_state_objects_.erase(it);
				break;
			}
		}

		try {
			SimpleSetMemberIPCPRIBObject *fs_rib_o =
					(SimpleSetMemberIPCPRIBObject*) rib_daemon_->readObject(
							EncoderConstants::FLOW_STATE_OBJECT_RIB_OBJECT_CLASS,
							fso_->object_name_);
			fs_rib_o->deleteObject(fso_);
		} catch (rina::Exception &e) {
			LOG_IPCP_ERR("Object could not be removed from the RIB");
		}
		delete fso_;
	}
}

PropagateFSODBTimerTask::PropagateFSODBTimerTask(
		LinkStateRoutingPolicy * lsr_policy, long delay)
{
	lsr_policy_ = lsr_policy;
	delay_ = delay;
}

void PropagateFSODBTimerTask::run()
{
	lsr_policy_->propagateFSDB();

	//Re-schedule
	PropagateFSODBTimerTask * task = new PropagateFSODBTimerTask(
			lsr_policy_, delay_);
	lsr_policy_->timer_->scheduleTask(task, delay_);
}

UpdateAgeTimerTask::UpdateAgeTimerTask(
		LinkStateRoutingPolicy * lsr_policy, long delay)
{
	lsr_policy_ = lsr_policy;
	delay_ = delay;
}

void UpdateAgeTimerTask::run()
{
	lsr_policy_->updateAge();

	//Re-schedule
	UpdateAgeTimerTask * task = new UpdateAgeTimerTask(lsr_policy_,
			delay_);
	lsr_policy_->timer_->scheduleTask(task, delay_);
}

const std::string LinkStateRoutingPolicy::OBJECT_MAXIMUM_AGE = "objectMaximumAge";
const std::string LinkStateRoutingPolicy::WAIT_UNTIL_READ_CDAP = "waitUntilReadCDAP";
const std::string LinkStateRoutingPolicy::WAIT_UNTIL_ERROR = "waitUntilError";
const std::string LinkStateRoutingPolicy::WAIT_UNTIL_PDUFT_COMPUTATION = "waitUntilPDUFTComputation";
const std::string LinkStateRoutingPolicy::WAIT_UNTIL_FSODB_PROPAGATION = "waitUntilFSODBPropagation";
const std::string LinkStateRoutingPolicy::WAIT_UNTIL_AGE_INCREMENT = "waitUntilAgeIncrement";
const std::string LinkStateRoutingPolicy::ROUTING_ALGORITHM = "routingAlgorithm";
const int LinkStateRoutingPolicy::MAXIMUM_BUFFER_SIZE = 4096;
const std::string LinkStateRoutingPolicy::DIJKSTRA_ALG = "Dijkstra";
const std::string LinkStateRoutingPolicy::ECMP_DIJKSTRA_ALG = "ECMPDijkstra";

LinkStateRoutingPolicy::LinkStateRoutingPolicy(IPCProcess * ipcp)
{
	test_ = false;
	ipc_process_ = ipcp;
	rib_daemon_ = ipc_process_->rib_daemon_;
	encoder_ = ipc_process_->encoder_;
	cdap_session_manager_ = ipc_process_->cdap_session_manager_;
	fs_rib_group_ = 0;
	routing_algorithm_ = 0;
	resiliency_algorithm_ = 0;
	source_vertex_ = 0;
	maximum_age_ = UINT_MAX;
	db_ = 0;
	timer_ = new rina::Timer();
	lock_ = new rina::Lockable();

	encoder_->addEncoder(EncoderConstants::FLOW_STATE_OBJECT_RIB_OBJECT_CLASS,
			new FlowStateObjectEncoder());
	encoder_->addEncoder(EncoderConstants::FLOW_STATE_OBJECT_GROUP_RIB_OBJECT_CLASS,
			new FlowStateObjectListEncoder());

	populateRIB();
	subscribeToEvents();
	db_ = new FlowStateDatabase(encoder_, fs_rib_group_, timer_, rib_daemon_,
			&maximum_age_);
}

LinkStateRoutingPolicy::~LinkStateRoutingPolicy()
{
	if (routing_algorithm_) {
		delete routing_algorithm_;
	}

	if (resiliency_algorithm_) {
		delete resiliency_algorithm_;
	}

	if (db_) {
		delete db_;
	}

	if (timer_) {
		delete timer_;
	}

	if (lock_) {
		delete lock_;
	}
}

void LinkStateRoutingPolicy::populateRIB()
{
	try {
		fs_rib_group_ = new FlowStateRIBObjectGroup(ipc_process_, this);
		rib_daemon_->addRIBObject(fs_rib_group_);
	} catch (rina::Exception &e) {
		LOG_IPCP_ERR("Problems adding object to RIB: %s", e.what());
	}
}

void LinkStateRoutingPolicy::subscribeToEvents()
{
	ipc_process_->internal_event_manager_->
		subscribeToEvent(rina::InternalEvent::APP_N_MINUS_1_FLOW_DEALLOCATED, this);
	ipc_process_->internal_event_manager_->
		subscribeToEvent(rina::InternalEvent::APP_N_MINUS_1_FLOW_ALLOCATED, this);
	ipc_process_->internal_event_manager_->
		subscribeToEvent(rina::InternalEvent::APP_NEIGHBOR_ADDED, this);
	ipc_process_->internal_event_manager_->
		subscribeToEvent(rina::InternalEvent::APP_CONNECTIVITY_TO_NEIGHBOR_LOST, this);
}

void LinkStateRoutingPolicy::set_dif_configuration(
		const rina::DIFConfiguration& dif_configuration)
{
	std::string routing_alg;
        rina::PolicyConfig psconf;
        long delay;

        psconf = dif_configuration.routing_configuration_.policy_set_;
        source_vertex_ = dif_configuration.get_address();

        try {
        	routing_alg = psconf.get_param_value_as_string(ROUTING_ALGORITHM);
        } catch (rina::Exception &e) {
        	LOG_WARN("No routing algorithm specified, using Dijkstra");
        	routing_alg = DIJKSTRA_ALG;
        }

        if (routing_alg == DIJKSTRA_ALG) {
        	routing_algorithm_ = new DijkstraAlgorithm();
                LOG_IPCP_DBG("Using Dijkstra as routing algorithm");
        } else if (routing_alg == ECMP_DIJKSTRA_ALG)  {
                routing_algorithm_ = new ECMPDijkstraAlgorithm();
                LOG_IPCP_DBG("Using ECMP Dijkstra as routing algorithm");
        } else {
        	throw rina::Exception("Unsupported routing algorithm");
        }
#if 0
	resiliency_algorithm_ = new LoopFreeAlternateAlgorithm(*routing_algorithm_);
#endif
	if (!test_) {
		try {
			maximum_age_ = psconf.get_param_value_as_int(OBJECT_MAXIMUM_AGE);
		} catch (rina::Exception &e) {
			maximum_age_ = PULSES_UNTIL_FSO_EXPIRATION_DEFAULT;
		}

		// Task to compute PDUFT
		try {
			delay = psconf.get_param_value_as_long(WAIT_UNTIL_PDUFT_COMPUTATION);
		} catch (rina::Exception &e) {
			delay = WAIT_UNTIL_PDUFT_COMPUTATION_DEFAULT;
		}
		ComputeRoutingTimerTask * cttask = new ComputeRoutingTimerTask(this, delay);
		timer_->scheduleTask(cttask, delay);

		// Task to increment age
		try {
			delay = psconf.get_param_value_as_long(WAIT_UNTIL_AGE_INCREMENT);
		} catch (rina::Exception &e) {
			delay = WAIT_UNTIL_AGE_INCREMENT_DEFAULT;
		}
		UpdateAgeTimerTask * uattask = new UpdateAgeTimerTask(this, delay);
		timer_->scheduleTask(uattask, delay);

		// Task to propagate modified FSO
		try {
			delay = psconf.get_param_value_as_long(WAIT_UNTIL_FSODB_PROPAGATION);
		} catch (rina::Exception &e) {
			delay = WAIT_UNTIL_FSODB_PROPAGATION_DEFAULT;
		}
		PropagateFSODBTimerTask * pfttask = new PropagateFSODBTimerTask(this,
				delay);
		timer_->scheduleTask(pfttask, delay);
	}
}

const std::list<rina::FlowInformation>& LinkStateRoutingPolicy::get_allocated_flows() const
{
	return allocated_flows_;
}

void LinkStateRoutingPolicy::eventHappened(rina::InternalEvent * event)
{
	if (!event)
		return;

	rina::ScopedLock g(*lock_);

	if (event->type == rina::InternalEvent::APP_N_MINUS_1_FLOW_DEALLOCATED) {
			rina::NMinusOneFlowDeallocatedEvent * flowEvent =
				(rina::NMinusOneFlowDeallocatedEvent *) event;
			processFlowDeallocatedEvent(flowEvent);
	} else if (event->type == rina::InternalEvent::APP_N_MINUS_1_FLOW_ALLOCATED) {
			rina::NMinusOneFlowAllocatedEvent * flowEvent =
				(rina::NMinusOneFlowAllocatedEvent *) event;
			processFlowAllocatedEvent(flowEvent);
	} else if (event->type == rina::InternalEvent::APP_NEIGHBOR_ADDED) {
			rina::NeighborAddedEvent * neighEvent = (rina::NeighborAddedEvent *) event;
			processNeighborAddedEvent(neighEvent);
	} else if (event->type == rina::InternalEvent::APP_CONNECTIVITY_TO_NEIGHBOR_LOST) {
			rina::ConnectiviyToNeighborLostEvent * neighEvent =
					(rina::ConnectiviyToNeighborLostEvent *) event;
			processNeighborLostEvent(neighEvent);
	}
}

void LinkStateRoutingPolicy::processFlowDeallocatedEvent(
		rina::NMinusOneFlowDeallocatedEvent * event)
{
	std::list<rina::FlowInformation>::iterator it;

	for (it = allocated_flows_.begin(); it != allocated_flows_.end(); ++it) {
		if (it->portId == event->port_id_) {
			allocated_flows_.erase(it);
			return;
		}
	}

	LOG_IPCP_DBG("N-1 Flow with neighbor lost");
	//TODO update cost
}

void LinkStateRoutingPolicy::processNeighborLostEvent(
		rina::ConnectiviyToNeighborLostEvent * event) {
	db_->deprecateObject(event->neighbor_.address_);
}

void LinkStateRoutingPolicy::processFlowAllocatedEvent(
		rina::NMinusOneFlowAllocatedEvent * event)
{
	if (ipc_process_->resource_allocator_->get_n_minus_one_flow_manager()->
			numberOfFlowsToNeighbour(event->flow_information_.remoteAppName.processName,
					event->flow_information_.remoteAppName.processInstance) > 1) {
		LOG_IPCP_DBG("Already had an N-1 flow with this neighbor IPCP");
		//TODO update the cost of the FlowStateObject
		return;
	}

	try {
		db_->addObjectToGroup(ipc_process_->get_address(),
				ipc_process_->namespace_manager_->getAdressByname(
						event->flow_information_.remoteAppName), 1,
						event->flow_information_.portId);
	} catch (rina::Exception &e) {
		LOG_IPCP_DBG("flow allocation waiting for enrollment");
		allocated_flows_.push_back(event->flow_information_);
	}
}

void LinkStateRoutingPolicy::processNeighborAddedEvent(
		rina::NeighborAddedEvent * event)
{
	std::list<rina::FlowInformation>::iterator it;

	for (it = allocated_flows_.begin(); it != allocated_flows_.end(); ++it) {
		if (it->portId == event->neighbor_.underlying_port_id_)
				/*it->remoteAppName.processName.compare(
				event->neighbor_->get_name().processName) == 0) */{
			LOG_IPCP_INFO("There was an allocation flow event waiting for enrollment, launching it");
			try {
				db_->addObjectToGroup(ipc_process_->get_address(),
						ipc_process_->namespace_manager_->getAdressByname(
								event->neighbor_.get_name()), 1, it->portId);
				allocated_flows_.erase(it);
				break;
			} catch (rina::Exception &e) {
				LOG_IPCP_ERR("Could not allocate the flow, no neighbor found");
			}
		}
	}

	if (db_->isEmpty()) {
		return;
	}

	int portId = event->neighbor_.get_underlying_port_id();

	try {
		rina::RIBObjectValue robject_value;
		robject_value.type_ = rina::RIBObjectValue::complextype;
		robject_value.complex_value_ = &(db_->flow_state_objects_);

		rina::RemoteProcessId remote_id;
		remote_id.port_id_ = portId;

		rib_daemon_->remoteWriteObject(
				EncoderConstants::FLOW_STATE_OBJECT_GROUP_RIB_OBJECT_CLASS,
				EncoderConstants::FLOW_STATE_OBJECT_GROUP_RIB_OBJECT_NAME,
				robject_value, 0, remote_id, 0);
		db_->setAvoidPort(portId);
	} catch (rina::Exception &e) {
		LOG_IPCP_ERR("Problems encoding and sending CDAP message: %s", e.what());
	}
}

void LinkStateRoutingPolicy::propagateFSDB() const
{
	rina::ScopedLock g(*lock_);

	std::list<rina::FlowInformation> nMinusOneFlows =
			ipc_process_->resource_allocator_->get_n_minus_one_flow_manager()->getAllNMinusOneFlowInformation();

  std::map <int, std::list<FlowStateObject*> > objectsToSend =
			db_->prepareForPropagation(nMinusOneFlows);

	if (objectsToSend.size() == 0) {
		return;
	}

	for (std::map <int, std::list<FlowStateObject*> >::iterator it =
	    objectsToSend.begin(); it != objectsToSend.end(); ++it){
	  if (!it->second.empty()){
	    rina::RIBObjectValue robject_value;
	    robject_value.type_ = rina::RIBObjectValue::complextype;
	    robject_value.complex_value_ = &(it->second);
	    rina::RemoteProcessId remote_id;
      remote_id.port_id_ = it->first;
      try {
      rib_daemon_->remoteWriteObject(
          EncoderConstants::FLOW_STATE_OBJECT_GROUP_RIB_OBJECT_CLASS,
          EncoderConstants::FLOW_STATE_OBJECT_GROUP_RIB_OBJECT_NAME,
          robject_value, 0, remote_id, 0);
      } catch (rina::Exception &e) {
        LOG_IPCP_ERR("Errors sending message: %s", e.what());
      }
	  }
	}
}

void LinkStateRoutingPolicy::updateAge()
{
	rina::ScopedLock g(*lock_);

	db_->incrementAge();
}

void LinkStateRoutingPolicy::routingTableUpdate()
{
	rina::ScopedLock g(*lock_);
	Graph *graph;

	if (!db_->modified_) {
		return;
	}

	db_->modified_ = false;
	std::list<FlowStateObject *> flow_state_objects;
	db_->getAllFSOs(flow_state_objects);

	// Build a graph out of the FSO database
	graph = new Graph(flow_state_objects);

	// Invoke the routing algorithm to compute the routing table
	// Main arguments are the graph and the source vertex.
	// The list of FSOs may be useless, but has been left there
	// for the moment (and it is currently unused by the Dijkstra
	// algorithm).
	std::list<rina::RoutingTableEntry *> rt =
			routing_algorithm_->computeRoutingTable(*graph,
					flow_state_objects, source_vertex_);

	// Run the resiliency algorithm, if any, to extend the routing table
	if (resiliency_algorithm_) {
		resiliency_algorithm_->fortifyRoutingTable(*graph,
						source_vertex_, rt);
	}

	delete graph;

	assert(ipc_process_->resource_allocator_->pduft_gen_ps);
	ipc_process_->resource_allocator_->pduft_gen_ps->routingTableUpdated(rt);
}

void LinkStateRoutingPolicy::writeMessageReceived(
		const std::list<FlowStateObject *> & flow_state_objects, int portId)
{
	rina::ScopedLock g(*lock_);

	try {
		db_->updateObjects(flow_state_objects, portId,
				ipc_process_->get_address());
	} catch (rina::Exception &e) {
		LOG_IPCP_ERR("Problems decoding Flow State Object Group: %s", e.what());
	}
}

void LinkStateRoutingPolicy::readMessageRecieved(int invoke_id,
		int portId) const
{
	rina::ScopedLock g(*lock_);

	try {
		rina::RIBObjectValue robject_value;
		robject_value.type_ = rina::RIBObjectValue::complextype;
		robject_value.complex_value_ = &(db_->flow_state_objects_);

		rina::RemoteProcessId remote_id;
		remote_id.port_id_ = portId;

		rib_daemon_->remoteReadObjectResponse(fs_rib_group_->class_,
				fs_rib_group_->name_, robject_value, 0, "", invoke_id, false,
				remote_id);
	} catch (rina::Exception &e) {
		LOG_IPCP_ERR("Problems encoding and sending CDAP message: %s", e.what());
	}
}

const rina::SerializedObject* FlowStateObjectEncoder::encode(const void* object)
{
	FlowStateObject * fso = (FlowStateObject*) object;
	rina::messages::flowStateObject_t gpb_fso;

	FlowStateObjectEncoder::convertModelToGPB(&gpb_fso, fso);

	int size = gpb_fso.ByteSize();
	char *serialized_message = new char[size];
	gpb_fso.SerializeToArray(serialized_message, size);
	rina::SerializedObject *serialized_object = new rina::SerializedObject(
			serialized_message, size);

	return serialized_object;
}

void* FlowStateObjectEncoder::decode(
		const rina::ObjectValueInterface * object_value) const
{
	rina::messages::flowStateObject_t gpb_fso;

	rina::SerializedObject * serializedObject = Encoder::get_serialized_object(
			object_value);

	gpb_fso.ParseFromArray(serializedObject->message_, serializedObject->size_);

	return (void*) FlowStateObjectEncoder::convertGPBToModel(gpb_fso);
}

void FlowStateObjectEncoder::convertModelToGPB(
		rina::messages::flowStateObject_t * gpb_fso, FlowStateObject * fso)
{
	gpb_fso->set_address(fso->address_);
	gpb_fso->set_age(fso->age_);
	gpb_fso->set_neighbor_address(fso->neighbor_address_);
	gpb_fso->set_cost(fso->cost_);
	gpb_fso->set_state(fso->up_);
	gpb_fso->set_sequence_number(fso->sequence_number_);

	return;
}

FlowStateObject * FlowStateObjectEncoder::convertGPBToModel(
		const rina::messages::flowStateObject_t & gpb_fso)
{
	FlowStateObject * fso = new FlowStateObject(gpb_fso.address(),
			gpb_fso.neighbor_address(), gpb_fso.cost(),
			gpb_fso.state(), gpb_fso.sequence_number(), gpb_fso.age());

	return fso;
}

const rina::SerializedObject* FlowStateObjectListEncoder::encode(
		const void* object)
{
	std::list<FlowStateObject*> * list = (std::list<FlowStateObject*> *) object;
	std::list<FlowStateObject*>::const_iterator it;
	rina::messages::flowStateObjectGroup_t gpb_list;

	rina::messages::flowStateObject_t * gpb_fso;
	for (it = list->begin(); it != list->end(); ++it) {
		gpb_fso = gpb_list.add_flow_state_objects();
		FlowStateObjectEncoder::convertModelToGPB(gpb_fso, (*it));
	}

	int size = gpb_list.ByteSize();
	char *serialized_message = new char[size];
	gpb_list.SerializeToArray(serialized_message, size);
	rina::SerializedObject *serialized_object = new rina::SerializedObject(
			serialized_message, size);

	return serialized_object;
}

void* FlowStateObjectListEncoder::decode(
		const rina::ObjectValueInterface * object_value) const
{
	rina::messages::flowStateObjectGroup_t gpb_list;

	rina::SerializedObject * serializedObject = Encoder::get_serialized_object(
			object_value);

	gpb_list.ParseFromArray(serializedObject->message_,
			serializedObject->size_);

	std::list<FlowStateObject*> * list = new std::list<FlowStateObject*>();

	for (int i = 0; i < gpb_list.flow_state_objects_size(); ++i) {
		list->push_back(
				FlowStateObjectEncoder::convertGPBToModel(
						gpb_list.flow_state_objects(i)));
	}

	return (void *) list;
}

}

<|MERGE_RESOLUTION|>--- conflicted
+++ resolved
@@ -352,8 +352,6 @@
 	unsigned int nextHop;
 	rina::RoutingTableEntry * entry;
 
-	(void)fsoList; // avoid compiler barfs
-
 	execute(graph, source_address);
 
 	for (it = graph.vertices_.begin(); it != graph.vertices_.end(); ++it) {
@@ -362,13 +360,8 @@
 			if (nextHop != 0) {
 				entry = new rina::RoutingTableEntry();
 				entry->address = (*it);
-<<<<<<< HEAD
-				entry->nextHopAddresses.push_back(nextHop);
-				entry->qosId = 1;
-=======
 				entry->nextHopAddresses.push_back(rina::NHopAltList(nextHop));
 				entry->qosId = 0;
->>>>>>> 4a5d4560
 				entry->cost = 1;
 				result.push_back(entry);
 				LOG_IPCP_DBG("Added entry to routing table: destination %u, next-hop %u",
@@ -756,6 +749,7 @@
 	std::list<rina::RoutingTableEntry *>::iterator rit;
 	bool found = false;
 
+	// Find the involved routing table entry
 	for (rit = rt.begin(); rit != rt.end(); rit++) {
 		if ((*rit)->address == target_address) {
 			break;
@@ -772,11 +766,11 @@
 	// with the new alternative 'nexthop'
 	rina::NHopAltList& altlist = (*rit)->nextHopAddresses.front();
 
-	//Find the involved routing table entry, try to extend it
 	for (std::list<unsigned int>::iterator
 			hit = altlist.alts.begin();
 				hit != altlist.alts.end(); hit++) {
 		if (*hit == nexthop) {
+			// The nexthop is already in the alternatives
 			found = true;
 			break;
 		}
@@ -810,14 +804,14 @@
 		}
 	}
 
-	// For each node other than than the source node and its neighbors
+	// For each node X other than than the source node
 	for (std::list<unsigned int>::const_iterator it = graph.vertices_.begin();
 						it != graph.vertices_.end(); ++it) {
-		if ((*it) == source_address || neighbors_dist_trees.count(*it)) {
+		if ((*it) == source_address) {
 			continue;
 		}
 
-		// For each neighbor of the source node
+		// For each neighbor of the source node, excluding X
 		for (std::map<unsigned int, std::map<unsigned int, int> >::iterator
 			nit = neighbors_dist_trees.begin();
 				nit != neighbors_dist_trees.end(); nit++) {
@@ -826,6 +820,10 @@
 			// into account
 			std::map< unsigned int, int>& neigh_dist_map = nit->second;
 			unsigned int neigh = nit->first;
+
+			if (neigh == *it) {
+				continue;
+			}
 
 			// dist(neigh, target) < dist(neigh, source) + dist(source, target)
 			if (neigh_dist_map[*it] < src_dist_tree[neigh] + src_dist_tree[*it]) {
@@ -1745,5 +1743,4 @@
 	return (void *) list;
 }
 
-}
-
+}