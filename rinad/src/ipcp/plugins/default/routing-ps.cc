//
// Link-state policy set for Routing
//
//    Eduard Grasa <eduard.grasa@i2cat.net>
//    Vincenzo Maffione <v.maffione@nextworks.it>
//
// This program is free software; you can redistribute it and/or modify
// it under the terms of the GNU General Public License as published by
// the Free Software Foundation; either version 2 of the License, or
// (at your option) any later version.
//
// This program is distributed in the hope that it will be useful,
// but WITHOUT ANY WARRANTY; without even the implied warranty of
// MERCHANTABILITY or FITNESS FOR A PARTICULAR PURPOSE.  See the
// GNU General Public License for more details.
//
// You should have received a copy of the GNU General Public License
// along with this program; if not, write to the Free Software
// Foundation, Inc., 675 Mass Ave, Cambridge, MA 02139, USA.
//

#include <assert.h>
#include <climits>
#include <set>
#include <sstream>
#include <string>

#define IPCP_MODULE "routing-ps-link-state"
#include "../../ipcp-logging.h"

#include <librina/timer.h>

#include "ipcp/components.h"
#include "routing-ps.h"
#include "common/encoders/FlowStateGroupMessage.pb.h"

namespace rinad {

std::string LinkStateRoutingPs::LINK_STATE_POLICY = "LinkState";

LinkStateRoutingPs::LinkStateRoutingPs(IRoutingComponent * rc_) : rc(rc_)
{
	lsr_policy = 0;
}

void LinkStateRoutingPs::set_dif_configuration(const rina::DIFConfiguration& dif_configuration)
{
<<<<<<< HEAD
=======
	rina::PDUFTableGeneratorConfiguration pduftgConfig =
			dif_configuration.get_pduft_generator_configuration();

	if (pduftgConfig.get_pduft_generator_policy().get_name() != LINK_STATE_POLICY) {
		LOG_IPCP_WARN("Unsupported routing policy: %s.",
				pduftgConfig.get_pduft_generator_policy().get_name().c_str());
		throw rina::Exception("Unknown routing Policy");
	}

>>>>>>> e50d2d4c
	lsr_policy = new LinkStateRoutingPolicy(rc->ipcp);
	lsr_policy->set_dif_configuration(dif_configuration);
}

int LinkStateRoutingPs::set_policy_set_param(const std::string& name,
                                            const std::string& value)
{
        LOG_IPCP_DBG("No policy-set-specific parameters to set (%s, %s)",
                        name.c_str(), value.c_str());
        return -1;
}

extern "C" rina::IPolicySet *
createRoutingComponentPs(rina::ApplicationEntity * ctx)
{
		IRoutingComponent * rc = dynamic_cast<IRoutingComponent *>(ctx);

		if (!rc) {
			return NULL;
		}

		return new LinkStateRoutingPs(rc);
}

extern "C" void
destroyRoutingComponentPs(rina::IPolicySet * ps)
{
        if (ps) {
                delete ps;
        }
}

FlowStateObject::FlowStateObject(unsigned int address,
		unsigned int neighbor_address, unsigned int cost, bool up,
		int sequence_number, unsigned int age)
{
	address_ = address;
	neighbor_address_ = neighbor_address;
	cost_ = cost;
	up_ = up;
	sequence_number_ = sequence_number;
	age_ = age;
	std::stringstream ss;
	ss << EncoderConstants::FLOW_STATE_OBJECT_GROUP_RIB_OBJECT_NAME
			<< EncoderConstants::SEPARATOR;
	ss << address_ << "-" << neighbor_address_;
	object_name_ = ss.str();
	modified_ = true;
	being_erased_ = false;
	avoid_port_ = 0;
}

const std::string FlowStateObject::toString()
{
	std::stringstream ss;
	ss << "Address: " << address_ << "; Neighbor address: " << neighbor_address_
			<< "; cost: " << cost_ << std::endl;
	ss << "Up: " << up_ << "; Sequence number: " << sequence_number_
			<< "; Age: " << age_;

	return ss.str();
}

Edge::Edge(unsigned int address1, unsigned int address2, int weight)
{
	address1_ = address1;
	address2_ = address2;
	weight_ = weight;
}

bool Edge::isVertexIn(unsigned int address) const
{
	if (address == address1_) {
		return true;
	}

	if (address == address2_) {
		return true;
	}

	return false;
}

unsigned int Edge::getOtherEndpoint(unsigned int address)
{
	if (address == address1_) {
		return address2_;
	}

	if (address == address2_) {
		return address1_;
	}

	return 0;
}

std::list<unsigned int> Edge::getEndpoints()
{
	std::list<unsigned int> result;
	result.push_back(address1_);
	result.push_back(address2_);

	return result;
}

bool Edge::operator==(const Edge & other) const
{
	if (!isVertexIn(other.address1_)) {
		return false;
	}

	if (!isVertexIn(other.address2_)) {
		return false;
	}

	if (weight_ != other.weight_) {
		return false;
	}

	return true;
}

bool Edge::operator!=(const Edge & other) const
{
	return !(*this == other);
}

const std::string Edge::toString() const
{
	std::stringstream ss;

	ss << address1_ << " " << address2_;
	return ss.str();
}

Graph::Graph(const std::list<FlowStateObject *>& flow_state_objects)
{
	flow_state_objects_ = flow_state_objects;
	init_vertices();
	init_edges();
}

Graph::~Graph()
{
	std::list<CheckedVertex *>::iterator it;
	for (it = checked_vertices_.begin(); it != checked_vertices_.end(); ++it) {
		delete (*it);
	}

	std::list<Edge *>::iterator edgeIt;
	for (edgeIt = edges_.begin(); edgeIt != edges_.end(); ++edgeIt) {
		delete (*edgeIt);
	}
}

void Graph::init_vertices()
{
	std::list<FlowStateObject *>::const_iterator it;
	for (it = flow_state_objects_.begin(); it != flow_state_objects_.end();
			++it) {
		if (!contains_vertex((*it)->address_)) {
			vertices_.push_back((*it)->address_);
		}

		if (!contains_vertex((*it)->neighbor_address_)) {
			vertices_.push_back((*it)->neighbor_address_);
		}
	}
}

bool Graph::contains_vertex(unsigned int address) const
{
	std::list<unsigned int>::const_iterator it;
	for (it = vertices_.begin(); it != vertices_.end(); ++it) {
		if ((*it) == address) {
			return true;
		}
	}

	return false;
}

bool Graph::contains_edge(unsigned int address1, unsigned int address2) const
{
	for(std::list<Edge *>::const_iterator eit = edges_.begin();
					eit != edges_.end(); ++eit) {
		if (*(*eit) == Edge(address1, address2, (*eit)->weight_)) {
			return true;
		}
	}

	return false;
}

void Graph::init_edges()
{
	std::list<unsigned int>::const_iterator it;
	std::list<FlowStateObject *>::const_iterator flowIt;

	for (it = vertices_.begin(); it != vertices_.end(); ++it) {
		checked_vertices_.push_back(new CheckedVertex((*it)));
	}

	CheckedVertex * origin = 0;
	CheckedVertex * dest = 0;
	for (flowIt = flow_state_objects_.begin();
			flowIt != flow_state_objects_.end(); ++flowIt) {
		if (!(*flowIt)->up_) {
			continue;
		}

		LOG_IPCP_DBG("Processing flow state object: %s",
				(*flowIt)->object_name_.c_str());

		origin = get_checked_vertex((*flowIt)->address_);
		if (origin == 0) {
			LOG_IPCP_WARN("Could not find checked vertex for address %ud",
					(*flowIt)->address_);
			continue;
		}

		dest = get_checked_vertex((*flowIt)->neighbor_address_);
		if (dest == 0) {
			LOG_IPCP_WARN("Could not find checked vertex for address %ud",
					(*flowIt)->neighbor_address_);
			continue;
		}

		if (origin->connection_contains_address(dest->address_)
				&& dest->connection_contains_address(origin->address_)) {
			edges_.push_back(
					new Edge(origin->address_, dest->address_, 1));
			origin->connections.remove(dest->address_);
			dest->connections.remove(origin->address_);
		} else {
			origin->connections.push_back(dest->address_);
			dest->connections.push_back(origin->address_);
		}
	}
}

Graph::CheckedVertex * Graph::get_checked_vertex(unsigned int address) const
{
	std::list<Graph::CheckedVertex *>::const_iterator it;
	for (it = checked_vertices_.begin(); it != checked_vertices_.end(); ++it) {
		if ((*it)->address_ == address) {
			return (*it);
		}
	}

	return 0;
}

void Graph::print() const
{
	LOG_IPCP_INFO("Graph edges:");

	for (std::list<Edge *>::const_iterator it = edges_.begin();
					it != edges_.end(); it++) {
		const Edge& e = **it;

		LOG_IPCP_INFO("    (%u --> %u, %d)", e.address1_,
			      e.address2_, e.weight_);
	}
}

PredecessorInfo::PredecessorInfo(unsigned int nPredecessor)
{
	predecessor_ = nPredecessor;
}

DijkstraAlgorithm::DijkstraAlgorithm()
{
}

void DijkstraAlgorithm::clear()
{
	unsettled_nodes_.clear();
	settled_nodes_.clear();
	predecessors_.clear();
	distances_.clear();
}

void DijkstraAlgorithm::computeShortestDistances(const Graph& graph,
					unsigned int source_address,
					std::map<unsigned int, int>& distances)
{
	execute(graph, source_address);

	// Write back the result
	distances = distances_;

	clear();
}

std::list<rina::RoutingTableEntry *> DijkstraAlgorithm::computeRoutingTable(
                const Graph& graph,
		const std::list<FlowStateObject *>& fsoList,
		unsigned int source_address)
{
	std::list<rina::RoutingTableEntry *> result;
	std::list<unsigned int>::const_iterator it;
	unsigned int nextHop;
	rina::RoutingTableEntry * entry;

	(void)fsoList; // avoid compiler barfs

	execute(graph, source_address);

	for (it = graph.vertices_.begin(); it != graph.vertices_.end(); ++it) {
		if ((*it) != source_address) {
			nextHop = getNextHop((*it), source_address);
			if (nextHop != 0) {
				entry = new rina::RoutingTableEntry();
				entry->address = (*it);
				entry->nextHopAddresses.push_back(nextHop);
				entry->qosId = 1;
				entry->cost = 1;
				result.push_back(entry);
				LOG_IPCP_DBG("Added entry to routing table: destination %u, next-hop %u",
						entry->address, nextHop);
			}
		}
	}

	clear();

	return result;
}

void DijkstraAlgorithm::execute(const Graph& graph, unsigned int source)
{
	distances_[source] = 0;
	unsettled_nodes_.insert(source);

	unsigned int node;
	while (unsettled_nodes_.size() > 0) {
		node = getMinimum();
		settled_nodes_.insert(node);
		unsettled_nodes_.erase(node);
		findMinimalDistances(graph, node);
	}
}

unsigned int DijkstraAlgorithm::getMinimum() const
{
	unsigned int minimum = UINT_MAX;
	std::set<unsigned int>::iterator it;

	for (it = unsettled_nodes_.begin(); it != unsettled_nodes_.end(); ++it) {
		if (minimum == UINT_MAX) {
			minimum = (*it);
		} else {
			if (getShortestDistance((*it)) < getShortestDistance(minimum)) {
				minimum = (*it);
			}
		}
	}

	return minimum;
}

int DijkstraAlgorithm::getShortestDistance(unsigned int destination) const
{
	std::map<unsigned int, int>::const_iterator it;
	int distance = INT_MAX;

	it = distances_.find(destination);
	if (it != distances_.end()) {
		distance = it->second;
	}

	return distance;
}

void DijkstraAlgorithm::findMinimalDistances(const Graph& graph,
					     unsigned int node)
{
	std::list<unsigned int> adjacentNodes;
	std::list<Edge *>::const_iterator edgeIt;

	unsigned int target = 0;
	int shortestDistance;
	for (edgeIt = graph.edges_.begin(); edgeIt != graph.edges_.end();
			++edgeIt) {
		if (isNeighbor((*edgeIt), node)) {
			target = (*edgeIt)->getOtherEndpoint(node);
			shortestDistance = getShortestDistance(node) + (*edgeIt)->weight_;
			if (getShortestDistance(target) > shortestDistance) {
				distances_[target] = shortestDistance;
				predecessors_[target] = new PredecessorInfo(node);
				unsettled_nodes_.insert(target);
			}
		}
	}
}

bool DijkstraAlgorithm::isNeighbor(Edge * edge, unsigned int node) const
{
	if (edge->isVertexIn(node)) {
		if (!isSettled(edge->getOtherEndpoint(node))) {
			return true;
		}
	}

	return false;
}

bool DijkstraAlgorithm::isSettled(unsigned int node) const
{
	std::set<unsigned int>::iterator it;

	for (it = settled_nodes_.begin(); it != settled_nodes_.end(); ++it) {
		if ((*it) == node) {
			return true;
		}
	}

	return false;
}

unsigned int DijkstraAlgorithm::getNextHop(unsigned int target,
		unsigned int source)
{
	std::map<unsigned int, PredecessorInfo *>::iterator it;
	PredecessorInfo * step;
	unsigned int nextHop = target;

	it = predecessors_.find(target);
	if (it == predecessors_.end()) {
		return 0;
	} else {
		step = it->second;
	}

	it = predecessors_.find(step->predecessor_);
	while (it != predecessors_.end()) {
		nextHop = step->predecessor_;
		step = it->second;
		if (step->predecessor_ == source) {
			break;
		}

		it = predecessors_.find(step->predecessor_);
	}

	if (step->predecessor_ == target) {
		return 0;
	}

	return nextHop;
}

//Class IResiliencyAlgorithm
IResiliencyAlgorithm::IResiliencyAlgorithm(IRoutingAlgorithm& ra)
						: routing_algorithm(ra)
{
}

//Class LoopFreeAlternateAlgorithm
LoopFreeAlternateAlgorithm::LoopFreeAlternateAlgorithm(IRoutingAlgorithm& ra)
						: IResiliencyAlgorithm(ra)
{
}

void LoopFreeAlternateAlgorithm::extendRoutingTableEntry(
			std::list<rina::RoutingTableEntry *>& rt,
			unsigned int target_address, unsigned int nexthop)
{
	std::list<rina::RoutingTableEntry *>::iterator rit;
	bool found = false;

	for (rit = rt.begin(); rit != rt.end(); rit++) {
		if ((*rit)->address == target_address) {
			break;
		}
	}

	if (rit == rt.end()) {
		LOG_WARN("LFA: Couldn't find routing table entry for "
			 "target address %u", target_address);
		return;
	}

	//Find the involved routing table entry, try to extend it
	for (std::list<unsigned int>::iterator
			hit = (*rit)->nextHopAddresses.begin();
				hit != (*rit)->nextHopAddresses.end(); hit++) {
		if (*hit == nexthop) {
			found = true;
			break;
		}
	}

	if (!found) {
		(*rit)->nextHopAddresses.push_back(nexthop);
		LOG_DBG("Node %u selected as LFA node towards the "
			 "destination node %u", nexthop, target_address);
	}
}

void LoopFreeAlternateAlgorithm::fortifyRoutingTable(const Graph& graph,
						unsigned int source_address,
						std::list<rina::RoutingTableEntry *>& rt)
{
	std::map<unsigned int, std::map< unsigned int, int > > neighbors_dist_trees;
<<<<<<< HEAD
	std::map<unsigned int, int> dist_map;

	// TODO avoid this, can be computed when invoke computeRoutingTable()
	routing_algorithm.computeShortestDistances(graph, source_address, dist_map);
=======
	std::map<unsigned int, int> src_dist_tree;

	// TODO avoid this, can be computed when invoke computeRoutingTable()
	routing_algorithm.computeShortestDistances(graph, source_address, src_dist_tree);
>>>>>>> e50d2d4c

	// Collect all the neighbors, and for each one use the routing algorithm to
	// compute the shortest distance map rooted at that neighbor
	for (std::list<unsigned int>::const_iterator it = graph.vertices_.begin();
						it != graph.vertices_.end(); ++it) {
		if ((*it) != source_address && graph.contains_edge(source_address, *it)) {
<<<<<<< HEAD
			neighbors_dist_trees.insert(
				make_pair(*it, std::map<unsigned int, int>()));
=======
			neighbors_dist_trees[*it] = std::map<unsigned int, int>();
>>>>>>> e50d2d4c
			routing_algorithm.computeShortestDistances(graph,
						*it, neighbors_dist_trees[*it]);
		}
	}

	// For each node other than than the source node and its neighbors
	for (std::list<unsigned int>::const_iterator it = graph.vertices_.begin();
						it != graph.vertices_.end(); ++it) {
		if ((*it) == source_address || neighbors_dist_trees.count(*it)) {
			continue;
		}

		// For each neighbor of the source node
		for (std::map<unsigned int, std::map<unsigned int, int> >::iterator
			nit = neighbors_dist_trees.begin();
				nit != neighbors_dist_trees.end(); nit++) {
			// If this neighbor is a LFA node for the current
			// destination (*it) extend the routing table to take it
			// into account
			std::map< unsigned int, int>& neigh_dist_map = nit->second;
			unsigned int neigh = nit->first;

			// dist(neigh, target) < dist(neigh, source) + dist(source, target)
<<<<<<< HEAD
			if (neigh_dist_map[*it] < dist_map[neigh] + dist_map[*it]) {
				LOG_DBG("Node %u is a possible LFA for destination %u",
					neigh, *it);
=======
			if (neigh_dist_map[*it] < src_dist_tree[neigh] + src_dist_tree[*it]) {
				//LOG_DBG("Node %u is a possible LFA for destination %u",
				//	neigh, *it);
>>>>>>> e50d2d4c
				extendRoutingTableEntry(rt, *it, neigh);
			}
		}
	}
}

//Class FlowState RIB Object Group
FlowStateRIBObjectGroup::FlowStateRIBObjectGroup(IPCProcess * ipc_process,
		LinkStateRoutingPolicy * lsr_policy) :
		rina::BaseRIBObject(ipc_process->rib_daemon_,
				EncoderConstants::FLOW_STATE_OBJECT_GROUP_RIB_OBJECT_CLASS,
				rina::objectInstanceGenerator->getObjectInstance(),
				EncoderConstants::FLOW_STATE_OBJECT_GROUP_RIB_OBJECT_NAME)
{
	lsr_policy_ = lsr_policy;
	ipc_process_ = ipc_process;
	if (ipc_process) {
		rib_daemon_ =  ipc_process->rib_daemon_;
		encoder_ = ipc_process->encoder_;
	} else {
		rib_daemon_ = 0;
		encoder_ = 0;
	}
}

const void* FlowStateRIBObjectGroup::get_value() const
{
	return 0;
}

void FlowStateRIBObjectGroup::remoteWriteObject(void * object_value,
		int invoke_id, rina::CDAPSessionDescriptor * cdapSessionDescriptor)
{
	(void) invoke_id;

	std::list<FlowStateObject *> * objects =
			(std::list<FlowStateObject *> *) object_value;
	lsr_policy_->writeMessageReceived(*objects,
			cdapSessionDescriptor->get_port_id());
	delete objects;
}

void FlowStateRIBObjectGroup::createObject(const std::string& objectClass,
		const std::string& objectName, const void* objectValue)
{
	FlowStateRIBObject * ribObject = new FlowStateRIBObject(
			ipc_process_, objectClass, objectName, objectValue);
	add_child(ribObject);
	rib_daemon_->addRIBObject(ribObject);
}

FlowStateRIBObject::FlowStateRIBObject(IPCProcess * ipc_process,
		const std::string& objectClass,
		const std::string& objectName, const void* object_value) :
					rina::BaseRIBObject(ipc_process->rib_daemon_,
							objectClass,
							rina::objectInstanceGenerator->getObjectInstance(),
							objectName){
	ipc_process_ = ipc_process;
	object_value_ = object_value;
	if (ipc_process) {
		rib_daemon_ =  ipc_process->rib_daemon_;
		encoder_ = ipc_process->encoder_;
	} else {
		rib_daemon_ = 0;
		encoder_ = 0;
	}
}

const void* FlowStateRIBObject::get_value() const {
	return object_value_;
}

void FlowStateRIBObject::writeObject(const void* object_value) {
	object_value_ = object_value;
}

void FlowStateRIBObject::createObject(const std::string& objectClass, const std::string& objectName,
		const void* objectValue) {
	if (objectName.compare("") != 0 && objectClass.compare("") != 0) {
		object_value_ = objectValue;
	}
}

void FlowStateRIBObject::deleteObject(const void* objectValue)
{
        (void) objectValue; // Stop compiler barfs

	parent_->remove_child(name_);
	rib_daemon_->removeRIBObject(name_);
}

const int FlowStateDatabase::NO_AVOID_PORT = -1;
const long FlowStateDatabase::WAIT_UNTIL_REMOVE_OBJECT = 23000;

FlowStateDatabase::FlowStateDatabase(rina::IMasterEncoder * encoder,
		FlowStateRIBObjectGroup * flow_state_rib_object_group,
		rina::Timer * timer, IPCPRIBDaemon *rib_daemon, unsigned int *maximum_age)
{
	encoder_ = encoder;
	flow_state_rib_object_group_ = flow_state_rib_object_group;
	modified_ = false;
	timer_ = timer;
	rib_daemon_ = rib_daemon;
	maximum_age_ = maximum_age;
}

bool FlowStateDatabase::isEmpty() const
{
	return flow_state_objects_.size() == 0;
}

void FlowStateDatabase::setAvoidPort(int avoidPort)
{
	std::list<FlowStateObject *>::iterator it;
	for (it = flow_state_objects_.begin(); it != flow_state_objects_.end();
			++it) {
		(*it)->avoid_port_ = avoidPort;
	}
}

void FlowStateDatabase::addObjectToGroup(unsigned int address,
		unsigned int neighborAddress, unsigned int cost, int avoid_port)
{
	FlowStateObject * newObject = new FlowStateObject(address,
			neighborAddress, cost, true, 1, 0);

	for (std::list<FlowStateObject *>::iterator it =
			flow_state_objects_.begin(); it != flow_state_objects_.end();
			++it) {
		if ((*it)->object_name_.compare(newObject->object_name_) == 0) {
			delete newObject;
			(*it)->age_ = 0;
			(*it)->avoid_port_ = avoid_port;
			(*it)->being_erased_ = false;
			(*it)->up_ = true;
			(*it)->sequence_number_ = 1;
			(*it)->modified_ = true;
			(*it)->being_erased_ = false;
			return;
		}
	}
	flow_state_objects_.push_back(newObject);
	flow_state_rib_object_group_->createObject(
			EncoderConstants::FLOW_STATE_OBJECT_RIB_OBJECT_CLASS,
			newObject->object_name_, newObject);
	modified_ = true;
}

FlowStateObject * FlowStateDatabase::getByAddress(unsigned int address)
{
	std::list<FlowStateObject *>::iterator it;
	for (it = flow_state_objects_.begin(); it != flow_state_objects_.end();
			++it) {
		if ((*it)->neighbor_address_ == address) {
			return (*it);
		}
	}

	return 0;
}

void FlowStateDatabase::deprecateObject(unsigned int address)
{
	FlowStateObject * fso = getByAddress(address);
	if (!fso) {
		return;
	}
	LOG_IPCP_DBG("Object %s deprecated", fso->object_name_.c_str());

	fso->up_ = false;
	fso->age_ = *maximum_age_;
	fso->sequence_number_ = fso->sequence_number_ + 1;
	fso->modified_ = true;
	modified_ = true;
}

std::list<FlowStateObject*> FlowStateDatabase::getModifiedFSOs()
{
	std::list<FlowStateObject*> result;
	std::list<FlowStateObject *>::iterator it;
	for (it = flow_state_objects_.begin(); it != flow_state_objects_.end();
			++it) {
		if ((*it)->modified_) {
			result.push_back((*it));
		}
	}

	return result;
}

void FlowStateDatabase::getAllFSOs(
		std::list<FlowStateObject*> &flow_state_objects)
{
	flow_state_objects = flow_state_objects_;
}

unsigned int FlowStateDatabase::get_maximum_age() const
{
	return *maximum_age_;
}

std::map <int, std::list<FlowStateObject*> > FlowStateDatabase::prepareForPropagation(
		const std::list<rina::FlowInformation>& flows)
{
	std::map <int, std::list<FlowStateObject*> > result;
	for (std::list<rina::FlowInformation>::const_iterator it = flows.begin();
	    it != flows.end(); ++it ){
	  std::list<FlowStateObject*> list;
	  result[it->portId] = list;
	}

	std::list<FlowStateObject*> modifiedFSOs = getModifiedFSOs();
	if (modifiedFSOs.size() == 0) {
		return result;
	}

  for (std::list<FlowStateObject*>::iterator it = modifiedFSOs.begin();
      it != modifiedFSOs.end(); ++it) {

    LOG_IPCP_DBG("Propagation: Check modified object %s with age %d and status %d",
    (*it)->object_name_.c_str(), (*it)->age_, (*it)->up_);

    for(std::map<int, std::list<FlowStateObject*> >::iterator it2 =
        result.begin(); it2 != result.end(); ++it2){
      if(it2->first != (*it)->avoid_port_){
        it2->second.push_back(*it);
      }
    }
    (*it)->modified_ = false;
    (*it)->avoid_port_ = NO_AVOID_PORT;
  }
	return result;
}

void FlowStateDatabase::incrementAge()
{
	std::list<FlowStateObject *>::iterator it;
	for (it = flow_state_objects_.begin(); it != flow_state_objects_.end();
			++it) {
		if ((*it)->age_ < UINT_MAX)
			(*it)->age_ = (*it)->age_ + 1;

		if ((*it)->age_ >= *maximum_age_ && !(*it)->being_erased_) {
			LOG_IPCP_DBG("Object to erase age: %d", (*it)->age_);
			KillFlowStateObjectTimerTask * ksttask =
					new KillFlowStateObjectTimerTask(rib_daemon_, (*it), this);
			timer_->scheduleTask(ksttask, WAIT_UNTIL_REMOVE_OBJECT);
			(*it)->being_erased_ = true;
		}
	}
}

void FlowStateDatabase::updateObjects(
		const std::list<FlowStateObject*>& newObjects, int avoidPort,
		unsigned int address)
{
	LOG_IPCP_DBG("Update objects from DB launched");

	std::list<FlowStateObject*>::const_iterator newIt, oldIt;
	;
	bool found = false;
	for (newIt = newObjects.begin(); newIt != newObjects.end(); ++newIt) {
		for (oldIt = flow_state_objects_.begin();
				oldIt != flow_state_objects_.end(); ++oldIt) {

			if ((*newIt)->address_ == (*oldIt)->address_
					&& (*newIt)->neighbor_address_
							== (*oldIt)->neighbor_address_) {
				LOG_IPCP_DBG("Found the object in the DB. Object: %s",
						(*oldIt)->object_name_.c_str());

				if ((*newIt)->sequence_number_ > (*oldIt)->sequence_number_
						|| (*oldIt)->age_ >= *maximum_age_) {
					if ((*newIt)->address_ == address) {
						(*oldIt)->sequence_number_ = (*newIt)->sequence_number_
								+ 1;
						(*oldIt)->avoid_port_ = NO_AVOID_PORT;
						LOG_IPCP_DBG(
								"Object is self generated, updating the sequence number of %s to %d",
								(*oldIt)->object_name_.c_str(), (*oldIt)->sequence_number_);
					} else {
						LOG_IPCP_DBG("Update the object %s with seq num %d",
								(*oldIt)->object_name_.c_str(), (*newIt)->sequence_number_);
						(*oldIt)->age_ = (*newIt)->age_;
						(*oldIt)->up_ = (*newIt)->up_;
						(*oldIt)->sequence_number_ = (*newIt)->sequence_number_;
						(*oldIt)->avoid_port_ = avoidPort;
					}

					(*oldIt)->modified_ = true;
					modified_ = true;
				}

				found = true;
				delete (*newIt);
				break;
			}
		}

		if (found) {
			found = false;
			continue;
		}

		if ((*newIt)->address_ == address) {
			LOG_IPCP_DBG("Object has origin myself, discard object %s",
					(*newIt)->object_name_.c_str());
			delete (*newIt);
			continue;
		}

		LOG_IPCP_DBG("New object added");
		(*newIt)->avoid_port_ = avoidPort;
		(*newIt)->modified_ = true;
		flow_state_objects_.push_back((*newIt));
		modified_ = true;
		try {
			flow_state_rib_object_group_->createObject(
					EncoderConstants::FLOW_STATE_OBJECT_RIB_OBJECT_CLASS,
					(*newIt)->object_name_, (*newIt));
		} catch (rina::Exception &e) {
			LOG_IPCP_ERR("Problems creating RIB object: %s", e.what());
		}
	}
}

LinkStateRoutingCDAPMessageHandler::LinkStateRoutingCDAPMessageHandler(
		LinkStateRoutingPolicy * lsr_policy)
{
	lsr_policy_ = lsr_policy;
}

void LinkStateRoutingCDAPMessageHandler::readResponse(int result,
		const std::string& result_reason, void * object_value,
		const std::string& object_name,
		rina::CDAPSessionDescriptor * session_descriptor)
{
	(void) object_name;

	if (result != 0) {
		LOG_IPCP_ERR("Problems reading Flow State Objects from neighbor: %s",
				result_reason.c_str());
	}

	std::list<FlowStateObject *> * objects =
			(std::list<FlowStateObject *> *) object_value;
	lsr_policy_->writeMessageReceived(*objects,
			session_descriptor->port_id_);
	delete objects;
}

ComputeRoutingTimerTask::ComputeRoutingTimerTask(
		LinkStateRoutingPolicy * lsr_policy, long delay)
{
	lsr_policy_ = lsr_policy;
	delay_ = delay;
}

void ComputeRoutingTimerTask::run()
{
	lsr_policy_->routingTableUpdate();

	//Re-schedule
	ComputeRoutingTimerTask * task = new ComputeRoutingTimerTask(
			lsr_policy_, delay_);
	lsr_policy_->timer_->scheduleTask(task, delay_);
}

KillFlowStateObjectTimerTask::KillFlowStateObjectTimerTask(
		IPCPRIBDaemon * rib_daemon, FlowStateObject * fso,
		FlowStateDatabase * fs_db)
{
	rib_daemon_ = rib_daemon;
	fso_ = fso;
	fs_db_ = fs_db;
}

void KillFlowStateObjectTimerTask::run()
{
	std::list<FlowStateObject *>::iterator it;
	if (fso_->age_ >= fs_db_->get_maximum_age()) {
		for (it = fs_db_->flow_state_objects_.begin();
				it != fs_db_->flow_state_objects_.end(); ++it) {
			if ((*it)->address_ == fso_->address_
					&& (*it)->neighbor_address_ == fso_->neighbor_address_) {
				fs_db_->flow_state_objects_.erase(it);
				break;
			}
		}

		try {
			SimpleSetMemberIPCPRIBObject *fs_rib_o =
					(SimpleSetMemberIPCPRIBObject*) rib_daemon_->readObject(
							EncoderConstants::FLOW_STATE_OBJECT_RIB_OBJECT_CLASS,
							fso_->object_name_);
			fs_rib_o->deleteObject(fso_);
		} catch (rina::Exception &e) {
			LOG_IPCP_ERR("Object could not be removed from the RIB");
		}
		delete fso_;
	}
}

PropagateFSODBTimerTask::PropagateFSODBTimerTask(
		LinkStateRoutingPolicy * lsr_policy, long delay)
{
	lsr_policy_ = lsr_policy;
	delay_ = delay;
}

void PropagateFSODBTimerTask::run()
{
	lsr_policy_->propagateFSDB();

	//Re-schedule
	PropagateFSODBTimerTask * task = new PropagateFSODBTimerTask(
			lsr_policy_, delay_);
	lsr_policy_->timer_->scheduleTask(task, delay_);
}

UpdateAgeTimerTask::UpdateAgeTimerTask(
		LinkStateRoutingPolicy * lsr_policy, long delay)
{
	lsr_policy_ = lsr_policy;
	delay_ = delay;
}

void UpdateAgeTimerTask::run()
{
	lsr_policy_->updateAge();

	//Re-schedule
	UpdateAgeTimerTask * task = new UpdateAgeTimerTask(lsr_policy_,
			delay_);
	lsr_policy_->timer_->scheduleTask(task, delay_);
}

const std::string LinkStateRoutingPolicy::OBJECT_MAXIMUM_AGE = "objectMaximumAge";
const std::string LinkStateRoutingPolicy::WAIT_UNTIL_READ_CDAP = "waitUntilReadCDAP";
const std::string LinkStateRoutingPolicy::WAIT_UNTIL_ERROR = "waitUntilError";
const std::string LinkStateRoutingPolicy::WAIT_UNTIL_PDUFT_COMPUTATION = "waitUntilPDUFTComputation";
const std::string LinkStateRoutingPolicy::WAIT_UNTIL_FSODB_PROPAGATION = "waitUntilFSODBPropagation";
const std::string LinkStateRoutingPolicy::WAIT_UNTIL_AGE_INCREMENT = "waitUntilAgeIncrement";
const std::string LinkStateRoutingPolicy::ROUTING_ALGORITHM = "routingAlgorithm";
const int LinkStateRoutingPolicy::MAXIMUM_BUFFER_SIZE = 4096;
const std::string LinkStateRoutingPolicy::DIJKSTRA_ALG = "Dijkstra";

LinkStateRoutingPolicy::LinkStateRoutingPolicy(IPCProcess * ipcp)
{
	test_ = false;
	ipc_process_ = ipcp;
	rib_daemon_ = ipc_process_->rib_daemon_;
	encoder_ = ipc_process_->encoder_;
	cdap_session_manager_ = ipc_process_->cdap_session_manager_;
	fs_rib_group_ = 0;
	routing_algorithm_ = 0;
	resiliency_algorithm_ = 0;
	source_vertex_ = 0;
	maximum_age_ = UINT_MAX;
	db_ = 0;
	timer_ = new rina::Timer();
	lock_ = new rina::Lockable();

	encoder_->addEncoder(EncoderConstants::FLOW_STATE_OBJECT_RIB_OBJECT_CLASS,
			new FlowStateObjectEncoder());
	encoder_->addEncoder(EncoderConstants::FLOW_STATE_OBJECT_GROUP_RIB_OBJECT_CLASS,
			new FlowStateObjectListEncoder());

	populateRIB();
	subscribeToEvents();
	db_ = new FlowStateDatabase(encoder_, fs_rib_group_, timer_, rib_daemon_,
			&maximum_age_);
}

LinkStateRoutingPolicy::~LinkStateRoutingPolicy()
{
	if (routing_algorithm_) {
		delete routing_algorithm_;
	}

	if (resiliency_algorithm_) {
		delete resiliency_algorithm_;
	}

	if (db_) {
		delete db_;
	}

	if (timer_) {
		delete timer_;
	}

	if (lock_) {
		delete lock_;
	}
}

void LinkStateRoutingPolicy::populateRIB()
{
	try {
		fs_rib_group_ = new FlowStateRIBObjectGroup(ipc_process_, this);
		rib_daemon_->addRIBObject(fs_rib_group_);
	} catch (rina::Exception &e) {
		LOG_IPCP_ERR("Problems adding object to RIB: %s", e.what());
	}
}

void LinkStateRoutingPolicy::subscribeToEvents()
{
	ipc_process_->internal_event_manager_->
		subscribeToEvent(rina::InternalEvent::APP_N_MINUS_1_FLOW_DEALLOCATED, this);
	ipc_process_->internal_event_manager_->
		subscribeToEvent(rina::InternalEvent::APP_N_MINUS_1_FLOW_ALLOCATED, this);
	ipc_process_->internal_event_manager_->
		subscribeToEvent(rina::InternalEvent::APP_NEIGHBOR_ADDED, this);
	ipc_process_->internal_event_manager_->
		subscribeToEvent(rina::InternalEvent::APP_CONNECTIVITY_TO_NEIGHBOR_LOST, this);
}

void LinkStateRoutingPolicy::set_dif_configuration(
		const rina::DIFConfiguration& dif_configuration)
{
<<<<<<< HEAD
	std::string routing_alg;
        rina::PolicyConfig psconf;
        long delay;

        psconf = dif_configuration.routing_configuration_.policy_set_;
        source_vertex_ = dif_configuration.get_address();

        try {
        	routing_alg = psconf.get_param_value_as_string(ROUTING_ALGORITHM);
        } catch (rina::Exception &e) {
        	LOG_WARN("No routing algorithm specified, using Dijkstra");
        	routing_alg = DIJKSTRA_ALG;
        }
=======
	pduft_generator_config_ =
			dif_configuration.get_pduft_generator_configuration();
	if (pduft_generator_config_.get_link_state_routing_configuration().get_routing_algorithm() !=
		        "Dijkstra") {
		LOG_IPCP_WARN("Unsupported routing algorithm, using Dijkstra instead");
	}

	routing_algorithm_ = new DijkstraAlgorithm();
	source_vertex_ = dif_configuration.get_address();
#if 0
	resiliency_algorithm_ = new LoopFreeAlternateAlgorithm(*routing_algorithm_);
#endif
>>>>>>> e50d2d4c

        if (routing_alg == DIJKSTRA_ALG) {
        	routing_algorithm_ = new DijkstraAlgorithm();
        } else {
        	throw rina::Exception("Unsupported routing algorithm");
        }
#if 0
	resiliency_algorithm_ = new LoopFreeAlternateAlgorithm(*routing_algorithm_);
#endif
	if (!test_) {
<<<<<<< HEAD
		try {
			maximum_age_ = psconf.get_param_value_as_int(OBJECT_MAXIMUM_AGE);
		} catch (rina::Exception &e) {
			maximum_age_ = PULSES_UNTIL_FSO_EXPIRATION_DEFAULT;
		}

		// Task to compute PDUFT
		try {
			delay = psconf.get_param_value_as_long(WAIT_UNTIL_PDUFT_COMPUTATION);
		} catch (rina::Exception &e) {
			delay = WAIT_UNTIL_PDUFT_COMPUTATION_DEFAULT;
		}
=======
		maximum_age_ = pduft_generator_config_.get_link_state_routing_configuration().get_object_maximum_age();
		long delay = 0;

		// Task to compute PDUFT
		delay = pduft_generator_config_.get_link_state_routing_configuration().get_wait_until_pduft_computation();
>>>>>>> e50d2d4c
		ComputeRoutingTimerTask * cttask = new ComputeRoutingTimerTask(this, delay);
		timer_->scheduleTask(cttask, delay);

		// Task to increment age
<<<<<<< HEAD
		try {
			delay = psconf.get_param_value_as_long(WAIT_UNTIL_AGE_INCREMENT);
		} catch (rina::Exception &e) {
			delay = WAIT_UNTIL_AGE_INCREMENT_DEFAULT;
		}
=======
		delay = pduft_generator_config_.get_link_state_routing_configuration().get_wait_until_age_increment();
>>>>>>> e50d2d4c
		UpdateAgeTimerTask * uattask = new UpdateAgeTimerTask(this, delay);
		timer_->scheduleTask(uattask, delay);

		// Task to propagate modified FSO
<<<<<<< HEAD
		try {
			delay = psconf.get_param_value_as_long(WAIT_UNTIL_FSODB_PROPAGATION);
		} catch (rina::Exception &e) {
			delay = WAIT_UNTIL_FSODB_PROPAGATION_DEFAULT;
		}
		PropagateFSODBTimerTask * pfttask = new PropagateFSODBTimerTask(this,
				delay);
=======
		delay = pduft_generator_config_.get_link_state_routing_configuration().get_wait_until_fsodb_propagation();
		PropagateFSODBTimerTask * pfttask = new PropagateFSODBTimerTask(this, delay);
>>>>>>> e50d2d4c
		timer_->scheduleTask(pfttask, delay);
	}
}

const std::list<rina::FlowInformation>& LinkStateRoutingPolicy::get_allocated_flows() const
{
	return allocated_flows_;
}

void LinkStateRoutingPolicy::eventHappened(rina::InternalEvent * event)
{
	if (!event)
		return;

	rina::ScopedLock g(*lock_);

	if (event->type == rina::InternalEvent::APP_N_MINUS_1_FLOW_DEALLOCATED) {
			rina::NMinusOneFlowDeallocatedEvent * flowEvent =
				(rina::NMinusOneFlowDeallocatedEvent *) event;
			processFlowDeallocatedEvent(flowEvent);
	} else if (event->type == rina::InternalEvent::APP_N_MINUS_1_FLOW_ALLOCATED) {
			rina::NMinusOneFlowAllocatedEvent * flowEvent =
				(rina::NMinusOneFlowAllocatedEvent *) event;
			processFlowAllocatedEvent(flowEvent);
	} else if (event->type == rina::InternalEvent::APP_NEIGHBOR_ADDED) {
			rina::NeighborAddedEvent * neighEvent = (rina::NeighborAddedEvent *) event;
			processNeighborAddedEvent(neighEvent);
	} else if (event->type == rina::InternalEvent::APP_CONNECTIVITY_TO_NEIGHBOR_LOST) {
			rina::ConnectiviyToNeighborLostEvent * neighEvent =
					(rina::ConnectiviyToNeighborLostEvent *) event;
			processNeighborLostEvent(neighEvent);
	}
}

void LinkStateRoutingPolicy::processFlowDeallocatedEvent(
		rina::NMinusOneFlowDeallocatedEvent * event)
{
	std::list<rina::FlowInformation>::iterator it;

	for (it = allocated_flows_.begin(); it != allocated_flows_.end(); ++it) {
		if (it->portId == event->port_id_) {
			allocated_flows_.erase(it);
			return;
		}
	}

	LOG_IPCP_DBG("N-1 Flow with neighbor lost");
	//TODO update cost
}

void LinkStateRoutingPolicy::processNeighborLostEvent(
		rina::ConnectiviyToNeighborLostEvent * event) {
	db_->deprecateObject(event->neighbor_.address_);
}

void LinkStateRoutingPolicy::processFlowAllocatedEvent(
		rina::NMinusOneFlowAllocatedEvent * event)
{
	if (ipc_process_->resource_allocator_->get_n_minus_one_flow_manager()->
			numberOfFlowsToNeighbour(event->flow_information_.remoteAppName.processName,
					event->flow_information_.remoteAppName.processInstance) > 1) {
		LOG_IPCP_DBG("Already had an N-1 flow with this neighbor IPCP");
		//TODO update the cost of the FlowStateObject
		return;
	}

	try {
		db_->addObjectToGroup(ipc_process_->get_address(),
				ipc_process_->namespace_manager_->getAdressByname(
						event->flow_information_.remoteAppName), 1,
						event->flow_information_.portId);
	} catch (rina::Exception &e) {
		LOG_IPCP_DBG("flow allocation waiting for enrollment");
		allocated_flows_.push_back(event->flow_information_);
	}
}

void LinkStateRoutingPolicy::processNeighborAddedEvent(
		rina::NeighborAddedEvent * event)
{
	std::list<rina::FlowInformation>::iterator it;

	for (it = allocated_flows_.begin(); it != allocated_flows_.end(); ++it) {
		if (it->portId == event->neighbor_.underlying_port_id_)
				/*it->remoteAppName.processName.compare(
				event->neighbor_->get_name().processName) == 0) */{
			LOG_IPCP_INFO("There was an allocation flow event waiting for enrollment, launching it");
			try {
				db_->addObjectToGroup(ipc_process_->get_address(),
						ipc_process_->namespace_manager_->getAdressByname(
								event->neighbor_.get_name()), 1, it->portId);
				allocated_flows_.erase(it);
				break;
			} catch (rina::Exception &e) {
				LOG_IPCP_ERR("Could not allocate the flow, no neighbor found");
			}
		}
	}

	if (db_->isEmpty()) {
		return;
	}

	int portId = event->neighbor_.get_underlying_port_id();

	try {
		rina::RIBObjectValue robject_value;
		robject_value.type_ = rina::RIBObjectValue::complextype;
		robject_value.complex_value_ = &(db_->flow_state_objects_);

		rina::RemoteProcessId remote_id;
		remote_id.port_id_ = portId;

		rib_daemon_->remoteWriteObject(
				EncoderConstants::FLOW_STATE_OBJECT_GROUP_RIB_OBJECT_CLASS,
				EncoderConstants::FLOW_STATE_OBJECT_GROUP_RIB_OBJECT_NAME,
				robject_value, 0, remote_id, 0);
		db_->setAvoidPort(portId);
	} catch (rina::Exception &e) {
		LOG_IPCP_ERR("Problems encoding and sending CDAP message: %s", e.what());
	}
}

void LinkStateRoutingPolicy::propagateFSDB() const
{
	rina::ScopedLock g(*lock_);

	std::list<rina::FlowInformation> nMinusOneFlows =
			ipc_process_->resource_allocator_->get_n_minus_one_flow_manager()->getAllNMinusOneFlowInformation();

  std::map <int, std::list<FlowStateObject*> > objectsToSend =
			db_->prepareForPropagation(nMinusOneFlows);

	if (objectsToSend.size() == 0) {
		return;
	}

	for (std::map <int, std::list<FlowStateObject*> >::iterator it =
	    objectsToSend.begin(); it != objectsToSend.end(); ++it){
	  if (!it->second.empty()){
	    rina::RIBObjectValue robject_value;
	    robject_value.type_ = rina::RIBObjectValue::complextype;
	    robject_value.complex_value_ = &(it->second);
	    rina::RemoteProcessId remote_id;
      remote_id.port_id_ = it->first;
      try {
      rib_daemon_->remoteWriteObject(
          EncoderConstants::FLOW_STATE_OBJECT_GROUP_RIB_OBJECT_CLASS,
          EncoderConstants::FLOW_STATE_OBJECT_GROUP_RIB_OBJECT_NAME,
          robject_value, 0, remote_id, 0);
      } catch (rina::Exception &e) {
        LOG_IPCP_ERR("Errors sending message: %s", e.what());
      }
	  }
	}
}

void LinkStateRoutingPolicy::updateAge()
{
	rina::ScopedLock g(*lock_);

	db_->incrementAge();
}

void LinkStateRoutingPolicy::routingTableUpdate()
{
	rina::ScopedLock g(*lock_);
	Graph *graph;

	if (!db_->modified_) {
		return;
	}

	db_->modified_ = false;
	std::list<FlowStateObject *> flow_state_objects;
	db_->getAllFSOs(flow_state_objects);

	// Build a graph out of the FSO database
	graph = new Graph(flow_state_objects);

	// Invoke the routing algorithm to compute the routing table
	// Main arguments are the graph and the source vertex.
	// The list of FSOs may be useless, but has been left there
	// for the moment (and it is currently unused by the Dijkstra
	// algorithm).
	std::list<rina::RoutingTableEntry *> rt =
			routing_algorithm_->computeRoutingTable(*graph,
					flow_state_objects, source_vertex_);

	// Run the resiliency algorithm, if any, to extend the routing table
	if (resiliency_algorithm_) {
		resiliency_algorithm_->fortifyRoutingTable(*graph,
						source_vertex_, rt);
	}

	delete graph;

<<<<<<< HEAD
	assert(ipc_process_->resource_allocator_->pduft_gen_ps);
	ipc_process_->resource_allocator_->pduft_gen_ps->routingTableUpdated(rt);
=======
	// Invoke the resource allocator to compute the PDUFT from the routing table
	IResourceAllocatorPs *raps =
		dynamic_cast<IResourceAllocatorPs *>(ipc_process_->resource_allocator_->ps);
	assert(raps);
	raps->routingTableUpdated(rt);
>>>>>>> e50d2d4c
}

void LinkStateRoutingPolicy::writeMessageReceived(
		const std::list<FlowStateObject *> & flow_state_objects, int portId)
{
	rina::ScopedLock g(*lock_);

	try {
		db_->updateObjects(flow_state_objects, portId,
				ipc_process_->get_address());
	} catch (rina::Exception &e) {
		LOG_IPCP_ERR("Problems decoding Flow State Object Group: %s", e.what());
	}
}

void LinkStateRoutingPolicy::readMessageRecieved(int invoke_id,
		int portId) const
{
	rina::ScopedLock g(*lock_);

	try {
		rina::RIBObjectValue robject_value;
		robject_value.type_ = rina::RIBObjectValue::complextype;
		robject_value.complex_value_ = &(db_->flow_state_objects_);

		rina::RemoteProcessId remote_id;
		remote_id.port_id_ = portId;

		rib_daemon_->remoteReadObjectResponse(fs_rib_group_->class_,
				fs_rib_group_->name_, robject_value, 0, "", invoke_id, false,
				remote_id);
	} catch (rina::Exception &e) {
		LOG_IPCP_ERR("Problems encoding and sending CDAP message: %s", e.what());
	}
}

const rina::SerializedObject* FlowStateObjectEncoder::encode(const void* object)
{
	FlowStateObject * fso = (FlowStateObject*) object;
	rina::messages::flowStateObject_t gpb_fso;

	FlowStateObjectEncoder::convertModelToGPB(&gpb_fso, fso);

	int size = gpb_fso.ByteSize();
	char *serialized_message = new char[size];
	gpb_fso.SerializeToArray(serialized_message, size);
	rina::SerializedObject *serialized_object = new rina::SerializedObject(
			serialized_message, size);

	return serialized_object;
}

void* FlowStateObjectEncoder::decode(
		const rina::ObjectValueInterface * object_value) const
{
	rina::messages::flowStateObject_t gpb_fso;

	rina::SerializedObject * serializedObject = Encoder::get_serialized_object(
			object_value);

	gpb_fso.ParseFromArray(serializedObject->message_, serializedObject->size_);

	return (void*) FlowStateObjectEncoder::convertGPBToModel(gpb_fso);
}

void FlowStateObjectEncoder::convertModelToGPB(
		rina::messages::flowStateObject_t * gpb_fso, FlowStateObject * fso)
{
	gpb_fso->set_address(fso->address_);
	gpb_fso->set_age(fso->age_);
	gpb_fso->set_neighbor_address(fso->neighbor_address_);
	gpb_fso->set_cost(fso->cost_);
	gpb_fso->set_state(fso->up_);
	gpb_fso->set_sequence_number(fso->sequence_number_);

	return;
}

FlowStateObject * FlowStateObjectEncoder::convertGPBToModel(
		const rina::messages::flowStateObject_t & gpb_fso)
{
	FlowStateObject * fso = new FlowStateObject(gpb_fso.address(),
			gpb_fso.neighbor_address(), gpb_fso.cost(),
			gpb_fso.state(), gpb_fso.sequence_number(), gpb_fso.age());

	return fso;
}

const rina::SerializedObject* FlowStateObjectListEncoder::encode(
		const void* object)
{
	std::list<FlowStateObject*> * list = (std::list<FlowStateObject*> *) object;
	std::list<FlowStateObject*>::const_iterator it;
	rina::messages::flowStateObjectGroup_t gpb_list;

	rina::messages::flowStateObject_t * gpb_fso;
	for (it = list->begin(); it != list->end(); ++it) {
		gpb_fso = gpb_list.add_flow_state_objects();
		FlowStateObjectEncoder::convertModelToGPB(gpb_fso, (*it));
	}

	int size = gpb_list.ByteSize();
	char *serialized_message = new char[size];
	gpb_list.SerializeToArray(serialized_message, size);
	rina::SerializedObject *serialized_object = new rina::SerializedObject(
			serialized_message, size);

	return serialized_object;
}

void* FlowStateObjectListEncoder::decode(
		const rina::ObjectValueInterface * object_value) const
{
	rina::messages::flowStateObjectGroup_t gpb_list;

	rina::SerializedObject * serializedObject = Encoder::get_serialized_object(
			object_value);

	gpb_list.ParseFromArray(serializedObject->message_,
			serializedObject->size_);

	std::list<FlowStateObject*> * list = new std::list<FlowStateObject*>();

	for (int i = 0; i < gpb_list.flow_state_objects_size(); ++i) {
		list->push_back(
				FlowStateObjectEncoder::convertGPBToModel(
						gpb_list.flow_state_objects(i)));
	}

	return (void *) list;
}

}<|MERGE_RESOLUTION|>--- conflicted
+++ resolved
@@ -45,18 +45,6 @@
 
 void LinkStateRoutingPs::set_dif_configuration(const rina::DIFConfiguration& dif_configuration)
 {
-<<<<<<< HEAD
-=======
-	rina::PDUFTableGeneratorConfiguration pduftgConfig =
-			dif_configuration.get_pduft_generator_configuration();
-
-	if (pduftgConfig.get_pduft_generator_policy().get_name() != LINK_STATE_POLICY) {
-		LOG_IPCP_WARN("Unsupported routing policy: %s.",
-				pduftgConfig.get_pduft_generator_policy().get_name().c_str());
-		throw rina::Exception("Unknown routing Policy");
-	}
-
->>>>>>> e50d2d4c
 	lsr_policy = new LinkStateRoutingPolicy(rc->ipcp);
 	lsr_policy->set_dif_configuration(dif_configuration);
 }
@@ -563,29 +551,17 @@
 						std::list<rina::RoutingTableEntry *>& rt)
 {
 	std::map<unsigned int, std::map< unsigned int, int > > neighbors_dist_trees;
-<<<<<<< HEAD
-	std::map<unsigned int, int> dist_map;
-
-	// TODO avoid this, can be computed when invoke computeRoutingTable()
-	routing_algorithm.computeShortestDistances(graph, source_address, dist_map);
-=======
 	std::map<unsigned int, int> src_dist_tree;
 
 	// TODO avoid this, can be computed when invoke computeRoutingTable()
 	routing_algorithm.computeShortestDistances(graph, source_address, src_dist_tree);
->>>>>>> e50d2d4c
 
 	// Collect all the neighbors, and for each one use the routing algorithm to
 	// compute the shortest distance map rooted at that neighbor
 	for (std::list<unsigned int>::const_iterator it = graph.vertices_.begin();
 						it != graph.vertices_.end(); ++it) {
 		if ((*it) != source_address && graph.contains_edge(source_address, *it)) {
-<<<<<<< HEAD
-			neighbors_dist_trees.insert(
-				make_pair(*it, std::map<unsigned int, int>()));
-=======
 			neighbors_dist_trees[*it] = std::map<unsigned int, int>();
->>>>>>> e50d2d4c
 			routing_algorithm.computeShortestDistances(graph,
 						*it, neighbors_dist_trees[*it]);
 		}
@@ -609,15 +585,9 @@
 			unsigned int neigh = nit->first;
 
 			// dist(neigh, target) < dist(neigh, source) + dist(source, target)
-<<<<<<< HEAD
-			if (neigh_dist_map[*it] < dist_map[neigh] + dist_map[*it]) {
-				LOG_DBG("Node %u is a possible LFA for destination %u",
-					neigh, *it);
-=======
 			if (neigh_dist_map[*it] < src_dist_tree[neigh] + src_dist_tree[*it]) {
 				//LOG_DBG("Node %u is a possible LFA for destination %u",
 				//	neigh, *it);
->>>>>>> e50d2d4c
 				extendRoutingTableEntry(rt, *it, neigh);
 			}
 		}
@@ -1141,7 +1111,6 @@
 void LinkStateRoutingPolicy::set_dif_configuration(
 		const rina::DIFConfiguration& dif_configuration)
 {
-<<<<<<< HEAD
 	std::string routing_alg;
         rina::PolicyConfig psconf;
         long delay;
@@ -1155,20 +1124,6 @@
         	LOG_WARN("No routing algorithm specified, using Dijkstra");
         	routing_alg = DIJKSTRA_ALG;
         }
-=======
-	pduft_generator_config_ =
-			dif_configuration.get_pduft_generator_configuration();
-	if (pduft_generator_config_.get_link_state_routing_configuration().get_routing_algorithm() !=
-		        "Dijkstra") {
-		LOG_IPCP_WARN("Unsupported routing algorithm, using Dijkstra instead");
-	}
-
-	routing_algorithm_ = new DijkstraAlgorithm();
-	source_vertex_ = dif_configuration.get_address();
-#if 0
-	resiliency_algorithm_ = new LoopFreeAlternateAlgorithm(*routing_algorithm_);
-#endif
->>>>>>> e50d2d4c
 
         if (routing_alg == DIJKSTRA_ALG) {
         	routing_algorithm_ = new DijkstraAlgorithm();
@@ -1179,7 +1134,6 @@
 	resiliency_algorithm_ = new LoopFreeAlternateAlgorithm(*routing_algorithm_);
 #endif
 	if (!test_) {
-<<<<<<< HEAD
 		try {
 			maximum_age_ = psconf.get_param_value_as_int(OBJECT_MAXIMUM_AGE);
 		} catch (rina::Exception &e) {
@@ -1192,31 +1146,19 @@
 		} catch (rina::Exception &e) {
 			delay = WAIT_UNTIL_PDUFT_COMPUTATION_DEFAULT;
 		}
-=======
-		maximum_age_ = pduft_generator_config_.get_link_state_routing_configuration().get_object_maximum_age();
-		long delay = 0;
-
-		// Task to compute PDUFT
-		delay = pduft_generator_config_.get_link_state_routing_configuration().get_wait_until_pduft_computation();
->>>>>>> e50d2d4c
 		ComputeRoutingTimerTask * cttask = new ComputeRoutingTimerTask(this, delay);
 		timer_->scheduleTask(cttask, delay);
 
 		// Task to increment age
-<<<<<<< HEAD
 		try {
 			delay = psconf.get_param_value_as_long(WAIT_UNTIL_AGE_INCREMENT);
 		} catch (rina::Exception &e) {
 			delay = WAIT_UNTIL_AGE_INCREMENT_DEFAULT;
 		}
-=======
-		delay = pduft_generator_config_.get_link_state_routing_configuration().get_wait_until_age_increment();
->>>>>>> e50d2d4c
 		UpdateAgeTimerTask * uattask = new UpdateAgeTimerTask(this, delay);
 		timer_->scheduleTask(uattask, delay);
 
 		// Task to propagate modified FSO
-<<<<<<< HEAD
 		try {
 			delay = psconf.get_param_value_as_long(WAIT_UNTIL_FSODB_PROPAGATION);
 		} catch (rina::Exception &e) {
@@ -1224,10 +1166,6 @@
 		}
 		PropagateFSODBTimerTask * pfttask = new PropagateFSODBTimerTask(this,
 				delay);
-=======
-		delay = pduft_generator_config_.get_link_state_routing_configuration().get_wait_until_fsodb_propagation();
-		PropagateFSODBTimerTask * pfttask = new PropagateFSODBTimerTask(this, delay);
->>>>>>> e50d2d4c
 		timer_->scheduleTask(pfttask, delay);
 	}
 }
@@ -1425,16 +1363,8 @@
 
 	delete graph;
 
-<<<<<<< HEAD
 	assert(ipc_process_->resource_allocator_->pduft_gen_ps);
 	ipc_process_->resource_allocator_->pduft_gen_ps->routingTableUpdated(rt);
-=======
-	// Invoke the resource allocator to compute the PDUFT from the routing table
-	IResourceAllocatorPs *raps =
-		dynamic_cast<IResourceAllocatorPs *>(ipc_process_->resource_allocator_->ps);
-	assert(raps);
-	raps->routingTableUpdated(rt);
->>>>>>> e50d2d4c
 }
 
 void LinkStateRoutingPolicy::writeMessageReceived(
