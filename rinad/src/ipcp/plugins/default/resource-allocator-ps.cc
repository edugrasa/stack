--- conflicted
+++ resolved
@@ -50,6 +50,7 @@
 	std::list<rina::PDUForwardingTableEntry *> pduft;
 	std::list<rina::RoutingTableEntry *>::const_iterator it;
 	rina::PDUForwardingTableEntry * entry;
+	int port_id = 0;
 
 	for (it = rt.begin(); it!= rt.end(); ++it) {
 		entry = new rina::PDUForwardingTableEntry();
@@ -57,33 +58,16 @@
 		entry->qosId = (*it)->qosId;
 
 		LOG_IPCP_DBG("Processing entry for destination %u", (*it)->address);
+		LOG_IPCP_DBG("Next hop address %u", (*it)->nextHopAddresses.front());
+ 
+		port_id = res_alloc->get_n_minus_one_flow_manager()->
+                               getManagementFlowToNeighbour((*it)->nextHopAddresses.front());
 
-		for (std::list<unsigned int>::iterator
-				nh = (*it)->nextHopAddresses.begin();
-				nh != (*it)->nextHopAddresses.end(); nh++) {
-			int port_id;
-
-			LOG_IPCP_DBG("Next hop address %u", *nh);
-
-			port_id = res_alloc->get_n_minus_one_flow_manager()->
-				             getManagementFlowToNeighbour(*nh);
-
-			if (port_id == -1) {
-				LOG_IPCP_WARN("No port-id for this next hop");
-			} else {
-				LOG_IPCP_DBG("N-1 port-id: %u", port_id);
-				entry->portIds.push_back(port_id);
-			}
-		}
-
-		if (!entry->portIds.size()) {
+		if (port_id == -1) {
 			delete entry;
 		} else {
-<<<<<<< HEAD
-=======
 			LOG_IPCP_DBG("N-1 port-id: %u", port_id);
 			entry->portIdAltlists.push_back(rina::PortIdAltlist(port_id));
->>>>>>> f6413279
 			pduft.push_back(entry);
 		}
 	}
