--- conflicted
+++ resolved
@@ -231,7 +231,6 @@
 	}
 }
 
-<<<<<<< HEAD
 void DirectoryForwardingTableEntrySetRIBObject::eventHappened(rina::InternalEvent * event)
 {
 		if (event->type != rina::InternalEvent::APP_CONNECTIVITY_TO_NEIGHBOR_LOST)
@@ -245,27 +244,10 @@
 		std::list<BaseRIBObject *>::const_iterator iterator;
 		for (iterator = get_children().begin(); iterator != get_children().end(); ++iterator) {
 				entry = (rina::DirectoryForwardingTableEntry *) (*iterator)->get_value();
-				LOG_DBG("Entry pointer: %p", entry);
+				LOG_IPCP_DBG("Entry pointer: %p", entry);
 				if (entry->get_address() == conEvent->neighbor_->get_address()) {
 						objectsToDelete.push_back((*iterator)->name_);
 				}
-=======
-void DirectoryForwardingTableEntrySetRIBObject::eventHappened(Event * event) {
-	if (event->get_id() != IPCP_EVENT_CONNECTIVITY_TO_NEIGHBOR_LOST) {
-		return;
-	}
-
-	ConnectiviyToNeighborLostEvent * conEvent = (ConnectiviyToNeighborLostEvent *) event;
-	std::list<std::string> objectsToDelete;
-
-	rina::DirectoryForwardingTableEntry * entry;
-	std::list<BaseRIBObject *>::const_iterator iterator;
-	for (iterator = get_children().begin(); iterator != get_children().end(); ++iterator) {
-		entry = (rina::DirectoryForwardingTableEntry *) (*iterator)->get_value();
-		LOG_IPCP_DBG("Entry pointer: %p", entry);
-		if (entry->get_address() == conEvent->neighbor_->get_address()) {
-			objectsToDelete.push_back((*iterator)->name_);
->>>>>>> 35082ecc
 		}
 }
 
