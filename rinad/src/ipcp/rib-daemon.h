--- conflicted
+++ resolved
@@ -93,11 +93,7 @@
 	void createObject(const std::string& objectClass, const std::string& objectName,
 			const void* objectValue, const NotificationPolicy * notificationPolicy);
 	void deleteObject(const std::string& objectClass, const std::string& objectName,
-<<<<<<< HEAD
-				const NotificationPolicy * notificationPolicy);
-=======
 			const void* objectValue, const NotificationPolicy * notificationPolicy);
->>>>>>> 345f9d87
 	BaseRIBObject * readObject(const std::string& objectClass,
 				const std::string& objectName);
 	void writeObject(const std::string& objectClass, const std::string& objectName,
