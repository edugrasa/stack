--- conflicted
+++ resolved
@@ -89,14 +89,11 @@
         const rina::rib::rib_handle_t & get_rib_handle();
         int64_t addObjRIB(const std::string& fqn, rina::rib::RIBObj** obj);
         void removeObjRIB(const std::string& fqn);
-<<<<<<< HEAD
         void start_internal_flow_sdu_reader(int port_id,
         				    int fd,
 					    int cdap_session);
         void stop_internal_flow_sdu_reader(int port_id);
-=======
         void processReadManagementSDUEvent(const rina::ReadMgmtSDUResponseEvent& event);
->>>>>>> aaf80e19
 
 private:
         friend class StopInternalFlowReaderTimerTask;
@@ -105,11 +102,8 @@
 	rina::rib::rib_handle_t rib;
 	rina::Timer timer;
         INMinusOneFlowManager * n_minus_one_flow_manager_;
-<<<<<<< HEAD
         rina::Thread * management_sdu_reader_;
         IPCPCDAPIOHandler * io_handler;
-=======
->>>>>>> aaf80e19
 
         /// Lock to control that when sending a message requiring a reply the
         /// CDAP Session manager has been updated before receiving the response message
