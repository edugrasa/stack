--- conflicted
+++ resolved
@@ -184,11 +184,7 @@
 }
 
 void BaseRIBObject::createObject(const std::string& objectClass, const std::string& objectName,
-<<<<<<< HEAD
-		void* objectValue) throw (Exception) {
-=======
 		const void* objectValue) throw (Exception) {
->>>>>>> 8c556b20
 	operartion_not_supported(objectClass, objectName, objectValue);
 }
 
@@ -200,17 +196,6 @@
 	return this;
 }
 
-<<<<<<< HEAD
-void BaseRIBObject::writeObject(void* object_value) throw (Exception) {
-	operation_not_supported(object_value);
-}
-
-void BaseRIBObject::startObject(void* object) throw (Exception) {
-	operation_not_supported(object);
-}
-
-void BaseRIBObject::stopObject(void* object) throw (Exception) {
-=======
 void BaseRIBObject::writeObject(const void* object_value) throw (Exception) {
 	operation_not_supported(object_value);
 }
@@ -220,7 +205,6 @@
 }
 
 void BaseRIBObject::stopObject(const void* object) throw (Exception) {
->>>>>>> 8c556b20
 	operation_not_supported(object);
 }
 
@@ -263,11 +247,7 @@
 	throw Exception("Operation not supported");
 }
 
-<<<<<<< HEAD
-void BaseRIBObject::operation_not_supported(void* object) throw (Exception) {
-=======
 void BaseRIBObject::operation_not_supported(const void* object) throw (Exception) {
->>>>>>> 8c556b20
 	std::stringstream ss;
 	ss<<"Operation not allowed. Data: "<<std::endl;
 	ss<<"Object value memory @: "<<object;
@@ -286,11 +266,7 @@
 }
 
 void BaseRIBObject::operartion_not_supported(const std::string& objectClass,
-<<<<<<< HEAD
-		const std::string& objectName, void* objectValue) throw (Exception) {
-=======
 		const std::string& objectName, const void* objectValue) throw (Exception) {
->>>>>>> 8c556b20
 	std::stringstream ss;
 	ss<<"Operation not allowed. Data: "<<std::endl;
 	ss<<"Class: "<<objectClass<<"; Name: "<<objectName;
@@ -319,48 +295,27 @@
 
 //Class SimpleRIBObject
 SimpleRIBObject::SimpleRIBObject(IPCProcess* ipc_process, const std::string& object_class,
-<<<<<<< HEAD
-			const std::string& object_name, void* object_value) :
-=======
 			const std::string& object_name, const void* object_value) :
->>>>>>> 8c556b20
 					BaseRIBObject(ipc_process, object_class,
 							objectInstanceGenerator->getObjectInstance(), object_name) {
 	object_value_ = object_value;
 }
 
-<<<<<<< HEAD
-void* SimpleRIBObject::get_value() {
-	return object_value_;
-}
-
-void SimpleRIBObject::writeObject(void* object_value) throw (Exception) {
-=======
 const void* SimpleRIBObject::get_value() const {
 	return object_value_;
 }
 
 void SimpleRIBObject::writeObject(const void* object_value) throw (Exception) {
->>>>>>> 8c556b20
 	object_value_ = object_value;
 }
 
 void SimpleRIBObject::createObject(const std::string& objectClass, const std::string& objectName,
-<<<<<<< HEAD
-		void* objectValue) throw (Exception) {
-=======
 		const void* objectValue) throw (Exception) {
->>>>>>> 8c556b20
 	if (objectName.compare("") != 0 && objectClass.compare("") != 0) {
 		object_value_ = objectValue;
 	}
 }
 
-<<<<<<< HEAD
-//Class SimpleSetMemberRIBObject
-SimpleSetMemberRIBObject::SimpleSetMemberRIBObject(IPCProcess* ipc_process,
-		const std::string& object_class, const std::string& object_name, void* object_value) :
-=======
 //Class SimpleSetRIBObject
 SimpleSetRIBObject::SimpleSetRIBObject(IPCProcess * ipc_process, const std::string& object_class,
 		const std::string& set_member_object_class, const std::string& object_name) :
@@ -383,7 +338,6 @@
 //Class SimpleSetMemberRIBObject
 SimpleSetMemberRIBObject::SimpleSetMemberRIBObject(IPCProcess* ipc_process,
 		const std::string& object_class, const std::string& object_name, const void* object_value) :
->>>>>>> 8c556b20
 				SimpleRIBObject(ipc_process, object_class, object_name, object_value){
 }
 
