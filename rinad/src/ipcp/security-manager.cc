--- conflicted
+++ resolved
@@ -64,7 +64,6 @@
 	if (select_policy_set(std::string(), ps_name) != 0) {
 		throw rina::Exception("Cannot create Security Manager policy-set");
 	}
-<<<<<<< HEAD
 
 	//Add the auth policy sets supported by the DIF configuration
         add_auth_policy_set(config.default_auth_profile.authPolicy.name_);
@@ -79,11 +78,6 @@
 IPCPSecurityManager::~IPCPSecurityManager()
 {
 	delete ps;
-=======
-        add_auth_policy_set(rina::IAuthPolicySet::AUTH_NONE);
-        add_auth_policy_set(rina::IAuthPolicySet::AUTH_PASSWORD);
-        add_auth_policy_set(rina::IAuthPolicySet::AUTH_SSH2);
->>>>>>> 4cf3754f
 }
 
 rina::AuthSDUProtectionProfile IPCPSecurityManager::get_auth_sdup_profile(const std::string& under_dif_name)
