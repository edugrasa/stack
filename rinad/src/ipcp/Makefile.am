--- conflicted
+++ resolved
@@ -53,17 +53,6 @@
 test_encoders_CPPFLAGS = $(testsCPPFLAGS)
 test_encoders_LDADD    = $(testsLIBS)
 
-<<<<<<< HEAD
-test_link_state_routing_SOURCES  =				\
-	test-link-state-routing.cc				\
-	components.cc	   components.h		\
-	events.cc          events.h		\
-	link-state-routing-ps.cc link-state-routing-ps.h
-test_link_state_routing_CPPFLAGS = $(testsCPPFLAGS)
-test_link_state_routing_LDADD    = $(testsLIBS)
-
-=======
->>>>>>> 35082ecc
 check_PROGRAMS =				\
 	test-encoders		
 
