/*
 * Enrollment Task
 *
 *    Bernat Gaston <bernat.gaston@i2cat.net>
 *    Eduard Grasa <eduard.grasa@i2cat.net>
 *
 * This program is free software; you can redistribute it and/or modify
 * it under the terms of the GNU General Public License as published by
 * the Free Software Foundation; either version 2 of the License, or
 * (at your option) any later version.
 *
 * This program is distributed in the hope that it will be useful,
 * but WITHOUT ANY WARRANTY; without even the implied warranty of
 * MERCHANTABILITY or FITNESS FOR A PARTICULAR PURPOSE.  See the
 * GNU General Public License for more details.
 *
 * You should have received a copy of the GNU General Public License
 * along with this program; if not, write to the Free Software
 * Foundation, Inc., 675 Mass Ave, Cambridge, MA 02139, USA.
 */

#ifndef IPCP_ENROLLMENT_TASK_HH
#define IPCP_ENROLLMENT_TASK_HH

#ifdef __cplusplus

#include <map>

#include "common/concurrency.h"
#include "ipcp/components.h"
#include <librina/cdap.h>
#include <librina/timer.h>

namespace rinad {

/// The object that contains all the information
/// that is required to initiate an enrollment
/// request (send as the objectvalue of a CDAP M_START
/// message, as specified by the Enrollment spec)
class EnrollmentInformationRequest
{
 public:
  EnrollmentInformationRequest();

  /// The address of the IPC Process that requests
  ///to join a DIF
  unsigned int address_;
  std::list<rina::ApplicationProcessNamingInformation> supporting_difs_;
  bool allowed_to_start_early_;
};

class WatchdogRIBObject;

/// Sends a CDAP message to check that the CDAP connection
/// is still working ok
class WatchdogTimerTask : public rina::TimerTask
{
 public:
  WatchdogTimerTask(WatchdogRIBObject * watchdog, rina::Timer * timer,
                    int delay);
  void run();

 private:
  WatchdogRIBObject * watchdog_;
  rina::Timer * timer_;
  int delay_;
};

class WatchdogRIBObject : public BaseIPCPRIBObject,
    public rina::BaseCDAPResponseMessageHandler
{
 public:
  WatchdogRIBObject(IPCProcess * ipc_process,
                    const rina::DIFConfiguration& dif_configuration);
  ~WatchdogRIBObject();
  const void* get_value() const;
  void remoteReadObject(int invoke_id,
                        rina::CDAPSessionDescriptor * session_descriptor);

  /// Send watchdog messages to the IPC processes that are our neighbors and we're enrolled to
  void sendMessages();

  /// Take advantadge of the watchdog message responses to measure the RTT,
  /// and store it in the neighbor object (average of the last 4 RTTs)
  void readResponse(int result, const std::string& result_reason,
                    void * object_value, const std::string& object_name,
                    rina::CDAPSessionDescriptor * session_descriptor);

 private:
  rina::CDAPSessionManagerInterface * cdap_session_manager_;
  rina::Timer * timer_;
  int wathchdog_period_;
  int declared_dead_interval_;
  std::map<std::string, int> neighbor_statistics_;
  rina::Lockable * lock_;
};

class NeighborRIBObject : public SimpleSetMemberIPCPRIBObject
{
 public:
  NeighborRIBObject(IPCProcess* ipc_process, const std::string& object_class,
                    const std::string& object_name,
                    const rina::Neighbor* neighbor);
  std::string get_displayable_value();
};

class NeighborSetRIBObject : public BaseIPCPRIBObject
{
 public:
  NeighborSetRIBObject(IPCProcess * ipc_process);
  ~NeighborSetRIBObject();
  const void* get_value() const;
  void remoteCreateObject(void * object_value, const std::string& object_name,
                          int invoke_id,
                          rina::CDAPSessionDescriptor * session_descriptor);
  void createObject(const std::string& objectClass,
                    const std::string& objectName, const void* objectValue);

 private:
  void populateNeighborsToCreateList(rina::Neighbor * neighbor,
                                     std::list<rina::Neighbor *> * list);
  void createNeighbor(rina::Neighbor * neighbor);

  rina::Lockable * lock_;
};

/// Handles the operations related to the "daf.management.naming.currentsynonym" objects
class AddressRIBObject : public BaseIPCPRIBObject
{
 public:
  AddressRIBObject(IPCProcess * ipc_process);
  ~AddressRIBObject();
  const void* get_value() const;
  void writeObject(const void* object_value);
  std::string get_displayable_value();

 private:
  unsigned int address_;
};

class BaseEnrollmentStateMachine;

class EnrollmentFailedTimerTask : public rina::TimerTask
{
 public:
  EnrollmentFailedTimerTask(BaseEnrollmentStateMachine * state_machine,
                            const std::string& reason, bool enrollee);
  ~EnrollmentFailedTimerTask() throw ()
  {
  }
  ;
  void run();

  BaseEnrollmentStateMachine * state_machine_;
  std::string reason_;
  bool enrollee_;
};

/// The base class that contains the common aspects of both
/// enrollment state machines: the enroller side and the enrolle
/// side
<<<<<<< HEAD
class BaseEnrollmentStateMachine : public rina::BaseCDAPResponseMessageHandler
{
  friend class EnrollmentFailedTimerTask;
 public:
  static const std::string CONNECT_RESPONSE_TIMEOUT;
  static const std::string START_RESPONSE_TIMEOUT;
  static const std::string START_IN_BAD_STATE;
  static const std::string STOP_ENROLLMENT_TIMEOUT;
  static const std::string STOP_IN_BAD_STATE;
  static const std::string STOP_WITH_NO_OBJECT_VALUE;
  static const std::string READ_RESPONSE_TIMEOUT;
  static const std::string PROBLEMS_COMMITTING_ENROLLMENT_INFO;
  static const std::string START_TIMEOUT;
  static const std::string READ_RESPONSE_IN_BAD_STATE;
  static const std::string UNSUCCESSFULL_READ_RESPONSE;
  static const std::string UNSUCCESSFULL_START;
  static const std::string CONNECT_IN_NOT_NULL;
  static const std::string ENROLLMENT_NOT_ALLOWED;
  static const std::string START_ENROLLMENT_TIMEOUT;
  static const std::string STOP_ENROLLMENT_RESPONSE_TIMEOUT;
  static const std::string STOP_RESPONSE_IN_BAD_STATE;

  enum State
  {
    STATE_NULL,
    STATE_WAIT_CONNECT_RESPONSE,
    STATE_WAIT_START_ENROLLMENT_RESPONSE,
    STATE_WAIT_READ_RESPONSE,
    STATE_WAIT_START,
    STATE_ENROLLED,
    STATE_WAIT_START_ENROLLMENT,
    STATE_WAIT_STOP_ENROLLMENT_RESPONSE
  };

  ~BaseEnrollmentStateMachine();

  /// Called by the EnrollmentTask when it got an M_RELEASE message
  /// @param invoke_id the invoke_id of the release message
  /// @param cdapSessionDescriptor
  void release(int invoke_id, rina::CDAPSessionDescriptor * session_descriptor);

  /// Called by the EnrollmentTask when it got an M_RELEASE_R message
  /// @param result
  /// @param result_reason
  /// @param session_descriptor
  void releaseResponse(int result, const std::string& result_reason,
                       rina::CDAPSessionDescriptor * session_descriptor);

  /// Called by the EnrollmentTask when the flow supporting the CDAP session with the remote peer
  /// has been deallocated
  /// @param cdapSessionDescriptor
  void flowDeallocated(rina::CDAPSessionDescriptor * cdapSessionDescriptor);

  State state;
  rina::Neighbor * remote_peer_;
  bool enroller_;

 protected:
  BaseEnrollmentStateMachine(
      IPCProcess * ipc_process,
      const rina::ApplicationProcessNamingInformation& remote_naming_info,
      int timeout,
      rina::ApplicationProcessNamingInformation * supporting_dif_name);
  bool isValidPortId(const rina::CDAPSessionDescriptor * cdapSessionDescriptor);

  /// Called by the enrollment state machine when the enrollment sequence fails
  void abortEnrollment(
      const rina::ApplicationProcessNamingInformation& remotePeerNamingInfo,
      int portId, const std::string& reason, bool enrollee,
      bool sendReleaseMessage);

  /// Create or update the neighbor information in the RIB
  /// @param enrolled true if the neighbor is enrolled, false otherwise
  void createOrUpdateNeighborInformation(bool enrolled);

  /// Sends all the DIF dynamic information
  void sendDIFDynamicInformation();

  /// Send the entries in the DFT (if any)
  void sendDFTEntries();

  /// Send the neighbors (if any)
  void sendNeighbors();

  /// Gets the object value from the RIB and send it as a CDAP Mesage
  /// @param objectClass the class of the object to be send
  /// @param objectName the name of the object to be send
  void sendCreateInformation(const std::string& objectClass,
                             const std::string& objectName);

  IPCProcess * ipc_process_;
  IPCPRIBDaemon * rib_daemon_;
  rina::CDAPSessionManagerInterface * cdap_session_manager_;
  Encoder * encoder_;
  IEnrollmentTask * enrollment_task_;
  int timeout_;
  rina::Timer * timer_;
  rina::Lockable * lock_;
  int port_id_;
  rina::TimerTask * last_scheduled_task_;
=======
class BaseEnrollmentStateMachine : public rina::BaseCDAPResponseMessageHandler {
	friend class EnrollmentFailedTimerTask;
public:
	static const std::string CONNECT_RESPONSE_TIMEOUT;
	static const std::string START_RESPONSE_TIMEOUT;
	static const std::string START_IN_BAD_STATE;
	static const std::string STOP_ENROLLMENT_TIMEOUT;
	static const std::string STOP_IN_BAD_STATE;
	static const std::string STOP_WITH_NO_OBJECT_VALUE;
	static const std::string READ_RESPONSE_TIMEOUT;
	static const std::string PROBLEMS_COMMITTING_ENROLLMENT_INFO;
	static const std::string START_TIMEOUT;
	static const std::string READ_RESPONSE_IN_BAD_STATE;
	static const std::string UNSUCCESSFULL_READ_RESPONSE;
	static const std::string UNSUCCESSFULL_START;
	static const std::string CONNECT_IN_NOT_NULL;
	static const std::string ENROLLMENT_NOT_ALLOWED;
	static const std::string START_ENROLLMENT_TIMEOUT;
	static const std::string STOP_ENROLLMENT_RESPONSE_TIMEOUT;
	static const std::string STOP_RESPONSE_IN_BAD_STATE;

	enum State {
		STATE_NULL,
		STATE_WAIT_CONNECT_RESPONSE,
		STATE_WAIT_START_ENROLLMENT_RESPONSE,
		STATE_WAIT_READ_RESPONSE,
		STATE_WAIT_START,
		STATE_ENROLLED,
		STATE_WAIT_START_ENROLLMENT,
		STATE_WAIT_STOP_ENROLLMENT_RESPONSE
	};

	~BaseEnrollmentStateMachine();

	/// Called by the EnrollmentTask when it got an M_RELEASE message
	/// @param invoke_id the invoke_id of the release message
	/// @param cdapSessionDescriptor
	void release(int invoke_id,
			rina::CDAPSessionDescriptor * session_descriptor);

	/// Called by the EnrollmentTask when it got an M_RELEASE_R message
	/// @param result
	/// @param result_reason
	/// @param session_descriptor
	void releaseResponse(int result, const std::string& result_reason,
			rina::CDAPSessionDescriptor * session_descriptor);

	/// Called by the EnrollmentTask when the flow supporting the CDAP session with the remote peer
	/// has been deallocated
	/// @param cdapSessionDescriptor
	void flowDeallocated(rina::CDAPSessionDescriptor * cdapSessionDescriptor);

	State state;
	rina::Neighbor * remote_peer_;
	bool enroller_;

protected:
	BaseEnrollmentStateMachine(IPCProcess * ipc_process,
			const rina::ApplicationProcessNamingInformation& remote_naming_info,
			int timeout, rina::ApplicationProcessNamingInformation * supporting_dif_name);
	bool isValidPortId(const rina::CDAPSessionDescriptor * cdapSessionDescriptor);

	/// Called by the enrollment state machine when the enrollment sequence fails
	void abortEnrollment(const rina::ApplicationProcessNamingInformation& remotePeerNamingInfo,
			int portId, const std::string& reason, bool enrollee, bool sendReleaseMessage);

	/// Create or update the neighbor information in the RIB
	/// @param enrolled true if the neighbor is enrolled, false otherwise
	void createOrUpdateNeighborInformation(bool enrolled);

	/// Sends all the DIF dynamic information
	void sendDIFDynamicInformation();

	/// Send the entries in the DFT (if any)
	void sendDFTEntries();

	/// Send the neighbors (if any)
	void sendNeighbors();

	/// Gets the object value from the RIB and send it as a CDAP Mesage
	/// @param objectClass the class of the object to be send
	/// @param objectName the name of the object to be send
	void sendCreateInformation(const std::string& objectClass, const std::string& objectName);

	IPCProcess * ipc_process_;
	IPCPRIBDaemon * rib_daemon_;
	rina::CDAPSessionManagerInterface * cdap_session_manager_;
	rina::IMasterEncoder * encoder_;
	IEnrollmentTask * enrollment_task_;
	int timeout_;
	rina::Timer * timer_;
	rina::Lockable * lock_;
	int port_id_;
	rina::TimerTask * last_scheduled_task_;
>>>>>>> 0163aa35
};

/// The state machine of the party that wants to
/// become a new member of the DIF.
class EnrolleeStateMachine : public BaseEnrollmentStateMachine
{
 public:
  EnrolleeStateMachine(
      IPCProcess * ipc_process,
      const rina::ApplicationProcessNamingInformation& remote_naming_info,
      int timeout);
  ~EnrolleeStateMachine();

  /// Called by the DIFMembersSetObject to initiate the enrollment sequence
  /// with a remote IPC Process
  /// @param enrollment request contains information on the neighbor and on the
  /// enrollment request event
  /// @param portId
  void initiateEnrollment(EnrollmentRequest * enrollmentRequest, int portId);

  /// Called by the EnrollmentTask when it got an M_CONNECT_R message
  /// @param result
  /// @param result_reason
  void connectResponse(int result, const std::string& result_reason);

  void startResponse(int result, const std::string& result_reason,
                     void * object_value,
                     rina::CDAPSessionDescriptor * session_descriptor);

  /// Stop enrollment request received. Check if I have enough information, if not
  /// ask for more with M_READs.
  /// Have to check if I can start operating (if not wait
  /// until M_START operationStatus). If I can start and have enough information,
  /// create or update all the objects received during the enrollment phase.
  void stop(EnrollmentInformationRequest * eiRequest, int invoke_id,
            rina::CDAPSessionDescriptor * cdapSessionDescriptor);

  /// See if the response is valid and contains an object. See if more objects
  /// are required. If not, start
  void readResponse(int result, const std::string& result_reason,
                    void * object_value, const std::string& object_name,
                    rina::CDAPSessionDescriptor * session_descriptor);

  void start(int result, const std::string& result_reason,
             rina::CDAPSessionDescriptor * session_descriptor);

  EnrollmentRequest * enrollment_request_;

 private:
  /// See if more information is required for enrollment, or if we can
  /// start or if we have to wait for the start message
  void requestMoreInformationOrStart();

  /// Checks if more information is required for enrollment
  /// (At least there must be DataTransferConstants, a QoS cube and a DAF Member). If there is,
  /// it sends a read request message and returns tru
  bool sendNextObjectRequired();

  /// Create the objects in the RIB
  void commitEnrollment();

  void enrollmentCompleted();

  bool was_dif_member_before_enrollment_;
  bool allowed_to_start_early_;
  int stop_request_invoke_id_;
};

/// The state machine of the party that is a member of the DIF
/// and will help the joining party (enrollee) to join the DIF
class EnrollerStateMachine : public BaseEnrollmentStateMachine
{
 public:
  EnrollerStateMachine(
      IPCProcess * ipc_process,
      const rina::ApplicationProcessNamingInformation& remote_naming_info,
      int timeout,
      rina::ApplicationProcessNamingInformation * supporting_dif_name);
  ~EnrollerStateMachine();

  /// An M_CONNECT message has been received.  Handle the transition from the
  /// NULL to the WAIT_START_ENROLLMENT state.
  /// Authenticate the remote peer and issue a connect response
  /// @param invoke_id
  /// @param portId
  void connect(int invoke_id, rina::CDAPSessionDescriptor * session_descriptor);

  /// Called by the Enrollment object when it receives an M_START message from
  /// the enrolling member. Have to look at the enrollment information request,
  /// from that deduce if the IPC process requesting to enroll with me is already
  /// a member of the DIF and if its address is valid. If it is not a member of
  /// the DIF, send a new address with the M_START_R, send the M_CREATEs to provide
  /// the DIF initialization information and state, and send M_STOP_R. If it is a
  /// valid member, just send M_START_R with no address and M_STOP_R
  /// @param eiRequest
  /// @param invoke_id to reply to the message
  /// @param cdapSessionDescriptor
  void start(EnrollmentInformationRequest * eiRequest, int invoke_id,
             rina::CDAPSessionDescriptor * cdapSessionDescriptor);

  /// The response of the stop operation has been received, send M_START operation without
  /// waiting for an answer and consider the process enrolled
  /// @param result
  /// @param result_reason
  /// @param object_value
  /// @param cdapSessionDescriptor
  void stopResponse(int result, const std::string& result_reason,
                    void * object_value,
                    rina::CDAPSessionDescriptor * session_descriptor);

 private:
  /// Send a negative response to the M_START enrollment message
  /// @param result the error code
  /// @param resultReason the reason of the bad result
  /// @param requestMessage the received M_START enrollment message
  void sendNegativeStartResponseAndAbortEnrollment(
      int result, const std::string& resultReason, int invoke_id);

  /// Send all the information required to start operation to
  /// the IPC process that is enrolling to me
  void sendDIFStaticInformation();

  void enrollmentCompleted();

  ISecurityManager * security_manager_;
  INamespaceManager * namespace_manager_;
};

<<<<<<< HEAD
class EnrollmentTask : public IEnrollmentTask, public EventListener
{
 public:
  EnrollmentTask();
  ~EnrollmentTask();
  void set_ipc_process(IPCProcess * ipc_process);
  void set_dif_configuration(const rina::DIFConfiguration& dif_configuration);
  const std::list<rina::Neighbor *> get_neighbors() const;
  BaseEnrollmentStateMachine * getEnrollmentStateMachine(
      const std::string& apName, int portId, bool remove);
  bool isEnrolledTo(const std::string& applicationProcessName) const;
  const std::list<std::string> get_enrolled_ipc_process_names() const;
  void processEnrollmentRequestEvent(rina::EnrollToDIFRequestEvent * event);
  void initiateEnrollment(EnrollmentRequest * request);
  void connect(int invoke_id, rina::CDAPSessionDescriptor * session_descriptor);
  void connectResponse(int result, const std::string& result_reason,
                       rina::CDAPSessionDescriptor * session_descriptor);
  void release(int invoke_id, rina::CDAPSessionDescriptor * session_descriptor);
  void releaseResponse(int result, const std::string& result_reason,
                       rina::CDAPSessionDescriptor * session_descriptor);
  void eventHappened(Event * event);
  void enrollmentFailed(
      const rina::ApplicationProcessNamingInformation& remotePeerNamingInfo,
      int portId, const std::string& reason, bool enrolle,
      bool sendReleaseMessage);
  void enrollmentCompleted(rina::Neighbor * neighbor, bool enrollee);

 private:
  void populateRIB();
  void subscribeToEvents();
  void deallocateFlow(int portId);

  /// Creates an enrollment state machine with the remote IPC process identified by the apNamingInfo
  /// @param apNamingInfo
  /// @param enrollee true if this IPC process is the one that initiated the
  /// enrollment sequence (i.e. it is the application process that wants to
  /// join the DIF)
  /// @return
  BaseEnrollmentStateMachine * createEnrollmentStateMachine(
      const rina::ApplicationProcessNamingInformation& apNamingInfo, int portId,
      bool enrollee,
      const rina::ApplicationProcessNamingInformation& supportingDifName);

  /// Returns the enrollment state machine associated to the cdap descriptor.
  /// @param cdapSessionDescriptor
  /// @param remove
  /// @return
  BaseEnrollmentStateMachine * getEnrollmentStateMachine(
      const rina::CDAPSessionDescriptor * cdapSessionDescriptor, bool remove);

  ///  If the N-1 flow with the neighbor is still allocated, request its deallocation
  /// @param deadEvent
  void neighborDeclaredDead(NeighborDeclaredDeadEvent * deadEvent);

  /// Called by the RIB Daemon when the flow supporting the CDAP session with the remote peer
  /// has been deallocated
  /// @param event
  void nMinusOneFlowDeallocated(NMinusOneFlowDeallocatedEvent * event);

  /// Called when a new N-1 flow has been allocated
  // @param portId
  void nMinusOneFlowAllocated(NMinusOneFlowAllocatedEvent * flowEvent);

  /// Called when a new N-1 flow allocation has failed
  /// @param portId
  /// @param flowService
  /// @param resultReason
  void nMinusOneFlowAllocationFailed(
      NMinusOneFlowAllocationFailedEvent * event);

  IPCProcess * ipc_process_;
  IPCPRIBDaemon * rib_daemon_;
  rina::CDAPSessionManagerInterface * cdap_session_manager_;
  IResourceAllocator * resource_allocator_;
  INamespaceManager * namespace_manager_;
  rina::Thread * neighbors_enroller_;
  rina::Lockable * lock_;

  /// The maximum time to wait between steps of the enrollment sequence (in ms)
  int timeout_;

  /// Stores the enrollment state machines, one per remote IPC process that this IPC
  /// process is enrolled to.
  rina::ThreadSafeMapOfPointers<std::string, BaseEnrollmentStateMachine> state_machines_;

  rina::ThreadSafeMapOfPointers<unsigned int, EnrollmentRequest> port_ids_pending_to_be_allocated_;
=======
class EnrollmentTask: public IEnrollmentTask, public EventListener {
public:
	EnrollmentTask();
	~EnrollmentTask();
	void set_ipc_process(IPCProcess * ipc_process);
	void set_dif_configuration(const rina::DIFConfiguration& dif_configuration);
	const std::list<rina::Neighbor *> get_neighbors() const;
	BaseEnrollmentStateMachine * getEnrollmentStateMachine(const std::string& apName,
			int portId, bool remove);
	bool isEnrolledTo(const std::string& applicationProcessName) const;
	const std::list<std::string> get_enrolled_ipc_process_names() const;
	void processEnrollmentRequestEvent(rina::EnrollToDIFRequestEvent * event);
	void initiateEnrollment(EnrollmentRequest * request);
	void connect(int invoke_id,
			rina::CDAPSessionDescriptor * session_descriptor);
	void connectResponse(int result, const std::string& result_reason,
			rina::CDAPSessionDescriptor * session_descriptor);
	void release(int invoke_id,
			rina::CDAPSessionDescriptor * session_descriptor);
	void releaseResponse(int result, const std::string& result_reason,
			rina::CDAPSessionDescriptor * session_descriptor);
	void eventHappened(Event * event);
	void enrollmentFailed(const rina::ApplicationProcessNamingInformation& remotePeerNamingInfo,
			int portId, const std::string& reason, bool enrolle, bool sendReleaseMessage);
	void enrollmentCompleted(rina::Neighbor * neighbor, bool enrollee);

private:
	void populateRIB();
	void subscribeToEvents();
	void deallocateFlow(int portId);

	/// Creates an enrollment state machine with the remote IPC process identified by the apNamingInfo
	/// @param apNamingInfo
	/// @param enrollee true if this IPC process is the one that initiated the
	/// enrollment sequence (i.e. it is the application process that wants to
	/// join the DIF)
	/// @return
	BaseEnrollmentStateMachine * createEnrollmentStateMachine(
			const rina::ApplicationProcessNamingInformation& apNamingInfo, int portId,
			bool enrollee, const rina::ApplicationProcessNamingInformation& supportingDifName);

	/// Returns the enrollment state machine associated to the cdap descriptor.
	/// @param cdapSessionDescriptor
	/// @param remove
	/// @return
	BaseEnrollmentStateMachine * getEnrollmentStateMachine(
			const rina::CDAPSessionDescriptor * cdapSessionDescriptor, bool remove);

	///  If the N-1 flow with the neighbor is still allocated, request its deallocation
	/// @param deadEvent
	void neighborDeclaredDead(NeighborDeclaredDeadEvent * deadEvent);

	/// Called by the RIB Daemon when the flow supporting the CDAP session with the remote peer
	/// has been deallocated
	/// @param event
	void nMinusOneFlowDeallocated(NMinusOneFlowDeallocatedEvent  * event);

	/// Called when a new N-1 flow has been allocated
	// @param portId
	void nMinusOneFlowAllocated(NMinusOneFlowAllocatedEvent * flowEvent);

	/// Called when a new N-1 flow allocation has failed
	/// @param portId
	/// @param flowService
	/// @param resultReason
	void nMinusOneFlowAllocationFailed(NMinusOneFlowAllocationFailedEvent * event);

	IPCPRIBDaemon * rib_daemon_;
	rina::CDAPSessionManagerInterface * cdap_session_manager_;
	IResourceAllocator * resource_allocator_;
	INamespaceManager * namespace_manager_;
	rina::Thread * neighbors_enroller_;
	rina::Lockable * lock_;

	/// The maximum time to wait between steps of the enrollment sequence (in ms)
	int timeout_;

	/// Stores the enrollment state machines, one per remote IPC process that this IPC
	/// process is enrolled to.
	rina::ThreadSafeMapOfPointers<std::string, BaseEnrollmentStateMachine> state_machines_;

	rina::ThreadSafeMapOfPointers<unsigned int, EnrollmentRequest> port_ids_pending_to_be_allocated_;
>>>>>>> 0163aa35
};

/// Handles the operations related to the "daf.management.enrollment" objects
class EnrollmentRIBObject : public BaseIPCPRIBObject
{
 public:
  EnrollmentRIBObject(IPCProcess * ipc_process);
  const void* get_value() const;
  void remoteStartObject(void * object_value, int invoke_id,
                         rina::CDAPSessionDescriptor * cdapSessionDescriptor);
  void remoteStopObject(void * object_value, int invoke_id,
                        rina::CDAPSessionDescriptor * cdapSessionDescriptor);

 private:
  void sendErrorMessage(
      const rina::CDAPSessionDescriptor * cdapSessionDescriptor);

  EnrollmentTask * enrollment_task_;
  rina::CDAPSessionManagerInterface * cdap_session_manager_;
};

/// Handles the operations related to the "daf.management.operationalStatus" object
class OperationalStatusRIBObject : public BaseIPCPRIBObject
{
 public:
  OperationalStatusRIBObject(IPCProcess * ipc_process);
  const void* get_value() const;
  void remoteStartObject(void * object_value, int invoke_id,
                         rina::CDAPSessionDescriptor * cdapSessionDescriptor);
  void startObject(const void* object);
  void stopObject(const void* object);
  std::string get_displayable_value();

 private:
  void sendErrorMessage(
      const rina::CDAPSessionDescriptor * cdapSessionDescriptor);

  EnrollmentTask * enrollment_task_;
  rina::CDAPSessionManagerInterface * cdap_session_manager_;
};

/// Encoder of a list of EnrollmentInformationRequest
class EnrollmentInformationRequestEncoder : public rina::EncoderInterface
{
 public:
  const rina::SerializedObject* encode(const void* object);
  void* decode(const rina::ObjectValueInterface * object_value) const;
};

}

#endif

#endif<|MERGE_RESOLUTION|>--- conflicted
+++ resolved
@@ -37,230 +37,115 @@
 /// that is required to initiate an enrollment
 /// request (send as the objectvalue of a CDAP M_START
 /// message, as specified by the Enrollment spec)
-class EnrollmentInformationRequest
-{
- public:
-  EnrollmentInformationRequest();
-
-  /// The address of the IPC Process that requests
-  ///to join a DIF
-  unsigned int address_;
-  std::list<rina::ApplicationProcessNamingInformation> supporting_difs_;
-  bool allowed_to_start_early_;
+class EnrollmentInformationRequest {
+public:
+	EnrollmentInformationRequest();
+
+	/// The address of the IPC Process that requests
+	///to join a DIF
+	unsigned int address_;
+	std::list<rina::ApplicationProcessNamingInformation> supporting_difs_;
+	bool allowed_to_start_early_;
 };
 
 class WatchdogRIBObject;
 
 /// Sends a CDAP message to check that the CDAP connection
 /// is still working ok
-class WatchdogTimerTask : public rina::TimerTask
-{
- public:
-  WatchdogTimerTask(WatchdogRIBObject * watchdog, rina::Timer * timer,
-                    int delay);
-  void run();
-
- private:
-  WatchdogRIBObject * watchdog_;
-  rina::Timer * timer_;
-  int delay_;
-};
-
-class WatchdogRIBObject : public BaseIPCPRIBObject,
-    public rina::BaseCDAPResponseMessageHandler
-{
- public:
-  WatchdogRIBObject(IPCProcess * ipc_process,
-                    const rina::DIFConfiguration& dif_configuration);
-  ~WatchdogRIBObject();
-  const void* get_value() const;
-  void remoteReadObject(int invoke_id,
-                        rina::CDAPSessionDescriptor * session_descriptor);
-
-  /// Send watchdog messages to the IPC processes that are our neighbors and we're enrolled to
-  void sendMessages();
-
-  /// Take advantadge of the watchdog message responses to measure the RTT,
-  /// and store it in the neighbor object (average of the last 4 RTTs)
-  void readResponse(int result, const std::string& result_reason,
-                    void * object_value, const std::string& object_name,
-                    rina::CDAPSessionDescriptor * session_descriptor);
-
- private:
-  rina::CDAPSessionManagerInterface * cdap_session_manager_;
-  rina::Timer * timer_;
-  int wathchdog_period_;
-  int declared_dead_interval_;
-  std::map<std::string, int> neighbor_statistics_;
-  rina::Lockable * lock_;
-};
-
-class NeighborRIBObject : public SimpleSetMemberIPCPRIBObject
-{
- public:
-  NeighborRIBObject(IPCProcess* ipc_process, const std::string& object_class,
-                    const std::string& object_name,
-                    const rina::Neighbor* neighbor);
-  std::string get_displayable_value();
-};
-
-class NeighborSetRIBObject : public BaseIPCPRIBObject
-{
- public:
-  NeighborSetRIBObject(IPCProcess * ipc_process);
-  ~NeighborSetRIBObject();
-  const void* get_value() const;
-  void remoteCreateObject(void * object_value, const std::string& object_name,
-                          int invoke_id,
-                          rina::CDAPSessionDescriptor * session_descriptor);
-  void createObject(const std::string& objectClass,
-                    const std::string& objectName, const void* objectValue);
-
- private:
-  void populateNeighborsToCreateList(rina::Neighbor * neighbor,
-                                     std::list<rina::Neighbor *> * list);
-  void createNeighbor(rina::Neighbor * neighbor);
-
-  rina::Lockable * lock_;
+class WatchdogTimerTask: public rina::TimerTask {
+public:
+	WatchdogTimerTask(WatchdogRIBObject * watchdog, rina::Timer * timer, int delay);
+	void run();
+
+private:
+	WatchdogRIBObject * watchdog_;
+	rina::Timer * timer_;
+	int delay_;
+};
+
+class WatchdogRIBObject: public BaseIPCPRIBObject, public rina::BaseCDAPResponseMessageHandler {
+public:
+	WatchdogRIBObject(IPCProcess * ipc_process, const rina::DIFConfiguration& dif_configuration);
+	~WatchdogRIBObject();
+	const void* get_value() const;
+	void remoteReadObject(int invoke_id, rina::CDAPSessionDescriptor * session_descriptor);
+
+	/// Send watchdog messages to the IPC processes that are our neighbors and we're enrolled to
+	void sendMessages();
+
+	/// Take advantadge of the watchdog message responses to measure the RTT,
+	/// and store it in the neighbor object (average of the last 4 RTTs)
+	void readResponse(int result, const std::string& result_reason,
+			void * object_value, const std::string& object_name,
+			rina::CDAPSessionDescriptor * session_descriptor);
+
+private:
+	rina::CDAPSessionManagerInterface * cdap_session_manager_;
+	rina::Timer * timer_;
+	int wathchdog_period_;
+	int declared_dead_interval_;
+	std::map<std::string, int> neighbor_statistics_;
+	rina::Lockable * lock_;
+};
+
+class NeighborRIBObject: public SimpleSetMemberIPCPRIBObject {
+public:
+	NeighborRIBObject(IPCProcess* ipc_process,
+			const std::string& object_class,
+			const std::string& object_name,
+			const rina::Neighbor* neighbor);
+	std::string get_displayable_value();
+};
+
+class NeighborSetRIBObject: public BaseIPCPRIBObject {
+public:
+	NeighborSetRIBObject(IPCProcess * ipc_process);
+	~NeighborSetRIBObject();
+	const void* get_value() const;
+	void remoteCreateObject(void * object_value, const std::string& object_name,
+			int invoke_id, rina::CDAPSessionDescriptor * session_descriptor);
+	void createObject(const std::string& objectClass,
+			const std::string& objectName,
+			const void* objectValue);
+
+private:
+	void populateNeighborsToCreateList(rina::Neighbor * neighbor,
+			std::list<rina::Neighbor *> * list);
+	void createNeighbor(rina::Neighbor * neighbor);
+
+	rina::Lockable * lock_;
 };
 
 /// Handles the operations related to the "daf.management.naming.currentsynonym" objects
-class AddressRIBObject : public BaseIPCPRIBObject
-{
- public:
-  AddressRIBObject(IPCProcess * ipc_process);
-  ~AddressRIBObject();
-  const void* get_value() const;
-  void writeObject(const void* object_value);
-  std::string get_displayable_value();
-
- private:
-  unsigned int address_;
+class AddressRIBObject: public BaseIPCPRIBObject {
+public:
+	AddressRIBObject(IPCProcess * ipc_process);
+	~AddressRIBObject();
+	const void* get_value() const;
+	void writeObject(const void* object_value);
+	std::string get_displayable_value();
+
+private:
+	unsigned int address_;
 };
 
 class BaseEnrollmentStateMachine;
 
-class EnrollmentFailedTimerTask : public rina::TimerTask
-{
- public:
-  EnrollmentFailedTimerTask(BaseEnrollmentStateMachine * state_machine,
-                            const std::string& reason, bool enrollee);
-  ~EnrollmentFailedTimerTask() throw ()
-  {
-  }
-  ;
-  void run();
-
-  BaseEnrollmentStateMachine * state_machine_;
-  std::string reason_;
-  bool enrollee_;
+class EnrollmentFailedTimerTask: public rina::TimerTask {
+public:
+	EnrollmentFailedTimerTask(BaseEnrollmentStateMachine * state_machine,
+			const std::string& reason, bool enrollee);
+	~EnrollmentFailedTimerTask() throw() {};
+	void run();
+
+	BaseEnrollmentStateMachine * state_machine_;
+	std::string reason_;
+	bool enrollee_;
 };
 
 /// The base class that contains the common aspects of both
 /// enrollment state machines: the enroller side and the enrolle
 /// side
-<<<<<<< HEAD
-class BaseEnrollmentStateMachine : public rina::BaseCDAPResponseMessageHandler
-{
-  friend class EnrollmentFailedTimerTask;
- public:
-  static const std::string CONNECT_RESPONSE_TIMEOUT;
-  static const std::string START_RESPONSE_TIMEOUT;
-  static const std::string START_IN_BAD_STATE;
-  static const std::string STOP_ENROLLMENT_TIMEOUT;
-  static const std::string STOP_IN_BAD_STATE;
-  static const std::string STOP_WITH_NO_OBJECT_VALUE;
-  static const std::string READ_RESPONSE_TIMEOUT;
-  static const std::string PROBLEMS_COMMITTING_ENROLLMENT_INFO;
-  static const std::string START_TIMEOUT;
-  static const std::string READ_RESPONSE_IN_BAD_STATE;
-  static const std::string UNSUCCESSFULL_READ_RESPONSE;
-  static const std::string UNSUCCESSFULL_START;
-  static const std::string CONNECT_IN_NOT_NULL;
-  static const std::string ENROLLMENT_NOT_ALLOWED;
-  static const std::string START_ENROLLMENT_TIMEOUT;
-  static const std::string STOP_ENROLLMENT_RESPONSE_TIMEOUT;
-  static const std::string STOP_RESPONSE_IN_BAD_STATE;
-
-  enum State
-  {
-    STATE_NULL,
-    STATE_WAIT_CONNECT_RESPONSE,
-    STATE_WAIT_START_ENROLLMENT_RESPONSE,
-    STATE_WAIT_READ_RESPONSE,
-    STATE_WAIT_START,
-    STATE_ENROLLED,
-    STATE_WAIT_START_ENROLLMENT,
-    STATE_WAIT_STOP_ENROLLMENT_RESPONSE
-  };
-
-  ~BaseEnrollmentStateMachine();
-
-  /// Called by the EnrollmentTask when it got an M_RELEASE message
-  /// @param invoke_id the invoke_id of the release message
-  /// @param cdapSessionDescriptor
-  void release(int invoke_id, rina::CDAPSessionDescriptor * session_descriptor);
-
-  /// Called by the EnrollmentTask when it got an M_RELEASE_R message
-  /// @param result
-  /// @param result_reason
-  /// @param session_descriptor
-  void releaseResponse(int result, const std::string& result_reason,
-                       rina::CDAPSessionDescriptor * session_descriptor);
-
-  /// Called by the EnrollmentTask when the flow supporting the CDAP session with the remote peer
-  /// has been deallocated
-  /// @param cdapSessionDescriptor
-  void flowDeallocated(rina::CDAPSessionDescriptor * cdapSessionDescriptor);
-
-  State state;
-  rina::Neighbor * remote_peer_;
-  bool enroller_;
-
- protected:
-  BaseEnrollmentStateMachine(
-      IPCProcess * ipc_process,
-      const rina::ApplicationProcessNamingInformation& remote_naming_info,
-      int timeout,
-      rina::ApplicationProcessNamingInformation * supporting_dif_name);
-  bool isValidPortId(const rina::CDAPSessionDescriptor * cdapSessionDescriptor);
-
-  /// Called by the enrollment state machine when the enrollment sequence fails
-  void abortEnrollment(
-      const rina::ApplicationProcessNamingInformation& remotePeerNamingInfo,
-      int portId, const std::string& reason, bool enrollee,
-      bool sendReleaseMessage);
-
-  /// Create or update the neighbor information in the RIB
-  /// @param enrolled true if the neighbor is enrolled, false otherwise
-  void createOrUpdateNeighborInformation(bool enrolled);
-
-  /// Sends all the DIF dynamic information
-  void sendDIFDynamicInformation();
-
-  /// Send the entries in the DFT (if any)
-  void sendDFTEntries();
-
-  /// Send the neighbors (if any)
-  void sendNeighbors();
-
-  /// Gets the object value from the RIB and send it as a CDAP Mesage
-  /// @param objectClass the class of the object to be send
-  /// @param objectName the name of the object to be send
-  void sendCreateInformation(const std::string& objectClass,
-                             const std::string& objectName);
-
-  IPCProcess * ipc_process_;
-  IPCPRIBDaemon * rib_daemon_;
-  rina::CDAPSessionManagerInterface * cdap_session_manager_;
-  Encoder * encoder_;
-  IEnrollmentTask * enrollment_task_;
-  int timeout_;
-  rina::Timer * timer_;
-  rina::Lockable * lock_;
-  int port_id_;
-  rina::TimerTask * last_scheduled_task_;
-=======
 class BaseEnrollmentStateMachine : public rina::BaseCDAPResponseMessageHandler {
 	friend class EnrollmentFailedTimerTask;
 public:
@@ -355,223 +240,127 @@
 	rina::Lockable * lock_;
 	int port_id_;
 	rina::TimerTask * last_scheduled_task_;
->>>>>>> 0163aa35
 };
 
 /// The state machine of the party that wants to
 /// become a new member of the DIF.
-class EnrolleeStateMachine : public BaseEnrollmentStateMachine
-{
- public:
-  EnrolleeStateMachine(
-      IPCProcess * ipc_process,
-      const rina::ApplicationProcessNamingInformation& remote_naming_info,
-      int timeout);
-  ~EnrolleeStateMachine();
-
-  /// Called by the DIFMembersSetObject to initiate the enrollment sequence
-  /// with a remote IPC Process
-  /// @param enrollment request contains information on the neighbor and on the
-  /// enrollment request event
-  /// @param portId
-  void initiateEnrollment(EnrollmentRequest * enrollmentRequest, int portId);
-
-  /// Called by the EnrollmentTask when it got an M_CONNECT_R message
-  /// @param result
-  /// @param result_reason
-  void connectResponse(int result, const std::string& result_reason);
-
-  void startResponse(int result, const std::string& result_reason,
-                     void * object_value,
-                     rina::CDAPSessionDescriptor * session_descriptor);
-
-  /// Stop enrollment request received. Check if I have enough information, if not
-  /// ask for more with M_READs.
-  /// Have to check if I can start operating (if not wait
-  /// until M_START operationStatus). If I can start and have enough information,
-  /// create or update all the objects received during the enrollment phase.
-  void stop(EnrollmentInformationRequest * eiRequest, int invoke_id,
-            rina::CDAPSessionDescriptor * cdapSessionDescriptor);
-
-  /// See if the response is valid and contains an object. See if more objects
-  /// are required. If not, start
-  void readResponse(int result, const std::string& result_reason,
-                    void * object_value, const std::string& object_name,
-                    rina::CDAPSessionDescriptor * session_descriptor);
-
-  void start(int result, const std::string& result_reason,
-             rina::CDAPSessionDescriptor * session_descriptor);
-
-  EnrollmentRequest * enrollment_request_;
-
- private:
-  /// See if more information is required for enrollment, or if we can
-  /// start or if we have to wait for the start message
-  void requestMoreInformationOrStart();
-
-  /// Checks if more information is required for enrollment
-  /// (At least there must be DataTransferConstants, a QoS cube and a DAF Member). If there is,
-  /// it sends a read request message and returns tru
-  bool sendNextObjectRequired();
-
-  /// Create the objects in the RIB
-  void commitEnrollment();
-
-  void enrollmentCompleted();
-
-  bool was_dif_member_before_enrollment_;
-  bool allowed_to_start_early_;
-  int stop_request_invoke_id_;
+class EnrolleeStateMachine: public BaseEnrollmentStateMachine {
+public:
+	EnrolleeStateMachine(IPCProcess * ipc_process,
+			const rina::ApplicationProcessNamingInformation& remote_naming_info,
+			int timeout);
+	~EnrolleeStateMachine();
+
+	/// Called by the DIFMembersSetObject to initiate the enrollment sequence
+	/// with a remote IPC Process
+	/// @param enrollment request contains information on the neighbor and on the
+	/// enrollment request event
+	/// @param portId
+	void initiateEnrollment(EnrollmentRequest * enrollmentRequest, int portId);
+
+	/// Called by the EnrollmentTask when it got an M_CONNECT_R message
+	/// @param result
+	/// @param result_reason
+	void connectResponse(int result, const std::string& result_reason);
+
+	void startResponse(int result, const std::string& result_reason,
+			void * object_value, rina::CDAPSessionDescriptor * session_descriptor);
+
+	/// Stop enrollment request received. Check if I have enough information, if not
+	/// ask for more with M_READs.
+	/// Have to check if I can start operating (if not wait
+	/// until M_START operationStatus). If I can start and have enough information,
+	/// create or update all the objects received during the enrollment phase.
+	void stop(EnrollmentInformationRequest * eiRequest, int invoke_id,
+			rina::CDAPSessionDescriptor * cdapSessionDescriptor);
+
+	/// See if the response is valid and contains an object. See if more objects
+	/// are required. If not, start
+	void readResponse(int result, const std::string& result_reason,
+			void * object_value, const std::string& object_name,
+			rina::CDAPSessionDescriptor * session_descriptor);
+
+	void start(int result, const std::string& result_reason,
+			rina::CDAPSessionDescriptor * session_descriptor);
+
+	EnrollmentRequest * enrollment_request_;
+
+private:
+	/// See if more information is required for enrollment, or if we can
+	/// start or if we have to wait for the start message
+	void requestMoreInformationOrStart();
+
+	/// Checks if more information is required for enrollment
+	/// (At least there must be DataTransferConstants, a QoS cube and a DAF Member). If there is,
+	/// it sends a read request message and returns tru
+	bool sendNextObjectRequired();
+
+	/// Create the objects in the RIB
+	void commitEnrollment();
+
+	void enrollmentCompleted();
+
+	bool was_dif_member_before_enrollment_;
+	bool allowed_to_start_early_;
+	int stop_request_invoke_id_;
 };
 
 /// The state machine of the party that is a member of the DIF
 /// and will help the joining party (enrollee) to join the DIF
-class EnrollerStateMachine : public BaseEnrollmentStateMachine
-{
- public:
-  EnrollerStateMachine(
-      IPCProcess * ipc_process,
-      const rina::ApplicationProcessNamingInformation& remote_naming_info,
-      int timeout,
-      rina::ApplicationProcessNamingInformation * supporting_dif_name);
-  ~EnrollerStateMachine();
-
-  /// An M_CONNECT message has been received.  Handle the transition from the
-  /// NULL to the WAIT_START_ENROLLMENT state.
-  /// Authenticate the remote peer and issue a connect response
-  /// @param invoke_id
-  /// @param portId
-  void connect(int invoke_id, rina::CDAPSessionDescriptor * session_descriptor);
-
-  /// Called by the Enrollment object when it receives an M_START message from
-  /// the enrolling member. Have to look at the enrollment information request,
-  /// from that deduce if the IPC process requesting to enroll with me is already
-  /// a member of the DIF and if its address is valid. If it is not a member of
-  /// the DIF, send a new address with the M_START_R, send the M_CREATEs to provide
-  /// the DIF initialization information and state, and send M_STOP_R. If it is a
-  /// valid member, just send M_START_R with no address and M_STOP_R
-  /// @param eiRequest
-  /// @param invoke_id to reply to the message
-  /// @param cdapSessionDescriptor
-  void start(EnrollmentInformationRequest * eiRequest, int invoke_id,
-             rina::CDAPSessionDescriptor * cdapSessionDescriptor);
-
-  /// The response of the stop operation has been received, send M_START operation without
-  /// waiting for an answer and consider the process enrolled
-  /// @param result
-  /// @param result_reason
-  /// @param object_value
-  /// @param cdapSessionDescriptor
-  void stopResponse(int result, const std::string& result_reason,
-                    void * object_value,
-                    rina::CDAPSessionDescriptor * session_descriptor);
-
- private:
-  /// Send a negative response to the M_START enrollment message
-  /// @param result the error code
-  /// @param resultReason the reason of the bad result
-  /// @param requestMessage the received M_START enrollment message
-  void sendNegativeStartResponseAndAbortEnrollment(
-      int result, const std::string& resultReason, int invoke_id);
-
-  /// Send all the information required to start operation to
-  /// the IPC process that is enrolling to me
-  void sendDIFStaticInformation();
-
-  void enrollmentCompleted();
-
-  ISecurityManager * security_manager_;
-  INamespaceManager * namespace_manager_;
-};
-
-<<<<<<< HEAD
-class EnrollmentTask : public IEnrollmentTask, public EventListener
-{
- public:
-  EnrollmentTask();
-  ~EnrollmentTask();
-  void set_ipc_process(IPCProcess * ipc_process);
-  void set_dif_configuration(const rina::DIFConfiguration& dif_configuration);
-  const std::list<rina::Neighbor *> get_neighbors() const;
-  BaseEnrollmentStateMachine * getEnrollmentStateMachine(
-      const std::string& apName, int portId, bool remove);
-  bool isEnrolledTo(const std::string& applicationProcessName) const;
-  const std::list<std::string> get_enrolled_ipc_process_names() const;
-  void processEnrollmentRequestEvent(rina::EnrollToDIFRequestEvent * event);
-  void initiateEnrollment(EnrollmentRequest * request);
-  void connect(int invoke_id, rina::CDAPSessionDescriptor * session_descriptor);
-  void connectResponse(int result, const std::string& result_reason,
-                       rina::CDAPSessionDescriptor * session_descriptor);
-  void release(int invoke_id, rina::CDAPSessionDescriptor * session_descriptor);
-  void releaseResponse(int result, const std::string& result_reason,
-                       rina::CDAPSessionDescriptor * session_descriptor);
-  void eventHappened(Event * event);
-  void enrollmentFailed(
-      const rina::ApplicationProcessNamingInformation& remotePeerNamingInfo,
-      int portId, const std::string& reason, bool enrolle,
-      bool sendReleaseMessage);
-  void enrollmentCompleted(rina::Neighbor * neighbor, bool enrollee);
-
- private:
-  void populateRIB();
-  void subscribeToEvents();
-  void deallocateFlow(int portId);
-
-  /// Creates an enrollment state machine with the remote IPC process identified by the apNamingInfo
-  /// @param apNamingInfo
-  /// @param enrollee true if this IPC process is the one that initiated the
-  /// enrollment sequence (i.e. it is the application process that wants to
-  /// join the DIF)
-  /// @return
-  BaseEnrollmentStateMachine * createEnrollmentStateMachine(
-      const rina::ApplicationProcessNamingInformation& apNamingInfo, int portId,
-      bool enrollee,
-      const rina::ApplicationProcessNamingInformation& supportingDifName);
-
-  /// Returns the enrollment state machine associated to the cdap descriptor.
-  /// @param cdapSessionDescriptor
-  /// @param remove
-  /// @return
-  BaseEnrollmentStateMachine * getEnrollmentStateMachine(
-      const rina::CDAPSessionDescriptor * cdapSessionDescriptor, bool remove);
-
-  ///  If the N-1 flow with the neighbor is still allocated, request its deallocation
-  /// @param deadEvent
-  void neighborDeclaredDead(NeighborDeclaredDeadEvent * deadEvent);
-
-  /// Called by the RIB Daemon when the flow supporting the CDAP session with the remote peer
-  /// has been deallocated
-  /// @param event
-  void nMinusOneFlowDeallocated(NMinusOneFlowDeallocatedEvent * event);
-
-  /// Called when a new N-1 flow has been allocated
-  // @param portId
-  void nMinusOneFlowAllocated(NMinusOneFlowAllocatedEvent * flowEvent);
-
-  /// Called when a new N-1 flow allocation has failed
-  /// @param portId
-  /// @param flowService
-  /// @param resultReason
-  void nMinusOneFlowAllocationFailed(
-      NMinusOneFlowAllocationFailedEvent * event);
-
-  IPCProcess * ipc_process_;
-  IPCPRIBDaemon * rib_daemon_;
-  rina::CDAPSessionManagerInterface * cdap_session_manager_;
-  IResourceAllocator * resource_allocator_;
-  INamespaceManager * namespace_manager_;
-  rina::Thread * neighbors_enroller_;
-  rina::Lockable * lock_;
-
-  /// The maximum time to wait between steps of the enrollment sequence (in ms)
-  int timeout_;
-
-  /// Stores the enrollment state machines, one per remote IPC process that this IPC
-  /// process is enrolled to.
-  rina::ThreadSafeMapOfPointers<std::string, BaseEnrollmentStateMachine> state_machines_;
-
-  rina::ThreadSafeMapOfPointers<unsigned int, EnrollmentRequest> port_ids_pending_to_be_allocated_;
-=======
+class EnrollerStateMachine: public BaseEnrollmentStateMachine {
+public:
+	EnrollerStateMachine(IPCProcess * ipc_process,
+		const rina::ApplicationProcessNamingInformation& remote_naming_info, int timeout,
+		rina::ApplicationProcessNamingInformation * supporting_dif_name);
+	~EnrollerStateMachine();
+
+	/// An M_CONNECT message has been received.  Handle the transition from the
+	/// NULL to the WAIT_START_ENROLLMENT state.
+	/// Authenticate the remote peer and issue a connect response
+	/// @param invoke_id
+    /// @param portId
+	void connect(int invoke_id, rina::CDAPSessionDescriptor * session_descriptor);
+
+	/// Called by the Enrollment object when it receives an M_START message from
+	/// the enrolling member. Have to look at the enrollment information request,
+	/// from that deduce if the IPC process requesting to enroll with me is already
+	/// a member of the DIF and if its address is valid. If it is not a member of
+	/// the DIF, send a new address with the M_START_R, send the M_CREATEs to provide
+	/// the DIF initialization information and state, and send M_STOP_R. If it is a
+	/// valid member, just send M_START_R with no address and M_STOP_R
+	/// @param eiRequest
+	/// @param invoke_id to reply to the message
+    /// @param cdapSessionDescriptor
+    void start(EnrollmentInformationRequest * eiRequest, int invoke_id,
+			rina::CDAPSessionDescriptor * cdapSessionDescriptor);
+
+    /// The response of the stop operation has been received, send M_START operation without
+    /// waiting for an answer and consider the process enrolled
+    /// @param result
+    /// @param result_reason
+    /// @param object_value
+    /// @param cdapSessionDescriptor
+	void stopResponse(int result, const std::string& result_reason,
+			void * object_value, rina::CDAPSessionDescriptor * session_descriptor);
+
+private:
+    /// Send a negative response to the M_START enrollment message
+    /// @param result the error code
+    /// @param resultReason the reason of the bad result
+    /// @param requestMessage the received M_START enrollment message
+    void sendNegativeStartResponseAndAbortEnrollment(int result, const std::string&
+    		resultReason, int invoke_id);
+
+    /// Send all the information required to start operation to
+    /// the IPC process that is enrolling to me
+    void sendDIFStaticInformation();
+
+    void enrollmentCompleted();
+
+	ISecurityManager * security_manager_;
+	INamespaceManager * namespace_manager_;
+};
+
 class EnrollmentTask: public IEnrollmentTask, public EventListener {
 public:
 	EnrollmentTask();
@@ -654,54 +443,48 @@
 	rina::ThreadSafeMapOfPointers<std::string, BaseEnrollmentStateMachine> state_machines_;
 
 	rina::ThreadSafeMapOfPointers<unsigned int, EnrollmentRequest> port_ids_pending_to_be_allocated_;
->>>>>>> 0163aa35
 };
 
 /// Handles the operations related to the "daf.management.enrollment" objects
-class EnrollmentRIBObject : public BaseIPCPRIBObject
-{
- public:
-  EnrollmentRIBObject(IPCProcess * ipc_process);
-  const void* get_value() const;
-  void remoteStartObject(void * object_value, int invoke_id,
-                         rina::CDAPSessionDescriptor * cdapSessionDescriptor);
-  void remoteStopObject(void * object_value, int invoke_id,
-                        rina::CDAPSessionDescriptor * cdapSessionDescriptor);
-
- private:
-  void sendErrorMessage(
-      const rina::CDAPSessionDescriptor * cdapSessionDescriptor);
-
-  EnrollmentTask * enrollment_task_;
-  rina::CDAPSessionManagerInterface * cdap_session_manager_;
+class EnrollmentRIBObject: public BaseIPCPRIBObject {
+public:
+	EnrollmentRIBObject(IPCProcess * ipc_process);
+	const void* get_value() const;
+	void remoteStartObject(void * object_value, int invoke_id,
+			rina::CDAPSessionDescriptor * cdapSessionDescriptor);
+	void remoteStopObject(void * object_value, int invoke_id,
+			rina::CDAPSessionDescriptor * cdapSessionDescriptor);
+
+private:
+	void sendErrorMessage(const rina::CDAPSessionDescriptor * cdapSessionDescriptor);
+
+	EnrollmentTask * enrollment_task_;
+	rina::CDAPSessionManagerInterface * cdap_session_manager_;
 };
 
 /// Handles the operations related to the "daf.management.operationalStatus" object
-class OperationalStatusRIBObject : public BaseIPCPRIBObject
-{
- public:
-  OperationalStatusRIBObject(IPCProcess * ipc_process);
-  const void* get_value() const;
-  void remoteStartObject(void * object_value, int invoke_id,
-                         rina::CDAPSessionDescriptor * cdapSessionDescriptor);
-  void startObject(const void* object);
-  void stopObject(const void* object);
-  std::string get_displayable_value();
-
- private:
-  void sendErrorMessage(
-      const rina::CDAPSessionDescriptor * cdapSessionDescriptor);
-
-  EnrollmentTask * enrollment_task_;
-  rina::CDAPSessionManagerInterface * cdap_session_manager_;
+class OperationalStatusRIBObject: public BaseIPCPRIBObject {
+public:
+	OperationalStatusRIBObject(IPCProcess * ipc_process);
+	const void* get_value() const;
+	void remoteStartObject(void * object_value, int invoke_id,
+			rina::CDAPSessionDescriptor * cdapSessionDescriptor);
+	void startObject(const void* object);
+	void stopObject(const void* object);
+	std::string get_displayable_value();
+
+private:
+	void sendErrorMessage(const rina::CDAPSessionDescriptor * cdapSessionDescriptor);
+
+	EnrollmentTask * enrollment_task_;
+	rina::CDAPSessionManagerInterface * cdap_session_manager_;
 };
 
 /// Encoder of a list of EnrollmentInformationRequest
-class EnrollmentInformationRequestEncoder : public rina::EncoderInterface
-{
- public:
-  const rina::SerializedObject* encode(const void* object);
-  void* decode(const rina::ObjectValueInterface * object_value) const;
+class EnrollmentInformationRequestEncoder: public rina::EncoderInterface {
+public:
+	const rina::SerializedObject* encode(const void* object);
+	void* decode(const rina::ObjectValueInterface * object_value) const;
 };
 
 }
