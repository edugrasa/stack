//
// Enrollment Task
//
//    Bernat Gaston <bernat.gaston@i2cat.net>
//    Eduard Grasa <eduard.grasa@i2cat.net>
//
// This program is free software; you can redistribute it and/or modify
// it under the terms of the GNU General Public License as published by
// the Free Software Foundation; either version 2 of the License, or
// (at your option) any later version.
//
// This program is distributed in the hope that it will be useful,
// but WITHOUT ANY WARRANTY; without even the implied warranty of
// MERCHANTABILITY or FITNESS FOR A PARTICULAR PURPOSE.  See the
// GNU General Public License for more details.
//
// You should have received a copy of the GNU General Public License
// along with this program; if not, write to the Free Software
// Foundation, Inc., 675 Mass Ave, Cambridge, MA 02139, USA.
//

#include <sstream>
#include <vector>
#include <assert.h>

//FIXME: Remove include
#include <iostream>

#include <google/protobuf/io/zero_copy_stream_impl_lite.h>

#define RINA_PREFIX "enrollment-task"

#include <librina/logs.h>
#include "common/concurrency.h"
#include "common/encoders/EnrollmentInformationMessage.pb.h"
#include "ipcp/enrollment-task.h"

namespace rinad {

//	CLASS EnrollmentInformationRequest
EnrollmentInformationRequest::EnrollmentInformationRequest()
{
  address_ = 0;
  allowed_to_start_early_ = false;
}

//Class WatchdogTimerTask
WatchdogTimerTask::WatchdogTimerTask(WatchdogRIBObject * watchdog,
                                     rina::Timer * timer, int delay)
{
  watchdog_ = watchdog;
  timer_ = timer;
  delay_ = delay;
}

void WatchdogTimerTask::run()
{
  watchdog_->sendMessages();

  //Re-schedule the task
  timer_->scheduleTask(new WatchdogTimerTask(watchdog_, timer_, delay_),
                       delay_);
}

// CLASS WatchdogRIBObject
<<<<<<< HEAD
WatchdogRIBObject::WatchdogRIBObject(
    IPCProcess * ipc_process, const rina::DIFConfiguration& dif_configuration)
    : BaseIPCPRIBObject(ipc_process,
                        EncoderConstants::WATCHDOG_RIB_OBJECT_CLASS,
                        rina::objectInstanceGenerator->getObjectInstance(),
                        EncoderConstants::WATCHDOG_RIB_OBJECT_NAME)
{
  cdap_session_manager_ = ipc_process->cdap_session_manager_;
  wathchdog_period_ =
      dif_configuration.et_configuration_.watchdog_period_in_ms_;
  declared_dead_interval_ = dif_configuration.et_configuration_
      .declared_dead_interval_in_ms_;
  lock_ = new rina::Lockable();
  timer_ = new rina::Timer();
  timer_->scheduleTask(new WatchdogTimerTask(this, timer_, wathchdog_period_),
                       wathchdog_period_);
}

WatchdogRIBObject::~WatchdogRIBObject()
{
  if (timer_) {
    delete timer_;
  }

  if (lock_) {
    delete lock_;
  }
}

const void* WatchdogRIBObject::get_value() const
{
  return 0;
}

void WatchdogRIBObject::remoteReadObject(
    int invoke_id, rina::CDAPSessionDescriptor * session_descriptor)
{
  rina::AccessGuard g(*lock_);

  //1 Send M_READ_R message
  try {
    rina::RIBObjectValue robject_value;
    robject_value.type_ = rina::RIBObjectValue::inttype;
    robject_value.int_value_ = ipc_process_->get_address();
    rina::RemoteProcessId remote_id;
    remote_id.port_id_ = session_descriptor->port_id_;

    rib_daemon_->remoteReadObjectResponse(get_class(), get_name(),
                                          robject_value, 0, "", false,
                                          invoke_id, remote_id);
  } catch (Exception &e) {
    LOG_ERR("Problems creating or sending CDAP Message: %s", e.what());
  }

  //2 Update last heard from attribute of the relevant neighbor
  std::list<rina::Neighbor*> neighbors = ipc_process_->get_neighbors();
  std::list<rina::Neighbor*>::const_iterator it;
  for (it = neighbors.begin(); it != neighbors.end(); ++it) {
    if ((*it)->name_.processName.compare(session_descriptor->dest_ap_name_)
        == 0) {
      rina::Time currentTime;
      (*it)->last_heard_from_time_in_ms_ = currentTime.get_current_time_in_ms();
      break;
    }
  }
}

void WatchdogRIBObject::sendMessages()
{
  rina::AccessGuard g(*lock_);

  neighbor_statistics_.clear();
  rina::Time currentTime;
  int currentTimeInMs = currentTime.get_current_time_in_ms();
  std::list<rina::Neighbor*> neighbors = ipc_process_->get_neighbors();
  std::list<rina::Neighbor*>::const_iterator it;
  for (it = neighbors.begin(); it != neighbors.end(); ++it) {
    //Skip non enrolled neighbors
    if (!(*it)->enrolled_) {
      continue;
    }

    //Skip neighbors that have sent M_READ messages during the last period
    if ((*it)->last_heard_from_time_in_ms_ + wathchdog_period_
        > currentTimeInMs) {
      continue;
    }

    //If we have not heard from the neighbor during long enough, declare the neighbor
    //dead and fire a NEIGHBOR_DECLARED_DEAD event
    if ((*it)->last_heard_from_time_in_ms_ != 0
        && (*it)->last_heard_from_time_in_ms_ + declared_dead_interval_
            < currentTimeInMs) {
      NeighborDeclaredDeadEvent * event = new NeighborDeclaredDeadEvent((*it));
      rib_daemon_->deliverEvent(event);
      continue;
    }

    try {
      rina::RemoteProcessId remote_id;
      remote_id.port_id_ = (*it)->underlying_port_id_;

      rib_daemon_->remoteReadObject(get_class(), get_name(), 0, remote_id,
                                    this);

      neighbor_statistics_[(*it)->name_.processName] = currentTimeInMs;
    } catch (Exception &e) {
      LOG_ERR("Problems generating or sending CDAP message: %s", e.what());
    }
  }
}

void WatchdogRIBObject::readResponse(
    int result, const std::string& result_reason, void * object_value,
    const std::string& object_name,
    rina::CDAPSessionDescriptor * session_descriptor)
{
  rina::AccessGuard g(*lock_);

  (void) result;
  (void) result_reason;
  (void) object_name;

  if (object_value) {
    int * address = (int *) object_value;
    delete address;
  }

  std::map<std::string, int>::iterator it = neighbor_statistics_.find(
      session_descriptor->dest_ap_name_);
  if (it == neighbor_statistics_.end()) {
    return;
  }

  int storedTime = it->second;
  neighbor_statistics_.erase(it);
  rina::Time currentTime;
  int currentTimeInMs = currentTime.get_current_time_in_ms();
  std::list<rina::Neighbor*> neighbors = ipc_process_->get_neighbors();
  std::list<rina::Neighbor*>::const_iterator it2;
  for (it2 = neighbors.begin(); it2 != neighbors.end(); ++it2) {
    if ((*it2)->name_.processName.compare(session_descriptor->dest_ap_name_)
        == 0) {
      (*it2)->average_rtt_in_ms_ = currentTimeInMs - storedTime;
      (*it2)->last_heard_from_time_in_ms_ = currentTimeInMs;
      break;
    }
  }
=======
WatchdogRIBObject::WatchdogRIBObject(IPCProcess * ipc_process, const rina::DIFConfiguration& dif_configuration) :
		BaseIPCPRIBObject(ipc_process, EncoderConstants::WATCHDOG_RIB_OBJECT_CLASS,
				rina::objectInstanceGenerator->getObjectInstance(), EncoderConstants::WATCHDOG_RIB_OBJECT_NAME) {
	cdap_session_manager_ = ipc_process->cdap_session_manager_;
	wathchdog_period_ = dif_configuration.et_configuration_.watchdog_period_in_ms_;
	declared_dead_interval_ = dif_configuration.et_configuration_.declared_dead_interval_in_ms_;
	lock_ = new rina::Lockable();
	timer_ = new rina::Timer();
	timer_->scheduleTask(new WatchdogTimerTask(this, timer_, wathchdog_period_), wathchdog_period_);
}

WatchdogRIBObject::~WatchdogRIBObject() {
	if (timer_) {
		delete timer_;
	}

	if (lock_) {
		delete lock_;
	}
}

const void* WatchdogRIBObject::get_value() const {
	return 0;
}

void WatchdogRIBObject::remoteReadObject(int invoke_id, rina::CDAPSessionDescriptor * session_descriptor) {
	rina::ScopedLock g(*lock_);

	//1 Send M_READ_R message
	try {
		rina::RIBObjectValue robject_value;
		robject_value.type_ = rina::RIBObjectValue::inttype;
		robject_value.int_value_ = ipc_process_->get_address();
		rina::RemoteProcessId remote_id;
		remote_id.port_id_ = session_descriptor->port_id_;

		rib_daemon_->remoteReadObjectResponse(class_, name_, robject_value, 0,
				"", false, invoke_id, remote_id);
	} catch(Exception &e) {
		LOG_ERR("Problems creating or sending CDAP Message: %s", e.what());
	}

	//2 Update last heard from attribute of the relevant neighbor
	std::list<rina::Neighbor*> neighbors = ipc_process_->get_neighbors();
	std::list<rina::Neighbor*>::const_iterator it;
	for (it = neighbors.begin(); it != neighbors.end(); ++it) {
		if ((*it)->name_.processName.compare(session_descriptor->dest_ap_name_) == 0) {
			rina::Time currentTime;
			(*it)->last_heard_from_time_in_ms_ = currentTime.get_current_time_in_ms();
			break;
		}
	}
}

void WatchdogRIBObject::sendMessages() {
	rina::ScopedLock g(*lock_);

	neighbor_statistics_.clear();
	rina::Time currentTime;
	int currentTimeInMs = currentTime.get_current_time_in_ms();
	std::list<rina::Neighbor*> neighbors = ipc_process_->get_neighbors();
	std::list<rina::Neighbor*>::const_iterator it;
	for (it = neighbors.begin(); it != neighbors.end(); ++it) {
		//Skip non enrolled neighbors
		if (!(*it)->enrolled_) {
			continue;
		}

		//Skip neighbors that have sent M_READ messages during the last period
		if ((*it)->last_heard_from_time_in_ms_ + wathchdog_period_ > currentTimeInMs) {
			continue;
		}

		//If we have not heard from the neighbor during long enough, declare the neighbor
		//dead and fire a NEIGHBOR_DECLARED_DEAD event
		if ((*it)->last_heard_from_time_in_ms_ != 0 &&
				(*it)->last_heard_from_time_in_ms_ + declared_dead_interval_ < currentTimeInMs) {
			NeighborDeclaredDeadEvent * event = new NeighborDeclaredDeadEvent((*it));
			rib_daemon_->deliverEvent(event);
			continue;
		}

		try{
			rina::RemoteProcessId remote_id;
			remote_id.port_id_ = (*it)->underlying_port_id_;

			rib_daemon_->remoteReadObject(class_, name_, 0, remote_id, this);

			neighbor_statistics_[(*it)->name_.processName] = currentTimeInMs;
		}catch(Exception &e){
			LOG_ERR("Problems generating or sending CDAP message: %s", e.what());
		}
	}
}

void WatchdogRIBObject::readResponse(int result, const std::string& result_reason,
		void * object_value, const std::string& object_name,
		rina::CDAPSessionDescriptor * session_descriptor) {
	rina::ScopedLock g(*lock_);

	(void) result;
	(void) result_reason;
	(void) object_name;

	if (object_value) {
		int * address = (int *) object_value;
		delete address;
	}

	std::map<std::string, int>::iterator it = neighbor_statistics_.find(session_descriptor->dest_ap_name_);
	if (it == neighbor_statistics_.end()) {
		return;
	}

	int storedTime = it->second;
	neighbor_statistics_.erase(it);
	rina::Time currentTime;
	int currentTimeInMs = currentTime.get_current_time_in_ms();
	std::list<rina::Neighbor*> neighbors = ipc_process_->get_neighbors();
	std::list<rina::Neighbor*>::const_iterator it2;
	for (it2 = neighbors.begin(); it2 != neighbors.end(); ++it2) {
		if ((*it2)->name_.processName.compare(session_descriptor->dest_ap_name_) == 0) {
			(*it2)->average_rtt_in_ms_ = currentTimeInMs - storedTime;
			(*it2)->last_heard_from_time_in_ms_ = currentTimeInMs;
			break;
		}
	}
>>>>>>> 0163aa35
}

// Class Neighbor RIB object
NeighborRIBObject::NeighborRIBObject(IPCProcess* ipc_process,
                                     const std::string& object_class,
                                     const std::string& object_name,
                                     const rina::Neighbor* neighbor)
    : SimpleSetMemberIPCPRIBObject(ipc_process, object_class, object_name,
                                   neighbor)
{
}
;

std::string NeighborRIBObject::get_displayable_value()
{
  const rina::Neighbor * nei = (const rina::Neighbor *) get_value();
  std::stringstream ss;
  ss << "Name: " << nei->name_.getEncodedString();
  ss << "; Address: " << nei->address_;
  ss << "; Enrolled: " << nei->enrolled_ << std::endl;
  ss << "; Supporting DIF Name: " << nei->supporting_dif_name_.processName;
  ss << "; Underlying port-id: " << nei->underlying_port_id_;
  ss << "; Number of enroll. attempts: " << nei->number_of_enrollment_attempts_;

  return ss.str();
}

// Class Neighbor Set RIB Object
<<<<<<< HEAD
NeighborSetRIBObject::NeighborSetRIBObject(IPCProcess * ipc_process)
    : BaseIPCPRIBObject(ipc_process,
                        EncoderConstants::NEIGHBOR_SET_RIB_OBJECT_CLASS,
                        rina::objectInstanceGenerator->getObjectInstance(),
                        EncoderConstants::NEIGHBOR_SET_RIB_OBJECT_NAME)
{
  lock_ = new rina::Lockable();
}

NeighborSetRIBObject::~NeighborSetRIBObject()
{
  if (lock_) {
    delete lock_;
  }
}

const void* NeighborSetRIBObject::get_value() const
{
  return 0;
}

void NeighborSetRIBObject::remoteCreateObject(
    void * object_value, const std::string& object_name, int invoke_id,
    rina::CDAPSessionDescriptor * session_descriptor)
{
  rina::AccessGuard g(*lock_);
  std::list<rina::Neighbor *> neighborsToCreate;

  (void) invoke_id;  // Stop compiler barfs
  (void) session_descriptor;  // Stop compiler barfs

  try {
    if (object_name.compare(EncoderConstants::NEIGHBOR_SET_RIB_OBJECT_NAME)
        == 0) {
      std::list<rina::Neighbor *> * neighbors =
          (std::list<rina::Neighbor *> *) object_value;
      std::list<rina::Neighbor *>::const_iterator iterator;
      for (iterator = neighbors->begin(); iterator != neighbors->end();
          ++iterator) {
        populateNeighborsToCreateList(*iterator, &neighborsToCreate);
      }

      delete neighbors;
    } else {
      rina::Neighbor * neighbor = (rina::Neighbor *) object_value;
      populateNeighborsToCreateList(neighbor, &neighborsToCreate);
    }
  } catch (Exception &e) {
    LOG_ERR("Error decoding CDAP object value: %s", e.what());
  }

  if (neighborsToCreate.size() == 0) {
    LOG_DBG("No neighbors entries to create or update");
    return;
  }

  try {
    rib_daemon_->createObject(EncoderConstants::NEIGHBOR_SET_RIB_OBJECT_CLASS,
                              EncoderConstants::NEIGHBOR_SET_RIB_OBJECT_NAME,
                              &neighborsToCreate, 0);
  } catch (Exception &e) {
    LOG_ERR("Problems creating RIB object: %s", e.what());
  }
}

void NeighborSetRIBObject::populateNeighborsToCreateList(
    rina::Neighbor* neighbor, std::list<rina::Neighbor *> * list)
{
  const rina::Neighbor * candidate;
  bool found = false;

  std::list<std::pair<std::string, const void *> > values;
  get_children_value(values);

  for (std::list<std::pair<std::string, const void *> >::iterator it = values
      .begin(); it != values.end(); ++it) {
    candidate = (const rina::Neighbor *) it->second;
    if (candidate->get_name().processName.compare(neighbor->name_.processName)
        == 0)
      found = true;
  }
  if (!found)
    list->push_back(neighbor);
  else
    delete neighbor;
=======
NeighborSetRIBObject::NeighborSetRIBObject(IPCProcess * ipc_process) :
	BaseIPCPRIBObject(ipc_process, EncoderConstants::NEIGHBOR_SET_RIB_OBJECT_CLASS,
			rina::objectInstanceGenerator->getObjectInstance(),
			EncoderConstants::NEIGHBOR_SET_RIB_OBJECT_NAME){
	lock_ = new rina::Lockable();
}

NeighborSetRIBObject::~NeighborSetRIBObject() {
	if (lock_) {
		delete lock_;
	}
}

const void* NeighborSetRIBObject::get_value() const {
	return 0;
}

void NeighborSetRIBObject::remoteCreateObject(void * object_value, const std::string& object_name,
		int invoke_id, rina::CDAPSessionDescriptor * session_descriptor) {
	rina::ScopedLock g(*lock_);
	std::list<rina::Neighbor *> neighborsToCreate;

	(void) invoke_id;  // Stop compiler barfs
	(void) session_descriptor; // Stop compiler barfs

	try {
		if (object_name.compare(EncoderConstants::NEIGHBOR_SET_RIB_OBJECT_NAME) == 0) {
			std::list<rina::Neighbor *> * neighbors =
					(std::list<rina::Neighbor *> *) object_value;
			std::list<rina::Neighbor *>::const_iterator iterator;
			for(iterator = neighbors->begin(); iterator != neighbors->end(); ++iterator) {
				populateNeighborsToCreateList(*iterator, &neighborsToCreate);
			}

			delete neighbors;
		} else {
			rina::Neighbor * neighbor = (rina::Neighbor *) object_value;
			populateNeighborsToCreateList(neighbor, &neighborsToCreate);
		}
	} catch (Exception &e) {
		LOG_ERR("Error decoding CDAP object value: %s", e.what());
	}

	if (neighborsToCreate.size() == 0) {
		LOG_DBG("No neighbors entries to create or update");
		return;
	}

	try {
		rib_daemon_->createObject(EncoderConstants::NEIGHBOR_SET_RIB_OBJECT_CLASS,
				EncoderConstants::NEIGHBOR_SET_RIB_OBJECT_NAME, &neighborsToCreate, 0);
	} catch (Exception &e) {
		LOG_ERR("Problems creating RIB object: %s", e.what());
	}
}

void NeighborSetRIBObject::populateNeighborsToCreateList(rina::Neighbor* neighbor,
		std::list<rina::Neighbor *> * list) {
	const rina::Neighbor * candidate;
	std::list<BaseRIBObject*>::const_iterator it;
	bool found = false;

	for(it = get_children().begin(); it != get_children().end(); ++it) {
		candidate = (const rina::Neighbor *) (*it)->get_value();
		if (candidate->get_name().processName.compare(neighbor->name_.processName) == 0)
			found = true;
	}
	if (!found)
		list->push_back(neighbor);
	else
		delete neighbor;
>>>>>>> 0163aa35
}

void NeighborSetRIBObject::createObject(const std::string& objectClass,
                                        const std::string& objectName,
                                        const void* objectValue)
{
  (void) objectClass;  // Stop compiler barfs

  if (objectName.compare(EncoderConstants::NEIGHBOR_SET_RIB_OBJECT_NAME) == 0) {
    std::list<rina::Neighbor *>::const_iterator iterator;
    std::list<rina::Neighbor *> * neighbors =
        (std::list<rina::Neighbor *> *) objectValue;

    for (iterator = neighbors->begin(); iterator != neighbors->end();
        ++iterator) {
      createNeighbor((*iterator));
    }
  } else {
    rina::Neighbor * currentNeighbor = (rina::Neighbor *) objectValue;
    createNeighbor(currentNeighbor);
  }
}

void NeighborSetRIBObject::createNeighbor(rina::Neighbor * neighbor)
{
  //Avoid creating myself as a neighbor
  if (neighbor->name_.processName.compare(ipc_process_->name_.processName)
      == 0) {
    return;
  }

  //Only create neighbours with whom I have an N-1 DIF in common
  std::list<rina::ApplicationProcessNamingInformation>::const_iterator it;
  INMinusOneFlowManager * nMinusOneFlowManager = ipc_process_
      ->resource_allocator_->get_n_minus_one_flow_manager();
  bool supportingDifInCommon = false;
  for (it = neighbor->supporting_difs_.begin();
      it != neighbor->supporting_difs_.end(); ++it) {
    if (nMinusOneFlowManager->isSupportingDIF((*it))) {
      neighbor->supporting_dif_name_ = (*it);
      supportingDifInCommon = true;
      break;
    }
  }

  if (!supportingDifInCommon) {
    LOG_INFO("Ignoring neighbor %s because we don't have an N-1 DIF in common",
             neighbor->name_.processName.c_str());
    return;
  }

  std::stringstream ss;
  ss << EncoderConstants::NEIGHBOR_SET_RIB_OBJECT_NAME
     << EncoderConstants::SEPARATOR;
  ss << neighbor->name_.processName;
  BaseRIBObject * ribObject = new NeighborRIBObject(
      ipc_process_, EncoderConstants::NEIGHBOR_RIB_OBJECT_CLASS, ss.str(),
      neighbor);
  try {
    rib_daemon_->addRIBObject(ribObject);
  } catch (Exception &e) {
    LOG_ERR("Problems adding object to the RIB: %s", e.what());
  }
}

//Class AddressRIBObject
AddressRIBObject::AddressRIBObject(IPCProcess * ipc_process)
    : BaseIPCPRIBObject(ipc_process, EncoderConstants::ADDRESS_RIB_OBJECT_CLASS,
                        rina::objectInstanceGenerator->getObjectInstance(),
                        EncoderConstants::ADDRESS_RIB_OBJECT_NAME)
{
  address_ = ipc_process_->get_address();
}

AddressRIBObject::~AddressRIBObject()
{
}

const void* AddressRIBObject::get_value() const
{
  return &address_;
}

void AddressRIBObject::writeObject(const void* object_value)
{
  int * address = (int *) object_value;
  address_ = *address;
  rina::DIFInformation dif_information = ipc_process_->get_dif_information();
  dif_information.dif_configuration_.address_ = *address;
  ipc_process_->set_dif_information(dif_information);
}

std::string AddressRIBObject::get_displayable_value()
{
  std::stringstream ss;
  ss << "Address: " << address_;
  return ss.str();
}

//Class EnrollmentFailedTimerTask
EnrollmentFailedTimerTask::EnrollmentFailedTimerTask(
    BaseEnrollmentStateMachine * state_machine, const std::string& reason,
    bool enrollee)
{
  state_machine_ = state_machine;
  reason_ = reason;
  enrollee_ = enrollee;
}

void EnrollmentFailedTimerTask::run()
{
  try {
    state_machine_->abortEnrollment(state_machine_->remote_peer_->name_,
                                    state_machine_->port_id_, reason_,
                                    enrollee_, true);
  } catch (Exception &e) {
    LOG_ERR("Problems aborting enrollment: %s", e.what());
  }
}

//Class BaseEnrollmentStateMachine
const std::string BaseEnrollmentStateMachine::CONNECT_RESPONSE_TIMEOUT =
    "Timeout waiting for connect response";
const std::string BaseEnrollmentStateMachine::START_RESPONSE_TIMEOUT =
    "Timeout waiting for start response";
const std::string BaseEnrollmentStateMachine::START_IN_BAD_STATE =
    "Received a START message in a wrong state";
const std::string BaseEnrollmentStateMachine::STOP_ENROLLMENT_TIMEOUT =
    "Timeout waiting for stop enrolment response";
const std::string BaseEnrollmentStateMachine::STOP_IN_BAD_STATE =
    "Received a STOP message in a wrong state";
const std::string BaseEnrollmentStateMachine::STOP_WITH_NO_OBJECT_VALUE =
    "Received STOP message with null object value";
const std::string BaseEnrollmentStateMachine::READ_RESPONSE_TIMEOUT =
    "Timeout waiting for read response";
const std::string BaseEnrollmentStateMachine::PROBLEMS_COMMITTING_ENROLLMENT_INFO =
    "Problems commiting enrollment information";
const std::string BaseEnrollmentStateMachine::START_TIMEOUT =
    "Timeout waiting for start";
const std::string BaseEnrollmentStateMachine::READ_RESPONSE_IN_BAD_STATE =
    "Received a READ_RESPONSE message in a wrong state";
const std::string BaseEnrollmentStateMachine::UNSUCCESSFULL_READ_RESPONSE =
<<<<<<< HEAD
    "Received an unsuccessful read response or a read response with a null object value";
const std::string BaseEnrollmentStateMachine::UNSUCCESSFULL_START =
    "Received unsuccessful start request";
const std::string BaseEnrollmentStateMachine::CONNECT_IN_NOT_NULL =
    "Received a CONNECT message while not in NULL state";
const std::string BaseEnrollmentStateMachine::ENROLLMENT_NOT_ALLOWED =
    "Enrollment rejected by security manager";
const std::string BaseEnrollmentStateMachine::START_ENROLLMENT_TIMEOUT =
    "Timeout waiting for start enrollment request";
const std::string BaseEnrollmentStateMachine::STOP_ENROLLMENT_RESPONSE_TIMEOUT =
    "Timeout waiting for stop enrollment response";
const std::string BaseEnrollmentStateMachine::STOP_RESPONSE_IN_BAD_STATE =
    "Received a STOP Response message in a wrong state";

BaseEnrollmentStateMachine::BaseEnrollmentStateMachine(
    IPCProcess * ipc_process,
    const rina::ApplicationProcessNamingInformation& remote_naming_info,
    int timeout,
    rina::ApplicationProcessNamingInformation * supporting_dif_name)
{
  ipc_process_ = ipc_process;
  rib_daemon_ = ipc_process->rib_daemon_;
  cdap_session_manager_ = ipc_process->cdap_session_manager_;
  encoder_ = ipc_process->encoder_;
  enrollment_task_ = ipc_process->enrollment_task_;
  timeout_ = timeout;
  timer_ = new rina::Timer();
  lock_ = new rina::Lockable();
  remote_peer_ = new rina::Neighbor();
  remote_peer_->name_ = remote_naming_info;
  if (supporting_dif_name) {
    remote_peer_->supporting_dif_name_ = *supporting_dif_name;
    delete supporting_dif_name;
  }
  port_id_ = 0;
  last_scheduled_task_ = 0;
  state = STATE_NULL;
  enroller_ = false;
}

BaseEnrollmentStateMachine::~BaseEnrollmentStateMachine()
{
  if (timer_) {
    delete timer_;
  }

  if (lock_) {
    delete lock_;
  }
}

void BaseEnrollmentStateMachine::abortEnrollment(
    const rina::ApplicationProcessNamingInformation& remotePeerNamingInfo,
    int portId, const std::string& reason, bool enrollee,
    bool sendReleaseMessage)
{
  if (timer_) {
    delete timer_;
    timer_ = 0;
  }

  state = STATE_NULL;

  enrollment_task_->enrollmentFailed(remotePeerNamingInfo, portId, reason,
                                     enrollee, sendReleaseMessage);
}

bool BaseEnrollmentStateMachine::isValidPortId(
    const rina::CDAPSessionDescriptor * cdapSessionDescriptor)
{
  if (cdapSessionDescriptor->port_id_ != port_id_) {
    LOG_ERR(
        "Received a CDAP message form port-id %d, but was expecting it form port-id %d",
        cdapSessionDescriptor->port_id_, port_id_);
    return false;
  }

  return true;
}

void BaseEnrollmentStateMachine::release(
    int invoke_id, rina::CDAPSessionDescriptor * session_descriptor)
{
  rina::AccessGuard g(*lock_);
  LOG_DBG("Releasing the CDAP connection");

  if (!isValidPortId(session_descriptor)) {
    return;
  }

  createOrUpdateNeighborInformation(false);

  state = STATE_NULL;
  if (timer_) {
    delete timer_;
    timer_ = 0;
  }

  if (invoke_id == 0) {
    return;
  }

  try {
    rina::RemoteProcessId remote_id;
    remote_id.port_id_ = port_id_;

    rib_daemon_->closeApplicationConnectionResponse(0, "", invoke_id,
                                                    remote_id);
  } catch (Exception &e) {
    LOG_ERR("Problems generating or sending CDAP Message: %s", e.what());
  }
}

void BaseEnrollmentStateMachine::releaseResponse(
    int result, const std::string& result_reason,
    rina::CDAPSessionDescriptor * session_descriptor)
{
  rina::AccessGuard g(*lock_);

  (void) result;
  (void) result_reason;

  if (!isValidPortId(session_descriptor)) {
    return;
  }

  if (state != STATE_NULL) {
    state = STATE_NULL;
  }
}

void BaseEnrollmentStateMachine::flowDeallocated(
    rina::CDAPSessionDescriptor * cdapSessionDescriptor)
{
  rina::AccessGuard g(*lock_);
  LOG_INFO(
      "The flow supporting the CDAP session identified by %d has been deallocated.",
      cdapSessionDescriptor->port_id_);

  if (!isValidPortId(cdapSessionDescriptor)) {
    return;
  }

  createOrUpdateNeighborInformation(false);

  state = STATE_NULL;
  if (timer_) {
    delete timer_;
    timer_ = 0;
  }
}

void BaseEnrollmentStateMachine::createOrUpdateNeighborInformation(
    bool enrolled)
{
  remote_peer_->enrolled_ = enrolled;
  remote_peer_->number_of_enrollment_attempts_ = 0;
  rina::Time currentTime;
  remote_peer_->last_heard_from_time_in_ms_ =
      currentTime.get_current_time_in_ms();
  if (enrolled) {
    remote_peer_->underlying_port_id_ = port_id_;
  } else {
    remote_peer_->underlying_port_id_ = 0;
  }

  try {
    std::stringstream ss;
    ss << EncoderConstants::NEIGHBOR_SET_RIB_OBJECT_NAME
       << EncoderConstants::SEPARATOR;
    ss << remote_peer_->name_.processName;
    rib_daemon_->createObject(EncoderConstants::NEIGHBOR_RIB_OBJECT_CLASS,
                              ss.str(), remote_peer_, 0);
  } catch (Exception &e) {
    LOG_ERR("Problems creating RIB object: %s", e.what());
  }
}

void BaseEnrollmentStateMachine::sendDIFDynamicInformation()
{
  //Send DirectoryForwardingTableEntries
  sendDFTEntries();

  //Send neighbors (including myself)
  sendNeighbors();
}

void BaseEnrollmentStateMachine::sendDFTEntries()
{
  rina::BaseRIBObject * dftEntrySet;
  std::list<rina::BaseRIBObject *>::const_iterator it;
  std::list<rina::DirectoryForwardingTableEntry *> dftEntries;

  try {
    dftEntrySet = rib_daemon_->readObject(
        EncoderConstants::DFT_ENTRY_SET_RIB_OBJECT_CLASS,
        EncoderConstants::DFT_ENTRY_SET_RIB_OBJECT_NAME);

    std::list<std::pair<std::string, const void *> > values;
    dftEntrySet->get_children_value(values);

    for (std::list<std::pair<std::string, const void *> >::iterator it = values
        .begin(); it != values.end(); ++it) {
      dftEntries.push_back((rina::DirectoryForwardingTableEntry*) it->second);
    }

    if (dftEntries.size() == 0) {
      LOG_DBG("No DFT entries to be sent");
      return;
    }

    rina::RIBObjectValue robject_value;
    robject_value.type_ = rina::RIBObjectValue::complextype;
    robject_value.complex_value_ = &dftEntries;
    rina::RemoteProcessId remote_id;
    remote_id.port_id_ = port_id_;

    rib_daemon_->remoteCreateObject(
        EncoderConstants::DFT_ENTRY_SET_RIB_OBJECT_CLASS,
        EncoderConstants::DFT_ENTRY_SET_RIB_OBJECT_NAME, robject_value, 0,
        remote_id, 0);
  } catch (Exception &e) {
    LOG_ERR("Problems sending DFT entries: %s", e.what());
  }
}

void BaseEnrollmentStateMachine::sendNeighbors()
{
  rina::BaseRIBObject * neighborSet;
  std::list<rina::BaseRIBObject *>::const_iterator it;
  std::list<rina::Neighbor *> neighbors;
  rina::Neighbor * myself = 0;
  std::vector<rina::ApplicationRegistration *> registrations;
  std::list<rina::ApplicationProcessNamingInformation>::const_iterator it2;
  try {
    neighborSet = rib_daemon_->readObject(
        EncoderConstants::NEIGHBOR_SET_RIB_OBJECT_CLASS,
        EncoderConstants::NEIGHBOR_SET_RIB_OBJECT_NAME);

    std::list<std::pair<std::string, const void *> > values;
    neighborSet->get_children_value(values);

    for (std::list<std::pair<std::string, const void *> >::iterator it = values
        .begin(); it != values.end(); ++it) {
      neighbors.push_back((rina::Neighbor*) it->second);
    }

    myself = new rina::Neighbor();
    myself->address_ = ipc_process_->get_address();
    myself->name_ = ipc_process_->name_;
    registrations = rina::extendedIPCManager->getRegisteredApplications();
    for (unsigned int i = 0; i < registrations.size(); i++) {
      for (it2 = registrations[i]->DIFNames.begin();
          it2 != registrations[i]->DIFNames.end(); ++it2) {
        myself->add_supporting_dif((*it2));
      }
    }
    neighbors.push_back(myself);

    rina::RIBObjectValue robject_value;
    robject_value.type_ = rina::RIBObjectValue::complextype;
    robject_value.complex_value_ = &neighbors;
    rina::RemoteProcessId remote_id;
    remote_id.port_id_ = port_id_;

    rib_daemon_->remoteCreateObject(
        EncoderConstants::NEIGHBOR_SET_RIB_OBJECT_CLASS,
        EncoderConstants::NEIGHBOR_SET_RIB_OBJECT_NAME, robject_value, 0,
        remote_id, 0);
  } catch (Exception &e) {
    LOG_ERR("Problems sending neighbors: %s", e.what());
  }

  delete myself;
}

void BaseEnrollmentStateMachine::sendCreateInformation(
    const std::string& objectClass, const std::string& objectName)
{
  rina::BaseRIBObject * ribObject = 0;

  try {
    ribObject = rib_daemon_->readObject(objectClass, objectName);
  } catch (Exception &e) {
    LOG_ERR("Problems reading object from RIB: %s", e.what());
    return;
  }

  if (ribObject->get_value()) {
    try {
      rina::RIBObjectValue robject_value;
      robject_value.type_ = rina::RIBObjectValue::complextype;
      robject_value.complex_value_ = const_cast<void*>(ribObject->get_value());
      rina::RemoteProcessId remote_id;
      remote_id.port_id_ = port_id_;

      rib_daemon_->remoteCreateObject(objectClass, objectName, robject_value, 0,
                                      remote_id, 0);
    } catch (Exception &e) {
      LOG_ERR("Problems generating or sending CDAP message: %s", e.what());
    }
  }
}

// Class EnrolleeStateMachine
EnrolleeStateMachine::EnrolleeStateMachine(
    IPCProcess * ipc_process,
    const rina::ApplicationProcessNamingInformation& remote_naming_info,
    int timeout)
    : BaseEnrollmentStateMachine(ipc_process, remote_naming_info, timeout, 0)
{
  was_dif_member_before_enrollment_ = false;
  enrollment_request_ = 0;
  last_scheduled_task_ = 0;
  allowed_to_start_early_ = false;
  stop_request_invoke_id_ = 0;
}

EnrolleeStateMachine::~EnrolleeStateMachine()
{
}

void EnrolleeStateMachine::initiateEnrollment(
    EnrollmentRequest * enrollmentRequest, int portId)
{
  rina::AccessGuard g(*lock_);

  enrollment_request_ = enrollmentRequest;
  remote_peer_->address_ = enrollment_request_->neighbor_->address_;
  remote_peer_->name_ = enrollment_request_->neighbor_->name_;
  remote_peer_->supporting_dif_name_ = enrollment_request_->neighbor_
      ->supporting_dif_name_;
  remote_peer_->underlying_port_id_ = enrollment_request_->neighbor_
      ->underlying_port_id_;
  remote_peer_->supporting_difs_ = enrollment_request_->neighbor_
      ->supporting_difs_;

  if (state != STATE_NULL) {
    throw Exception("Enrollee state machine not in NULL state");
  }

  try {
    rina::RemoteProcessId remote_id;
    remote_id.port_id_ = portId;

    rib_daemon_->openApplicationConnection(rina::CDAPMessage::AUTH_NONE,
                                           rina::AuthValue(), "",
                                           IPCProcess::MANAGEMENT_AE,
                                           remote_peer_->name_.processInstance,
                                           remote_peer_->name_.processName, "",
                                           IPCProcess::MANAGEMENT_AE,
                                           ipc_process_->name_.processInstance,
                                           ipc_process_->name_.processName,
                                           remote_id);

    port_id_ = portId;

    //Set timer
    last_scheduled_task_ = new EnrollmentFailedTimerTask(
        this, CONNECT_RESPONSE_TIMEOUT, true);
    timer_->scheduleTask(last_scheduled_task_, timeout_);

    //Update state
    state = STATE_WAIT_CONNECT_RESPONSE;
  } catch (Exception &e) {
    LOG_ERR("Problems sending M_CONNECT message: %s", e.what());
    abortEnrollment(remote_peer_->name_, port_id_, std::string(e.what()), true,
                    false);
  }
}

void EnrolleeStateMachine::connectResponse(int result,
                                           const std::string& result_reason)
{
  rina::AccessGuard g(*lock_);

  if (state != STATE_WAIT_CONNECT_RESPONSE) {
    abortEnrollment(remote_peer_->name_, port_id_,
                    "Message received in wrong order", true, true);
    return;
  }

  timer_->cancelTask(last_scheduled_task_);
  if (result != 0) {
    state = STATE_NULL;
    enrollment_task_->enrollmentFailed(remote_peer_->get_name(), port_id_,
                                       result_reason, true, true);
    return;
  }

  //Send M_START with EnrollmentInformation object
  try {
    EnrollmentInformationRequest eiRequest;
    std::list<rina::ApplicationProcessNamingInformation>::const_iterator it;
    std::vector<rina::ApplicationRegistration *> registrations =
        rina::extendedIPCManager->getRegisteredApplications();
    for (unsigned int i = 0; i < registrations.size(); i++) {
      for (it = registrations[i]->DIFNames.begin();
          it != registrations[i]->DIFNames.end(); ++it) {
        ;
        eiRequest.supporting_difs_.push_back(*it);
      }
    }

    if (ipc_process_->get_address() != 0) {
      was_dif_member_before_enrollment_ = true;
      eiRequest.address_ = ipc_process_->get_address();
    } else {
      rina::DIFInformation difInformation;
      difInformation.dif_name_ = enrollment_request_->event_.difName;
      ipc_process_->set_dif_information(difInformation);
    }

    rina::RIBObjectValue object_value;
    object_value.type_ = rina::RIBObjectValue::complextype;
    object_value.complex_value_ = &eiRequest;
    rina::RemoteProcessId remote_id;
    remote_id.port_id_ = port_id_;

    rib_daemon_->remoteStartObject(
        EncoderConstants::ENROLLMENT_INFO_OBJECT_CLASS,
        EncoderConstants::ENROLLMENT_INFO_OBJECT_NAME, object_value, 0,
        remote_id, this);

    LOG_DBG("Sent a M_START Message to portid: %d", port_id_);

    //Set timer
    last_scheduled_task_ = new EnrollmentFailedTimerTask(this,
                                                         START_RESPONSE_TIMEOUT,
                                                         true);
    timer_->scheduleTask(last_scheduled_task_, timeout_);

    //Update state
    state = STATE_WAIT_START_ENROLLMENT_RESPONSE;
  } catch (Exception &e) {
    LOG_ERR("Problems sending M_START request message: %s", e.what());
    //TODO what to do?
  }
}

void EnrolleeStateMachine::startResponse(
    int result, const std::string& result_reason, void * object_value,
    rina::CDAPSessionDescriptor * session_descriptor)
{
  rina::AccessGuard g(*lock_);

  if (!isValidPortId(session_descriptor)) {
    return;
  }

  if (state != STATE_WAIT_START_ENROLLMENT_RESPONSE) {
    abortEnrollment(remote_peer_->name_, port_id_, START_IN_BAD_STATE, true,
                    true);
    return;
  }

  timer_->cancelTask(last_scheduled_task_);
  if (result != 0) {
    state = STATE_NULL;
    enrollment_task_->enrollmentFailed(remote_peer_->get_name(), port_id_,
                                       result_reason, true, true);
    return;
  }

  //Update address
  if (object_value) {
    EnrollmentInformationRequest * response =
        (EnrollmentInformationRequest *) object_value;

    unsigned int address = response->address_;
    delete response;

    try {
      rib_daemon_->writeObject(EncoderConstants::ADDRESS_RIB_OBJECT_CLASS,
                               EncoderConstants::ADDRESS_RIB_OBJECT_NAME,
                               &address);
    } catch (Exception &e) {
      LOG_ERR("Problems writing RIB object: %s", e.what());
    }
  }

  //Set timer
  last_scheduled_task_ = new EnrollmentFailedTimerTask(this,
                                                       STOP_ENROLLMENT_TIMEOUT,
                                                       true);
  timer_->scheduleTask(last_scheduled_task_, timeout_);

  //Update state
  state = STATE_WAIT_STOP_ENROLLMENT_RESPONSE;
}

void EnrolleeStateMachine::stop(
    EnrollmentInformationRequest * eiRequest, int invoke_id,
    rina::CDAPSessionDescriptor * cdapSessionDescriptor)
{
  rina::AccessGuard g(*lock_);

  if (!isValidPortId(cdapSessionDescriptor)) {
    return;
  }

  if (state != STATE_WAIT_STOP_ENROLLMENT_RESPONSE) {
    abortEnrollment(remote_peer_->name_, port_id_, STOP_IN_BAD_STATE, true,
                    true);
    return;
  }

  timer_->cancelTask(last_scheduled_task_);
  //Check if I'm allowed to start early
  if (!eiRequest->allowed_to_start_early_) {
    abortEnrollment(remote_peer_->name_, port_id_, STOP_WITH_NO_OBJECT_VALUE,
                    true, true);
    return;
  }

  allowed_to_start_early_ = eiRequest->allowed_to_start_early_;
  stop_request_invoke_id_ = invoke_id;

  //If the enrollee is also a member of the DIF, send dynamic information to the enroller as well
  if (ipc_process_->get_operational_state() == ASSIGNED_TO_DIF) {
    sendDFTEntries();
  }

  //Request more information or start
  try {
    requestMoreInformationOrStart();
  } catch (Exception &e) {
    LOG_ERR("Problems requesting more information or starting: %s", e.what());
    abortEnrollment(remote_peer_->name_, port_id_, std::string(e.what()), true,
                    true);
  }
}

void EnrolleeStateMachine::requestMoreInformationOrStart()
{
  if (sendNextObjectRequired()) {
    //Set timer
    last_scheduled_task_ = new EnrollmentFailedTimerTask(this,
                                                         READ_RESPONSE_TIMEOUT,
                                                         true);
    timer_->scheduleTask(last_scheduled_task_, timeout_);

    //Update state
    state = STATE_WAIT_READ_RESPONSE;
    return;
  }

  //No more information is required, if I'm allowed to start early,
  //commit the enrollment information, set operational status to true
  //and send M_STOP_R. If not, just send M_STOP_R
  rina::RIBObjectValue object_value;
  rina::RemoteProcessId remote_id;
  remote_id.port_id_ = port_id_;

  if (allowed_to_start_early_) {
    try {
      commitEnrollment();

      rib_daemon_->remoteStopObjectResponse("", "", object_value, 0, "",
                                            stop_request_invoke_id_, remote_id);

      enrollmentCompleted();
    } catch (Exception &e) {
      LOG_ERR("Problems sending CDAP message: %s", e.what());

      rib_daemon_->remoteStopObjectResponse("", "", object_value, -1,
                                            PROBLEMS_COMMITTING_ENROLLMENT_INFO,
                                            stop_request_invoke_id_, remote_id);

      abortEnrollment(remote_peer_->name_, port_id_,
                      PROBLEMS_COMMITTING_ENROLLMENT_INFO, true, true);
    }

    return;
  }

  try {
    rib_daemon_->remoteStopObjectResponse("", "", object_value, 0, "",
                                          stop_request_invoke_id_, remote_id);
  } catch (Exception &e) {
    LOG_ERR("Problems sending CDAP message: %s", e.what());
  }

  last_scheduled_task_ = new EnrollmentFailedTimerTask(this, START_TIMEOUT,
                                                       true);
  timer_->scheduleTask(last_scheduled_task_, timeout_);
  state = STATE_WAIT_START;
}

bool EnrolleeStateMachine::sendNextObjectRequired()
{
  bool result = false;
  rina::DIFInformation difInformation = ipc_process_->get_dif_information();

  rina::RemoteProcessId remote_id;
  remote_id.port_id_ = port_id_;
  std::string object_class;
  std::string object_name;
  if (!difInformation.dif_configuration_.efcp_configuration_
      .data_transfer_constants_.isInitialized()) {
    object_class = EncoderConstants::DATA_TRANSFER_CONSTANTS_RIB_OBJECT_CLASS;
    object_name = EncoderConstants::DATA_TRANSFER_CONSTANTS_RIB_OBJECT_CLASS;
    result = true;
  } else if (difInformation.dif_configuration_.efcp_configuration_.qos_cubes_
      .size() == 0) {
    object_class = EncoderConstants::QOS_CUBE_SET_RIB_OBJECT_CLASS;
    object_name = EncoderConstants::QOS_CUBE_SET_RIB_OBJECT_NAME;
    result = true;
  } else if (ipc_process_->get_neighbors().size() == 0) {
    object_class = EncoderConstants::NEIGHBOR_SET_RIB_OBJECT_CLASS;
    object_name = EncoderConstants::NEIGHBOR_SET_RIB_OBJECT_NAME;
    result = true;
  }

  if (result) {
    try {
      rib_daemon_->remoteReadObject(object_class, object_name, 0, remote_id,
                                    this);
    } catch (Exception &e) {
      LOG_WARN("Problems executing remote operation: %s", e.what());
    }
  }

  return result;
}

void EnrolleeStateMachine::commitEnrollment()
{
  try {
    rib_daemon_->startObject(
        EncoderConstants::OPERATIONAL_STATUS_RIB_OBJECT_CLASS,
        EncoderConstants::OPERATIONAL_STATUS_RIB_OBJECT_NAME, 0);
  } catch (Exception &e) {
    LOG_ERR("Problems starting RIB object: %s", e.what());
  }
}

void EnrolleeStateMachine::enrollmentCompleted()
{
  delete timer_;
  timer_ = 0;
  state = STATE_ENROLLED;

  //Create or update the neighbor information in the RIB
  createOrUpdateNeighborInformation(true);

  //Send DirectoryForwardingTableEntries
  sendCreateInformation(EncoderConstants::DFT_ENTRY_SET_RIB_OBJECT_CLASS,
                        EncoderConstants::DFT_ENTRY_SET_RIB_OBJECT_NAME);

  enrollment_task_->enrollmentCompleted(remote_peer_, true);

  //Notify the kernel
  if (!was_dif_member_before_enrollment_) {
    try {
      rina::kernelIPCProcess->assignToDIF(ipc_process_->get_dif_information());
    } catch (Exception &e) {
      LOG_ERR(
          "Problems communicating with the Kernel components of the IPC Processs: %s",
          e.what());
    }
  }

  //Notify the IPC Manager
  if (enrollment_request_) {
    try {
      std::list<rina::Neighbor> neighbors;
      neighbors.push_back(*remote_peer_);
      rina::extendedIPCManager->enrollToDIFResponse(
          enrollment_request_->event_, 0, neighbors,
          ipc_process_->get_dif_information());
    } catch (Exception &e) {
      LOG_ERR("Problems sending message to IPC Manager: %s", e.what());
    }
  }

  LOG_INFO("Remote IPC Process enrolled!");

  delete enrollment_request_;
}

void EnrolleeStateMachine::readResponse(
    int result, const std::string& result_reason, void * object_value,
    const std::string& object_name,
    rina::CDAPSessionDescriptor * session_descriptor)
{
  rina::AccessGuard g(*lock_);

  if (!isValidPortId(session_descriptor)) {
    return;
  }

  if (state != STATE_WAIT_READ_RESPONSE) {
    abortEnrollment(remote_peer_->name_, port_id_, READ_RESPONSE_IN_BAD_STATE,
                    true, true);
    return;
  }

  timer_->cancelTask(last_scheduled_task_);

  if (result != 0 || object_value == 0) {
    abortEnrollment(remote_peer_->name_, port_id_, result_reason, true, true);
    return;
  }

  if (object_name.compare(
      EncoderConstants::DATA_TRANSFER_CONSTANTS_RIB_OBJECT_NAME) == 0) {
    try {
      rina::DataTransferConstants * constants =
          (rina::DataTransferConstants *) object_value;
      rib_daemon_->createObject(
          EncoderConstants::DATA_TRANSFER_CONSTANTS_RIB_OBJECT_CLASS,
          EncoderConstants::DATA_TRANSFER_CONSTANTS_RIB_OBJECT_NAME, constants,
          0);
    } catch (Exception &e) {
      LOG_ERR("Problems creating RIB object: %s", e.what());
    }
  } else if (object_name.compare(EncoderConstants::QOS_CUBE_SET_RIB_OBJECT_NAME)
      == 0) {
    try {
      std::list<rina::QoSCube *> * cubes =
          (std::list<rina::QoSCube *> *) object_value;
      rib_daemon_->createObject(EncoderConstants::QOS_CUBE_SET_RIB_OBJECT_CLASS,
                                EncoderConstants::QOS_CUBE_SET_RIB_OBJECT_NAME,
                                cubes, 0);
    } catch (Exception &e) {
      LOG_ERR("Problems creating RIB object: %s", e.what());
    }
  } else if (object_name.compare(EncoderConstants::NEIGHBOR_SET_RIB_OBJECT_NAME)
      == 0) {
    try {
      std::list<rina::Neighbor *> * neighbors =
          (std::list<rina::Neighbor *> *) object_value;
      rib_daemon_->createObject(EncoderConstants::NEIGHBOR_SET_RIB_OBJECT_CLASS,
                                EncoderConstants::NEIGHBOR_SET_RIB_OBJECT_NAME,
                                neighbors, 0);
    } catch (Exception &e) {
      LOG_ERR("Problems creating RIB object: %s", e.what());
    }
  } else {
    LOG_WARN("The object to be created is not required for enrollment");
  }

  //Request more information or proceed with the enrollment program
  requestMoreInformationOrStart();
}

void EnrolleeStateMachine::start(
    int result, const std::string& result_reason,
    rina::CDAPSessionDescriptor * session_descriptor)
{
  rina::AccessGuard g(*lock_);

  if (!isValidPortId(session_descriptor)) {
    return;
  }

  if (state == STATE_ENROLLED) {
    return;
  }

  if (state != STATE_WAIT_START) {
    abortEnrollment(remote_peer_->name_, port_id_, START_IN_BAD_STATE, true,
                    true);
    return;
  }

  timer_->cancelTask(last_scheduled_task_);

  if (result != 0) {
    abortEnrollment(remote_peer_->name_, port_id_, result_reason, true, true);
    return;
  }

  try {
    commitEnrollment();
    enrollmentCompleted();
  } catch (Exception &e) {
    LOG_ERR("Problems commiting enrollment: %s", e.what());
    abortEnrollment(remote_peer_->name_, port_id_,
                    PROBLEMS_COMMITTING_ENROLLMENT_INFO, true, true);
  }
}

//Class EnrollerStateMachine
EnrollerStateMachine::EnrollerStateMachine(
    IPCProcess * ipc_process,
    const rina::ApplicationProcessNamingInformation& remote_naming_info,
    int timeout,
    rina::ApplicationProcessNamingInformation * supporting_dif_name)
    : BaseEnrollmentStateMachine(ipc_process, remote_naming_info, timeout,
                                 supporting_dif_name)
{
  security_manager_ = ipc_process->security_manager_;
  namespace_manager_ = ipc_process->namespace_manager_;
  enroller_ = true;
}

EnrollerStateMachine::~EnrollerStateMachine()
{
}

void EnrollerStateMachine::connect(
    int invoke_id, rina::CDAPSessionDescriptor * session_descriptor)
{
  rina::AccessGuard g(*lock_);
  ISecurityManagerPs *smps =
      dynamic_cast<ISecurityManagerPs *>(security_manager_->ps);

  assert(smps);

  if (state != STATE_NULL) {
    abortEnrollment(remote_peer_->name_, session_descriptor->port_id_,
                    CONNECT_IN_NOT_NULL, false, true);
    return;
  }

  LOG_DBG(
      "Authenticating IPC process %s-%s ...",
      session_descriptor->dest_ap_name_.c_str(), session_descriptor->dest_ap_inst_.c_str());
  remote_peer_->name_.processName = session_descriptor->dest_ap_name_;
  remote_peer_->name_.processInstance = session_descriptor->dest_ap_inst_;

  //TODO Authenticate sender
  LOG_DBG(
      "Authentication successful, deciding if new member can join the DIF...");
  if (!smps->isAllowedToJoinDIF(*remote_peer_)) {
    LOG_WARN(
        "Security Manager rejected enrollment attempt, aborting enrollment");
    abortEnrollment(remote_peer_->name_, port_id_, ENROLLMENT_NOT_ALLOWED,
                    false, true);
    return;
  }

  //Send M_CONNECT_R
  port_id_ = session_descriptor->port_id_;
  try {
    rina::RemoteProcessId remote_id;
    remote_id.port_id_ = port_id_;

    rib_daemon_->openApplicationConnectionResponse(
        rina::CDAPMessage::AUTH_NONE, rina::AuthValue(),
        session_descriptor->dest_ae_inst_, IPCProcess::MANAGEMENT_AE,
        session_descriptor->dest_ap_inst_, session_descriptor->dest_ap_name_, 0,
        "", session_descriptor->src_ae_inst_, IPCProcess::MANAGEMENT_AE,
        session_descriptor->src_ap_inst_, session_descriptor->src_ap_name_,
        invoke_id, remote_id);

    //Set timer
    last_scheduled_task_ = new EnrollmentFailedTimerTask(
        this, START_ENROLLMENT_TIMEOUT, true);
    timer_->scheduleTask(last_scheduled_task_, timeout_);
    LOG_DBG(
        "M_CONNECT_R sent to portID %d. Waiting for start enrollment request message",
        port_id_);

    state = STATE_WAIT_START_ENROLLMENT;
  } catch (Exception &e) {
    LOG_ERR("Problems sending CDAP message: %s", e.what());
    abortEnrollment(remote_peer_->name_, port_id_, std::string(e.what()), false,
                    true);
  }
}

void EnrollerStateMachine::sendNegativeStartResponseAndAbortEnrollment(
    int result, const std::string& resultReason, int invoke_id)
{
  try {
    rina::RIBObjectValue robject_value;
    rina::RemoteProcessId remote_id;
    remote_id.port_id_ = port_id_;

    rib_daemon_->remoteStartObjectResponse("", "", robject_value, result,
                                           resultReason, invoke_id, remote_id);

    abortEnrollment(remote_peer_->name_, port_id_, resultReason, false, true);
  } catch (Exception &e) {
    LOG_ERR("Problems sending CDAP message: %s", e.what());
  }
}

void EnrollerStateMachine::sendDIFStaticInformation()
{
  sendCreateInformation(
      EncoderConstants::WHATEVERCAST_NAME_SET_RIB_OBJECT_CLASS,
      EncoderConstants::WHATEVERCAST_NAME_SET_RIB_OBJECT_NAME);

  sendCreateInformation(
      EncoderConstants::DATA_TRANSFER_CONSTANTS_RIB_OBJECT_CLASS,
      EncoderConstants::DATA_TRANSFER_CONSTANTS_RIB_OBJECT_NAME);

  sendCreateInformation(EncoderConstants::QOS_CUBE_SET_RIB_OBJECT_CLASS,
                        EncoderConstants::QOS_CUBE_SET_RIB_OBJECT_NAME);
}

void EnrollerStateMachine::start(
    EnrollmentInformationRequest * eiRequest, int invoke_id,
    rina::CDAPSessionDescriptor * cdapSessionDescriptor)
{
  rina::AccessGuard g(*lock_);

  if (!isValidPortId(cdapSessionDescriptor)) {
    return;
  }

  if (state != STATE_WAIT_START_ENROLLMENT) {
    abortEnrollment(remote_peer_->name_, port_id_, START_IN_BAD_STATE, false,
                    true);
    return;
  }

  timer_->cancelTask(last_scheduled_task_);

  bool requiresInitialization = false;

  LOG_DBG("Remote IPC Process address: %u", eiRequest->address_);

  if (!eiRequest) {
    requiresInitialization = true;
  } else {
    try {
      if (!namespace_manager_->isValidAddress(
          eiRequest->address_, remote_peer_->name_.processName,
          remote_peer_->name_.processInstance)) {
        requiresInitialization = true;
      }

      std::list<rina::ApplicationProcessNamingInformation>::const_iterator it;
      for (it = eiRequest->supporting_difs_.begin();
          it != eiRequest->supporting_difs_.end(); ++it) {
        remote_peer_->supporting_difs_.push_back(*it);
      }
    } catch (Exception &e) {
      LOG_ERR("%s", e.what());
      sendNegativeStartResponseAndAbortEnrollment(-1, std::string(e.what()),
                                                  invoke_id);
      return;
    }
  }

  if (requiresInitialization) {
    unsigned int address = namespace_manager_->getValidAddress(
        remote_peer_->name_.processName, remote_peer_->name_.processInstance);

    if (address == 0) {
      sendNegativeStartResponseAndAbortEnrollment(
          -1, "Could not assign a valid address", invoke_id);
      return;
    }

    LOG_DBG("Remote IPC Process requires initialization, assigning address %u",
            address);
    eiRequest->address_ = address;
  }

  try {
    rina::RemoteProcessId remote_id;
    remote_id.port_id_ = port_id_;
    rina::RIBObjectValue object_value;

    if (requiresInitialization) {
      object_value.type_ = rina::RIBObjectValue::complextype;
      object_value.complex_value_ = eiRequest;
    }

    rib_daemon_->remoteStartObjectResponse(
        EncoderConstants::ENROLLMENT_INFO_OBJECT_CLASS,
        EncoderConstants::ENROLLMENT_INFO_OBJECT_NAME, object_value, 0, "",
        invoke_id, remote_id);

    remote_peer_->address_ = eiRequest->address_;
  } catch (Exception &e) {
    LOG_ERR("Problems sending CDAP message: %s", e.what());
    delete eiRequest;
    sendNegativeStartResponseAndAbortEnrollment(-1, std::string(e.what()),
                                                invoke_id);
    return;
  }

  //If initialization is required send the M_CREATEs
  if (requiresInitialization) {
    sendDIFStaticInformation();
  }

  sendDIFDynamicInformation();

  //Send the M_STOP request
  try {
    rina::RemoteProcessId remote_id;
    remote_id.port_id_ = port_id_;

    eiRequest->allowed_to_start_early_ = true;
    rina::RIBObjectValue object_value;
    object_value.type_ = rina::RIBObjectValue::complextype;
    object_value.complex_value_ = eiRequest;

    rib_daemon_->remoteStopObject(
        EncoderConstants::ENROLLMENT_INFO_OBJECT_CLASS,
        EncoderConstants::ENROLLMENT_INFO_OBJECT_NAME, object_value, 0,
        remote_id, this);

    delete eiRequest;
  } catch (Exception &e) {
    LOG_ERR("Problems sending CDAP message: %s", e.what());
    delete eiRequest;
    sendNegativeStartResponseAndAbortEnrollment(-1, std::string(e.what()),
                                                invoke_id);
    return;
  }

  //Set timer
  last_scheduled_task_ = new EnrollmentFailedTimerTask(
      this, STOP_ENROLLMENT_RESPONSE_TIMEOUT, true);
  timer_->scheduleTask(last_scheduled_task_, timeout_);

  LOG_DBG("Waiting for stop enrollment response message");
  state = STATE_WAIT_STOP_ENROLLMENT_RESPONSE;
}

void EnrollerStateMachine::stopResponse(
    int result, const std::string& result_reason, void * object_value,
    rina::CDAPSessionDescriptor * session_descriptor)
{
  rina::AccessGuard g(*lock_);

  (void) object_value;

  if (!isValidPortId(session_descriptor)) {
    return;
  }

  if (state != STATE_WAIT_STOP_ENROLLMENT_RESPONSE) {
    abortEnrollment(remote_peer_->name_, port_id_, STOP_RESPONSE_IN_BAD_STATE,
                    false, true);
    return;
  }

  timer_->cancelTask(last_scheduled_task_);
  if (result != 0) {
    state = STATE_NULL;
    enrollment_task_->enrollmentFailed(remote_peer_->name_, port_id_,
                                       result_reason, false, true);
    return;
  }

  try {
    rina::RIBObjectValue robject_value;
    rina::RemoteProcessId remote_id;
    remote_id.port_id_ = port_id_;

    rib_daemon_->remoteStartObject(
        EncoderConstants::OPERATIONAL_STATUS_RIB_OBJECT_CLASS,
        EncoderConstants::OPERATIONAL_STATUS_RIB_OBJECT_NAME, robject_value, 0,
        remote_id, 0);
  } catch (Exception &e) {
    LOG_ERR("Problems sending CDAP Message: %s", e.what());
  }

  enrollmentCompleted();
}

void EnrollerStateMachine::enrollmentCompleted()
{
  delete timer_;
  timer_ = 0;

  state = STATE_ENROLLED;

  createOrUpdateNeighborInformation(true);

  enrollment_task_->enrollmentCompleted(remote_peer_, false);

  try {
    std::list<rina::Neighbor> neighbors;
    neighbors.push_back(*remote_peer_);
    rina::extendedIPCManager->notifyNeighborsModified(true, neighbors);
  } catch (Exception &e) {
    LOG_ERR("Problems sending message to IPC Manager: %s", e.what());
  }

  LOG_INFO("Remote IPC Process enrolled!");
=======
		"Received an unsuccessful read response or a read response with a null object value";
const std::string BaseEnrollmentStateMachine::UNSUCCESSFULL_START = "Received unsuccessful start request";
const std::string BaseEnrollmentStateMachine::CONNECT_IN_NOT_NULL = "Received a CONNECT message while not in NULL state";
const std::string BaseEnrollmentStateMachine::ENROLLMENT_NOT_ALLOWED = "Enrollment rejected by security manager";
const std::string BaseEnrollmentStateMachine::START_ENROLLMENT_TIMEOUT = "Timeout waiting for start enrollment request";
const std::string BaseEnrollmentStateMachine::STOP_ENROLLMENT_RESPONSE_TIMEOUT = "Timeout waiting for stop enrollment response";
const std::string BaseEnrollmentStateMachine::STOP_RESPONSE_IN_BAD_STATE = "Received a STOP Response message in a wrong state";

BaseEnrollmentStateMachine::BaseEnrollmentStateMachine(IPCProcess * ipc_process,
			const rina::ApplicationProcessNamingInformation& remote_naming_info,
			int timeout, rina::ApplicationProcessNamingInformation * supporting_dif_name) {
	ipc_process_ = ipc_process;
	rib_daemon_ = ipc_process->rib_daemon_;
	cdap_session_manager_ = ipc_process->cdap_session_manager_;
	encoder_ = ipc_process->encoder_;
	enrollment_task_ = ipc_process->enrollment_task_;
	timeout_ = timeout;
	timer_ = new rina::Timer();
	lock_ = new rina::Lockable();
	remote_peer_ = new rina::Neighbor();
	remote_peer_->name_ = remote_naming_info;
	if (supporting_dif_name) {
		remote_peer_->supporting_dif_name_ = *supporting_dif_name;
		delete supporting_dif_name;
	}
	port_id_ = 0;
	last_scheduled_task_ = 0;
	state = STATE_NULL;
	enroller_ = false;
}

BaseEnrollmentStateMachine::~BaseEnrollmentStateMachine() {
	if (timer_) {
		delete timer_;
	}

	if (lock_) {
		delete lock_;
	}
}

void BaseEnrollmentStateMachine::abortEnrollment(const rina::ApplicationProcessNamingInformation& remotePeerNamingInfo,
			int portId, const std::string& reason, bool enrollee, bool sendReleaseMessage) {
	if (timer_) {
		delete timer_;
		timer_ = 0;
	}

	state = STATE_NULL;

	enrollment_task_->enrollmentFailed(remotePeerNamingInfo, portId, reason, enrollee, sendReleaseMessage);
}

bool BaseEnrollmentStateMachine::isValidPortId(const rina::CDAPSessionDescriptor * cdapSessionDescriptor) {
	if (cdapSessionDescriptor->port_id_ != port_id_) {
		LOG_ERR("Received a CDAP message form port-id %d, but was expecting it form port-id %d",
				cdapSessionDescriptor->port_id_, port_id_);
		return false;
	}

	return true;
}

void BaseEnrollmentStateMachine::release(int invoke_id,
		rina::CDAPSessionDescriptor * session_descriptor) {
	rina::ScopedLock g(*lock_);
	LOG_DBG("Releasing the CDAP connection");

	if (!isValidPortId(session_descriptor)) {
		return;
	}

	createOrUpdateNeighborInformation(false);

	state = STATE_NULL;
	if (timer_) {
		delete timer_;
		timer_ = 0;
	}

	if (invoke_id == 0) {
		return;
	}

	try {
		rina::RemoteProcessId remote_id;
		remote_id.port_id_ = port_id_;

		rib_daemon_->closeApplicationConnectionResponse(0, "", invoke_id, remote_id);
	} catch (Exception &e) {
		LOG_ERR("Problems generating or sending CDAP Message: %s", e.what());
	}
}

void BaseEnrollmentStateMachine::releaseResponse(int result, const std::string& result_reason,
		rina::CDAPSessionDescriptor * session_descriptor) {
	rina::ScopedLock g(*lock_);

	(void) result;
	(void) result_reason;

	if (!isValidPortId(session_descriptor)) {
		return;
	}

	if (state != STATE_NULL) {
		state = STATE_NULL;
	}
}

void BaseEnrollmentStateMachine::flowDeallocated(rina::CDAPSessionDescriptor * cdapSessionDescriptor) {
	rina::ScopedLock g(*lock_);
	LOG_INFO("The flow supporting the CDAP session identified by %d has been deallocated.",
			cdapSessionDescriptor->port_id_);

	if (!isValidPortId(cdapSessionDescriptor)){
		return;
	}

	createOrUpdateNeighborInformation(false);

	state = STATE_NULL;
	if (timer_) {
		delete timer_;
		timer_ = 0;
	}
}

void BaseEnrollmentStateMachine::createOrUpdateNeighborInformation(bool enrolled) {
	remote_peer_->enrolled_ = enrolled;
	remote_peer_->number_of_enrollment_attempts_ = 0;
	rina::Time currentTime;
	remote_peer_->last_heard_from_time_in_ms_ = currentTime.get_current_time_in_ms();
	if (enrolled) {
		remote_peer_->underlying_port_id_ = port_id_;
	} else {
		remote_peer_->underlying_port_id_ = 0;
	}

	try {
		std::stringstream ss;
		ss<<EncoderConstants::NEIGHBOR_SET_RIB_OBJECT_NAME<<EncoderConstants::SEPARATOR;
		ss<<remote_peer_->name_.processName;
		rib_daemon_->createObject(EncoderConstants::NEIGHBOR_RIB_OBJECT_CLASS, ss.str(),
				remote_peer_, 0);
	} catch (Exception &e) {
		LOG_ERR("Problems creating RIB object: %s", e.what());
	}
}

void BaseEnrollmentStateMachine::sendDIFDynamicInformation() {
	//Send DirectoryForwardingTableEntries
	sendDFTEntries();

	//Send neighbors (including myself)
	sendNeighbors();
}

void BaseEnrollmentStateMachine::sendDFTEntries() {
	rina::BaseRIBObject * dftEntrySet;
	std::list<rina::BaseRIBObject *>::const_iterator it;
	std::list<rina::DirectoryForwardingTableEntry *> dftEntries;

	try {
		dftEntrySet = rib_daemon_->readObject(EncoderConstants::DFT_ENTRY_SET_RIB_OBJECT_CLASS,
				EncoderConstants::DFT_ENTRY_SET_RIB_OBJECT_NAME);
		for (it = dftEntrySet->get_children().begin();
				it != dftEntrySet->get_children().end(); ++it) {
			dftEntries.push_back((rina::DirectoryForwardingTableEntry*) (*it)->get_value());
		}

		if (dftEntries.size() == 0) {
			LOG_DBG("No DFT entries to be sent");
			return;
		}

		rina::RIBObjectValue robject_value;
		robject_value.type_ = rina::RIBObjectValue::complextype;
		robject_value.complex_value_ = &dftEntries;
		rina::RemoteProcessId remote_id;
		remote_id.port_id_ = port_id_;

		rib_daemon_->remoteCreateObject(EncoderConstants::DFT_ENTRY_SET_RIB_OBJECT_CLASS,
				EncoderConstants::DFT_ENTRY_SET_RIB_OBJECT_NAME, robject_value, 0, remote_id, 0);
	} catch (Exception &e) {
		LOG_ERR("Problems sending DFT entries: %s", e.what());
	}
}

void BaseEnrollmentStateMachine::sendNeighbors() {
	rina::BaseRIBObject * neighborSet;
	std::list<rina::BaseRIBObject *>::const_iterator it;
	std::list<rina::Neighbor *> neighbors;
	rina::Neighbor * myself = 0;
	std::vector<rina::ApplicationRegistration *> registrations;
	std::list<rina::ApplicationProcessNamingInformation>::const_iterator it2;
	try {
		neighborSet = rib_daemon_->readObject(EncoderConstants::NEIGHBOR_SET_RIB_OBJECT_CLASS,
				EncoderConstants::NEIGHBOR_SET_RIB_OBJECT_NAME);
		for (it = neighborSet->get_children().begin();
				it != neighborSet->get_children().end(); ++it) {
			neighbors.push_back((rina::Neighbor*) (*it)->get_value());
		}

		myself = new rina::Neighbor();
		myself->address_ = ipc_process_->get_address();
		myself->name_ = ipc_process_->name_;
		registrations = rina::extendedIPCManager->getRegisteredApplications();
		for (unsigned int i=0; i<registrations.size(); i++) {
			for(it2 = registrations[i]->DIFNames.begin();
					it2 != registrations[i]->DIFNames.end(); ++it2) {
				myself->add_supporting_dif((*it2));
			}
		}
		neighbors.push_back(myself);

		rina::RIBObjectValue robject_value;
		robject_value.type_ = rina::RIBObjectValue::complextype;
		robject_value.complex_value_ = &neighbors;
		rina::RemoteProcessId remote_id;
		remote_id.port_id_ = port_id_;

		rib_daemon_->remoteCreateObject(EncoderConstants::NEIGHBOR_SET_RIB_OBJECT_CLASS,
				EncoderConstants::NEIGHBOR_SET_RIB_OBJECT_NAME, robject_value, 0, remote_id, 0);
	} catch (Exception &e) {
		LOG_ERR("Problems sending neighbors: %s", e.what());
	}

	delete myself;
}

void BaseEnrollmentStateMachine::sendCreateInformation(const std::string& objectClass,
		const std::string& objectName) {
	rina::BaseRIBObject * ribObject = 0;

	try {
		ribObject = rib_daemon_->readObject(objectClass, objectName);
	} catch (Exception &e) {
		LOG_ERR("Problems reading object from RIB: %s", e.what());
		return;
	}

	if (ribObject->get_value()) {
		try {
			rina::RIBObjectValue robject_value;
			robject_value.type_ = rina::RIBObjectValue::complextype;
			robject_value.complex_value_ = const_cast<void*> (ribObject->get_value());
			rina::RemoteProcessId remote_id;
			remote_id.port_id_ = port_id_;

			rib_daemon_->remoteCreateObject(objectClass, objectName, robject_value, 0, remote_id, 0);
		} catch (Exception &e) {
			LOG_ERR("Problems generating or sending CDAP message: %s", e.what());
		}
	}
}

// Class EnrolleeStateMachine
EnrolleeStateMachine::EnrolleeStateMachine(IPCProcess * ipc_process,
		const rina::ApplicationProcessNamingInformation& remote_naming_info,
		int timeout): BaseEnrollmentStateMachine(ipc_process, remote_naming_info,
				timeout, 0) {
	was_dif_member_before_enrollment_ = false;
	enrollment_request_ = 0;
	last_scheduled_task_ = 0;
	allowed_to_start_early_ = false;
	stop_request_invoke_id_ = 0;
}

EnrolleeStateMachine::~EnrolleeStateMachine() {
}

void EnrolleeStateMachine::initiateEnrollment(EnrollmentRequest * enrollmentRequest, int portId) {
	rina::ScopedLock g(*lock_);

	enrollment_request_ = enrollmentRequest;
	remote_peer_->address_ = enrollment_request_->neighbor_->address_;
	remote_peer_->name_ = enrollment_request_->neighbor_->name_;
	remote_peer_->supporting_dif_name_ = enrollment_request_->neighbor_->supporting_dif_name_;
	remote_peer_->underlying_port_id_ = enrollment_request_->neighbor_->underlying_port_id_;
	remote_peer_->supporting_difs_ = enrollment_request_->neighbor_->supporting_difs_;

	if (state != STATE_NULL) {
		throw Exception("Enrollee state machine not in NULL state");
	}

	try{
		rina::RemoteProcessId remote_id;
		remote_id.port_id_ = portId;

		rib_daemon_->openApplicationConnection(rina::CDAPMessage::AUTH_NONE, rina::AuthValue(), "", IPCProcess::MANAGEMENT_AE,
				remote_peer_->name_.processInstance, remote_peer_->name_.processName, "",
				IPCProcess::MANAGEMENT_AE, ipc_process_->name_.processInstance,
				ipc_process_->name_.processName, remote_id);

		port_id_ = portId;

		//Set timer
		last_scheduled_task_ = new EnrollmentFailedTimerTask(this, CONNECT_RESPONSE_TIMEOUT, true);
		timer_->scheduleTask(last_scheduled_task_, timeout_);

		//Update state
		state = STATE_WAIT_CONNECT_RESPONSE;
	}catch(Exception &e){
		LOG_ERR("Problems sending M_CONNECT message: %s", e.what());
		abortEnrollment(remote_peer_->name_, port_id_, std::string(e.what()), true, false);
	}
}

void EnrolleeStateMachine::connectResponse(int result,
		const std::string& result_reason) {
	rina::ScopedLock g(*lock_);

	if (state != STATE_WAIT_CONNECT_RESPONSE) {
		abortEnrollment(remote_peer_->name_, port_id_,
				"Message received in wrong order", true, true);
		return;
	}

	timer_->cancelTask(last_scheduled_task_);
	if (result != 0) {
		state = STATE_NULL;
		enrollment_task_->enrollmentFailed(remote_peer_->get_name(), port_id_,
				result_reason, true, true);
		return;
	}

	//Send M_START with EnrollmentInformation object
	try{
		EnrollmentInformationRequest eiRequest;
		std::list<rina::ApplicationProcessNamingInformation>::const_iterator it;
		std::vector<rina::ApplicationRegistration *> registrations =
				rina::extendedIPCManager->getRegisteredApplications();
		for(unsigned int i=0; i<registrations.size(); i++) {
			for(it = registrations[i]->DIFNames.begin();
					it != registrations[i]->DIFNames.end(); ++it) {;
				eiRequest.supporting_difs_.push_back(*it);
			}
		}

		if (ipc_process_->get_address() != 0) {
			was_dif_member_before_enrollment_ = true;
			eiRequest.address_ = ipc_process_->get_address();
		} else {
			rina::DIFInformation difInformation;
			difInformation.dif_name_ = enrollment_request_->event_.difName;
			ipc_process_->set_dif_information(difInformation);
		}

		rina::RIBObjectValue object_value;
		object_value.type_ = rina::RIBObjectValue::complextype;
		object_value.complex_value_ = &eiRequest;
		rina::RemoteProcessId remote_id;
		remote_id.port_id_ = port_id_;

		rib_daemon_->remoteStartObject(EncoderConstants::ENROLLMENT_INFO_OBJECT_CLASS,
				EncoderConstants::ENROLLMENT_INFO_OBJECT_NAME, object_value, 0, remote_id, this);

		LOG_DBG("Sent a M_START Message to portid: %d", port_id_);

		//Set timer
		last_scheduled_task_ = new EnrollmentFailedTimerTask(this, START_RESPONSE_TIMEOUT, true);
		timer_->scheduleTask(last_scheduled_task_, timeout_);

		//Update state
		state = STATE_WAIT_START_ENROLLMENT_RESPONSE;
	}catch(Exception &e){
		LOG_ERR("Problems sending M_START request message: %s", e.what());
		//TODO what to do?
	}
}

void EnrolleeStateMachine::startResponse(int result, const std::string& result_reason,
		void * object_value, rina::CDAPSessionDescriptor * session_descriptor) {
	rina::ScopedLock g(*lock_);

	if (!isValidPortId(session_descriptor)){
		return;
	}

	if (state != STATE_WAIT_START_ENROLLMENT_RESPONSE) {
		abortEnrollment(remote_peer_->name_, port_id_,
				START_IN_BAD_STATE, true, true);
		return;
	}

	timer_->cancelTask(last_scheduled_task_);
	if (result != 0) {
		state = STATE_NULL;
		enrollment_task_->enrollmentFailed(remote_peer_->get_name(), port_id_,
				result_reason, true, true);
		return;
	}

	//Update address
	if (object_value) {
		EnrollmentInformationRequest * response =
				(EnrollmentInformationRequest *) object_value;

		unsigned int address = response->address_;
		delete response;

		try {
			rib_daemon_->writeObject(EncoderConstants::ADDRESS_RIB_OBJECT_CLASS,
					EncoderConstants::ADDRESS_RIB_OBJECT_NAME, &address);
		} catch (Exception &e) {
			LOG_ERR("Problems writing RIB object: %s", e.what());
		}
	}

	//Set timer
	last_scheduled_task_ = new EnrollmentFailedTimerTask(this, STOP_ENROLLMENT_TIMEOUT, true);
	timer_->scheduleTask(last_scheduled_task_, timeout_);

	//Update state
	state = STATE_WAIT_STOP_ENROLLMENT_RESPONSE;
}

void EnrolleeStateMachine::stop(EnrollmentInformationRequest * eiRequest, int invoke_id,
		rina::CDAPSessionDescriptor * cdapSessionDescriptor) {
	rina::ScopedLock g(*lock_);

	if (!isValidPortId(cdapSessionDescriptor)){
		return;
	}

	if (state != STATE_WAIT_STOP_ENROLLMENT_RESPONSE) {
		abortEnrollment(remote_peer_->name_, port_id_,
				STOP_IN_BAD_STATE, true, true);
		return;
	}

	timer_->cancelTask(last_scheduled_task_);
	//Check if I'm allowed to start early
	if (!eiRequest->allowed_to_start_early_){
		abortEnrollment(remote_peer_->name_, port_id_, STOP_WITH_NO_OBJECT_VALUE, true, true);
		return;
	}

	allowed_to_start_early_ = eiRequest->allowed_to_start_early_;
	stop_request_invoke_id_ = invoke_id;

	//If the enrollee is also a member of the DIF, send dynamic information to the enroller as well
	if (ipc_process_->get_operational_state() == ASSIGNED_TO_DIF) {
		sendDFTEntries();
	}

	//Request more information or start
	try{
		requestMoreInformationOrStart();
	}catch(Exception &e){
		LOG_ERR("Problems requesting more information or starting: %s", e.what());
		abortEnrollment(remote_peer_->name_, port_id_, std::string(e.what()), true, true);
	}
}

void EnrolleeStateMachine::requestMoreInformationOrStart() {
	if (sendNextObjectRequired()){
		//Set timer
		last_scheduled_task_ = new EnrollmentFailedTimerTask(this, READ_RESPONSE_TIMEOUT, true);
		timer_->scheduleTask(last_scheduled_task_, timeout_);

		//Update state
		state = STATE_WAIT_READ_RESPONSE;
		return;
	}

	//No more information is required, if I'm allowed to start early,
	//commit the enrollment information, set operational status to true
	//and send M_STOP_R. If not, just send M_STOP_R
	rina::RIBObjectValue object_value;
	rina::RemoteProcessId remote_id;
	remote_id.port_id_ = port_id_;

	if (allowed_to_start_early_){
		try{
			commitEnrollment();

			rib_daemon_->remoteStopObjectResponse("", "", object_value, 0, "", stop_request_invoke_id_, remote_id);

			enrollmentCompleted();
		}catch(Exception &e){
			LOG_ERR("Problems sending CDAP message: %s", e.what());

			rib_daemon_->remoteStopObjectResponse("", "", object_value, -1,
					PROBLEMS_COMMITTING_ENROLLMENT_INFO, stop_request_invoke_id_, remote_id);

			abortEnrollment(remote_peer_->name_, port_id_, PROBLEMS_COMMITTING_ENROLLMENT_INFO, true, true);
		}

		return;
	}

	try {
		rib_daemon_->remoteStopObjectResponse("", "", object_value, 0, "", stop_request_invoke_id_, remote_id);
	}catch(Exception &e){
		LOG_ERR("Problems sending CDAP message: %s", e.what());
	}

	last_scheduled_task_ = new EnrollmentFailedTimerTask(this, START_TIMEOUT, true);
	timer_->scheduleTask(last_scheduled_task_, timeout_);
	state = STATE_WAIT_START;
}

bool EnrolleeStateMachine::sendNextObjectRequired() {
	bool result = false;
	rina::DIFInformation difInformation = ipc_process_->get_dif_information();

	rina::RemoteProcessId remote_id;
	remote_id.port_id_ = port_id_;
	std::string object_class;
	std::string object_name;
	if (!difInformation.dif_configuration_.efcp_configuration_.data_transfer_constants_.isInitialized()) {
		object_class = EncoderConstants::DATA_TRANSFER_CONSTANTS_RIB_OBJECT_CLASS;
		object_name = EncoderConstants::DATA_TRANSFER_CONSTANTS_RIB_OBJECT_CLASS;
		result = true;
	} else if (difInformation.dif_configuration_.efcp_configuration_.qos_cubes_.size() == 0){
		object_class = EncoderConstants::QOS_CUBE_SET_RIB_OBJECT_CLASS;
		object_name = EncoderConstants::QOS_CUBE_SET_RIB_OBJECT_NAME;
		result = true;
	}else if (ipc_process_->get_neighbors().size() == 0){
		object_class = EncoderConstants::NEIGHBOR_SET_RIB_OBJECT_CLASS;
		object_name = EncoderConstants::NEIGHBOR_SET_RIB_OBJECT_NAME;
		result = true;
	}

	if (result) {
		try{
			rib_daemon_->remoteReadObject(object_class, object_name, 0, remote_id, this);
		} catch (Exception &e) {
			LOG_WARN("Problems executing remote operation: %s", e.what());
		}
	}

	return result;
}

void EnrolleeStateMachine::commitEnrollment() {
	try {
		rib_daemon_->startObject(EncoderConstants::OPERATIONAL_STATUS_RIB_OBJECT_CLASS,
				EncoderConstants::OPERATIONAL_STATUS_RIB_OBJECT_NAME, 0);
	} catch (Exception &e) {
		LOG_ERR("Problems starting RIB object: %s", e.what());
	}
}

void EnrolleeStateMachine::enrollmentCompleted() {
	delete timer_;
	timer_ = 0;
	state = STATE_ENROLLED;

	//Create or update the neighbor information in the RIB
	createOrUpdateNeighborInformation(true);

	//Send DirectoryForwardingTableEntries
	sendCreateInformation(EncoderConstants::DFT_ENTRY_SET_RIB_OBJECT_CLASS,
			EncoderConstants::DFT_ENTRY_SET_RIB_OBJECT_NAME);

	enrollment_task_->enrollmentCompleted(remote_peer_, true);

	//Notify the kernel
	if (!was_dif_member_before_enrollment_) {
		try {
			rina::kernelIPCProcess->assignToDIF(ipc_process_->get_dif_information());
		} catch(Exception &e) {
			LOG_ERR("Problems communicating with the Kernel components of the IPC Processs: %s",
					e.what());
		}
	}

	//Notify the IPC Manager
	if (enrollment_request_){
		try {
			std::list<rina::Neighbor> neighbors;
			neighbors.push_back(*remote_peer_);
			rina::extendedIPCManager->enrollToDIFResponse(enrollment_request_->event_,
					0, neighbors, ipc_process_->get_dif_information());
		} catch (Exception &e) {
			LOG_ERR("Problems sending message to IPC Manager: %s", e.what());
		}
	}

	LOG_INFO("Remote IPC Process enrolled!");

	delete enrollment_request_;
}

void EnrolleeStateMachine::readResponse(int result, const std::string& result_reason,
		void * object_value, const std::string& object_name,
		rina::CDAPSessionDescriptor * session_descriptor) {
	rina::ScopedLock g(*lock_);

	if (!isValidPortId(session_descriptor)){
		return;
	}

	if (state != STATE_WAIT_READ_RESPONSE) {
		abortEnrollment(remote_peer_->name_, port_id_,
				READ_RESPONSE_IN_BAD_STATE, true, true);
		return;
	}

	timer_->cancelTask(last_scheduled_task_);

	if (result != 0 || object_value == 0){
		abortEnrollment(remote_peer_->name_, port_id_,
				result_reason, true, true);
		return;
	}

	if (object_name.compare(EncoderConstants::DATA_TRANSFER_CONSTANTS_RIB_OBJECT_NAME) == 0){
		try{
			rina::DataTransferConstants * constants =
					(rina::DataTransferConstants *) object_value;
			rib_daemon_->createObject(EncoderConstants::DATA_TRANSFER_CONSTANTS_RIB_OBJECT_CLASS,
					EncoderConstants::DATA_TRANSFER_CONSTANTS_RIB_OBJECT_NAME, constants, 0);
		}catch(Exception &e){
			LOG_ERR("Problems creating RIB object: %s", e.what());
		}
	}else if (object_name.compare(EncoderConstants::QOS_CUBE_SET_RIB_OBJECT_NAME) == 0){
		try{
			std::list<rina::QoSCube *> * cubes =
					(std::list<rina::QoSCube *> *) object_value;
			rib_daemon_->createObject(EncoderConstants::QOS_CUBE_SET_RIB_OBJECT_CLASS,
					EncoderConstants::QOS_CUBE_SET_RIB_OBJECT_NAME, cubes, 0);
		}catch(Exception &e){
			LOG_ERR("Problems creating RIB object: %s", e.what());
		}
	}else if (object_name.compare(EncoderConstants::NEIGHBOR_SET_RIB_OBJECT_NAME) == 0){
		try{
			std::list<rina::Neighbor *> * neighbors =
					(std::list<rina::Neighbor *> *) object_value;
			rib_daemon_->createObject(EncoderConstants::NEIGHBOR_SET_RIB_OBJECT_CLASS,
					EncoderConstants::NEIGHBOR_SET_RIB_OBJECT_NAME, neighbors, 0);
		}catch(Exception &e){
			LOG_ERR("Problems creating RIB object: %s", e.what());
		}
	}else{
		LOG_WARN("The object to be created is not required for enrollment");
	}

	//Request more information or proceed with the enrollment program
	requestMoreInformationOrStart();
}

void EnrolleeStateMachine::start(int result, const std::string& result_reason,
		rina::CDAPSessionDescriptor * session_descriptor) {
	rina::ScopedLock g(*lock_);

	if (!isValidPortId(session_descriptor)){
		return;
	}

	if (state == STATE_ENROLLED) {
		return;
	}

	if (state != STATE_WAIT_START) {
		abortEnrollment(remote_peer_->name_, port_id_,
				START_IN_BAD_STATE, true, true);
		return;
	}

	timer_->cancelTask(last_scheduled_task_);

	if (result != 0){
		abortEnrollment(remote_peer_->name_, port_id_,
				result_reason, true, true);
		return;
	}

	try{
		commitEnrollment();
		enrollmentCompleted();
	}catch(Exception &e){
		LOG_ERR("Problems commiting enrollment: %s", e.what());
		abortEnrollment(remote_peer_->name_, port_id_,
				PROBLEMS_COMMITTING_ENROLLMENT_INFO, true, true);
	}
}

//Class EnrollerStateMachine
EnrollerStateMachine::EnrollerStateMachine(IPCProcess * ipc_process,
		const rina::ApplicationProcessNamingInformation& remote_naming_info, int timeout,
		rina::ApplicationProcessNamingInformation * supporting_dif_name):
		BaseEnrollmentStateMachine(ipc_process, remote_naming_info,
					timeout, supporting_dif_name){
	security_manager_ = ipc_process->security_manager_;
	namespace_manager_ = ipc_process->namespace_manager_;
	enroller_ = true;
}

EnrollerStateMachine::~EnrollerStateMachine() {
}

void EnrollerStateMachine::connect(int invoke_id, rina::CDAPSessionDescriptor * session_descriptor) {
	rina::ScopedLock g(*lock_);
        ISecurityManagerPs *smps = dynamic_cast<ISecurityManagerPs *>(security_manager_->ps);

        assert(smps);

	if (state != STATE_NULL) {
		abortEnrollment(remote_peer_->name_, session_descriptor->port_id_,
				CONNECT_IN_NOT_NULL, false, true);
		return;
	}

	LOG_DBG("Authenticating IPC process %s-%s ...", session_descriptor->dest_ap_name_.c_str(),
			session_descriptor->dest_ap_inst_.c_str());
	remote_peer_->name_.processName = session_descriptor->dest_ap_name_;
	remote_peer_->name_.processInstance = session_descriptor->dest_ap_inst_;

	//TODO Authenticate sender
	LOG_DBG("Authentication successful, deciding if new member can join the DIF...");
	if (!smps->isAllowedToJoinDIF(*remote_peer_)) {
		LOG_WARN("Security Manager rejected enrollment attempt, aborting enrollment");
		abortEnrollment(remote_peer_->name_, port_id_,
				ENROLLMENT_NOT_ALLOWED, false, true);
		return;
	}


	//Send M_CONNECT_R
	port_id_ = session_descriptor->port_id_;
	try{
		rina::RemoteProcessId remote_id;
		remote_id.port_id_ = port_id_;

		rib_daemon_->openApplicationConnectionResponse(rina::CDAPMessage::AUTH_NONE,
				rina::AuthValue(), session_descriptor->dest_ae_inst_, IPCProcess::MANAGEMENT_AE,
				session_descriptor->dest_ap_inst_, session_descriptor->dest_ap_name_, 0, "", session_descriptor->src_ae_inst_,
				IPCProcess::MANAGEMENT_AE, session_descriptor->src_ap_inst_, session_descriptor->src_ap_name_,
				invoke_id, remote_id);

		//Set timer
		last_scheduled_task_ = new EnrollmentFailedTimerTask(this, START_ENROLLMENT_TIMEOUT, true);
		timer_->scheduleTask(last_scheduled_task_, timeout_);
		LOG_DBG("M_CONNECT_R sent to portID %d. Waiting for start enrollment request message", port_id_);

		state = STATE_WAIT_START_ENROLLMENT;
	}catch(Exception &e){
		LOG_ERR("Problems sending CDAP message: %s", e.what());
		abortEnrollment(remote_peer_->name_, port_id_,
						std::string(e.what()), false, true);
	}
}

void EnrollerStateMachine::sendNegativeStartResponseAndAbortEnrollment(int result, const std::string&
		resultReason, int invoke_id) {
	try{
		rina::RIBObjectValue robject_value;
		rina::RemoteProcessId remote_id;
		remote_id.port_id_ = port_id_;

		rib_daemon_->remoteStartObjectResponse("", "", robject_value, result,
				resultReason, invoke_id, remote_id);

		abortEnrollment(remote_peer_->name_, port_id_, resultReason, false, true);
	}catch(Exception &e){
		LOG_ERR("Problems sending CDAP message: %s", e.what());
	}
}

void EnrollerStateMachine::sendDIFStaticInformation() {
	sendCreateInformation(EncoderConstants::WHATEVERCAST_NAME_SET_RIB_OBJECT_CLASS,
			EncoderConstants::WHATEVERCAST_NAME_SET_RIB_OBJECT_NAME);

	sendCreateInformation(EncoderConstants::DATA_TRANSFER_CONSTANTS_RIB_OBJECT_CLASS,
			EncoderConstants::DATA_TRANSFER_CONSTANTS_RIB_OBJECT_NAME);

	sendCreateInformation(EncoderConstants::QOS_CUBE_SET_RIB_OBJECT_CLASS,
			EncoderConstants::QOS_CUBE_SET_RIB_OBJECT_NAME);
}

void EnrollerStateMachine::start(EnrollmentInformationRequest * eiRequest, int invoke_id,
		rina::CDAPSessionDescriptor * cdapSessionDescriptor) {
	rina::ScopedLock g(*lock_);

    INamespaceManagerPs *nsmps = dynamic_cast<INamespaceManagerPs *>(namespace_manager_->ps);
    assert(nsmps);

	if (!isValidPortId(cdapSessionDescriptor)){
		return;
	}

	if (state != STATE_WAIT_START_ENROLLMENT) {
		abortEnrollment(remote_peer_->name_, port_id_,
				START_IN_BAD_STATE, false, true);
		return;
	}

	timer_->cancelTask(last_scheduled_task_);

	bool requiresInitialization = false;

	LOG_DBG("Remote IPC Process address: %u", eiRequest->address_);

	if (!eiRequest) {
		requiresInitialization = true;
	} else {
		try {
			if (!nsmps->isValidAddress(eiRequest->address_, remote_peer_->name_.processName,
					remote_peer_->name_.processInstance)) {
				requiresInitialization = true;
			}

			std::list<rina::ApplicationProcessNamingInformation>::const_iterator it;
			for (it = eiRequest->supporting_difs_.begin();
					it != eiRequest->supporting_difs_.end(); ++it) {
				remote_peer_->supporting_difs_.push_back(*it);
			}
		}catch (Exception &e) {
			LOG_ERR("%s", e.what());
			sendNegativeStartResponseAndAbortEnrollment(-1, std::string(e.what()), invoke_id);
			return;
		}
	}

	if (requiresInitialization){
		unsigned int address = nsmps->getValidAddress(remote_peer_->name_.processName,
				remote_peer_->name_.processInstance);

		if (address == 0){
			sendNegativeStartResponseAndAbortEnrollment(-1, "Could not assign a valid address", invoke_id);
			return;
		}

		LOG_DBG("Remote IPC Process requires initialization, assigning address %u", address);
		eiRequest->address_ = address;
	}

	try {
		rina::RemoteProcessId remote_id;
		remote_id.port_id_ = port_id_;
		rina::RIBObjectValue object_value;

		if (requiresInitialization) {
			object_value.type_ = rina::RIBObjectValue::complextype;
			object_value.complex_value_ = eiRequest;
		}

		rib_daemon_->remoteStartObjectResponse(EncoderConstants::ENROLLMENT_INFO_OBJECT_CLASS,
				EncoderConstants::ENROLLMENT_INFO_OBJECT_NAME, object_value, 0, "",
				invoke_id, remote_id);

		remote_peer_->address_ = eiRequest->address_;
	} catch (Exception &e) {
		LOG_ERR("Problems sending CDAP message: %s", e.what());
		delete eiRequest;
		sendNegativeStartResponseAndAbortEnrollment(-1, std::string(e.what()), invoke_id);
		return;
	}

	//If initialization is required send the M_CREATEs
	if (requiresInitialization){
		sendDIFStaticInformation();
	}

	sendDIFDynamicInformation();

	//Send the M_STOP request
	try {
		rina::RemoteProcessId remote_id;
		remote_id.port_id_ = port_id_;

		eiRequest->allowed_to_start_early_ = true;
		rina::RIBObjectValue object_value;
		object_value.type_ = rina::RIBObjectValue::complextype;
		object_value.complex_value_ = eiRequest;

		rib_daemon_->remoteStopObject(EncoderConstants::ENROLLMENT_INFO_OBJECT_CLASS,
				EncoderConstants::ENROLLMENT_INFO_OBJECT_NAME, object_value, 0, remote_id, this);

		delete eiRequest;
	} catch(Exception &e) {
		LOG_ERR("Problems sending CDAP message: %s", e.what());
		delete eiRequest;
		sendNegativeStartResponseAndAbortEnrollment(-1, std::string(e.what()), invoke_id);
		return;
	}

	//Set timer
	last_scheduled_task_ = new EnrollmentFailedTimerTask(this, STOP_ENROLLMENT_RESPONSE_TIMEOUT, true);
	timer_->scheduleTask(last_scheduled_task_, timeout_);

	LOG_DBG("Waiting for stop enrollment response message");
	state = STATE_WAIT_STOP_ENROLLMENT_RESPONSE;
}

void EnrollerStateMachine::stopResponse(int result, const std::string& result_reason,
		void * object_value, rina::CDAPSessionDescriptor * session_descriptor) {
	rina::ScopedLock g(*lock_);

	(void) object_value;

	if (!isValidPortId(session_descriptor)){
		return;
	}

	if (state != STATE_WAIT_STOP_ENROLLMENT_RESPONSE) {
		abortEnrollment(remote_peer_->name_, port_id_,
				STOP_RESPONSE_IN_BAD_STATE, false, true);
		return;
	}

	timer_->cancelTask(last_scheduled_task_);
	if (result != 0){
		state = STATE_NULL;
		enrollment_task_->enrollmentFailed(remote_peer_->name_, port_id_,
				result_reason, false, true);
		return;
	}

	try{
		rina::RIBObjectValue robject_value;
		rina::RemoteProcessId remote_id;
		remote_id.port_id_ = port_id_;

		rib_daemon_->remoteStartObject(EncoderConstants::OPERATIONAL_STATUS_RIB_OBJECT_CLASS,
				EncoderConstants::OPERATIONAL_STATUS_RIB_OBJECT_NAME, robject_value, 0, remote_id, 0);
	} catch(Exception &e){
		LOG_ERR("Problems sending CDAP Message: %s", e.what());
	}

	enrollmentCompleted();
}

void EnrollerStateMachine::enrollmentCompleted() {
	delete timer_;
	timer_ = 0;

	state = STATE_ENROLLED;

	createOrUpdateNeighborInformation(true);

	enrollment_task_->enrollmentCompleted(remote_peer_, false);

	try {
		std::list<rina::Neighbor> neighbors;
		neighbors.push_back(*remote_peer_);
		rina::extendedIPCManager->notifyNeighborsModified(true, neighbors);
	} catch (Exception &e) {
		LOG_ERR("Problems sending message to IPC Manager: %s", e.what());
	}

	LOG_INFO("Remote IPC Process enrolled!");
>>>>>>> 0163aa35
}

//Main function of the Neighbor Enroller thread
void * doNeighborsEnrollerWork(void * arg)
{
  IPCProcess * ipcProcess = (IPCProcess *) arg;
  IEnrollmentTask * enrollmentTask = ipcProcess->enrollment_task_;
  std::list<rina::Neighbor*> neighbors;
  std::list<rina::Neighbor*>::const_iterator it;
  rina::EnrollmentTaskConfiguration configuration = ipcProcess
      ->get_dif_information().dif_configuration_.et_configuration_;
  rina::Sleep sleepObject;

  while (true) {
    neighbors = ipcProcess->get_neighbors();
    for (it = neighbors.begin(); it != neighbors.end(); ++it) {
      if (enrollmentTask->isEnrolledTo((*it)->name_.processName)) {
        //We're already enrolled to this guy, continue
        continue;
      }

      if ((*it)->number_of_enrollment_attempts_
          < configuration.max_number_of_enrollment_attempts_) {
        (*it)->number_of_enrollment_attempts_++;
        EnrollmentRequest * request = new EnrollmentRequest((*it));
        enrollmentTask->initiateEnrollment(request);
      } else {
        try {
          std::stringstream ss;
          ss << EncoderConstants::NEIGHBOR_SET_RIB_OBJECT_NAME
             << EncoderConstants::SEPARATOR;
          ss << (*it)->name_.processName;
          ipcProcess->rib_daemon_->deleteObject(
              EncoderConstants::NEIGHBOR_RIB_OBJECT_CLASS, ss.str(), 0, 0);
        } catch (Exception &e) {
        }
      }

    }
    sleepObject.sleepForMili(configuration.neighbor_enroller_period_in_ms_);
  }

  return (void *) 0;
}

//Class Enrollment Task
<<<<<<< HEAD
EnrollmentTask::EnrollmentTask()
{
  ipc_process_ = 0;
  rib_daemon_ = 0;
  resource_allocator_ = 0;
  cdap_session_manager_ = 0;
  namespace_manager_ = 0;
  timeout_ = 10000;
  lock_ = new rina::Lockable();
  neighbors_enroller_ = 0;
}

EnrollmentTask::~EnrollmentTask()
{
  if (lock_) {
    delete lock_;
  }

  if (neighbors_enroller_) {
    delete neighbors_enroller_;
  }
}

void EnrollmentTask::set_ipc_process(IPCProcess * ipc_process)
{
  ipc_process_ = ipc_process;
  rib_daemon_ = ipc_process->rib_daemon_;
  cdap_session_manager_ = ipc_process_->cdap_session_manager_;
  resource_allocator_ = ipc_process_->resource_allocator_;
  namespace_manager_ = ipc_process_->namespace_manager_;
  populateRIB();
  subscribeToEvents();
}

void EnrollmentTask::populateRIB()
{
  try {
    BaseIPCPRIBObject * ribObject = new NeighborSetRIBObject(ipc_process_);
    rib_daemon_->addRIBObject(ribObject);
    ribObject = new EnrollmentRIBObject(ipc_process_);
    rib_daemon_->addRIBObject(ribObject);
    ribObject = new OperationalStatusRIBObject(ipc_process_);
    rib_daemon_->addRIBObject(ribObject);
    ribObject = new AddressRIBObject(ipc_process_);
    rib_daemon_->addRIBObject(ribObject);
  } catch (Exception &e) {
    LOG_ERR("Problems adding object to RIB Daemon: %s", e.what());
  }
}

void EnrollmentTask::subscribeToEvents()
{
  rib_daemon_->subscribeToEvent(IPCP_EVENT_N_MINUS_1_FLOW_DEALLOCATED, this);
  rib_daemon_->subscribeToEvent(IPCP_EVENT_N_MINUS_1_FLOW_ALLOCATED, this);
  rib_daemon_->subscribeToEvent(IPCP_EVENT_N_MINUS_1_FLOW_ALLOCATION_FAILED,
                                this);
  rib_daemon_->subscribeToEvent(IPCP_EVENT_NEIGHBOR_DECLARED_DEAD, this);
}

void EnrollmentTask::set_dif_configuration(
    const rina::DIFConfiguration& dif_configuration)
{
  timeout_ = dif_configuration.et_configuration_.enrollment_timeout_in_ms_;

  //Add Watchdog RIB object to RIB
  try {
    BaseIPCPRIBObject * ribObject = new WatchdogRIBObject(ipc_process_,
                                                          dif_configuration);
    rib_daemon_->addRIBObject(ribObject);
  } catch (Exception &e) {
    LOG_ERR("Problems adding object to RIB Daemon: %s", e.what());
  }

  //Start Neighbors Enroller thread
  rina::ThreadAttributes * threadAttributes = new rina::ThreadAttributes();
  threadAttributes->setJoinable();
  neighbors_enroller_ = new rina::Thread(threadAttributes,
                                         &doNeighborsEnrollerWork,
                                         (void *) ipc_process_);
  LOG_DBG("Started Neighbors enroller thread");
}

const std::list<rina::Neighbor *> EnrollmentTask::get_neighbors() const
{
  std::list<rina::Neighbor *> result;
  rina::BaseRIBObject * ribObject = 0;

  try {
    ribObject = rib_daemon_->readObject(
        EncoderConstants::NEIGHBOR_SET_RIB_OBJECT_CLASS,
        EncoderConstants::NEIGHBOR_SET_RIB_OBJECT_NAME);
  } catch (Exception &e) {
    LOG_ERR("Problems reading RIB object: %s", e.what());
    return result;
  }

  if (!ribObject) {
    return result;
  }

  std::list<std::pair<std::string, const void *> > values;
  ribObject->get_children_value(values);

  for (std::list<std::pair<std::string, const void *> >::iterator it = values
      .begin(); it != values.end(); ++it) {
    result.push_back((rina::Neighbor*) it->second);
  }

  return result;
}

BaseEnrollmentStateMachine * EnrollmentTask::getEnrollmentStateMachine(
    const std::string& apName, int portId, bool remove)
{
  std::stringstream ss;
  ss << apName << "-" << portId;

  if (remove) {
    LOG_DBG("Removing enrollment state machine associated to %s %d",
            apName.c_str(), portId);
    return state_machines_.erase(ss.str());
  } else {
    return state_machines_.find(ss.str());
  }
}

bool EnrollmentTask::isEnrolledTo(const std::string& processName) const
{
  rina::AccessGuard g(*lock_);

  std::list<BaseEnrollmentStateMachine *> machines =
      state_machines_.getEntries();
  std::list<BaseEnrollmentStateMachine *>::const_iterator it;
  for (it = machines.begin(); it != machines.end(); ++it) {
    if ((*it)->remote_peer_->name_.processName.compare(processName) == 0
        && (*it)->state != BaseEnrollmentStateMachine::STATE_NULL) {
      return true;
    }
  }

  return false;
}

const std::list<std::string> EnrollmentTask::get_enrolled_ipc_process_names() const
{
  std::list<std::string> result;

  std::list<BaseEnrollmentStateMachine *> machines =
      state_machines_.getEntries();
  std::list<BaseEnrollmentStateMachine *>::const_iterator it;
  for (it = machines.begin(); it != machines.end(); ++it) {
    result.push_back((*it)->remote_peer_->name_.processName);
  }

  return result;
}

void EnrollmentTask::processEnrollmentRequestEvent(
    rina::EnrollToDIFRequestEvent* event)
{
  //Can only accept enrollment requests if assigned to a DIF
  if (ipc_process_->get_operational_state() != ASSIGNED_TO_DIF) {
    LOG_ERR(
        "Rejected enrollment request since IPC Process is not ASSIGNED to a DIF");
    try {
      rina::extendedIPCManager->enrollToDIFResponse(
          *event, -1, std::list<rina::Neighbor>(),
          ipc_process_->get_dif_information());
    } catch (Exception &e) {
      LOG_ERR("Problems sending message to IPC Manager: %s", e.what());
    }

    return;
  }

  //Check that the neighbor belongs to the same DIF as this IPC Process
  if (ipc_process_->get_dif_information().get_dif_name().processName.compare(
      event->difName.processName) != 0) {
    LOG_ERR(
        "Was requested to enroll to a neighbor who is member of DIF %s, but I'm member of DIF %s",
        ipc_process_->get_dif_information().get_dif_name().processName.c_str(), event->difName.processName.c_str());

    try {
      rina::extendedIPCManager->enrollToDIFResponse(
          *event, -1, std::list<rina::Neighbor>(),
          ipc_process_->get_dif_information());
    } catch (Exception &e) {
      LOG_ERR("Problems sending message to IPC Manager: %s", e.what());
    }

    return;
  }

  rina::Neighbor * neighbor = new rina::Neighbor();
  neighbor->name_ = event->neighborName;
  neighbor->supporting_dif_name_ = event->supportingDIFName;
  unsigned int address = namespace_manager_->getValidAddress(
      neighbor->name_.processName, neighbor->name_.processInstance);
  if (address != 0) {
    neighbor->address_ = address;
  }

  EnrollmentRequest * request = new EnrollmentRequest(neighbor, *event);
  initiateEnrollment(request);
}

void EnrollmentTask::initiateEnrollment(EnrollmentRequest * request)
{
  if (isEnrolledTo(request->neighbor_->name_.processName)) {
    LOG_ERR("Already enrolled to IPC Process %s",
            request->neighbor_->name_.processName.c_str());
    return;
  }

  //Request the allocation of a new N-1 Flow to the destination IPC Process,
  //dedicated to layer management
  //FIXME not providing FlowSpec information
  //FIXME not distinguishing between AEs
  rina::FlowInformation flowInformation;
  flowInformation.remoteAppName = request->neighbor_->name_;
  flowInformation.localAppName = ipc_process_->name_;
  flowInformation.difName = request->neighbor_->supporting_dif_name_;
  unsigned int handle = -1;
  try {
    handle = resource_allocator_->get_n_minus_one_flow_manager()
        ->allocateNMinus1Flow(flowInformation);
  } catch (Exception &e) {
    LOG_ERR("Problems allocating N-1 flow: %s", e.what());

    if (request->ipcm_initiated_) {
      try {
        rina::extendedIPCManager->enrollToDIFResponse(
            request->event_, -1, std::list<rina::Neighbor>(),
            ipc_process_->get_dif_information());
      } catch (Exception &e) {
        LOG_ERR("Problems sending message to IPC Manager: %s", e.what());
      }
    }

    return;
  }

  port_ids_pending_to_be_allocated_.put(handle, request);
}

void EnrollmentTask::deallocateFlow(int portId)
{
  try {
    resource_allocator_->get_n_minus_one_flow_manager()->deallocateNMinus1Flow(
        portId);
  } catch (Exception &e) {
    LOG_ERR("Problems deallocating N-1 flow: %s", e.what());
  }
}

BaseEnrollmentStateMachine * EnrollmentTask::createEnrollmentStateMachine(
    const rina::ApplicationProcessNamingInformation& apNamingInfo, int portId,
    bool enrollee,
    const rina::ApplicationProcessNamingInformation& supportingDifName)
{
  BaseEnrollmentStateMachine * stateMachine = 0;

  if (apNamingInfo.entityName.compare("") == 0
      || apNamingInfo.entityName.compare(IPCProcess::MANAGEMENT_AE) == 0) {
    if (enrollee) {
      stateMachine = new EnrolleeStateMachine(ipc_process_, apNamingInfo,
                                              timeout_);
    } else {
      rina::ApplicationProcessNamingInformation * sdname =
          new rina::ApplicationProcessNamingInformation(
              supportingDifName.processName, supportingDifName.processInstance);
      stateMachine = new EnrollerStateMachine(ipc_process_, apNamingInfo,
                                              timeout_, sdname);
    }

    std::stringstream ss;
    ss << apNamingInfo.processName << "-" << portId;
    state_machines_.put(ss.str(), stateMachine);

    LOG_DBG("Created a new Enrollment state machine for remote IPC process: %s",
            apNamingInfo.getEncodedString().c_str());
    return stateMachine;
  }

  throw Exception("Unknown application entity for enrollment");
}

BaseEnrollmentStateMachine * EnrollmentTask::getEnrollmentStateMachine(
    const rina::CDAPSessionDescriptor * cdapSessionDescriptor, bool remove)
{
  try {
    if (ipc_process_->name_.processName.compare(
        cdapSessionDescriptor->src_ap_name_) == 0) {
      return getEnrollmentStateMachine(cdapSessionDescriptor->dest_ap_name_,
                                       cdapSessionDescriptor->port_id_, remove);
    } else {
      return 0;
    }
  } catch (Exception &e) {
    LOG_ERR("Problems retrieving state machine: &s", e.what());
    return 0;
  }
}

void EnrollmentTask::connect(int invoke_id,
                             rina::CDAPSessionDescriptor * session_descriptor)
{
  LOG_DBG("Received M_CONNECT CDAP message from port-id %d",
          session_descriptor->port_id_);

  //1 Find out if the sender is really connecting to us
  if (session_descriptor->src_ap_name_.compare(ipc_process_->name_.processName)
      != 0) {
    LOG_WARN(
        "Received an M_CONNECT message whose destination was not this IPC Process, ignoring it");
    return;
  }

  //2 Find out if we are already enrolled to the remote IPC process
  if (isEnrolledTo(session_descriptor->dest_ap_name_)) {

    std::string message =
        "Received an enrollment request for an IPC process I'm already enrolled to";
    LOG_ERR("%s", message.c_str());

    try {
      rina::RemoteProcessId remote_id;
      remote_id.port_id_ = session_descriptor->port_id_;

      rib_daemon_->openApplicationConnectionResponse(
          rina::CDAPMessage::AUTH_NONE, rina::AuthValue(),
          session_descriptor->dest_ae_inst_, session_descriptor->dest_ae_name_,
          session_descriptor->dest_ap_inst_, session_descriptor->dest_ap_name_,
          -2, message, session_descriptor->src_ae_inst_,
          session_descriptor->src_ae_name_, session_descriptor->src_ap_inst_,
          session_descriptor->src_ap_name_, invoke_id, remote_id);
    } catch (Exception &e) {
      LOG_ERR("Problems sending CDAP message: %s", e.what());
    }

    deallocateFlow(session_descriptor->port_id_);

    return;
  }

  //3 Initiate the enrollment
  try {
    rina::FlowInformation flowInformation = resource_allocator_
        ->get_n_minus_one_flow_manager()->getNMinus1FlowInformation(
        session_descriptor->port_id_);
    EnrollerStateMachine * enrollmentStateMachine =
        (EnrollerStateMachine *) createEnrollmentStateMachine(
            session_descriptor->get_destination_application_process_naming_info(),
            session_descriptor->port_id_, false, flowInformation.difName);
    enrollmentStateMachine->connect(invoke_id, session_descriptor);
  } catch (Exception &e) {
    LOG_ERR("Problems: %s", e.what());

    try {
      rina::RemoteProcessId remote_id;
      remote_id.port_id_ = session_descriptor->port_id_;

      rib_daemon_->openApplicationConnectionResponse(
          rina::CDAPMessage::AUTH_NONE, rina::AuthValue(),
          session_descriptor->dest_ae_inst_, session_descriptor->dest_ae_name_,
          session_descriptor->dest_ap_inst_, session_descriptor->dest_ap_name_,
          -2, std::string(e.what()), session_descriptor->src_ae_inst_,
          session_descriptor->src_ae_name_, session_descriptor->src_ap_inst_,
          session_descriptor->src_ap_name_, invoke_id, remote_id);
    } catch (Exception &e) {
      LOG_ERR("Problems sending CDAP message: %s", e.what());
    }

    deallocateFlow(session_descriptor->port_id_);
  }
}

void EnrollmentTask::connectResponse(
    int result, const std::string& result_reason,
    rina::CDAPSessionDescriptor * session_descriptor)
{
  LOG_DBG("Received M_CONNECT_R cdapMessage from portId %d",
          session_descriptor->port_id_);

  try {
    EnrolleeStateMachine * stateMachine =
        (EnrolleeStateMachine*) getEnrollmentStateMachine(session_descriptor,
                                                          false);
    stateMachine->connectResponse(result, result_reason);
  } catch (Exception &e) {
    //Error getting the enrollment state machine
    LOG_ERR("Problems getting enrollment state machine: %s", e.what());

    try {
      rina::RemoteProcessId remote_id;
      remote_id.port_id_ = session_descriptor->port_id_;

      rib_daemon_->closeApplicationConnection(remote_id, 0);
    } catch (Exception &e) {
      LOG_ERR("Problems closing application connection: %s", e.what());
    }

    deallocateFlow(session_descriptor->port_id_);
  }
}

void EnrollmentTask::release(int invoke_id,
                             rina::CDAPSessionDescriptor * session_descriptor)
{
  LOG_DBG("Received M_RELEASE cdapMessage from portId %d",
          session_descriptor->port_id_);

  try {
    BaseEnrollmentStateMachine * stateMachine =
        (BaseEnrollmentStateMachine*) getEnrollmentStateMachine(
            session_descriptor, false);
    stateMachine->release(invoke_id, session_descriptor);
  } catch (Exception &e) {
    //Error getting the enrollment state machine
    LOG_ERR("Problems getting enrollment state machine: %s", e.what());

    try {
      rina::RemoteProcessId remote_id;
      remote_id.port_id_ = session_descriptor->port_id_;

      rib_daemon_->closeApplicationConnection(remote_id, 0);
    } catch (Exception &e) {
      LOG_ERR("Problems closing application connection: %s", e.what());
    }

    deallocateFlow(session_descriptor->port_id_);
  }
}

void EnrollmentTask::releaseResponse(
    int result, const std::string& result_reason,
    rina::CDAPSessionDescriptor * session_descriptor)
{
  LOG_DBG("Received M_RELEASE_R cdapMessage from portId %d",
          session_descriptor->port_id_);

  try {
    BaseEnrollmentStateMachine * stateMachine =
        (BaseEnrollmentStateMachine*) getEnrollmentStateMachine(
            session_descriptor, false);
    stateMachine->releaseResponse(result, result_reason, session_descriptor);
  } catch (Exception &e) {
    //Error getting the enrollment state machine
    LOG_ERR("Problems getting enrollment state machine: %s", e.what());

    try {
      rina::RemoteProcessId remote_id;
      remote_id.port_id_ = session_descriptor->port_id_;

      rib_daemon_->closeApplicationConnection(remote_id, 0);
    } catch (Exception &e) {
      LOG_ERR("Problems closing application connection: %s", e.what());
    }

    deallocateFlow(session_descriptor->port_id_);
  }
}

void EnrollmentTask::eventHappened(Event * event)
{
  if (event->get_id() == IPCP_EVENT_N_MINUS_1_FLOW_DEALLOCATED) {
    NMinusOneFlowDeallocatedEvent * flowEvent =
        (NMinusOneFlowDeallocatedEvent *) event;
    nMinusOneFlowDeallocated(flowEvent);
  } else if (event->get_id() == IPCP_EVENT_N_MINUS_1_FLOW_ALLOCATED) {
    NMinusOneFlowAllocatedEvent * flowEvent =
        (NMinusOneFlowAllocatedEvent *) event;
    nMinusOneFlowAllocated(flowEvent);
  } else if (event->get_id() == IPCP_EVENT_N_MINUS_1_FLOW_ALLOCATION_FAILED) {
    NMinusOneFlowAllocationFailedEvent * flowEvent =
        (NMinusOneFlowAllocationFailedEvent *) event;
    nMinusOneFlowAllocationFailed(flowEvent);
  } else if (event->get_id() == IPCP_EVENT_NEIGHBOR_DECLARED_DEAD) {
    NeighborDeclaredDeadEvent * deadEvent = (NeighborDeclaredDeadEvent *) event;
    neighborDeclaredDead(deadEvent);
  }
}

void EnrollmentTask::neighborDeclaredDead(NeighborDeclaredDeadEvent * deadEvent)
{
  try {
    resource_allocator_->get_n_minus_one_flow_manager()
        ->getNMinus1FlowInformation(deadEvent->neighbor_->underlying_port_id_);
  } catch (Exception &e) {
    LOG_INFO(
        "The N-1 flow with the dead neighbor has already been deallocated");
    return;
  }

  try {
    LOG_INFO(
        "Requesting the deallocation of the N-1 flow with the dead neibhor");
    resource_allocator_->get_n_minus_one_flow_manager()->deallocateNMinus1Flow(
        deadEvent->neighbor_->underlying_port_id_);
  } catch (Exception &e) {
    LOG_ERR("Problems requesting the deallocation of a N-1 flow: %s", e.what());
  }
}

void EnrollmentTask::nMinusOneFlowDeallocated(
    NMinusOneFlowDeallocatedEvent * event)
{
  //1 Check if the flow deallocated was a management flow
  if (!event->management_flow_) {
    return;
  }

  //2 Remove the enrollment state machine from the list
  try {
    BaseEnrollmentStateMachine * enrollmentStateMachine =
        getEnrollmentStateMachine(&(event->cdap_session_descriptor_), true);
    if (!enrollmentStateMachine) {
      //Do nothing, we had already cleaned up
      return;
    } else {
      enrollmentStateMachine->flowDeallocated(
          &(event->cdap_session_descriptor_));
      delete enrollmentStateMachine;
    }
  } catch (Exception &e) {
    LOG_ERR("Problems: %s", e.what());
  }

  //3 Check if we still have connectivity to the neighbor, if not, issue a ConnectivityLostEvent
  std::list<BaseEnrollmentStateMachine *> machines =
      state_machines_.getEntries();
  std::list<BaseEnrollmentStateMachine *>::const_iterator it;
  for (it = machines.begin(); it != machines.end(); ++it) {
    if ((*it)->remote_peer_->name_.processName.compare(
        event->cdap_session_descriptor_.dest_ap_name_) == 0) {
      //We still have connectivity with the neighbor, return
      return;
    }
  }

  //We don't have connectivity to the neighbor, issue a Connectivity lost event
  std::list<rina::Neighbor *> neighbors = get_neighbors();
  std::list<rina::Neighbor *>::const_iterator it2;
  for (it2 = neighbors.begin(); it2 != neighbors.end(); ++it2) {
    if ((*it2)->name_.processName.compare(
        event->cdap_session_descriptor_.dest_ap_name_) == 0) {
      ConnectiviyToNeighborLostEvent * event2 =
          new ConnectiviyToNeighborLostEvent((*it2));
      rib_daemon_->deliverEvent(event2);

      //Notify the IPC Manager that we've lost a neighbor
      LOG_DBG("Notifying IPC Manager about dead neighbor %s",
              event->cdap_session_descriptor_.dest_ap_name_.c_str());
      std::list<rina::Neighbor> lostNeighbors;
      lostNeighbors.push_back(*(*it2));
      try {
        rina::extendedIPCManager->notifyNeighborsModified(false, lostNeighbors);
      } catch (Exception &e) {
        LOG_ERR("Problems communicating with the IPC Manager: %s", e.what());
      }

      return;
    }
  }
}

void EnrollmentTask::nMinusOneFlowAllocated(
    NMinusOneFlowAllocatedEvent * flowEvent)
{
  EnrollmentRequest * request = port_ids_pending_to_be_allocated_.erase(
      flowEvent->handle_);

  if (!request) {
    return;
  }

  EnrolleeStateMachine * enrollmentStateMachine = 0;

  //1 Tell the enrollment task to create a new Enrollment state machine
  try {
    enrollmentStateMachine =
        (EnrolleeStateMachine *) createEnrollmentStateMachine(
            request->neighbor_->name_, flowEvent->flow_information_.portId,
            true, flowEvent->flow_information_.difName);
  } catch (Exception &e) {
    LOG_ERR("Problem retrieving enrollment state machine: %s", e.what());
    delete request;
    return;
  }

  //2 Tell the enrollment state machine to initiate the enrollment
  // (will require an M_CONNECT message and a port Id)
  try {
    enrollmentStateMachine->initiateEnrollment(
        request, flowEvent->flow_information_.portId);
  } catch (Exception &e) {
    LOG_ERR("Problems initiating enrollment: %s", e.what());
  }
}

void EnrollmentTask::nMinusOneFlowAllocationFailed(
    NMinusOneFlowAllocationFailedEvent * event)
{
  EnrollmentRequest * request = port_ids_pending_to_be_allocated_.erase(
      event->handle_);

  if (!request) {
    return;
  }

  LOG_WARN(
      "The allocation of management flow identified by handle %u has failed. Error code: %d",
      event->handle_, event->flow_information_.portId);

  //TODO inform the one that triggered the enrollment?
  if (request->ipcm_initiated_) {
    try {
      rina::extendedIPCManager->enrollToDIFResponse(
          request->event_, -1, std::list<rina::Neighbor>(),
          ipc_process_->get_dif_information());
    } catch (Exception &e) {
      LOG_ERR("Could not send a message to the IPC Manager: %s", e.what());
    }
  }

  delete request;
}

void EnrollmentTask::enrollmentFailed(
    const rina::ApplicationProcessNamingInformation& remotePeerNamingInfo,
    int portId, const std::string& reason, bool enrollee,
    bool sendReleaseMessage)
{
  LOG_ERR(
      "An error happened during enrollment of remote IPC Process %s because of %s",
      remotePeerNamingInfo.getEncodedString().c_str(), reason.c_str());

  //1 Remove enrollment state machine from the store
  BaseEnrollmentStateMachine * stateMachine = getEnrollmentStateMachine(
      remotePeerNamingInfo.processName, portId, true);
  if (!stateMachine) {
    LOG_ERR(
        "Could not find the enrollment state machine associated to neighbor %s and portId %d",
        remotePeerNamingInfo.processName.c_str(), portId);
    return;
  }

  //2 Send message and deallocate flow if required
  if (sendReleaseMessage) {
    try {
      rina::RemoteProcessId remote_id;
      remote_id.port_id_ = portId;

      rib_daemon_->closeApplicationConnection(remote_id, 0);
    } catch (Exception &e) {
      LOG_ERR("Problems closing application connection: %s", e.what());
    }

    deallocateFlow(portId);
  }

  //3 In the case of the enrollee state machine, reply to the IPC Manager
  if (enrollee) {
    EnrollmentRequest * request = ((EnrolleeStateMachine *) stateMachine)
        ->enrollment_request_;
    if (request) {
      if (request->ipcm_initiated_) {
        try {
          rina::extendedIPCManager->enrollToDIFResponse(
              request->event_, -1, std::list<rina::Neighbor>(),
              ipc_process_->get_dif_information());
        } catch (Exception &e) {
          LOG_ERR("Problems sending message to IPC Manager: %s", e.what());
        }
      }
    }
  }

  delete stateMachine;
}

void EnrollmentTask::enrollmentCompleted(rina::Neighbor * neighbor,
                                         bool enrollee)
{
  NeighborAddedEvent * event = new NeighborAddedEvent(neighbor, enrollee);
  rib_daemon_->deliverEvent(event);
=======
EnrollmentTask::EnrollmentTask() {
	ipcp = 0;
	rib_daemon_ = 0;
	resource_allocator_ = 0;
	cdap_session_manager_ = 0;
	namespace_manager_ = 0;
	timeout_ = 10000;
	lock_ = new rina::Lockable();
	neighbors_enroller_ = 0;
}

EnrollmentTask::~EnrollmentTask() {
	if (lock_) {
		delete lock_;
	}

	if (neighbors_enroller_) {
		delete neighbors_enroller_;
	}
}

void EnrollmentTask::set_ipc_process(IPCProcess * ipc_process) {
	ipcp = ipc_process;
	rib_daemon_ = ipc_process->rib_daemon_;
	cdap_session_manager_ = ipcp->cdap_session_manager_;
	resource_allocator_ = ipcp->resource_allocator_;
	namespace_manager_ = ipcp->namespace_manager_;
	populateRIB();
	subscribeToEvents();
}

void EnrollmentTask::populateRIB() {
	try{
		BaseIPCPRIBObject * ribObject = new NeighborSetRIBObject(ipcp);
		rib_daemon_->addRIBObject(ribObject);
		ribObject = new EnrollmentRIBObject(ipcp);
		rib_daemon_->addRIBObject(ribObject);
		ribObject = new OperationalStatusRIBObject(ipcp);
		rib_daemon_->addRIBObject(ribObject);
		ribObject = new AddressRIBObject(ipcp);
		rib_daemon_->addRIBObject(ribObject);
	}catch(Exception &e){
		LOG_ERR("Problems adding object to RIB Daemon: %s", e.what());
	}
}

void EnrollmentTask::subscribeToEvents() {
	rib_daemon_->subscribeToEvent(IPCP_EVENT_N_MINUS_1_FLOW_DEALLOCATED, this);
	rib_daemon_->subscribeToEvent(IPCP_EVENT_N_MINUS_1_FLOW_ALLOCATED, this);
	rib_daemon_->subscribeToEvent(IPCP_EVENT_N_MINUS_1_FLOW_ALLOCATION_FAILED, this);
	rib_daemon_->subscribeToEvent(IPCP_EVENT_NEIGHBOR_DECLARED_DEAD, this);
}

void EnrollmentTask::set_dif_configuration(const rina::DIFConfiguration& dif_configuration) {
	timeout_ = dif_configuration.et_configuration_.enrollment_timeout_in_ms_;

	//Add Watchdog RIB object to RIB
	try{
		BaseIPCPRIBObject * ribObject = new WatchdogRIBObject(ipcp, dif_configuration);
		rib_daemon_->addRIBObject(ribObject);
	}catch(Exception &e){
		LOG_ERR("Problems adding object to RIB Daemon: %s", e.what());
	}

	//Start Neighbors Enroller thread
	rina::ThreadAttributes * threadAttributes = new rina::ThreadAttributes();
	threadAttributes->setJoinable();
	neighbors_enroller_ = new rina::Thread(threadAttributes,
			&doNeighborsEnrollerWork, (void *) ipcp);
	LOG_DBG("Started Neighbors enroller thread");
}

const std::list<rina::Neighbor *> EnrollmentTask::get_neighbors() const{
	std::list<rina::Neighbor *> result;
	rina::BaseRIBObject * ribObject = 0;

	try{
		ribObject = rib_daemon_->readObject(EncoderConstants::NEIGHBOR_SET_RIB_OBJECT_CLASS,
				EncoderConstants::NEIGHBOR_SET_RIB_OBJECT_NAME);
	} catch (Exception &e) {
		LOG_ERR("Problems reading RIB object: %s", e.what());
		return result;
	}

	if (!ribObject) {
		return result;
	}

	std::list<rina::BaseRIBObject *>::const_iterator it;
	for (it = ribObject->get_children().begin();
			it != ribObject->get_children().end(); ++it) {
		result.push_back((rina::Neighbor *) (*it)->get_value());
	}

	return result;
}

BaseEnrollmentStateMachine * EnrollmentTask::getEnrollmentStateMachine(
		const std::string& apName, int portId, bool remove) {
	std::stringstream ss;
	ss<<apName<<"-"<<portId;

	if (remove) {
		LOG_DBG("Removing enrollment state machine associated to %s %d",
				apName.c_str(), portId);
		return state_machines_.erase(ss.str());
	} else {
		return state_machines_.find(ss.str());
	}
}

bool EnrollmentTask::isEnrolledTo(const std::string& processName) const {
	rina::ScopedLock g(*lock_);

	std::list<BaseEnrollmentStateMachine *> machines = state_machines_.getEntries();
	std::list<BaseEnrollmentStateMachine *>::const_iterator it;
	for (it = machines.begin(); it != machines.end(); ++it) {
		if ((*it)->remote_peer_->name_.processName.compare(processName) == 0 &&
				(*it)->state != BaseEnrollmentStateMachine::STATE_NULL) {
			return true;
		}
	}

	return false;
}

const std::list<std::string> EnrollmentTask::get_enrolled_ipc_process_names() const {
	std::list<std::string> result;

	std::list<BaseEnrollmentStateMachine *> machines = state_machines_.getEntries();
	std::list<BaseEnrollmentStateMachine *>::const_iterator it;
	for (it = machines.begin(); it != machines.end(); ++it) {
		result.push_back((*it)->remote_peer_->name_.processName);
	}

	return result;
}

void EnrollmentTask::processEnrollmentRequestEvent(rina::EnrollToDIFRequestEvent* event) {
	//Can only accept enrollment requests if assigned to a DIF
	if (ipcp->get_operational_state() != ASSIGNED_TO_DIF) {
		LOG_ERR("Rejected enrollment request since IPC Process is not ASSIGNED to a DIF");
		try {
			rina::extendedIPCManager->enrollToDIFResponse(*event, -1,
					std::list<rina::Neighbor>(), ipcp->get_dif_information());
		}catch (Exception &e) {
			LOG_ERR("Problems sending message to IPC Manager: %s", e.what());
		}

		return;
	}

	//Check that the neighbor belongs to the same DIF as this IPC Process
	if (ipcp->get_dif_information().get_dif_name().processName.
			compare(event->difName.processName) != 0) {
		LOG_ERR("Was requested to enroll to a neighbor who is member of DIF %s, but I'm member of DIF %s",
				ipcp->get_dif_information().get_dif_name().processName.c_str(),
				event->difName.processName.c_str());

		try {
			rina::extendedIPCManager->enrollToDIFResponse(*event, -1,
					std::list<rina::Neighbor>(), ipcp->get_dif_information());
		}catch (Exception &e) {
			LOG_ERR("Problems sending message to IPC Manager: %s", e.what());
		}

		return;
	}

    INamespaceManagerPs *nsmps = dynamic_cast<INamespaceManagerPs *>(namespace_manager_->ps);
    assert(nsmps);

	rina::Neighbor * neighbor = new rina::Neighbor();
	neighbor->name_ = event->neighborName;
	neighbor->supporting_dif_name_ = event->supportingDIFName;
	unsigned int address = nsmps->getValidAddress(neighbor->name_.processName,
			neighbor->name_.processInstance);
	if (address != 0) {
		neighbor->address_ = address;
	}

	EnrollmentRequest * request = new EnrollmentRequest(neighbor, *event);
	initiateEnrollment(request);
}

void EnrollmentTask::initiateEnrollment(EnrollmentRequest * request) {
	if (isEnrolledTo(request->neighbor_->name_.processName)) {
		LOG_ERR("Already enrolled to IPC Process %s", request->neighbor_->name_.processName.c_str());
		return;
	}

	//Request the allocation of a new N-1 Flow to the destination IPC Process,
	//dedicated to layer management
	//FIXME not providing FlowSpec information
	//FIXME not distinguishing between AEs
	rina::FlowInformation flowInformation;
	flowInformation.remoteAppName = request->neighbor_->name_;
	flowInformation.localAppName = ipcp->name_;
	flowInformation.difName = request->neighbor_->supporting_dif_name_;
	unsigned int handle = -1;
	try {
		handle = resource_allocator_->get_n_minus_one_flow_manager()->allocateNMinus1Flow(flowInformation);
	} catch (Exception &e) {
		LOG_ERR("Problems allocating N-1 flow: %s", e.what());

		if (request->ipcm_initiated_) {
			try {
				rina::extendedIPCManager->enrollToDIFResponse(request->event_, -1,
						std::list<rina::Neighbor>(), ipcp->get_dif_information());
			} catch (Exception &e) {
				LOG_ERR("Problems sending message to IPC Manager: %s", e.what());
			}
		}

		return;
	}

	port_ids_pending_to_be_allocated_.put(handle, request);
}

void EnrollmentTask::deallocateFlow(int portId) {
	try {
		resource_allocator_->get_n_minus_one_flow_manager()->deallocateNMinus1Flow(portId);
	} catch (Exception &e) {
		LOG_ERR("Problems deallocating N-1 flow: %s", e.what());
	}
}

BaseEnrollmentStateMachine * EnrollmentTask::createEnrollmentStateMachine(
		const rina::ApplicationProcessNamingInformation& apNamingInfo, int portId,
		bool enrollee, const rina::ApplicationProcessNamingInformation& supportingDifName) {
	BaseEnrollmentStateMachine * stateMachine = 0;

	if (apNamingInfo.entityName.compare("") == 0 ||
			apNamingInfo.entityName.compare(IPCProcess::MANAGEMENT_AE) == 0) {
		if (enrollee){
			stateMachine = new EnrolleeStateMachine(ipcp,
					apNamingInfo, timeout_);
		}else{
			rina::ApplicationProcessNamingInformation * sdname =
					new rina::ApplicationProcessNamingInformation(supportingDifName.processName,
							supportingDifName.processInstance);
			stateMachine = new EnrollerStateMachine(ipcp,
					apNamingInfo, timeout_, sdname);
		}

		std::stringstream ss;
		ss<<apNamingInfo.processName<<"-"<<portId;
		state_machines_.put(ss.str(), stateMachine);

		LOG_DBG("Created a new Enrollment state machine for remote IPC process: %s",
				apNamingInfo.getEncodedString().c_str());
		return stateMachine;
	}

	throw Exception("Unknown application entity for enrollment");
}

BaseEnrollmentStateMachine * EnrollmentTask::getEnrollmentStateMachine(
		const rina::CDAPSessionDescriptor * cdapSessionDescriptor, bool remove) {
	try {
		if (ipcp->name_.processName.
				compare(cdapSessionDescriptor->src_ap_name_) == 0) {
			return getEnrollmentStateMachine(cdapSessionDescriptor->dest_ap_name_,
					cdapSessionDescriptor->port_id_, remove);
		} else {
			return 0;
		}
	} catch (Exception &e) {
		LOG_ERR("Problems retrieving state machine: &s", e.what());
		return 0;
	}
}

void EnrollmentTask::connect(int invoke_id,
		rina::CDAPSessionDescriptor * session_descriptor) {
	LOG_DBG("Received M_CONNECT CDAP message from port-id %d",
			session_descriptor->port_id_);

	//1 Find out if the sender is really connecting to us
	if(session_descriptor->src_ap_name_.compare(ipcp->name_.processName)!= 0){
		LOG_WARN("Received an M_CONNECT message whose destination was not this IPC Process, ignoring it");
		return;
	}

	//2 Find out if we are already enrolled to the remote IPC process
	if (isEnrolledTo(session_descriptor->dest_ap_name_)){

		std::string message = "Received an enrollment request for an IPC process I'm already enrolled to";
		LOG_ERR("%s", message.c_str());

		try {
			rina::RemoteProcessId remote_id;
			remote_id.port_id_ = session_descriptor->port_id_;

			rib_daemon_->openApplicationConnectionResponse(rina::CDAPMessage::AUTH_NONE,
					rina::AuthValue(), session_descriptor->dest_ae_inst_, session_descriptor->dest_ae_name_,
					session_descriptor->dest_ap_inst_, session_descriptor->dest_ap_name_, -2, message,
					session_descriptor->src_ae_inst_, session_descriptor->src_ae_name_,
					session_descriptor->src_ap_inst_, session_descriptor->src_ap_name_, invoke_id, remote_id);
		} catch (Exception &e) {
			LOG_ERR("Problems sending CDAP message: %s", e.what());
		}

		deallocateFlow(session_descriptor->port_id_);

		return;
	}

	//3 Initiate the enrollment
	try{
		rina::FlowInformation flowInformation = resource_allocator_->get_n_minus_one_flow_manager()->
				getNMinus1FlowInformation(session_descriptor->port_id_);
		EnrollerStateMachine * enrollmentStateMachine = (EnrollerStateMachine *) createEnrollmentStateMachine(
				session_descriptor->get_destination_application_process_naming_info(),
				session_descriptor->port_id_, false, flowInformation.difName);
		enrollmentStateMachine->connect(invoke_id, session_descriptor);
	}catch(Exception &e){
		LOG_ERR("Problems: %s", e.what());

		try {
			rina::RemoteProcessId remote_id;
			remote_id.port_id_ = session_descriptor->port_id_;

			rib_daemon_->openApplicationConnectionResponse(rina::CDAPMessage::AUTH_NONE,
					rina::AuthValue(), session_descriptor->dest_ae_inst_, session_descriptor->dest_ae_name_,
					session_descriptor->dest_ap_inst_, session_descriptor->dest_ap_name_, -2,
					std::string(e.what()), session_descriptor->src_ae_inst_, session_descriptor->src_ae_name_,
					session_descriptor->src_ap_inst_, session_descriptor->src_ap_name_, invoke_id, remote_id);
		} catch (Exception &e) {
			LOG_ERR("Problems sending CDAP message: %s", e.what());
		}

		deallocateFlow(session_descriptor->port_id_);
	}
}

void EnrollmentTask::connectResponse(int result, const std::string& result_reason,
		rina::CDAPSessionDescriptor * session_descriptor) {
	LOG_DBG("Received M_CONNECT_R cdapMessage from portId %d", session_descriptor->port_id_);

	try{
		EnrolleeStateMachine * stateMachine = (EnrolleeStateMachine*)
				getEnrollmentStateMachine(session_descriptor, false);
		stateMachine->connectResponse(result, result_reason);
	}catch(Exception &e){
		//Error getting the enrollment state machine
		LOG_ERR("Problems getting enrollment state machine: %s", e.what());

		try {
			rina::RemoteProcessId remote_id;
			remote_id.port_id_ = session_descriptor->port_id_;

			rib_daemon_->closeApplicationConnection(remote_id, 0);
		} catch (Exception &e) {
			LOG_ERR("Problems closing application connection: %s", e.what());
		}

		deallocateFlow(session_descriptor->port_id_);
	}
}

void EnrollmentTask::release(int invoke_id,
		rina::CDAPSessionDescriptor * session_descriptor) {
	LOG_DBG("Received M_RELEASE cdapMessage from portId %d", session_descriptor->port_id_);

	try{
		BaseEnrollmentStateMachine * stateMachine = (BaseEnrollmentStateMachine*)
						getEnrollmentStateMachine(session_descriptor, false);
		stateMachine->release(invoke_id, session_descriptor);
	}catch(Exception &e){
		//Error getting the enrollment state machine
		LOG_ERR("Problems getting enrollment state machine: %s", e.what());

		try {
			rina::RemoteProcessId remote_id;
			remote_id.port_id_ = session_descriptor->port_id_;

			rib_daemon_->closeApplicationConnection(remote_id, 0);
		} catch (Exception &e) {
			LOG_ERR("Problems closing application connection: %s", e.what());
		}

		deallocateFlow(session_descriptor->port_id_);
	}
}

void EnrollmentTask::releaseResponse(int result, const std::string& result_reason,
		rina::CDAPSessionDescriptor * session_descriptor) {
	LOG_DBG("Received M_RELEASE_R cdapMessage from portId %d", session_descriptor->port_id_);

	try{
		BaseEnrollmentStateMachine * stateMachine = (BaseEnrollmentStateMachine*)
						getEnrollmentStateMachine(session_descriptor, false);
		stateMachine->releaseResponse(result, result_reason, session_descriptor);
	}catch(Exception &e){
		//Error getting the enrollment state machine
		LOG_ERR("Problems getting enrollment state machine: %s", e.what());

		try {
			rina::RemoteProcessId remote_id;
			remote_id.port_id_ = session_descriptor->port_id_;

			rib_daemon_->closeApplicationConnection(remote_id, 0);
		} catch (Exception &e) {
			LOG_ERR("Problems closing application connection: %s", e.what());
		}

		deallocateFlow(session_descriptor->port_id_);
	}
}

void EnrollmentTask::eventHappened(Event * event) {
	if (event->get_id() == IPCP_EVENT_N_MINUS_1_FLOW_DEALLOCATED){
		NMinusOneFlowDeallocatedEvent * flowEvent = (NMinusOneFlowDeallocatedEvent *) event;
		nMinusOneFlowDeallocated(flowEvent);
	}else if (event->get_id() == IPCP_EVENT_N_MINUS_1_FLOW_ALLOCATED){
		NMinusOneFlowAllocatedEvent * flowEvent = (NMinusOneFlowAllocatedEvent *) event;
		nMinusOneFlowAllocated(flowEvent);
	}else if (event->get_id() == IPCP_EVENT_N_MINUS_1_FLOW_ALLOCATION_FAILED){
		NMinusOneFlowAllocationFailedEvent * flowEvent = (NMinusOneFlowAllocationFailedEvent *) event;
		nMinusOneFlowAllocationFailed(flowEvent);
	}else if (event->get_id() == IPCP_EVENT_NEIGHBOR_DECLARED_DEAD) {
		NeighborDeclaredDeadEvent * deadEvent = (NeighborDeclaredDeadEvent *) event;
		neighborDeclaredDead(deadEvent);
	}
}

void EnrollmentTask::neighborDeclaredDead(NeighborDeclaredDeadEvent * deadEvent) {
	try{
		resource_allocator_->get_n_minus_one_flow_manager()->getNMinus1FlowInformation(
				deadEvent->neighbor_->underlying_port_id_);
	} catch(Exception &e){
		LOG_INFO("The N-1 flow with the dead neighbor has already been deallocated");
		return;
	}

	try{
		LOG_INFO("Requesting the deallocation of the N-1 flow with the dead neibhor");
		resource_allocator_->get_n_minus_one_flow_manager()->deallocateNMinus1Flow(
				deadEvent->neighbor_->underlying_port_id_);
	} catch (Exception &e){
		LOG_ERR("Problems requesting the deallocation of a N-1 flow: %s", e.what());
	}
}

void EnrollmentTask::nMinusOneFlowDeallocated(NMinusOneFlowDeallocatedEvent  * event) {
	//1 Check if the flow deallocated was a management flow
	if(!event->management_flow_){
		return;
	}

	//2 Remove the enrollment state machine from the list
	try{
		BaseEnrollmentStateMachine * enrollmentStateMachine =
				getEnrollmentStateMachine(&(event->cdap_session_descriptor_), true);
		if (!enrollmentStateMachine){
			//Do nothing, we had already cleaned up
			return;
		}else{
			enrollmentStateMachine->flowDeallocated(&(event->cdap_session_descriptor_));
			delete enrollmentStateMachine;
		}
	}catch(Exception &e){
		LOG_ERR("Problems: %s", e.what());
	}

	//3 Check if we still have connectivity to the neighbor, if not, issue a ConnectivityLostEvent
	std::list<BaseEnrollmentStateMachine *> machines = state_machines_.getEntries();
	std::list<BaseEnrollmentStateMachine *>::const_iterator it;
	for (it = machines.begin(); it!= machines.end(); ++it) {
		if ((*it)->remote_peer_->name_.processName.compare(
				event->cdap_session_descriptor_.dest_ap_name_) == 0){
			//We still have connectivity with the neighbor, return
			return;
		}
	}

	//We don't have connectivity to the neighbor, issue a Connectivity lost event
	std::list<rina::Neighbor *> neighbors = get_neighbors();
	std::list<rina::Neighbor *>::const_iterator it2;
	for (it2 = neighbors.begin(); it2 != neighbors.end(); ++it2) {
		if ((*it2)->name_.processName.compare(event->cdap_session_descriptor_.dest_ap_name_) == 0) {
			ConnectiviyToNeighborLostEvent * event2 = new ConnectiviyToNeighborLostEvent((*it2));
			rib_daemon_->deliverEvent(event2);

			//Notify the IPC Manager that we've lost a neighbor
			LOG_DBG("Notifying IPC Manager about dead neighbor %s",
					event->cdap_session_descriptor_.dest_ap_name_.c_str());
			std::list<rina::Neighbor> lostNeighbors;
			lostNeighbors.push_back(*(*it2));
			try {
				rina::extendedIPCManager->notifyNeighborsModified(false, lostNeighbors);
			} catch (Exception &e) {
				LOG_ERR("Problems communicating with the IPC Manager: %s", e.what());
			}

			return;
		}
	}
}

void EnrollmentTask::nMinusOneFlowAllocated(NMinusOneFlowAllocatedEvent * flowEvent) {
	EnrollmentRequest * request =
			port_ids_pending_to_be_allocated_.erase(flowEvent->handle_);

	if (!request){
		return;
	}

	EnrolleeStateMachine * enrollmentStateMachine = 0;

	//1 Tell the enrollment task to create a new Enrollment state machine
	try{
		enrollmentStateMachine = (EnrolleeStateMachine *) createEnrollmentStateMachine(
				request->neighbor_->name_, flowEvent->flow_information_.portId, true,
				flowEvent->flow_information_.difName);
	}catch(Exception &e){
		LOG_ERR("Problem retrieving enrollment state machine: %s", e.what());
		delete request;
		return;
	}

	//2 Tell the enrollment state machine to initiate the enrollment
	// (will require an M_CONNECT message and a port Id)
	try{
		enrollmentStateMachine->initiateEnrollment(
				request, flowEvent->flow_information_.portId);
	}catch(Exception &e){
		LOG_ERR("Problems initiating enrollment: %s", e.what());
	}
}

void EnrollmentTask::nMinusOneFlowAllocationFailed(NMinusOneFlowAllocationFailedEvent * event) {
	EnrollmentRequest * request =
			port_ids_pending_to_be_allocated_.erase(event->handle_);

	if (!request){
		return;
	}

	LOG_WARN("The allocation of management flow identified by handle %u has failed. Error code: %d",
			event->handle_, event->flow_information_.portId);

	//TODO inform the one that triggered the enrollment?
	if (request->ipcm_initiated_) {
		try {
			rina::extendedIPCManager->enrollToDIFResponse(request->event_, -1,
					std::list<rina::Neighbor>(), ipcp->get_dif_information());
		} catch(Exception &e) {
			LOG_ERR("Could not send a message to the IPC Manager: %s", e.what());
		}
	}

	delete request;
}

void EnrollmentTask::enrollmentFailed(const rina::ApplicationProcessNamingInformation& remotePeerNamingInfo,
		int portId, const std::string& reason, bool enrollee, bool sendReleaseMessage) {
	LOG_ERR("An error happened during enrollment of remote IPC Process %s because of %s",
			remotePeerNamingInfo.getEncodedString().c_str(), reason.c_str());

	//1 Remove enrollment state machine from the store
	BaseEnrollmentStateMachine * stateMachine =
			getEnrollmentStateMachine(remotePeerNamingInfo.processName, portId, true);
	if (!stateMachine) {
		LOG_ERR("Could not find the enrollment state machine associated to neighbor %s and portId %d",
				remotePeerNamingInfo.processName.c_str(), portId);
		return;
	}

	//2 Send message and deallocate flow if required
	if(sendReleaseMessage){
		try {
			rina::RemoteProcessId remote_id;
			remote_id.port_id_ = portId;

			rib_daemon_->closeApplicationConnection(remote_id, 0);
		} catch (Exception &e) {
			LOG_ERR("Problems closing application connection: %s", e.what());
		}

		deallocateFlow(portId);
	}

	//3 In the case of the enrollee state machine, reply to the IPC Manager
	if (enrollee) {
		EnrollmentRequest * request = ((EnrolleeStateMachine *) stateMachine)->enrollment_request_;
		if (request) {
			if (request->ipcm_initiated_) {
				try {
					rina::extendedIPCManager->enrollToDIFResponse(request->event_, -1,
							std::list<rina::Neighbor>(), ipcp->get_dif_information());
				} catch (Exception &e) {
					LOG_ERR("Problems sending message to IPC Manager: %s", e.what());
				}
			}
		}
	}

	delete stateMachine;
}

void EnrollmentTask::enrollmentCompleted(rina::Neighbor * neighbor, bool enrollee) {
	NeighborAddedEvent * event = new NeighborAddedEvent(neighbor, enrollee);
	rib_daemon_->deliverEvent(event);
>>>>>>> 0163aa35
}

//Class EnrollmentRIBObject
EnrollmentRIBObject::EnrollmentRIBObject(IPCProcess * ipc_process)
    : BaseIPCPRIBObject(ipc_process,
                        EncoderConstants::ENROLLMENT_INFO_OBJECT_CLASS,
                        rina::objectInstanceGenerator->getObjectInstance(),
                        EncoderConstants::ENROLLMENT_INFO_OBJECT_NAME)
{
  enrollment_task_ = (EnrollmentTask *) ipc_process->enrollment_task_;
  cdap_session_manager_ = ipc_process->cdap_session_manager_;
}

const void* EnrollmentRIBObject::get_value() const
{
  return 0;
}

void EnrollmentRIBObject::remoteStartObject(
    void * object_value, int invoke_id,
    rina::CDAPSessionDescriptor * cdapSessionDescriptor)
{
  EnrollerStateMachine * stateMachine = 0;

  try {
    stateMachine = (EnrollerStateMachine *) enrollment_task_
        ->getEnrollmentStateMachine(cdapSessionDescriptor->dest_ap_name_,
                                    cdapSessionDescriptor->port_id_, false);
  } catch (Exception &e) {
    LOG_ERR("Problems retrieving state machine: %s", e.what());
    sendErrorMessage(cdapSessionDescriptor);
    return;
  }

  if (!stateMachine) {
    LOG_ERR("Got a CDAP message that is not for me ");
    return;
  }

  EnrollmentInformationRequest * eiRequest = 0;
  if (object_value) {
    eiRequest = (EnrollmentInformationRequest *) object_value;
  }
  stateMachine->start(eiRequest, invoke_id, cdapSessionDescriptor);
}

void EnrollmentRIBObject::remoteStopObject(
    void * object_value, int invoke_id,
    rina::CDAPSessionDescriptor * cdapSessionDescriptor)
{
  EnrolleeStateMachine * stateMachine = 0;

  try {
    stateMachine = (EnrolleeStateMachine *) enrollment_task_
        ->getEnrollmentStateMachine(cdapSessionDescriptor->dest_ap_name_,
                                    cdapSessionDescriptor->port_id_, false);
  } catch (Exception &e) {
    LOG_ERR("Problems retrieving state machine: %s", e.what());
    sendErrorMessage(cdapSessionDescriptor);
    return;
  }

  if (!stateMachine) {
    LOG_ERR("Got a CDAP message that is not for me");
    return;
  }

  EnrollmentInformationRequest * eiRequest = 0;
  if (object_value) {
    eiRequest = (EnrollmentInformationRequest *) object_value;
  }
  stateMachine->stop(eiRequest, invoke_id, cdapSessionDescriptor);
}

void EnrollmentRIBObject::sendErrorMessage(
    const rina::CDAPSessionDescriptor * cdapSessionDescriptor)
{
  try {
    rina::RemoteProcessId remote_id;
    remote_id.port_id_ = cdapSessionDescriptor->port_id_;

    rib_daemon_->closeApplicationConnection(remote_id, 0);
  } catch (Exception &e) {
    LOG_ERR("Problems sending CDAP message: %s", e.what());
  }
}

// Class Operational Status RIB Object
OperationalStatusRIBObject::OperationalStatusRIBObject(IPCProcess * ipc_process)
    : BaseIPCPRIBObject(ipc_process,
                        EncoderConstants::OPERATIONAL_STATUS_RIB_OBJECT_CLASS,
                        rina::objectInstanceGenerator->getObjectInstance(),
                        EncoderConstants::OPERATIONAL_STATUS_RIB_OBJECT_NAME)
{
  enrollment_task_ = (EnrollmentTask *) ipc_process->enrollment_task_;
  cdap_session_manager_ = ipc_process->cdap_session_manager_;
}

void OperationalStatusRIBObject::remoteStartObject(
    void * object_value, int invoke_id,
    rina::CDAPSessionDescriptor * cdapSessionDescriptor)
{
  (void) object_value;
  (void) invoke_id;

  try {
    if (!enrollment_task_->getEnrollmentStateMachine(
        cdapSessionDescriptor->dest_ap_name_, cdapSessionDescriptor->port_id_,
        false)) {
      LOG_ERR("Got a CDAP message that is not for me: %s");
      return;
    }
  } catch (Exception &e) {
    LOG_ERR("Problems retrieving state machine: %s", e.what());
    sendErrorMessage(cdapSessionDescriptor);
    return;
  }

  if (ipc_process_->get_operational_state() != ASSIGNED_TO_DIF) {
    ipc_process_->set_operational_state(ASSIGNED_TO_DIF);
  }
}

void OperationalStatusRIBObject::startObject(const void* object)
{
  (void) object;  // Stop compiler barfs
  if (ipc_process_->get_operational_state() != ASSIGNED_TO_DIF) {
    ipc_process_->set_operational_state(ASSIGNED_TO_DIF);
  }
}

void OperationalStatusRIBObject::stopObject(const void* object)
{
  (void) object;  // Stop compiler barfs
  if (ipc_process_->get_operational_state() != ASSIGNED_TO_DIF) {
    ipc_process_->set_operational_state(INITIALIZED);
  }
}

void OperationalStatusRIBObject::sendErrorMessage(
    const rina::CDAPSessionDescriptor * cdapSessionDescriptor)
{
  try {
    rina::RemoteProcessId remote_id;
    remote_id.port_id_ = cdapSessionDescriptor->port_id_;

    rib_daemon_->closeApplicationConnection(remote_id, 0);
  } catch (Exception &e) {
    LOG_ERR("Problems sending CDAP message: %s", e.what());
  }
}

const void* OperationalStatusRIBObject::get_value() const
{
  return &(ipc_process_->get_operational_state());
}

std::string OperationalStatusRIBObject::get_displayable_value()
{
  if (ipc_process_->get_operational_state() == INITIALIZED) {
    return "Initialized";
  }

  if (ipc_process_->get_operational_state() == NOT_INITIALIZED) {
    return "Not Initialized";
  }

  if (ipc_process_->get_operational_state() == ASSIGN_TO_DIF_IN_PROCESS) {
    return "Assign to DIF in process";
  }

  if (ipc_process_->get_operational_state() == ASSIGNED_TO_DIF) {
    return "Assigned to DIF";
  }

  return "Unknown State";
}

// Class EnrollmentInformationRequestEncoder
const rina::SerializedObject* EnrollmentInformationRequestEncoder::encode(
    const void* object)
{
  EnrollmentInformationRequest *eir = (EnrollmentInformationRequest*) object;
  rina::messages::enrollmentInformation_t gpb_eir;

  gpb_eir.set_address(eir->address_);
  gpb_eir.set_startearly(eir->allowed_to_start_early_);

  std::list<rina::ApplicationProcessNamingInformation>::const_iterator it;
  for (it = eir->supporting_difs_.begin(); it != eir->supporting_difs_.end();
      ++it) {
    gpb_eir.add_supportingdifs(it->processName);
  }

  int size = gpb_eir.ByteSize();
  char *serialized_message = new char[size];
  gpb_eir.SerializeToArray(serialized_message, size);
  rina::SerializedObject *serialized_object = new rina::SerializedObject(
      serialized_message, size);

  return serialized_object;
}

void* EnrollmentInformationRequestEncoder::decode(
    const rina::ObjectValueInterface * object_value) const
{
  rina::messages::enrollmentInformation_t gpb_eir;

  rina::SerializedObject * serializedObject = Encoder::get_serialized_object(
      object_value);

  gpb_eir.ParseFromArray(serializedObject->message_, serializedObject->size_);

  EnrollmentInformationRequest * request = new EnrollmentInformationRequest();
  request->address_ = gpb_eir.address();
  //FIXME that should read gpb_eir.startearly() but always returns false
  request->allowed_to_start_early_ = true;

  for (int i = 0; i < gpb_eir.supportingdifs_size(); ++i) {
    request->supporting_difs_.push_back(
        rina::ApplicationProcessNamingInformation(gpb_eir.supportingdifs(i),
                                                  ""));
  }

  return (void *) request;
}

}<|MERGE_RESOLUTION|>--- conflicted
+++ resolved
@@ -38,181 +38,28 @@
 namespace rinad {
 
 //	CLASS EnrollmentInformationRequest
-EnrollmentInformationRequest::EnrollmentInformationRequest()
-{
-  address_ = 0;
-  allowed_to_start_early_ = false;
+EnrollmentInformationRequest::EnrollmentInformationRequest() {
+	address_ = 0;
+	allowed_to_start_early_ = false;
 }
 
 //Class WatchdogTimerTask
 WatchdogTimerTask::WatchdogTimerTask(WatchdogRIBObject * watchdog,
-                                     rina::Timer * timer, int delay)
-{
-  watchdog_ = watchdog;
-  timer_ = timer;
-  delay_ = delay;
-}
-
-void WatchdogTimerTask::run()
-{
-  watchdog_->sendMessages();
-
-  //Re-schedule the task
-  timer_->scheduleTask(new WatchdogTimerTask(watchdog_, timer_, delay_),
-                       delay_);
+                                     rina::Timer *       timer,
+                                     int                 delay) {
+	watchdog_ = watchdog;
+	timer_    = timer;
+	delay_    = delay;
+}
+
+void WatchdogTimerTask::run() {
+	watchdog_->sendMessages();
+
+	//Re-schedule the task
+	timer_->scheduleTask(new WatchdogTimerTask(watchdog_, timer_ , delay_), delay_);
 }
 
 // CLASS WatchdogRIBObject
-<<<<<<< HEAD
-WatchdogRIBObject::WatchdogRIBObject(
-    IPCProcess * ipc_process, const rina::DIFConfiguration& dif_configuration)
-    : BaseIPCPRIBObject(ipc_process,
-                        EncoderConstants::WATCHDOG_RIB_OBJECT_CLASS,
-                        rina::objectInstanceGenerator->getObjectInstance(),
-                        EncoderConstants::WATCHDOG_RIB_OBJECT_NAME)
-{
-  cdap_session_manager_ = ipc_process->cdap_session_manager_;
-  wathchdog_period_ =
-      dif_configuration.et_configuration_.watchdog_period_in_ms_;
-  declared_dead_interval_ = dif_configuration.et_configuration_
-      .declared_dead_interval_in_ms_;
-  lock_ = new rina::Lockable();
-  timer_ = new rina::Timer();
-  timer_->scheduleTask(new WatchdogTimerTask(this, timer_, wathchdog_period_),
-                       wathchdog_period_);
-}
-
-WatchdogRIBObject::~WatchdogRIBObject()
-{
-  if (timer_) {
-    delete timer_;
-  }
-
-  if (lock_) {
-    delete lock_;
-  }
-}
-
-const void* WatchdogRIBObject::get_value() const
-{
-  return 0;
-}
-
-void WatchdogRIBObject::remoteReadObject(
-    int invoke_id, rina::CDAPSessionDescriptor * session_descriptor)
-{
-  rina::AccessGuard g(*lock_);
-
-  //1 Send M_READ_R message
-  try {
-    rina::RIBObjectValue robject_value;
-    robject_value.type_ = rina::RIBObjectValue::inttype;
-    robject_value.int_value_ = ipc_process_->get_address();
-    rina::RemoteProcessId remote_id;
-    remote_id.port_id_ = session_descriptor->port_id_;
-
-    rib_daemon_->remoteReadObjectResponse(get_class(), get_name(),
-                                          robject_value, 0, "", false,
-                                          invoke_id, remote_id);
-  } catch (Exception &e) {
-    LOG_ERR("Problems creating or sending CDAP Message: %s", e.what());
-  }
-
-  //2 Update last heard from attribute of the relevant neighbor
-  std::list<rina::Neighbor*> neighbors = ipc_process_->get_neighbors();
-  std::list<rina::Neighbor*>::const_iterator it;
-  for (it = neighbors.begin(); it != neighbors.end(); ++it) {
-    if ((*it)->name_.processName.compare(session_descriptor->dest_ap_name_)
-        == 0) {
-      rina::Time currentTime;
-      (*it)->last_heard_from_time_in_ms_ = currentTime.get_current_time_in_ms();
-      break;
-    }
-  }
-}
-
-void WatchdogRIBObject::sendMessages()
-{
-  rina::AccessGuard g(*lock_);
-
-  neighbor_statistics_.clear();
-  rina::Time currentTime;
-  int currentTimeInMs = currentTime.get_current_time_in_ms();
-  std::list<rina::Neighbor*> neighbors = ipc_process_->get_neighbors();
-  std::list<rina::Neighbor*>::const_iterator it;
-  for (it = neighbors.begin(); it != neighbors.end(); ++it) {
-    //Skip non enrolled neighbors
-    if (!(*it)->enrolled_) {
-      continue;
-    }
-
-    //Skip neighbors that have sent M_READ messages during the last period
-    if ((*it)->last_heard_from_time_in_ms_ + wathchdog_period_
-        > currentTimeInMs) {
-      continue;
-    }
-
-    //If we have not heard from the neighbor during long enough, declare the neighbor
-    //dead and fire a NEIGHBOR_DECLARED_DEAD event
-    if ((*it)->last_heard_from_time_in_ms_ != 0
-        && (*it)->last_heard_from_time_in_ms_ + declared_dead_interval_
-            < currentTimeInMs) {
-      NeighborDeclaredDeadEvent * event = new NeighborDeclaredDeadEvent((*it));
-      rib_daemon_->deliverEvent(event);
-      continue;
-    }
-
-    try {
-      rina::RemoteProcessId remote_id;
-      remote_id.port_id_ = (*it)->underlying_port_id_;
-
-      rib_daemon_->remoteReadObject(get_class(), get_name(), 0, remote_id,
-                                    this);
-
-      neighbor_statistics_[(*it)->name_.processName] = currentTimeInMs;
-    } catch (Exception &e) {
-      LOG_ERR("Problems generating or sending CDAP message: %s", e.what());
-    }
-  }
-}
-
-void WatchdogRIBObject::readResponse(
-    int result, const std::string& result_reason, void * object_value,
-    const std::string& object_name,
-    rina::CDAPSessionDescriptor * session_descriptor)
-{
-  rina::AccessGuard g(*lock_);
-
-  (void) result;
-  (void) result_reason;
-  (void) object_name;
-
-  if (object_value) {
-    int * address = (int *) object_value;
-    delete address;
-  }
-
-  std::map<std::string, int>::iterator it = neighbor_statistics_.find(
-      session_descriptor->dest_ap_name_);
-  if (it == neighbor_statistics_.end()) {
-    return;
-  }
-
-  int storedTime = it->second;
-  neighbor_statistics_.erase(it);
-  rina::Time currentTime;
-  int currentTimeInMs = currentTime.get_current_time_in_ms();
-  std::list<rina::Neighbor*> neighbors = ipc_process_->get_neighbors();
-  std::list<rina::Neighbor*>::const_iterator it2;
-  for (it2 = neighbors.begin(); it2 != neighbors.end(); ++it2) {
-    if ((*it2)->name_.processName.compare(session_descriptor->dest_ap_name_)
-        == 0) {
-      (*it2)->average_rtt_in_ms_ = currentTimeInMs - storedTime;
-      (*it2)->last_heard_from_time_in_ms_ = currentTimeInMs;
-      break;
-    }
-  }
-=======
 WatchdogRIBObject::WatchdogRIBObject(IPCProcess * ipc_process, const rina::DIFConfiguration& dif_configuration) :
 		BaseIPCPRIBObject(ipc_process, EncoderConstants::WATCHDOG_RIB_OBJECT_CLASS,
 				rina::objectInstanceGenerator->getObjectInstance(), EncoderConstants::WATCHDOG_RIB_OBJECT_NAME) {
@@ -340,122 +187,30 @@
 			break;
 		}
 	}
->>>>>>> 0163aa35
 }
 
 // Class Neighbor RIB object
 NeighborRIBObject::NeighborRIBObject(IPCProcess* ipc_process,
-                                     const std::string& object_class,
-                                     const std::string& object_name,
-                                     const rina::Neighbor* neighbor)
-    : SimpleSetMemberIPCPRIBObject(ipc_process, object_class, object_name,
-                                   neighbor)
-{
-}
-;
-
-std::string NeighborRIBObject::get_displayable_value()
-{
-  const rina::Neighbor * nei = (const rina::Neighbor *) get_value();
-  std::stringstream ss;
-  ss << "Name: " << nei->name_.getEncodedString();
-  ss << "; Address: " << nei->address_;
-  ss << "; Enrolled: " << nei->enrolled_ << std::endl;
-  ss << "; Supporting DIF Name: " << nei->supporting_dif_name_.processName;
-  ss << "; Underlying port-id: " << nei->underlying_port_id_;
-  ss << "; Number of enroll. attempts: " << nei->number_of_enrollment_attempts_;
-
-  return ss.str();
+		const std::string& object_class, const std::string& object_name,
+		const rina::Neighbor* neighbor) :
+				SimpleSetMemberIPCPRIBObject(ipc_process, object_class,
+						object_name, neighbor) {
+};
+
+std::string NeighborRIBObject::get_displayable_value() {
+    const rina::Neighbor * nei = (const rina::Neighbor *) get_value();
+    std::stringstream ss;
+    ss << "Name: " << nei->name_.getEncodedString();
+    ss << "; Address: " << nei->address_;
+    ss << "; Enrolled: " << nei->enrolled_ << std::endl;
+    ss << "; Supporting DIF Name: " << nei->supporting_dif_name_.processName;
+    ss << "; Underlying port-id: " << nei->underlying_port_id_;
+    ss << "; Number of enroll. attempts: " << nei->number_of_enrollment_attempts_;
+
+    return ss.str();
 }
 
 // Class Neighbor Set RIB Object
-<<<<<<< HEAD
-NeighborSetRIBObject::NeighborSetRIBObject(IPCProcess * ipc_process)
-    : BaseIPCPRIBObject(ipc_process,
-                        EncoderConstants::NEIGHBOR_SET_RIB_OBJECT_CLASS,
-                        rina::objectInstanceGenerator->getObjectInstance(),
-                        EncoderConstants::NEIGHBOR_SET_RIB_OBJECT_NAME)
-{
-  lock_ = new rina::Lockable();
-}
-
-NeighborSetRIBObject::~NeighborSetRIBObject()
-{
-  if (lock_) {
-    delete lock_;
-  }
-}
-
-const void* NeighborSetRIBObject::get_value() const
-{
-  return 0;
-}
-
-void NeighborSetRIBObject::remoteCreateObject(
-    void * object_value, const std::string& object_name, int invoke_id,
-    rina::CDAPSessionDescriptor * session_descriptor)
-{
-  rina::AccessGuard g(*lock_);
-  std::list<rina::Neighbor *> neighborsToCreate;
-
-  (void) invoke_id;  // Stop compiler barfs
-  (void) session_descriptor;  // Stop compiler barfs
-
-  try {
-    if (object_name.compare(EncoderConstants::NEIGHBOR_SET_RIB_OBJECT_NAME)
-        == 0) {
-      std::list<rina::Neighbor *> * neighbors =
-          (std::list<rina::Neighbor *> *) object_value;
-      std::list<rina::Neighbor *>::const_iterator iterator;
-      for (iterator = neighbors->begin(); iterator != neighbors->end();
-          ++iterator) {
-        populateNeighborsToCreateList(*iterator, &neighborsToCreate);
-      }
-
-      delete neighbors;
-    } else {
-      rina::Neighbor * neighbor = (rina::Neighbor *) object_value;
-      populateNeighborsToCreateList(neighbor, &neighborsToCreate);
-    }
-  } catch (Exception &e) {
-    LOG_ERR("Error decoding CDAP object value: %s", e.what());
-  }
-
-  if (neighborsToCreate.size() == 0) {
-    LOG_DBG("No neighbors entries to create or update");
-    return;
-  }
-
-  try {
-    rib_daemon_->createObject(EncoderConstants::NEIGHBOR_SET_RIB_OBJECT_CLASS,
-                              EncoderConstants::NEIGHBOR_SET_RIB_OBJECT_NAME,
-                              &neighborsToCreate, 0);
-  } catch (Exception &e) {
-    LOG_ERR("Problems creating RIB object: %s", e.what());
-  }
-}
-
-void NeighborSetRIBObject::populateNeighborsToCreateList(
-    rina::Neighbor* neighbor, std::list<rina::Neighbor *> * list)
-{
-  const rina::Neighbor * candidate;
-  bool found = false;
-
-  std::list<std::pair<std::string, const void *> > values;
-  get_children_value(values);
-
-  for (std::list<std::pair<std::string, const void *> >::iterator it = values
-      .begin(); it != values.end(); ++it) {
-    candidate = (const rina::Neighbor *) it->second;
-    if (candidate->get_name().processName.compare(neighbor->name_.processName)
-        == 0)
-      found = true;
-  }
-  if (!found)
-    list->push_back(neighbor);
-  else
-    delete neighbor;
-=======
 NeighborSetRIBObject::NeighborSetRIBObject(IPCProcess * ipc_process) :
 	BaseIPCPRIBObject(ipc_process, EncoderConstants::NEIGHBOR_SET_RIB_OBJECT_CLASS,
 			rina::objectInstanceGenerator->getObjectInstance(),
@@ -527,1232 +282,123 @@
 		list->push_back(neighbor);
 	else
 		delete neighbor;
->>>>>>> 0163aa35
 }
 
 void NeighborSetRIBObject::createObject(const std::string& objectClass,
-                                        const std::string& objectName,
-                                        const void* objectValue)
-{
-  (void) objectClass;  // Stop compiler barfs
-
-  if (objectName.compare(EncoderConstants::NEIGHBOR_SET_RIB_OBJECT_NAME) == 0) {
-    std::list<rina::Neighbor *>::const_iterator iterator;
-    std::list<rina::Neighbor *> * neighbors =
-        (std::list<rina::Neighbor *> *) objectValue;
-
-    for (iterator = neighbors->begin(); iterator != neighbors->end();
-        ++iterator) {
-      createNeighbor((*iterator));
-    }
-  } else {
-    rina::Neighbor * currentNeighbor = (rina::Neighbor *) objectValue;
-    createNeighbor(currentNeighbor);
-  }
-}
-
-void NeighborSetRIBObject::createNeighbor(rina::Neighbor * neighbor)
-{
-  //Avoid creating myself as a neighbor
-  if (neighbor->name_.processName.compare(ipc_process_->name_.processName)
-      == 0) {
-    return;
-  }
-
-  //Only create neighbours with whom I have an N-1 DIF in common
-  std::list<rina::ApplicationProcessNamingInformation>::const_iterator it;
-  INMinusOneFlowManager * nMinusOneFlowManager = ipc_process_
-      ->resource_allocator_->get_n_minus_one_flow_manager();
-  bool supportingDifInCommon = false;
-  for (it = neighbor->supporting_difs_.begin();
-      it != neighbor->supporting_difs_.end(); ++it) {
-    if (nMinusOneFlowManager->isSupportingDIF((*it))) {
-      neighbor->supporting_dif_name_ = (*it);
-      supportingDifInCommon = true;
-      break;
-    }
-  }
-
-  if (!supportingDifInCommon) {
-    LOG_INFO("Ignoring neighbor %s because we don't have an N-1 DIF in common",
-             neighbor->name_.processName.c_str());
-    return;
-  }
-
-  std::stringstream ss;
-  ss << EncoderConstants::NEIGHBOR_SET_RIB_OBJECT_NAME
-     << EncoderConstants::SEPARATOR;
-  ss << neighbor->name_.processName;
-  BaseRIBObject * ribObject = new NeighborRIBObject(
-      ipc_process_, EncoderConstants::NEIGHBOR_RIB_OBJECT_CLASS, ss.str(),
-      neighbor);
-  try {
-    rib_daemon_->addRIBObject(ribObject);
-  } catch (Exception &e) {
-    LOG_ERR("Problems adding object to the RIB: %s", e.what());
-  }
+			const std::string& objectName,
+			const void* objectValue) {
+	(void) objectClass; // Stop compiler barfs
+
+	if (objectName.compare(EncoderConstants::NEIGHBOR_SET_RIB_OBJECT_NAME) == 0) {
+		std::list<rina::Neighbor *>::const_iterator iterator;
+		std::list<rina::Neighbor *> * neighbors =
+				(std::list<rina::Neighbor *> *) objectValue;
+
+		for (iterator = neighbors->begin(); iterator != neighbors->end(); ++iterator) {
+			createNeighbor((*iterator));
+		}
+	} else {
+		rina::Neighbor * currentNeighbor = (rina::Neighbor *) objectValue;
+		createNeighbor(currentNeighbor);
+	}
+}
+
+void NeighborSetRIBObject::createNeighbor(rina::Neighbor * neighbor) {
+	//Avoid creating myself as a neighbor
+	if (neighbor->name_.processName.compare(ipc_process_->name_.processName) == 0) {
+		return;
+	}
+
+	//Only create neighbours with whom I have an N-1 DIF in common
+	std::list<rina::ApplicationProcessNamingInformation>::const_iterator it;
+	INMinusOneFlowManager * nMinusOneFlowManager =
+			ipc_process_->resource_allocator_->get_n_minus_one_flow_manager();
+	bool supportingDifInCommon = false;
+	for(it = neighbor->supporting_difs_.begin(); it != neighbor->supporting_difs_.end(); ++it) {
+		if (nMinusOneFlowManager->isSupportingDIF((*it))) {
+			neighbor->supporting_dif_name_ = (*it);
+			supportingDifInCommon = true;
+			break;
+		}
+	}
+
+	if (!supportingDifInCommon) {
+		LOG_INFO("Ignoring neighbor %s because we don't have an N-1 DIF in common",
+				neighbor->name_.processName.c_str());
+		return;
+	}
+
+	std::stringstream ss;
+	ss<<EncoderConstants::NEIGHBOR_SET_RIB_OBJECT_NAME<<EncoderConstants::SEPARATOR;
+	ss<<neighbor->name_.processName;
+	BaseRIBObject * ribObject = new NeighborRIBObject(ipc_process_,
+			EncoderConstants::NEIGHBOR_RIB_OBJECT_CLASS, ss.str(), neighbor);
+	add_child(ribObject);
+	try {
+		rib_daemon_->addRIBObject(ribObject);
+	} catch(Exception &e){
+		LOG_ERR("Problems adding object to the RIB: %s", e.what());
+	}
 }
 
 //Class AddressRIBObject
-AddressRIBObject::AddressRIBObject(IPCProcess * ipc_process)
-    : BaseIPCPRIBObject(ipc_process, EncoderConstants::ADDRESS_RIB_OBJECT_CLASS,
-                        rina::objectInstanceGenerator->getObjectInstance(),
-                        EncoderConstants::ADDRESS_RIB_OBJECT_NAME)
-{
-  address_ = ipc_process_->get_address();
-}
-
-AddressRIBObject::~AddressRIBObject()
-{
-}
-
-const void* AddressRIBObject::get_value() const
-{
-  return &address_;
-}
-
-void AddressRIBObject::writeObject(const void* object_value)
-{
-  int * address = (int *) object_value;
-  address_ = *address;
-  rina::DIFInformation dif_information = ipc_process_->get_dif_information();
-  dif_information.dif_configuration_.address_ = *address;
-  ipc_process_->set_dif_information(dif_information);
-}
-
-std::string AddressRIBObject::get_displayable_value()
-{
-  std::stringstream ss;
-  ss << "Address: " << address_;
-  return ss.str();
+AddressRIBObject::AddressRIBObject(IPCProcess * ipc_process):
+	BaseIPCPRIBObject(ipc_process, EncoderConstants::ADDRESS_RIB_OBJECT_CLASS,
+			rina::objectInstanceGenerator->getObjectInstance(),
+			EncoderConstants::ADDRESS_RIB_OBJECT_NAME) {
+	address_ = ipc_process_->get_address();
+}
+
+AddressRIBObject::~AddressRIBObject() {
+}
+
+const void* AddressRIBObject::get_value() const {
+	return &address_;
+}
+
+void AddressRIBObject::writeObject(const void* object_value) {
+	int * address = (int *) object_value;
+	address_ = *address;
+	rina::DIFInformation dif_information = ipc_process_->get_dif_information();
+	dif_information.dif_configuration_.address_ = *address;
+	ipc_process_->set_dif_information(dif_information);
+}
+
+std::string AddressRIBObject::get_displayable_value() {
+    std::stringstream ss;
+    ss<<"Address: "<<address_;
+    return ss.str();
 }
 
 //Class EnrollmentFailedTimerTask
-EnrollmentFailedTimerTask::EnrollmentFailedTimerTask(
-    BaseEnrollmentStateMachine * state_machine, const std::string& reason,
-    bool enrollee)
-{
-  state_machine_ = state_machine;
-  reason_ = reason;
-  enrollee_ = enrollee;
-}
-
-void EnrollmentFailedTimerTask::run()
-{
-  try {
-    state_machine_->abortEnrollment(state_machine_->remote_peer_->name_,
-                                    state_machine_->port_id_, reason_,
-                                    enrollee_, true);
-  } catch (Exception &e) {
-    LOG_ERR("Problems aborting enrollment: %s", e.what());
-  }
+EnrollmentFailedTimerTask::EnrollmentFailedTimerTask(BaseEnrollmentStateMachine * state_machine,
+		const std::string& reason, bool enrollee) {
+	state_machine_ = state_machine;
+	reason_ = reason;
+	enrollee_ = enrollee;
+}
+
+void EnrollmentFailedTimerTask::run() {
+	try {
+		state_machine_->abortEnrollment(state_machine_->remote_peer_->name_, state_machine_->port_id_,
+				reason_, enrollee_, true);
+	} catch(Exception &e) {
+		LOG_ERR("Problems aborting enrollment: %s", e.what());
+	}
 }
 
 //Class BaseEnrollmentStateMachine
-const std::string BaseEnrollmentStateMachine::CONNECT_RESPONSE_TIMEOUT =
-    "Timeout waiting for connect response";
-const std::string BaseEnrollmentStateMachine::START_RESPONSE_TIMEOUT =
-    "Timeout waiting for start response";
-const std::string BaseEnrollmentStateMachine::START_IN_BAD_STATE =
-    "Received a START message in a wrong state";
-const std::string BaseEnrollmentStateMachine::STOP_ENROLLMENT_TIMEOUT =
-    "Timeout waiting for stop enrolment response";
-const std::string BaseEnrollmentStateMachine::STOP_IN_BAD_STATE =
-    "Received a STOP message in a wrong state";
-const std::string BaseEnrollmentStateMachine::STOP_WITH_NO_OBJECT_VALUE =
-    "Received STOP message with null object value";
-const std::string BaseEnrollmentStateMachine::READ_RESPONSE_TIMEOUT =
-    "Timeout waiting for read response";
-const std::string BaseEnrollmentStateMachine::PROBLEMS_COMMITTING_ENROLLMENT_INFO =
-    "Problems commiting enrollment information";
-const std::string BaseEnrollmentStateMachine::START_TIMEOUT =
-    "Timeout waiting for start";
-const std::string BaseEnrollmentStateMachine::READ_RESPONSE_IN_BAD_STATE =
-    "Received a READ_RESPONSE message in a wrong state";
+const std::string BaseEnrollmentStateMachine::CONNECT_RESPONSE_TIMEOUT = "Timeout waiting for connect response";
+const std::string BaseEnrollmentStateMachine::START_RESPONSE_TIMEOUT = "Timeout waiting for start response";
+const std::string BaseEnrollmentStateMachine::START_IN_BAD_STATE = "Received a START message in a wrong state";
+const std::string BaseEnrollmentStateMachine::STOP_ENROLLMENT_TIMEOUT = "Timeout waiting for stop enrolment response";
+const std::string BaseEnrollmentStateMachine::STOP_IN_BAD_STATE = "Received a STOP message in a wrong state";
+const std::string BaseEnrollmentStateMachine::STOP_WITH_NO_OBJECT_VALUE = "Received STOP message with null object value";
+const std::string BaseEnrollmentStateMachine::READ_RESPONSE_TIMEOUT = "Timeout waiting for read response";
+const std::string BaseEnrollmentStateMachine::PROBLEMS_COMMITTING_ENROLLMENT_INFO = "Problems commiting enrollment information";
+const std::string BaseEnrollmentStateMachine::START_TIMEOUT = "Timeout waiting for start";
+const std::string BaseEnrollmentStateMachine::READ_RESPONSE_IN_BAD_STATE = "Received a READ_RESPONSE message in a wrong state";
 const std::string BaseEnrollmentStateMachine::UNSUCCESSFULL_READ_RESPONSE =
-<<<<<<< HEAD
-    "Received an unsuccessful read response or a read response with a null object value";
-const std::string BaseEnrollmentStateMachine::UNSUCCESSFULL_START =
-    "Received unsuccessful start request";
-const std::string BaseEnrollmentStateMachine::CONNECT_IN_NOT_NULL =
-    "Received a CONNECT message while not in NULL state";
-const std::string BaseEnrollmentStateMachine::ENROLLMENT_NOT_ALLOWED =
-    "Enrollment rejected by security manager";
-const std::string BaseEnrollmentStateMachine::START_ENROLLMENT_TIMEOUT =
-    "Timeout waiting for start enrollment request";
-const std::string BaseEnrollmentStateMachine::STOP_ENROLLMENT_RESPONSE_TIMEOUT =
-    "Timeout waiting for stop enrollment response";
-const std::string BaseEnrollmentStateMachine::STOP_RESPONSE_IN_BAD_STATE =
-    "Received a STOP Response message in a wrong state";
-
-BaseEnrollmentStateMachine::BaseEnrollmentStateMachine(
-    IPCProcess * ipc_process,
-    const rina::ApplicationProcessNamingInformation& remote_naming_info,
-    int timeout,
-    rina::ApplicationProcessNamingInformation * supporting_dif_name)
-{
-  ipc_process_ = ipc_process;
-  rib_daemon_ = ipc_process->rib_daemon_;
-  cdap_session_manager_ = ipc_process->cdap_session_manager_;
-  encoder_ = ipc_process->encoder_;
-  enrollment_task_ = ipc_process->enrollment_task_;
-  timeout_ = timeout;
-  timer_ = new rina::Timer();
-  lock_ = new rina::Lockable();
-  remote_peer_ = new rina::Neighbor();
-  remote_peer_->name_ = remote_naming_info;
-  if (supporting_dif_name) {
-    remote_peer_->supporting_dif_name_ = *supporting_dif_name;
-    delete supporting_dif_name;
-  }
-  port_id_ = 0;
-  last_scheduled_task_ = 0;
-  state = STATE_NULL;
-  enroller_ = false;
-}
-
-BaseEnrollmentStateMachine::~BaseEnrollmentStateMachine()
-{
-  if (timer_) {
-    delete timer_;
-  }
-
-  if (lock_) {
-    delete lock_;
-  }
-}
-
-void BaseEnrollmentStateMachine::abortEnrollment(
-    const rina::ApplicationProcessNamingInformation& remotePeerNamingInfo,
-    int portId, const std::string& reason, bool enrollee,
-    bool sendReleaseMessage)
-{
-  if (timer_) {
-    delete timer_;
-    timer_ = 0;
-  }
-
-  state = STATE_NULL;
-
-  enrollment_task_->enrollmentFailed(remotePeerNamingInfo, portId, reason,
-                                     enrollee, sendReleaseMessage);
-}
-
-bool BaseEnrollmentStateMachine::isValidPortId(
-    const rina::CDAPSessionDescriptor * cdapSessionDescriptor)
-{
-  if (cdapSessionDescriptor->port_id_ != port_id_) {
-    LOG_ERR(
-        "Received a CDAP message form port-id %d, but was expecting it form port-id %d",
-        cdapSessionDescriptor->port_id_, port_id_);
-    return false;
-  }
-
-  return true;
-}
-
-void BaseEnrollmentStateMachine::release(
-    int invoke_id, rina::CDAPSessionDescriptor * session_descriptor)
-{
-  rina::AccessGuard g(*lock_);
-  LOG_DBG("Releasing the CDAP connection");
-
-  if (!isValidPortId(session_descriptor)) {
-    return;
-  }
-
-  createOrUpdateNeighborInformation(false);
-
-  state = STATE_NULL;
-  if (timer_) {
-    delete timer_;
-    timer_ = 0;
-  }
-
-  if (invoke_id == 0) {
-    return;
-  }
-
-  try {
-    rina::RemoteProcessId remote_id;
-    remote_id.port_id_ = port_id_;
-
-    rib_daemon_->closeApplicationConnectionResponse(0, "", invoke_id,
-                                                    remote_id);
-  } catch (Exception &e) {
-    LOG_ERR("Problems generating or sending CDAP Message: %s", e.what());
-  }
-}
-
-void BaseEnrollmentStateMachine::releaseResponse(
-    int result, const std::string& result_reason,
-    rina::CDAPSessionDescriptor * session_descriptor)
-{
-  rina::AccessGuard g(*lock_);
-
-  (void) result;
-  (void) result_reason;
-
-  if (!isValidPortId(session_descriptor)) {
-    return;
-  }
-
-  if (state != STATE_NULL) {
-    state = STATE_NULL;
-  }
-}
-
-void BaseEnrollmentStateMachine::flowDeallocated(
-    rina::CDAPSessionDescriptor * cdapSessionDescriptor)
-{
-  rina::AccessGuard g(*lock_);
-  LOG_INFO(
-      "The flow supporting the CDAP session identified by %d has been deallocated.",
-      cdapSessionDescriptor->port_id_);
-
-  if (!isValidPortId(cdapSessionDescriptor)) {
-    return;
-  }
-
-  createOrUpdateNeighborInformation(false);
-
-  state = STATE_NULL;
-  if (timer_) {
-    delete timer_;
-    timer_ = 0;
-  }
-}
-
-void BaseEnrollmentStateMachine::createOrUpdateNeighborInformation(
-    bool enrolled)
-{
-  remote_peer_->enrolled_ = enrolled;
-  remote_peer_->number_of_enrollment_attempts_ = 0;
-  rina::Time currentTime;
-  remote_peer_->last_heard_from_time_in_ms_ =
-      currentTime.get_current_time_in_ms();
-  if (enrolled) {
-    remote_peer_->underlying_port_id_ = port_id_;
-  } else {
-    remote_peer_->underlying_port_id_ = 0;
-  }
-
-  try {
-    std::stringstream ss;
-    ss << EncoderConstants::NEIGHBOR_SET_RIB_OBJECT_NAME
-       << EncoderConstants::SEPARATOR;
-    ss << remote_peer_->name_.processName;
-    rib_daemon_->createObject(EncoderConstants::NEIGHBOR_RIB_OBJECT_CLASS,
-                              ss.str(), remote_peer_, 0);
-  } catch (Exception &e) {
-    LOG_ERR("Problems creating RIB object: %s", e.what());
-  }
-}
-
-void BaseEnrollmentStateMachine::sendDIFDynamicInformation()
-{
-  //Send DirectoryForwardingTableEntries
-  sendDFTEntries();
-
-  //Send neighbors (including myself)
-  sendNeighbors();
-}
-
-void BaseEnrollmentStateMachine::sendDFTEntries()
-{
-  rina::BaseRIBObject * dftEntrySet;
-  std::list<rina::BaseRIBObject *>::const_iterator it;
-  std::list<rina::DirectoryForwardingTableEntry *> dftEntries;
-
-  try {
-    dftEntrySet = rib_daemon_->readObject(
-        EncoderConstants::DFT_ENTRY_SET_RIB_OBJECT_CLASS,
-        EncoderConstants::DFT_ENTRY_SET_RIB_OBJECT_NAME);
-
-    std::list<std::pair<std::string, const void *> > values;
-    dftEntrySet->get_children_value(values);
-
-    for (std::list<std::pair<std::string, const void *> >::iterator it = values
-        .begin(); it != values.end(); ++it) {
-      dftEntries.push_back((rina::DirectoryForwardingTableEntry*) it->second);
-    }
-
-    if (dftEntries.size() == 0) {
-      LOG_DBG("No DFT entries to be sent");
-      return;
-    }
-
-    rina::RIBObjectValue robject_value;
-    robject_value.type_ = rina::RIBObjectValue::complextype;
-    robject_value.complex_value_ = &dftEntries;
-    rina::RemoteProcessId remote_id;
-    remote_id.port_id_ = port_id_;
-
-    rib_daemon_->remoteCreateObject(
-        EncoderConstants::DFT_ENTRY_SET_RIB_OBJECT_CLASS,
-        EncoderConstants::DFT_ENTRY_SET_RIB_OBJECT_NAME, robject_value, 0,
-        remote_id, 0);
-  } catch (Exception &e) {
-    LOG_ERR("Problems sending DFT entries: %s", e.what());
-  }
-}
-
-void BaseEnrollmentStateMachine::sendNeighbors()
-{
-  rina::BaseRIBObject * neighborSet;
-  std::list<rina::BaseRIBObject *>::const_iterator it;
-  std::list<rina::Neighbor *> neighbors;
-  rina::Neighbor * myself = 0;
-  std::vector<rina::ApplicationRegistration *> registrations;
-  std::list<rina::ApplicationProcessNamingInformation>::const_iterator it2;
-  try {
-    neighborSet = rib_daemon_->readObject(
-        EncoderConstants::NEIGHBOR_SET_RIB_OBJECT_CLASS,
-        EncoderConstants::NEIGHBOR_SET_RIB_OBJECT_NAME);
-
-    std::list<std::pair<std::string, const void *> > values;
-    neighborSet->get_children_value(values);
-
-    for (std::list<std::pair<std::string, const void *> >::iterator it = values
-        .begin(); it != values.end(); ++it) {
-      neighbors.push_back((rina::Neighbor*) it->second);
-    }
-
-    myself = new rina::Neighbor();
-    myself->address_ = ipc_process_->get_address();
-    myself->name_ = ipc_process_->name_;
-    registrations = rina::extendedIPCManager->getRegisteredApplications();
-    for (unsigned int i = 0; i < registrations.size(); i++) {
-      for (it2 = registrations[i]->DIFNames.begin();
-          it2 != registrations[i]->DIFNames.end(); ++it2) {
-        myself->add_supporting_dif((*it2));
-      }
-    }
-    neighbors.push_back(myself);
-
-    rina::RIBObjectValue robject_value;
-    robject_value.type_ = rina::RIBObjectValue::complextype;
-    robject_value.complex_value_ = &neighbors;
-    rina::RemoteProcessId remote_id;
-    remote_id.port_id_ = port_id_;
-
-    rib_daemon_->remoteCreateObject(
-        EncoderConstants::NEIGHBOR_SET_RIB_OBJECT_CLASS,
-        EncoderConstants::NEIGHBOR_SET_RIB_OBJECT_NAME, robject_value, 0,
-        remote_id, 0);
-  } catch (Exception &e) {
-    LOG_ERR("Problems sending neighbors: %s", e.what());
-  }
-
-  delete myself;
-}
-
-void BaseEnrollmentStateMachine::sendCreateInformation(
-    const std::string& objectClass, const std::string& objectName)
-{
-  rina::BaseRIBObject * ribObject = 0;
-
-  try {
-    ribObject = rib_daemon_->readObject(objectClass, objectName);
-  } catch (Exception &e) {
-    LOG_ERR("Problems reading object from RIB: %s", e.what());
-    return;
-  }
-
-  if (ribObject->get_value()) {
-    try {
-      rina::RIBObjectValue robject_value;
-      robject_value.type_ = rina::RIBObjectValue::complextype;
-      robject_value.complex_value_ = const_cast<void*>(ribObject->get_value());
-      rina::RemoteProcessId remote_id;
-      remote_id.port_id_ = port_id_;
-
-      rib_daemon_->remoteCreateObject(objectClass, objectName, robject_value, 0,
-                                      remote_id, 0);
-    } catch (Exception &e) {
-      LOG_ERR("Problems generating or sending CDAP message: %s", e.what());
-    }
-  }
-}
-
-// Class EnrolleeStateMachine
-EnrolleeStateMachine::EnrolleeStateMachine(
-    IPCProcess * ipc_process,
-    const rina::ApplicationProcessNamingInformation& remote_naming_info,
-    int timeout)
-    : BaseEnrollmentStateMachine(ipc_process, remote_naming_info, timeout, 0)
-{
-  was_dif_member_before_enrollment_ = false;
-  enrollment_request_ = 0;
-  last_scheduled_task_ = 0;
-  allowed_to_start_early_ = false;
-  stop_request_invoke_id_ = 0;
-}
-
-EnrolleeStateMachine::~EnrolleeStateMachine()
-{
-}
-
-void EnrolleeStateMachine::initiateEnrollment(
-    EnrollmentRequest * enrollmentRequest, int portId)
-{
-  rina::AccessGuard g(*lock_);
-
-  enrollment_request_ = enrollmentRequest;
-  remote_peer_->address_ = enrollment_request_->neighbor_->address_;
-  remote_peer_->name_ = enrollment_request_->neighbor_->name_;
-  remote_peer_->supporting_dif_name_ = enrollment_request_->neighbor_
-      ->supporting_dif_name_;
-  remote_peer_->underlying_port_id_ = enrollment_request_->neighbor_
-      ->underlying_port_id_;
-  remote_peer_->supporting_difs_ = enrollment_request_->neighbor_
-      ->supporting_difs_;
-
-  if (state != STATE_NULL) {
-    throw Exception("Enrollee state machine not in NULL state");
-  }
-
-  try {
-    rina::RemoteProcessId remote_id;
-    remote_id.port_id_ = portId;
-
-    rib_daemon_->openApplicationConnection(rina::CDAPMessage::AUTH_NONE,
-                                           rina::AuthValue(), "",
-                                           IPCProcess::MANAGEMENT_AE,
-                                           remote_peer_->name_.processInstance,
-                                           remote_peer_->name_.processName, "",
-                                           IPCProcess::MANAGEMENT_AE,
-                                           ipc_process_->name_.processInstance,
-                                           ipc_process_->name_.processName,
-                                           remote_id);
-
-    port_id_ = portId;
-
-    //Set timer
-    last_scheduled_task_ = new EnrollmentFailedTimerTask(
-        this, CONNECT_RESPONSE_TIMEOUT, true);
-    timer_->scheduleTask(last_scheduled_task_, timeout_);
-
-    //Update state
-    state = STATE_WAIT_CONNECT_RESPONSE;
-  } catch (Exception &e) {
-    LOG_ERR("Problems sending M_CONNECT message: %s", e.what());
-    abortEnrollment(remote_peer_->name_, port_id_, std::string(e.what()), true,
-                    false);
-  }
-}
-
-void EnrolleeStateMachine::connectResponse(int result,
-                                           const std::string& result_reason)
-{
-  rina::AccessGuard g(*lock_);
-
-  if (state != STATE_WAIT_CONNECT_RESPONSE) {
-    abortEnrollment(remote_peer_->name_, port_id_,
-                    "Message received in wrong order", true, true);
-    return;
-  }
-
-  timer_->cancelTask(last_scheduled_task_);
-  if (result != 0) {
-    state = STATE_NULL;
-    enrollment_task_->enrollmentFailed(remote_peer_->get_name(), port_id_,
-                                       result_reason, true, true);
-    return;
-  }
-
-  //Send M_START with EnrollmentInformation object
-  try {
-    EnrollmentInformationRequest eiRequest;
-    std::list<rina::ApplicationProcessNamingInformation>::const_iterator it;
-    std::vector<rina::ApplicationRegistration *> registrations =
-        rina::extendedIPCManager->getRegisteredApplications();
-    for (unsigned int i = 0; i < registrations.size(); i++) {
-      for (it = registrations[i]->DIFNames.begin();
-          it != registrations[i]->DIFNames.end(); ++it) {
-        ;
-        eiRequest.supporting_difs_.push_back(*it);
-      }
-    }
-
-    if (ipc_process_->get_address() != 0) {
-      was_dif_member_before_enrollment_ = true;
-      eiRequest.address_ = ipc_process_->get_address();
-    } else {
-      rina::DIFInformation difInformation;
-      difInformation.dif_name_ = enrollment_request_->event_.difName;
-      ipc_process_->set_dif_information(difInformation);
-    }
-
-    rina::RIBObjectValue object_value;
-    object_value.type_ = rina::RIBObjectValue::complextype;
-    object_value.complex_value_ = &eiRequest;
-    rina::RemoteProcessId remote_id;
-    remote_id.port_id_ = port_id_;
-
-    rib_daemon_->remoteStartObject(
-        EncoderConstants::ENROLLMENT_INFO_OBJECT_CLASS,
-        EncoderConstants::ENROLLMENT_INFO_OBJECT_NAME, object_value, 0,
-        remote_id, this);
-
-    LOG_DBG("Sent a M_START Message to portid: %d", port_id_);
-
-    //Set timer
-    last_scheduled_task_ = new EnrollmentFailedTimerTask(this,
-                                                         START_RESPONSE_TIMEOUT,
-                                                         true);
-    timer_->scheduleTask(last_scheduled_task_, timeout_);
-
-    //Update state
-    state = STATE_WAIT_START_ENROLLMENT_RESPONSE;
-  } catch (Exception &e) {
-    LOG_ERR("Problems sending M_START request message: %s", e.what());
-    //TODO what to do?
-  }
-}
-
-void EnrolleeStateMachine::startResponse(
-    int result, const std::string& result_reason, void * object_value,
-    rina::CDAPSessionDescriptor * session_descriptor)
-{
-  rina::AccessGuard g(*lock_);
-
-  if (!isValidPortId(session_descriptor)) {
-    return;
-  }
-
-  if (state != STATE_WAIT_START_ENROLLMENT_RESPONSE) {
-    abortEnrollment(remote_peer_->name_, port_id_, START_IN_BAD_STATE, true,
-                    true);
-    return;
-  }
-
-  timer_->cancelTask(last_scheduled_task_);
-  if (result != 0) {
-    state = STATE_NULL;
-    enrollment_task_->enrollmentFailed(remote_peer_->get_name(), port_id_,
-                                       result_reason, true, true);
-    return;
-  }
-
-  //Update address
-  if (object_value) {
-    EnrollmentInformationRequest * response =
-        (EnrollmentInformationRequest *) object_value;
-
-    unsigned int address = response->address_;
-    delete response;
-
-    try {
-      rib_daemon_->writeObject(EncoderConstants::ADDRESS_RIB_OBJECT_CLASS,
-                               EncoderConstants::ADDRESS_RIB_OBJECT_NAME,
-                               &address);
-    } catch (Exception &e) {
-      LOG_ERR("Problems writing RIB object: %s", e.what());
-    }
-  }
-
-  //Set timer
-  last_scheduled_task_ = new EnrollmentFailedTimerTask(this,
-                                                       STOP_ENROLLMENT_TIMEOUT,
-                                                       true);
-  timer_->scheduleTask(last_scheduled_task_, timeout_);
-
-  //Update state
-  state = STATE_WAIT_STOP_ENROLLMENT_RESPONSE;
-}
-
-void EnrolleeStateMachine::stop(
-    EnrollmentInformationRequest * eiRequest, int invoke_id,
-    rina::CDAPSessionDescriptor * cdapSessionDescriptor)
-{
-  rina::AccessGuard g(*lock_);
-
-  if (!isValidPortId(cdapSessionDescriptor)) {
-    return;
-  }
-
-  if (state != STATE_WAIT_STOP_ENROLLMENT_RESPONSE) {
-    abortEnrollment(remote_peer_->name_, port_id_, STOP_IN_BAD_STATE, true,
-                    true);
-    return;
-  }
-
-  timer_->cancelTask(last_scheduled_task_);
-  //Check if I'm allowed to start early
-  if (!eiRequest->allowed_to_start_early_) {
-    abortEnrollment(remote_peer_->name_, port_id_, STOP_WITH_NO_OBJECT_VALUE,
-                    true, true);
-    return;
-  }
-
-  allowed_to_start_early_ = eiRequest->allowed_to_start_early_;
-  stop_request_invoke_id_ = invoke_id;
-
-  //If the enrollee is also a member of the DIF, send dynamic information to the enroller as well
-  if (ipc_process_->get_operational_state() == ASSIGNED_TO_DIF) {
-    sendDFTEntries();
-  }
-
-  //Request more information or start
-  try {
-    requestMoreInformationOrStart();
-  } catch (Exception &e) {
-    LOG_ERR("Problems requesting more information or starting: %s", e.what());
-    abortEnrollment(remote_peer_->name_, port_id_, std::string(e.what()), true,
-                    true);
-  }
-}
-
-void EnrolleeStateMachine::requestMoreInformationOrStart()
-{
-  if (sendNextObjectRequired()) {
-    //Set timer
-    last_scheduled_task_ = new EnrollmentFailedTimerTask(this,
-                                                         READ_RESPONSE_TIMEOUT,
-                                                         true);
-    timer_->scheduleTask(last_scheduled_task_, timeout_);
-
-    //Update state
-    state = STATE_WAIT_READ_RESPONSE;
-    return;
-  }
-
-  //No more information is required, if I'm allowed to start early,
-  //commit the enrollment information, set operational status to true
-  //and send M_STOP_R. If not, just send M_STOP_R
-  rina::RIBObjectValue object_value;
-  rina::RemoteProcessId remote_id;
-  remote_id.port_id_ = port_id_;
-
-  if (allowed_to_start_early_) {
-    try {
-      commitEnrollment();
-
-      rib_daemon_->remoteStopObjectResponse("", "", object_value, 0, "",
-                                            stop_request_invoke_id_, remote_id);
-
-      enrollmentCompleted();
-    } catch (Exception &e) {
-      LOG_ERR("Problems sending CDAP message: %s", e.what());
-
-      rib_daemon_->remoteStopObjectResponse("", "", object_value, -1,
-                                            PROBLEMS_COMMITTING_ENROLLMENT_INFO,
-                                            stop_request_invoke_id_, remote_id);
-
-      abortEnrollment(remote_peer_->name_, port_id_,
-                      PROBLEMS_COMMITTING_ENROLLMENT_INFO, true, true);
-    }
-
-    return;
-  }
-
-  try {
-    rib_daemon_->remoteStopObjectResponse("", "", object_value, 0, "",
-                                          stop_request_invoke_id_, remote_id);
-  } catch (Exception &e) {
-    LOG_ERR("Problems sending CDAP message: %s", e.what());
-  }
-
-  last_scheduled_task_ = new EnrollmentFailedTimerTask(this, START_TIMEOUT,
-                                                       true);
-  timer_->scheduleTask(last_scheduled_task_, timeout_);
-  state = STATE_WAIT_START;
-}
-
-bool EnrolleeStateMachine::sendNextObjectRequired()
-{
-  bool result = false;
-  rina::DIFInformation difInformation = ipc_process_->get_dif_information();
-
-  rina::RemoteProcessId remote_id;
-  remote_id.port_id_ = port_id_;
-  std::string object_class;
-  std::string object_name;
-  if (!difInformation.dif_configuration_.efcp_configuration_
-      .data_transfer_constants_.isInitialized()) {
-    object_class = EncoderConstants::DATA_TRANSFER_CONSTANTS_RIB_OBJECT_CLASS;
-    object_name = EncoderConstants::DATA_TRANSFER_CONSTANTS_RIB_OBJECT_CLASS;
-    result = true;
-  } else if (difInformation.dif_configuration_.efcp_configuration_.qos_cubes_
-      .size() == 0) {
-    object_class = EncoderConstants::QOS_CUBE_SET_RIB_OBJECT_CLASS;
-    object_name = EncoderConstants::QOS_CUBE_SET_RIB_OBJECT_NAME;
-    result = true;
-  } else if (ipc_process_->get_neighbors().size() == 0) {
-    object_class = EncoderConstants::NEIGHBOR_SET_RIB_OBJECT_CLASS;
-    object_name = EncoderConstants::NEIGHBOR_SET_RIB_OBJECT_NAME;
-    result = true;
-  }
-
-  if (result) {
-    try {
-      rib_daemon_->remoteReadObject(object_class, object_name, 0, remote_id,
-                                    this);
-    } catch (Exception &e) {
-      LOG_WARN("Problems executing remote operation: %s", e.what());
-    }
-  }
-
-  return result;
-}
-
-void EnrolleeStateMachine::commitEnrollment()
-{
-  try {
-    rib_daemon_->startObject(
-        EncoderConstants::OPERATIONAL_STATUS_RIB_OBJECT_CLASS,
-        EncoderConstants::OPERATIONAL_STATUS_RIB_OBJECT_NAME, 0);
-  } catch (Exception &e) {
-    LOG_ERR("Problems starting RIB object: %s", e.what());
-  }
-}
-
-void EnrolleeStateMachine::enrollmentCompleted()
-{
-  delete timer_;
-  timer_ = 0;
-  state = STATE_ENROLLED;
-
-  //Create or update the neighbor information in the RIB
-  createOrUpdateNeighborInformation(true);
-
-  //Send DirectoryForwardingTableEntries
-  sendCreateInformation(EncoderConstants::DFT_ENTRY_SET_RIB_OBJECT_CLASS,
-                        EncoderConstants::DFT_ENTRY_SET_RIB_OBJECT_NAME);
-
-  enrollment_task_->enrollmentCompleted(remote_peer_, true);
-
-  //Notify the kernel
-  if (!was_dif_member_before_enrollment_) {
-    try {
-      rina::kernelIPCProcess->assignToDIF(ipc_process_->get_dif_information());
-    } catch (Exception &e) {
-      LOG_ERR(
-          "Problems communicating with the Kernel components of the IPC Processs: %s",
-          e.what());
-    }
-  }
-
-  //Notify the IPC Manager
-  if (enrollment_request_) {
-    try {
-      std::list<rina::Neighbor> neighbors;
-      neighbors.push_back(*remote_peer_);
-      rina::extendedIPCManager->enrollToDIFResponse(
-          enrollment_request_->event_, 0, neighbors,
-          ipc_process_->get_dif_information());
-    } catch (Exception &e) {
-      LOG_ERR("Problems sending message to IPC Manager: %s", e.what());
-    }
-  }
-
-  LOG_INFO("Remote IPC Process enrolled!");
-
-  delete enrollment_request_;
-}
-
-void EnrolleeStateMachine::readResponse(
-    int result, const std::string& result_reason, void * object_value,
-    const std::string& object_name,
-    rina::CDAPSessionDescriptor * session_descriptor)
-{
-  rina::AccessGuard g(*lock_);
-
-  if (!isValidPortId(session_descriptor)) {
-    return;
-  }
-
-  if (state != STATE_WAIT_READ_RESPONSE) {
-    abortEnrollment(remote_peer_->name_, port_id_, READ_RESPONSE_IN_BAD_STATE,
-                    true, true);
-    return;
-  }
-
-  timer_->cancelTask(last_scheduled_task_);
-
-  if (result != 0 || object_value == 0) {
-    abortEnrollment(remote_peer_->name_, port_id_, result_reason, true, true);
-    return;
-  }
-
-  if (object_name.compare(
-      EncoderConstants::DATA_TRANSFER_CONSTANTS_RIB_OBJECT_NAME) == 0) {
-    try {
-      rina::DataTransferConstants * constants =
-          (rina::DataTransferConstants *) object_value;
-      rib_daemon_->createObject(
-          EncoderConstants::DATA_TRANSFER_CONSTANTS_RIB_OBJECT_CLASS,
-          EncoderConstants::DATA_TRANSFER_CONSTANTS_RIB_OBJECT_NAME, constants,
-          0);
-    } catch (Exception &e) {
-      LOG_ERR("Problems creating RIB object: %s", e.what());
-    }
-  } else if (object_name.compare(EncoderConstants::QOS_CUBE_SET_RIB_OBJECT_NAME)
-      == 0) {
-    try {
-      std::list<rina::QoSCube *> * cubes =
-          (std::list<rina::QoSCube *> *) object_value;
-      rib_daemon_->createObject(EncoderConstants::QOS_CUBE_SET_RIB_OBJECT_CLASS,
-                                EncoderConstants::QOS_CUBE_SET_RIB_OBJECT_NAME,
-                                cubes, 0);
-    } catch (Exception &e) {
-      LOG_ERR("Problems creating RIB object: %s", e.what());
-    }
-  } else if (object_name.compare(EncoderConstants::NEIGHBOR_SET_RIB_OBJECT_NAME)
-      == 0) {
-    try {
-      std::list<rina::Neighbor *> * neighbors =
-          (std::list<rina::Neighbor *> *) object_value;
-      rib_daemon_->createObject(EncoderConstants::NEIGHBOR_SET_RIB_OBJECT_CLASS,
-                                EncoderConstants::NEIGHBOR_SET_RIB_OBJECT_NAME,
-                                neighbors, 0);
-    } catch (Exception &e) {
-      LOG_ERR("Problems creating RIB object: %s", e.what());
-    }
-  } else {
-    LOG_WARN("The object to be created is not required for enrollment");
-  }
-
-  //Request more information or proceed with the enrollment program
-  requestMoreInformationOrStart();
-}
-
-void EnrolleeStateMachine::start(
-    int result, const std::string& result_reason,
-    rina::CDAPSessionDescriptor * session_descriptor)
-{
-  rina::AccessGuard g(*lock_);
-
-  if (!isValidPortId(session_descriptor)) {
-    return;
-  }
-
-  if (state == STATE_ENROLLED) {
-    return;
-  }
-
-  if (state != STATE_WAIT_START) {
-    abortEnrollment(remote_peer_->name_, port_id_, START_IN_BAD_STATE, true,
-                    true);
-    return;
-  }
-
-  timer_->cancelTask(last_scheduled_task_);
-
-  if (result != 0) {
-    abortEnrollment(remote_peer_->name_, port_id_, result_reason, true, true);
-    return;
-  }
-
-  try {
-    commitEnrollment();
-    enrollmentCompleted();
-  } catch (Exception &e) {
-    LOG_ERR("Problems commiting enrollment: %s", e.what());
-    abortEnrollment(remote_peer_->name_, port_id_,
-                    PROBLEMS_COMMITTING_ENROLLMENT_INFO, true, true);
-  }
-}
-
-//Class EnrollerStateMachine
-EnrollerStateMachine::EnrollerStateMachine(
-    IPCProcess * ipc_process,
-    const rina::ApplicationProcessNamingInformation& remote_naming_info,
-    int timeout,
-    rina::ApplicationProcessNamingInformation * supporting_dif_name)
-    : BaseEnrollmentStateMachine(ipc_process, remote_naming_info, timeout,
-                                 supporting_dif_name)
-{
-  security_manager_ = ipc_process->security_manager_;
-  namespace_manager_ = ipc_process->namespace_manager_;
-  enroller_ = true;
-}
-
-EnrollerStateMachine::~EnrollerStateMachine()
-{
-}
-
-void EnrollerStateMachine::connect(
-    int invoke_id, rina::CDAPSessionDescriptor * session_descriptor)
-{
-  rina::AccessGuard g(*lock_);
-  ISecurityManagerPs *smps =
-      dynamic_cast<ISecurityManagerPs *>(security_manager_->ps);
-
-  assert(smps);
-
-  if (state != STATE_NULL) {
-    abortEnrollment(remote_peer_->name_, session_descriptor->port_id_,
-                    CONNECT_IN_NOT_NULL, false, true);
-    return;
-  }
-
-  LOG_DBG(
-      "Authenticating IPC process %s-%s ...",
-      session_descriptor->dest_ap_name_.c_str(), session_descriptor->dest_ap_inst_.c_str());
-  remote_peer_->name_.processName = session_descriptor->dest_ap_name_;
-  remote_peer_->name_.processInstance = session_descriptor->dest_ap_inst_;
-
-  //TODO Authenticate sender
-  LOG_DBG(
-      "Authentication successful, deciding if new member can join the DIF...");
-  if (!smps->isAllowedToJoinDIF(*remote_peer_)) {
-    LOG_WARN(
-        "Security Manager rejected enrollment attempt, aborting enrollment");
-    abortEnrollment(remote_peer_->name_, port_id_, ENROLLMENT_NOT_ALLOWED,
-                    false, true);
-    return;
-  }
-
-  //Send M_CONNECT_R
-  port_id_ = session_descriptor->port_id_;
-  try {
-    rina::RemoteProcessId remote_id;
-    remote_id.port_id_ = port_id_;
-
-    rib_daemon_->openApplicationConnectionResponse(
-        rina::CDAPMessage::AUTH_NONE, rina::AuthValue(),
-        session_descriptor->dest_ae_inst_, IPCProcess::MANAGEMENT_AE,
-        session_descriptor->dest_ap_inst_, session_descriptor->dest_ap_name_, 0,
-        "", session_descriptor->src_ae_inst_, IPCProcess::MANAGEMENT_AE,
-        session_descriptor->src_ap_inst_, session_descriptor->src_ap_name_,
-        invoke_id, remote_id);
-
-    //Set timer
-    last_scheduled_task_ = new EnrollmentFailedTimerTask(
-        this, START_ENROLLMENT_TIMEOUT, true);
-    timer_->scheduleTask(last_scheduled_task_, timeout_);
-    LOG_DBG(
-        "M_CONNECT_R sent to portID %d. Waiting for start enrollment request message",
-        port_id_);
-
-    state = STATE_WAIT_START_ENROLLMENT;
-  } catch (Exception &e) {
-    LOG_ERR("Problems sending CDAP message: %s", e.what());
-    abortEnrollment(remote_peer_->name_, port_id_, std::string(e.what()), false,
-                    true);
-  }
-}
-
-void EnrollerStateMachine::sendNegativeStartResponseAndAbortEnrollment(
-    int result, const std::string& resultReason, int invoke_id)
-{
-  try {
-    rina::RIBObjectValue robject_value;
-    rina::RemoteProcessId remote_id;
-    remote_id.port_id_ = port_id_;
-
-    rib_daemon_->remoteStartObjectResponse("", "", robject_value, result,
-                                           resultReason, invoke_id, remote_id);
-
-    abortEnrollment(remote_peer_->name_, port_id_, resultReason, false, true);
-  } catch (Exception &e) {
-    LOG_ERR("Problems sending CDAP message: %s", e.what());
-  }
-}
-
-void EnrollerStateMachine::sendDIFStaticInformation()
-{
-  sendCreateInformation(
-      EncoderConstants::WHATEVERCAST_NAME_SET_RIB_OBJECT_CLASS,
-      EncoderConstants::WHATEVERCAST_NAME_SET_RIB_OBJECT_NAME);
-
-  sendCreateInformation(
-      EncoderConstants::DATA_TRANSFER_CONSTANTS_RIB_OBJECT_CLASS,
-      EncoderConstants::DATA_TRANSFER_CONSTANTS_RIB_OBJECT_NAME);
-
-  sendCreateInformation(EncoderConstants::QOS_CUBE_SET_RIB_OBJECT_CLASS,
-                        EncoderConstants::QOS_CUBE_SET_RIB_OBJECT_NAME);
-}
-
-void EnrollerStateMachine::start(
-    EnrollmentInformationRequest * eiRequest, int invoke_id,
-    rina::CDAPSessionDescriptor * cdapSessionDescriptor)
-{
-  rina::AccessGuard g(*lock_);
-
-  if (!isValidPortId(cdapSessionDescriptor)) {
-    return;
-  }
-
-  if (state != STATE_WAIT_START_ENROLLMENT) {
-    abortEnrollment(remote_peer_->name_, port_id_, START_IN_BAD_STATE, false,
-                    true);
-    return;
-  }
-
-  timer_->cancelTask(last_scheduled_task_);
-
-  bool requiresInitialization = false;
-
-  LOG_DBG("Remote IPC Process address: %u", eiRequest->address_);
-
-  if (!eiRequest) {
-    requiresInitialization = true;
-  } else {
-    try {
-      if (!namespace_manager_->isValidAddress(
-          eiRequest->address_, remote_peer_->name_.processName,
-          remote_peer_->name_.processInstance)) {
-        requiresInitialization = true;
-      }
-
-      std::list<rina::ApplicationProcessNamingInformation>::const_iterator it;
-      for (it = eiRequest->supporting_difs_.begin();
-          it != eiRequest->supporting_difs_.end(); ++it) {
-        remote_peer_->supporting_difs_.push_back(*it);
-      }
-    } catch (Exception &e) {
-      LOG_ERR("%s", e.what());
-      sendNegativeStartResponseAndAbortEnrollment(-1, std::string(e.what()),
-                                                  invoke_id);
-      return;
-    }
-  }
-
-  if (requiresInitialization) {
-    unsigned int address = namespace_manager_->getValidAddress(
-        remote_peer_->name_.processName, remote_peer_->name_.processInstance);
-
-    if (address == 0) {
-      sendNegativeStartResponseAndAbortEnrollment(
-          -1, "Could not assign a valid address", invoke_id);
-      return;
-    }
-
-    LOG_DBG("Remote IPC Process requires initialization, assigning address %u",
-            address);
-    eiRequest->address_ = address;
-  }
-
-  try {
-    rina::RemoteProcessId remote_id;
-    remote_id.port_id_ = port_id_;
-    rina::RIBObjectValue object_value;
-
-    if (requiresInitialization) {
-      object_value.type_ = rina::RIBObjectValue::complextype;
-      object_value.complex_value_ = eiRequest;
-    }
-
-    rib_daemon_->remoteStartObjectResponse(
-        EncoderConstants::ENROLLMENT_INFO_OBJECT_CLASS,
-        EncoderConstants::ENROLLMENT_INFO_OBJECT_NAME, object_value, 0, "",
-        invoke_id, remote_id);
-
-    remote_peer_->address_ = eiRequest->address_;
-  } catch (Exception &e) {
-    LOG_ERR("Problems sending CDAP message: %s", e.what());
-    delete eiRequest;
-    sendNegativeStartResponseAndAbortEnrollment(-1, std::string(e.what()),
-                                                invoke_id);
-    return;
-  }
-
-  //If initialization is required send the M_CREATEs
-  if (requiresInitialization) {
-    sendDIFStaticInformation();
-  }
-
-  sendDIFDynamicInformation();
-
-  //Send the M_STOP request
-  try {
-    rina::RemoteProcessId remote_id;
-    remote_id.port_id_ = port_id_;
-
-    eiRequest->allowed_to_start_early_ = true;
-    rina::RIBObjectValue object_value;
-    object_value.type_ = rina::RIBObjectValue::complextype;
-    object_value.complex_value_ = eiRequest;
-
-    rib_daemon_->remoteStopObject(
-        EncoderConstants::ENROLLMENT_INFO_OBJECT_CLASS,
-        EncoderConstants::ENROLLMENT_INFO_OBJECT_NAME, object_value, 0,
-        remote_id, this);
-
-    delete eiRequest;
-  } catch (Exception &e) {
-    LOG_ERR("Problems sending CDAP message: %s", e.what());
-    delete eiRequest;
-    sendNegativeStartResponseAndAbortEnrollment(-1, std::string(e.what()),
-                                                invoke_id);
-    return;
-  }
-
-  //Set timer
-  last_scheduled_task_ = new EnrollmentFailedTimerTask(
-      this, STOP_ENROLLMENT_RESPONSE_TIMEOUT, true);
-  timer_->scheduleTask(last_scheduled_task_, timeout_);
-
-  LOG_DBG("Waiting for stop enrollment response message");
-  state = STATE_WAIT_STOP_ENROLLMENT_RESPONSE;
-}
-
-void EnrollerStateMachine::stopResponse(
-    int result, const std::string& result_reason, void * object_value,
-    rina::CDAPSessionDescriptor * session_descriptor)
-{
-  rina::AccessGuard g(*lock_);
-
-  (void) object_value;
-
-  if (!isValidPortId(session_descriptor)) {
-    return;
-  }
-
-  if (state != STATE_WAIT_STOP_ENROLLMENT_RESPONSE) {
-    abortEnrollment(remote_peer_->name_, port_id_, STOP_RESPONSE_IN_BAD_STATE,
-                    false, true);
-    return;
-  }
-
-  timer_->cancelTask(last_scheduled_task_);
-  if (result != 0) {
-    state = STATE_NULL;
-    enrollment_task_->enrollmentFailed(remote_peer_->name_, port_id_,
-                                       result_reason, false, true);
-    return;
-  }
-
-  try {
-    rina::RIBObjectValue robject_value;
-    rina::RemoteProcessId remote_id;
-    remote_id.port_id_ = port_id_;
-
-    rib_daemon_->remoteStartObject(
-        EncoderConstants::OPERATIONAL_STATUS_RIB_OBJECT_CLASS,
-        EncoderConstants::OPERATIONAL_STATUS_RIB_OBJECT_NAME, robject_value, 0,
-        remote_id, 0);
-  } catch (Exception &e) {
-    LOG_ERR("Problems sending CDAP Message: %s", e.what());
-  }
-
-  enrollmentCompleted();
-}
-
-void EnrollerStateMachine::enrollmentCompleted()
-{
-  delete timer_;
-  timer_ = 0;
-
-  state = STATE_ENROLLED;
-
-  createOrUpdateNeighborInformation(true);
-
-  enrollment_task_->enrollmentCompleted(remote_peer_, false);
-
-  try {
-    std::list<rina::Neighbor> neighbors;
-    neighbors.push_back(*remote_peer_);
-    rina::extendedIPCManager->notifyNeighborsModified(true, neighbors);
-  } catch (Exception &e) {
-    LOG_ERR("Problems sending message to IPC Manager: %s", e.what());
-  }
-
-  LOG_INFO("Remote IPC Process enrolled!");
-=======
 		"Received an unsuccessful read response or a read response with a null object value";
 const std::string BaseEnrollmentStateMachine::UNSUCCESSFULL_START = "Received unsuccessful start request";
 const std::string BaseEnrollmentStateMachine::CONNECT_IN_NOT_NULL = "Received a CONNECT message while not in NULL state";
@@ -2699,741 +1345,50 @@
 	}
 
 	LOG_INFO("Remote IPC Process enrolled!");
->>>>>>> 0163aa35
 }
 
 //Main function of the Neighbor Enroller thread
-void * doNeighborsEnrollerWork(void * arg)
-{
-  IPCProcess * ipcProcess = (IPCProcess *) arg;
-  IEnrollmentTask * enrollmentTask = ipcProcess->enrollment_task_;
-  std::list<rina::Neighbor*> neighbors;
-  std::list<rina::Neighbor*>::const_iterator it;
-  rina::EnrollmentTaskConfiguration configuration = ipcProcess
-      ->get_dif_information().dif_configuration_.et_configuration_;
-  rina::Sleep sleepObject;
-
-  while (true) {
-    neighbors = ipcProcess->get_neighbors();
-    for (it = neighbors.begin(); it != neighbors.end(); ++it) {
-      if (enrollmentTask->isEnrolledTo((*it)->name_.processName)) {
-        //We're already enrolled to this guy, continue
-        continue;
-      }
-
-      if ((*it)->number_of_enrollment_attempts_
-          < configuration.max_number_of_enrollment_attempts_) {
-        (*it)->number_of_enrollment_attempts_++;
-        EnrollmentRequest * request = new EnrollmentRequest((*it));
-        enrollmentTask->initiateEnrollment(request);
-      } else {
-        try {
-          std::stringstream ss;
-          ss << EncoderConstants::NEIGHBOR_SET_RIB_OBJECT_NAME
-             << EncoderConstants::SEPARATOR;
-          ss << (*it)->name_.processName;
-          ipcProcess->rib_daemon_->deleteObject(
-              EncoderConstants::NEIGHBOR_RIB_OBJECT_CLASS, ss.str(), 0, 0);
-        } catch (Exception &e) {
-        }
-      }
-
-    }
-    sleepObject.sleepForMili(configuration.neighbor_enroller_period_in_ms_);
-  }
-
-  return (void *) 0;
+void * doNeighborsEnrollerWork(void * arg) {
+	IPCProcess * ipcProcess = (IPCProcess *) arg;
+	IEnrollmentTask * enrollmentTask = ipcProcess->enrollment_task_;
+	std::list<rina::Neighbor*> neighbors;
+	std::list<rina::Neighbor*>::const_iterator it;
+	rina::EnrollmentTaskConfiguration configuration = ipcProcess->get_dif_information().
+			dif_configuration_.et_configuration_;
+	rina::Sleep sleepObject;
+
+	while(true){
+		neighbors = ipcProcess->get_neighbors();
+		for(it = neighbors.begin(); it != neighbors.end(); ++it) {
+			if (enrollmentTask->isEnrolledTo((*it)->name_.processName)) {
+				//We're already enrolled to this guy, continue
+				continue;
+			}
+
+			if ((*it)->number_of_enrollment_attempts_ <
+					configuration.max_number_of_enrollment_attempts_) {
+				(*it)->number_of_enrollment_attempts_++;
+				EnrollmentRequest * request = new EnrollmentRequest((*it));
+				enrollmentTask->initiateEnrollment(request);
+			} else {
+				try {
+					std::stringstream ss;
+					ss<<EncoderConstants::NEIGHBOR_SET_RIB_OBJECT_NAME<<EncoderConstants::SEPARATOR;
+					ss<<(*it)->name_.processName;
+					ipcProcess->rib_daemon_->deleteObject(EncoderConstants::NEIGHBOR_RIB_OBJECT_CLASS,
+							ss.str(), 0, 0);
+				} catch (Exception &e){
+				}
+			}
+
+		}
+		sleepObject.sleepForMili(configuration.neighbor_enroller_period_in_ms_);
+	}
+
+	return (void *) 0;
 }
 
 //Class Enrollment Task
-<<<<<<< HEAD
-EnrollmentTask::EnrollmentTask()
-{
-  ipc_process_ = 0;
-  rib_daemon_ = 0;
-  resource_allocator_ = 0;
-  cdap_session_manager_ = 0;
-  namespace_manager_ = 0;
-  timeout_ = 10000;
-  lock_ = new rina::Lockable();
-  neighbors_enroller_ = 0;
-}
-
-EnrollmentTask::~EnrollmentTask()
-{
-  if (lock_) {
-    delete lock_;
-  }
-
-  if (neighbors_enroller_) {
-    delete neighbors_enroller_;
-  }
-}
-
-void EnrollmentTask::set_ipc_process(IPCProcess * ipc_process)
-{
-  ipc_process_ = ipc_process;
-  rib_daemon_ = ipc_process->rib_daemon_;
-  cdap_session_manager_ = ipc_process_->cdap_session_manager_;
-  resource_allocator_ = ipc_process_->resource_allocator_;
-  namespace_manager_ = ipc_process_->namespace_manager_;
-  populateRIB();
-  subscribeToEvents();
-}
-
-void EnrollmentTask::populateRIB()
-{
-  try {
-    BaseIPCPRIBObject * ribObject = new NeighborSetRIBObject(ipc_process_);
-    rib_daemon_->addRIBObject(ribObject);
-    ribObject = new EnrollmentRIBObject(ipc_process_);
-    rib_daemon_->addRIBObject(ribObject);
-    ribObject = new OperationalStatusRIBObject(ipc_process_);
-    rib_daemon_->addRIBObject(ribObject);
-    ribObject = new AddressRIBObject(ipc_process_);
-    rib_daemon_->addRIBObject(ribObject);
-  } catch (Exception &e) {
-    LOG_ERR("Problems adding object to RIB Daemon: %s", e.what());
-  }
-}
-
-void EnrollmentTask::subscribeToEvents()
-{
-  rib_daemon_->subscribeToEvent(IPCP_EVENT_N_MINUS_1_FLOW_DEALLOCATED, this);
-  rib_daemon_->subscribeToEvent(IPCP_EVENT_N_MINUS_1_FLOW_ALLOCATED, this);
-  rib_daemon_->subscribeToEvent(IPCP_EVENT_N_MINUS_1_FLOW_ALLOCATION_FAILED,
-                                this);
-  rib_daemon_->subscribeToEvent(IPCP_EVENT_NEIGHBOR_DECLARED_DEAD, this);
-}
-
-void EnrollmentTask::set_dif_configuration(
-    const rina::DIFConfiguration& dif_configuration)
-{
-  timeout_ = dif_configuration.et_configuration_.enrollment_timeout_in_ms_;
-
-  //Add Watchdog RIB object to RIB
-  try {
-    BaseIPCPRIBObject * ribObject = new WatchdogRIBObject(ipc_process_,
-                                                          dif_configuration);
-    rib_daemon_->addRIBObject(ribObject);
-  } catch (Exception &e) {
-    LOG_ERR("Problems adding object to RIB Daemon: %s", e.what());
-  }
-
-  //Start Neighbors Enroller thread
-  rina::ThreadAttributes * threadAttributes = new rina::ThreadAttributes();
-  threadAttributes->setJoinable();
-  neighbors_enroller_ = new rina::Thread(threadAttributes,
-                                         &doNeighborsEnrollerWork,
-                                         (void *) ipc_process_);
-  LOG_DBG("Started Neighbors enroller thread");
-}
-
-const std::list<rina::Neighbor *> EnrollmentTask::get_neighbors() const
-{
-  std::list<rina::Neighbor *> result;
-  rina::BaseRIBObject * ribObject = 0;
-
-  try {
-    ribObject = rib_daemon_->readObject(
-        EncoderConstants::NEIGHBOR_SET_RIB_OBJECT_CLASS,
-        EncoderConstants::NEIGHBOR_SET_RIB_OBJECT_NAME);
-  } catch (Exception &e) {
-    LOG_ERR("Problems reading RIB object: %s", e.what());
-    return result;
-  }
-
-  if (!ribObject) {
-    return result;
-  }
-
-  std::list<std::pair<std::string, const void *> > values;
-  ribObject->get_children_value(values);
-
-  for (std::list<std::pair<std::string, const void *> >::iterator it = values
-      .begin(); it != values.end(); ++it) {
-    result.push_back((rina::Neighbor*) it->second);
-  }
-
-  return result;
-}
-
-BaseEnrollmentStateMachine * EnrollmentTask::getEnrollmentStateMachine(
-    const std::string& apName, int portId, bool remove)
-{
-  std::stringstream ss;
-  ss << apName << "-" << portId;
-
-  if (remove) {
-    LOG_DBG("Removing enrollment state machine associated to %s %d",
-            apName.c_str(), portId);
-    return state_machines_.erase(ss.str());
-  } else {
-    return state_machines_.find(ss.str());
-  }
-}
-
-bool EnrollmentTask::isEnrolledTo(const std::string& processName) const
-{
-  rina::AccessGuard g(*lock_);
-
-  std::list<BaseEnrollmentStateMachine *> machines =
-      state_machines_.getEntries();
-  std::list<BaseEnrollmentStateMachine *>::const_iterator it;
-  for (it = machines.begin(); it != machines.end(); ++it) {
-    if ((*it)->remote_peer_->name_.processName.compare(processName) == 0
-        && (*it)->state != BaseEnrollmentStateMachine::STATE_NULL) {
-      return true;
-    }
-  }
-
-  return false;
-}
-
-const std::list<std::string> EnrollmentTask::get_enrolled_ipc_process_names() const
-{
-  std::list<std::string> result;
-
-  std::list<BaseEnrollmentStateMachine *> machines =
-      state_machines_.getEntries();
-  std::list<BaseEnrollmentStateMachine *>::const_iterator it;
-  for (it = machines.begin(); it != machines.end(); ++it) {
-    result.push_back((*it)->remote_peer_->name_.processName);
-  }
-
-  return result;
-}
-
-void EnrollmentTask::processEnrollmentRequestEvent(
-    rina::EnrollToDIFRequestEvent* event)
-{
-  //Can only accept enrollment requests if assigned to a DIF
-  if (ipc_process_->get_operational_state() != ASSIGNED_TO_DIF) {
-    LOG_ERR(
-        "Rejected enrollment request since IPC Process is not ASSIGNED to a DIF");
-    try {
-      rina::extendedIPCManager->enrollToDIFResponse(
-          *event, -1, std::list<rina::Neighbor>(),
-          ipc_process_->get_dif_information());
-    } catch (Exception &e) {
-      LOG_ERR("Problems sending message to IPC Manager: %s", e.what());
-    }
-
-    return;
-  }
-
-  //Check that the neighbor belongs to the same DIF as this IPC Process
-  if (ipc_process_->get_dif_information().get_dif_name().processName.compare(
-      event->difName.processName) != 0) {
-    LOG_ERR(
-        "Was requested to enroll to a neighbor who is member of DIF %s, but I'm member of DIF %s",
-        ipc_process_->get_dif_information().get_dif_name().processName.c_str(), event->difName.processName.c_str());
-
-    try {
-      rina::extendedIPCManager->enrollToDIFResponse(
-          *event, -1, std::list<rina::Neighbor>(),
-          ipc_process_->get_dif_information());
-    } catch (Exception &e) {
-      LOG_ERR("Problems sending message to IPC Manager: %s", e.what());
-    }
-
-    return;
-  }
-
-  rina::Neighbor * neighbor = new rina::Neighbor();
-  neighbor->name_ = event->neighborName;
-  neighbor->supporting_dif_name_ = event->supportingDIFName;
-  unsigned int address = namespace_manager_->getValidAddress(
-      neighbor->name_.processName, neighbor->name_.processInstance);
-  if (address != 0) {
-    neighbor->address_ = address;
-  }
-
-  EnrollmentRequest * request = new EnrollmentRequest(neighbor, *event);
-  initiateEnrollment(request);
-}
-
-void EnrollmentTask::initiateEnrollment(EnrollmentRequest * request)
-{
-  if (isEnrolledTo(request->neighbor_->name_.processName)) {
-    LOG_ERR("Already enrolled to IPC Process %s",
-            request->neighbor_->name_.processName.c_str());
-    return;
-  }
-
-  //Request the allocation of a new N-1 Flow to the destination IPC Process,
-  //dedicated to layer management
-  //FIXME not providing FlowSpec information
-  //FIXME not distinguishing between AEs
-  rina::FlowInformation flowInformation;
-  flowInformation.remoteAppName = request->neighbor_->name_;
-  flowInformation.localAppName = ipc_process_->name_;
-  flowInformation.difName = request->neighbor_->supporting_dif_name_;
-  unsigned int handle = -1;
-  try {
-    handle = resource_allocator_->get_n_minus_one_flow_manager()
-        ->allocateNMinus1Flow(flowInformation);
-  } catch (Exception &e) {
-    LOG_ERR("Problems allocating N-1 flow: %s", e.what());
-
-    if (request->ipcm_initiated_) {
-      try {
-        rina::extendedIPCManager->enrollToDIFResponse(
-            request->event_, -1, std::list<rina::Neighbor>(),
-            ipc_process_->get_dif_information());
-      } catch (Exception &e) {
-        LOG_ERR("Problems sending message to IPC Manager: %s", e.what());
-      }
-    }
-
-    return;
-  }
-
-  port_ids_pending_to_be_allocated_.put(handle, request);
-}
-
-void EnrollmentTask::deallocateFlow(int portId)
-{
-  try {
-    resource_allocator_->get_n_minus_one_flow_manager()->deallocateNMinus1Flow(
-        portId);
-  } catch (Exception &e) {
-    LOG_ERR("Problems deallocating N-1 flow: %s", e.what());
-  }
-}
-
-BaseEnrollmentStateMachine * EnrollmentTask::createEnrollmentStateMachine(
-    const rina::ApplicationProcessNamingInformation& apNamingInfo, int portId,
-    bool enrollee,
-    const rina::ApplicationProcessNamingInformation& supportingDifName)
-{
-  BaseEnrollmentStateMachine * stateMachine = 0;
-
-  if (apNamingInfo.entityName.compare("") == 0
-      || apNamingInfo.entityName.compare(IPCProcess::MANAGEMENT_AE) == 0) {
-    if (enrollee) {
-      stateMachine = new EnrolleeStateMachine(ipc_process_, apNamingInfo,
-                                              timeout_);
-    } else {
-      rina::ApplicationProcessNamingInformation * sdname =
-          new rina::ApplicationProcessNamingInformation(
-              supportingDifName.processName, supportingDifName.processInstance);
-      stateMachine = new EnrollerStateMachine(ipc_process_, apNamingInfo,
-                                              timeout_, sdname);
-    }
-
-    std::stringstream ss;
-    ss << apNamingInfo.processName << "-" << portId;
-    state_machines_.put(ss.str(), stateMachine);
-
-    LOG_DBG("Created a new Enrollment state machine for remote IPC process: %s",
-            apNamingInfo.getEncodedString().c_str());
-    return stateMachine;
-  }
-
-  throw Exception("Unknown application entity for enrollment");
-}
-
-BaseEnrollmentStateMachine * EnrollmentTask::getEnrollmentStateMachine(
-    const rina::CDAPSessionDescriptor * cdapSessionDescriptor, bool remove)
-{
-  try {
-    if (ipc_process_->name_.processName.compare(
-        cdapSessionDescriptor->src_ap_name_) == 0) {
-      return getEnrollmentStateMachine(cdapSessionDescriptor->dest_ap_name_,
-                                       cdapSessionDescriptor->port_id_, remove);
-    } else {
-      return 0;
-    }
-  } catch (Exception &e) {
-    LOG_ERR("Problems retrieving state machine: &s", e.what());
-    return 0;
-  }
-}
-
-void EnrollmentTask::connect(int invoke_id,
-                             rina::CDAPSessionDescriptor * session_descriptor)
-{
-  LOG_DBG("Received M_CONNECT CDAP message from port-id %d",
-          session_descriptor->port_id_);
-
-  //1 Find out if the sender is really connecting to us
-  if (session_descriptor->src_ap_name_.compare(ipc_process_->name_.processName)
-      != 0) {
-    LOG_WARN(
-        "Received an M_CONNECT message whose destination was not this IPC Process, ignoring it");
-    return;
-  }
-
-  //2 Find out if we are already enrolled to the remote IPC process
-  if (isEnrolledTo(session_descriptor->dest_ap_name_)) {
-
-    std::string message =
-        "Received an enrollment request for an IPC process I'm already enrolled to";
-    LOG_ERR("%s", message.c_str());
-
-    try {
-      rina::RemoteProcessId remote_id;
-      remote_id.port_id_ = session_descriptor->port_id_;
-
-      rib_daemon_->openApplicationConnectionResponse(
-          rina::CDAPMessage::AUTH_NONE, rina::AuthValue(),
-          session_descriptor->dest_ae_inst_, session_descriptor->dest_ae_name_,
-          session_descriptor->dest_ap_inst_, session_descriptor->dest_ap_name_,
-          -2, message, session_descriptor->src_ae_inst_,
-          session_descriptor->src_ae_name_, session_descriptor->src_ap_inst_,
-          session_descriptor->src_ap_name_, invoke_id, remote_id);
-    } catch (Exception &e) {
-      LOG_ERR("Problems sending CDAP message: %s", e.what());
-    }
-
-    deallocateFlow(session_descriptor->port_id_);
-
-    return;
-  }
-
-  //3 Initiate the enrollment
-  try {
-    rina::FlowInformation flowInformation = resource_allocator_
-        ->get_n_minus_one_flow_manager()->getNMinus1FlowInformation(
-        session_descriptor->port_id_);
-    EnrollerStateMachine * enrollmentStateMachine =
-        (EnrollerStateMachine *) createEnrollmentStateMachine(
-            session_descriptor->get_destination_application_process_naming_info(),
-            session_descriptor->port_id_, false, flowInformation.difName);
-    enrollmentStateMachine->connect(invoke_id, session_descriptor);
-  } catch (Exception &e) {
-    LOG_ERR("Problems: %s", e.what());
-
-    try {
-      rina::RemoteProcessId remote_id;
-      remote_id.port_id_ = session_descriptor->port_id_;
-
-      rib_daemon_->openApplicationConnectionResponse(
-          rina::CDAPMessage::AUTH_NONE, rina::AuthValue(),
-          session_descriptor->dest_ae_inst_, session_descriptor->dest_ae_name_,
-          session_descriptor->dest_ap_inst_, session_descriptor->dest_ap_name_,
-          -2, std::string(e.what()), session_descriptor->src_ae_inst_,
-          session_descriptor->src_ae_name_, session_descriptor->src_ap_inst_,
-          session_descriptor->src_ap_name_, invoke_id, remote_id);
-    } catch (Exception &e) {
-      LOG_ERR("Problems sending CDAP message: %s", e.what());
-    }
-
-    deallocateFlow(session_descriptor->port_id_);
-  }
-}
-
-void EnrollmentTask::connectResponse(
-    int result, const std::string& result_reason,
-    rina::CDAPSessionDescriptor * session_descriptor)
-{
-  LOG_DBG("Received M_CONNECT_R cdapMessage from portId %d",
-          session_descriptor->port_id_);
-
-  try {
-    EnrolleeStateMachine * stateMachine =
-        (EnrolleeStateMachine*) getEnrollmentStateMachine(session_descriptor,
-                                                          false);
-    stateMachine->connectResponse(result, result_reason);
-  } catch (Exception &e) {
-    //Error getting the enrollment state machine
-    LOG_ERR("Problems getting enrollment state machine: %s", e.what());
-
-    try {
-      rina::RemoteProcessId remote_id;
-      remote_id.port_id_ = session_descriptor->port_id_;
-
-      rib_daemon_->closeApplicationConnection(remote_id, 0);
-    } catch (Exception &e) {
-      LOG_ERR("Problems closing application connection: %s", e.what());
-    }
-
-    deallocateFlow(session_descriptor->port_id_);
-  }
-}
-
-void EnrollmentTask::release(int invoke_id,
-                             rina::CDAPSessionDescriptor * session_descriptor)
-{
-  LOG_DBG("Received M_RELEASE cdapMessage from portId %d",
-          session_descriptor->port_id_);
-
-  try {
-    BaseEnrollmentStateMachine * stateMachine =
-        (BaseEnrollmentStateMachine*) getEnrollmentStateMachine(
-            session_descriptor, false);
-    stateMachine->release(invoke_id, session_descriptor);
-  } catch (Exception &e) {
-    //Error getting the enrollment state machine
-    LOG_ERR("Problems getting enrollment state machine: %s", e.what());
-
-    try {
-      rina::RemoteProcessId remote_id;
-      remote_id.port_id_ = session_descriptor->port_id_;
-
-      rib_daemon_->closeApplicationConnection(remote_id, 0);
-    } catch (Exception &e) {
-      LOG_ERR("Problems closing application connection: %s", e.what());
-    }
-
-    deallocateFlow(session_descriptor->port_id_);
-  }
-}
-
-void EnrollmentTask::releaseResponse(
-    int result, const std::string& result_reason,
-    rina::CDAPSessionDescriptor * session_descriptor)
-{
-  LOG_DBG("Received M_RELEASE_R cdapMessage from portId %d",
-          session_descriptor->port_id_);
-
-  try {
-    BaseEnrollmentStateMachine * stateMachine =
-        (BaseEnrollmentStateMachine*) getEnrollmentStateMachine(
-            session_descriptor, false);
-    stateMachine->releaseResponse(result, result_reason, session_descriptor);
-  } catch (Exception &e) {
-    //Error getting the enrollment state machine
-    LOG_ERR("Problems getting enrollment state machine: %s", e.what());
-
-    try {
-      rina::RemoteProcessId remote_id;
-      remote_id.port_id_ = session_descriptor->port_id_;
-
-      rib_daemon_->closeApplicationConnection(remote_id, 0);
-    } catch (Exception &e) {
-      LOG_ERR("Problems closing application connection: %s", e.what());
-    }
-
-    deallocateFlow(session_descriptor->port_id_);
-  }
-}
-
-void EnrollmentTask::eventHappened(Event * event)
-{
-  if (event->get_id() == IPCP_EVENT_N_MINUS_1_FLOW_DEALLOCATED) {
-    NMinusOneFlowDeallocatedEvent * flowEvent =
-        (NMinusOneFlowDeallocatedEvent *) event;
-    nMinusOneFlowDeallocated(flowEvent);
-  } else if (event->get_id() == IPCP_EVENT_N_MINUS_1_FLOW_ALLOCATED) {
-    NMinusOneFlowAllocatedEvent * flowEvent =
-        (NMinusOneFlowAllocatedEvent *) event;
-    nMinusOneFlowAllocated(flowEvent);
-  } else if (event->get_id() == IPCP_EVENT_N_MINUS_1_FLOW_ALLOCATION_FAILED) {
-    NMinusOneFlowAllocationFailedEvent * flowEvent =
-        (NMinusOneFlowAllocationFailedEvent *) event;
-    nMinusOneFlowAllocationFailed(flowEvent);
-  } else if (event->get_id() == IPCP_EVENT_NEIGHBOR_DECLARED_DEAD) {
-    NeighborDeclaredDeadEvent * deadEvent = (NeighborDeclaredDeadEvent *) event;
-    neighborDeclaredDead(deadEvent);
-  }
-}
-
-void EnrollmentTask::neighborDeclaredDead(NeighborDeclaredDeadEvent * deadEvent)
-{
-  try {
-    resource_allocator_->get_n_minus_one_flow_manager()
-        ->getNMinus1FlowInformation(deadEvent->neighbor_->underlying_port_id_);
-  } catch (Exception &e) {
-    LOG_INFO(
-        "The N-1 flow with the dead neighbor has already been deallocated");
-    return;
-  }
-
-  try {
-    LOG_INFO(
-        "Requesting the deallocation of the N-1 flow with the dead neibhor");
-    resource_allocator_->get_n_minus_one_flow_manager()->deallocateNMinus1Flow(
-        deadEvent->neighbor_->underlying_port_id_);
-  } catch (Exception &e) {
-    LOG_ERR("Problems requesting the deallocation of a N-1 flow: %s", e.what());
-  }
-}
-
-void EnrollmentTask::nMinusOneFlowDeallocated(
-    NMinusOneFlowDeallocatedEvent * event)
-{
-  //1 Check if the flow deallocated was a management flow
-  if (!event->management_flow_) {
-    return;
-  }
-
-  //2 Remove the enrollment state machine from the list
-  try {
-    BaseEnrollmentStateMachine * enrollmentStateMachine =
-        getEnrollmentStateMachine(&(event->cdap_session_descriptor_), true);
-    if (!enrollmentStateMachine) {
-      //Do nothing, we had already cleaned up
-      return;
-    } else {
-      enrollmentStateMachine->flowDeallocated(
-          &(event->cdap_session_descriptor_));
-      delete enrollmentStateMachine;
-    }
-  } catch (Exception &e) {
-    LOG_ERR("Problems: %s", e.what());
-  }
-
-  //3 Check if we still have connectivity to the neighbor, if not, issue a ConnectivityLostEvent
-  std::list<BaseEnrollmentStateMachine *> machines =
-      state_machines_.getEntries();
-  std::list<BaseEnrollmentStateMachine *>::const_iterator it;
-  for (it = machines.begin(); it != machines.end(); ++it) {
-    if ((*it)->remote_peer_->name_.processName.compare(
-        event->cdap_session_descriptor_.dest_ap_name_) == 0) {
-      //We still have connectivity with the neighbor, return
-      return;
-    }
-  }
-
-  //We don't have connectivity to the neighbor, issue a Connectivity lost event
-  std::list<rina::Neighbor *> neighbors = get_neighbors();
-  std::list<rina::Neighbor *>::const_iterator it2;
-  for (it2 = neighbors.begin(); it2 != neighbors.end(); ++it2) {
-    if ((*it2)->name_.processName.compare(
-        event->cdap_session_descriptor_.dest_ap_name_) == 0) {
-      ConnectiviyToNeighborLostEvent * event2 =
-          new ConnectiviyToNeighborLostEvent((*it2));
-      rib_daemon_->deliverEvent(event2);
-
-      //Notify the IPC Manager that we've lost a neighbor
-      LOG_DBG("Notifying IPC Manager about dead neighbor %s",
-              event->cdap_session_descriptor_.dest_ap_name_.c_str());
-      std::list<rina::Neighbor> lostNeighbors;
-      lostNeighbors.push_back(*(*it2));
-      try {
-        rina::extendedIPCManager->notifyNeighborsModified(false, lostNeighbors);
-      } catch (Exception &e) {
-        LOG_ERR("Problems communicating with the IPC Manager: %s", e.what());
-      }
-
-      return;
-    }
-  }
-}
-
-void EnrollmentTask::nMinusOneFlowAllocated(
-    NMinusOneFlowAllocatedEvent * flowEvent)
-{
-  EnrollmentRequest * request = port_ids_pending_to_be_allocated_.erase(
-      flowEvent->handle_);
-
-  if (!request) {
-    return;
-  }
-
-  EnrolleeStateMachine * enrollmentStateMachine = 0;
-
-  //1 Tell the enrollment task to create a new Enrollment state machine
-  try {
-    enrollmentStateMachine =
-        (EnrolleeStateMachine *) createEnrollmentStateMachine(
-            request->neighbor_->name_, flowEvent->flow_information_.portId,
-            true, flowEvent->flow_information_.difName);
-  } catch (Exception &e) {
-    LOG_ERR("Problem retrieving enrollment state machine: %s", e.what());
-    delete request;
-    return;
-  }
-
-  //2 Tell the enrollment state machine to initiate the enrollment
-  // (will require an M_CONNECT message and a port Id)
-  try {
-    enrollmentStateMachine->initiateEnrollment(
-        request, flowEvent->flow_information_.portId);
-  } catch (Exception &e) {
-    LOG_ERR("Problems initiating enrollment: %s", e.what());
-  }
-}
-
-void EnrollmentTask::nMinusOneFlowAllocationFailed(
-    NMinusOneFlowAllocationFailedEvent * event)
-{
-  EnrollmentRequest * request = port_ids_pending_to_be_allocated_.erase(
-      event->handle_);
-
-  if (!request) {
-    return;
-  }
-
-  LOG_WARN(
-      "The allocation of management flow identified by handle %u has failed. Error code: %d",
-      event->handle_, event->flow_information_.portId);
-
-  //TODO inform the one that triggered the enrollment?
-  if (request->ipcm_initiated_) {
-    try {
-      rina::extendedIPCManager->enrollToDIFResponse(
-          request->event_, -1, std::list<rina::Neighbor>(),
-          ipc_process_->get_dif_information());
-    } catch (Exception &e) {
-      LOG_ERR("Could not send a message to the IPC Manager: %s", e.what());
-    }
-  }
-
-  delete request;
-}
-
-void EnrollmentTask::enrollmentFailed(
-    const rina::ApplicationProcessNamingInformation& remotePeerNamingInfo,
-    int portId, const std::string& reason, bool enrollee,
-    bool sendReleaseMessage)
-{
-  LOG_ERR(
-      "An error happened during enrollment of remote IPC Process %s because of %s",
-      remotePeerNamingInfo.getEncodedString().c_str(), reason.c_str());
-
-  //1 Remove enrollment state machine from the store
-  BaseEnrollmentStateMachine * stateMachine = getEnrollmentStateMachine(
-      remotePeerNamingInfo.processName, portId, true);
-  if (!stateMachine) {
-    LOG_ERR(
-        "Could not find the enrollment state machine associated to neighbor %s and portId %d",
-        remotePeerNamingInfo.processName.c_str(), portId);
-    return;
-  }
-
-  //2 Send message and deallocate flow if required
-  if (sendReleaseMessage) {
-    try {
-      rina::RemoteProcessId remote_id;
-      remote_id.port_id_ = portId;
-
-      rib_daemon_->closeApplicationConnection(remote_id, 0);
-    } catch (Exception &e) {
-      LOG_ERR("Problems closing application connection: %s", e.what());
-    }
-
-    deallocateFlow(portId);
-  }
-
-  //3 In the case of the enrollee state machine, reply to the IPC Manager
-  if (enrollee) {
-    EnrollmentRequest * request = ((EnrolleeStateMachine *) stateMachine)
-        ->enrollment_request_;
-    if (request) {
-      if (request->ipcm_initiated_) {
-        try {
-          rina::extendedIPCManager->enrollToDIFResponse(
-              request->event_, -1, std::list<rina::Neighbor>(),
-              ipc_process_->get_dif_information());
-        } catch (Exception &e) {
-          LOG_ERR("Problems sending message to IPC Manager: %s", e.what());
-        }
-      }
-    }
-  }
-
-  delete stateMachine;
-}
-
-void EnrollmentTask::enrollmentCompleted(rina::Neighbor * neighbor,
-                                         bool enrollee)
-{
-  NeighborAddedEvent * event = new NeighborAddedEvent(neighbor, enrollee);
-  rib_daemon_->deliverEvent(event);
-=======
 EnrollmentTask::EnrollmentTask() {
 	ipcp = 0;
 	rib_daemon_ = 0;
@@ -4040,232 +1995,201 @@
 void EnrollmentTask::enrollmentCompleted(rina::Neighbor * neighbor, bool enrollee) {
 	NeighborAddedEvent * event = new NeighborAddedEvent(neighbor, enrollee);
 	rib_daemon_->deliverEvent(event);
->>>>>>> 0163aa35
 }
 
 //Class EnrollmentRIBObject
-EnrollmentRIBObject::EnrollmentRIBObject(IPCProcess * ipc_process)
-    : BaseIPCPRIBObject(ipc_process,
-                        EncoderConstants::ENROLLMENT_INFO_OBJECT_CLASS,
-                        rina::objectInstanceGenerator->getObjectInstance(),
-                        EncoderConstants::ENROLLMENT_INFO_OBJECT_NAME)
-{
-  enrollment_task_ = (EnrollmentTask *) ipc_process->enrollment_task_;
-  cdap_session_manager_ = ipc_process->cdap_session_manager_;
-}
-
-const void* EnrollmentRIBObject::get_value() const
-{
-  return 0;
-}
-
-void EnrollmentRIBObject::remoteStartObject(
-    void * object_value, int invoke_id,
-    rina::CDAPSessionDescriptor * cdapSessionDescriptor)
-{
-  EnrollerStateMachine * stateMachine = 0;
-
-  try {
-    stateMachine = (EnrollerStateMachine *) enrollment_task_
-        ->getEnrollmentStateMachine(cdapSessionDescriptor->dest_ap_name_,
-                                    cdapSessionDescriptor->port_id_, false);
-  } catch (Exception &e) {
-    LOG_ERR("Problems retrieving state machine: %s", e.what());
-    sendErrorMessage(cdapSessionDescriptor);
-    return;
-  }
-
-  if (!stateMachine) {
-    LOG_ERR("Got a CDAP message that is not for me ");
-    return;
-  }
-
-  EnrollmentInformationRequest * eiRequest = 0;
-  if (object_value) {
-    eiRequest = (EnrollmentInformationRequest *) object_value;
-  }
-  stateMachine->start(eiRequest, invoke_id, cdapSessionDescriptor);
-}
-
-void EnrollmentRIBObject::remoteStopObject(
-    void * object_value, int invoke_id,
-    rina::CDAPSessionDescriptor * cdapSessionDescriptor)
-{
-  EnrolleeStateMachine * stateMachine = 0;
-
-  try {
-    stateMachine = (EnrolleeStateMachine *) enrollment_task_
-        ->getEnrollmentStateMachine(cdapSessionDescriptor->dest_ap_name_,
-                                    cdapSessionDescriptor->port_id_, false);
-  } catch (Exception &e) {
-    LOG_ERR("Problems retrieving state machine: %s", e.what());
-    sendErrorMessage(cdapSessionDescriptor);
-    return;
-  }
-
-  if (!stateMachine) {
-    LOG_ERR("Got a CDAP message that is not for me");
-    return;
-  }
-
-  EnrollmentInformationRequest * eiRequest = 0;
-  if (object_value) {
-    eiRequest = (EnrollmentInformationRequest *) object_value;
-  }
-  stateMachine->stop(eiRequest, invoke_id, cdapSessionDescriptor);
-}
-
-void EnrollmentRIBObject::sendErrorMessage(
-    const rina::CDAPSessionDescriptor * cdapSessionDescriptor)
-{
-  try {
-    rina::RemoteProcessId remote_id;
-    remote_id.port_id_ = cdapSessionDescriptor->port_id_;
-
-    rib_daemon_->closeApplicationConnection(remote_id, 0);
-  } catch (Exception &e) {
-    LOG_ERR("Problems sending CDAP message: %s", e.what());
-  }
+EnrollmentRIBObject::EnrollmentRIBObject(IPCProcess * ipc_process) :
+	BaseIPCPRIBObject(ipc_process, EncoderConstants::ENROLLMENT_INFO_OBJECT_CLASS,
+			rina::objectInstanceGenerator->getObjectInstance(), EncoderConstants::ENROLLMENT_INFO_OBJECT_NAME) {
+	enrollment_task_ = (EnrollmentTask *) ipc_process->enrollment_task_;
+	cdap_session_manager_ = ipc_process->cdap_session_manager_;
+}
+
+const void* EnrollmentRIBObject::get_value() const {
+	return 0;
+}
+
+void EnrollmentRIBObject::remoteStartObject(void * object_value, int invoke_id,
+		rina::CDAPSessionDescriptor * cdapSessionDescriptor) {
+	EnrollerStateMachine * stateMachine = 0;
+
+	try {
+		stateMachine = (EnrollerStateMachine *) enrollment_task_->getEnrollmentStateMachine(
+				cdapSessionDescriptor->dest_ap_name_, cdapSessionDescriptor->port_id_, false);
+	} catch (Exception &e) {
+		LOG_ERR("Problems retrieving state machine: %s", e.what());
+		sendErrorMessage(cdapSessionDescriptor);
+		return;
+	}
+
+	if (!stateMachine) {
+		LOG_ERR("Got a CDAP message that is not for me ");
+		return;
+	}
+
+	EnrollmentInformationRequest * eiRequest = 0;
+	if (object_value) {
+		eiRequest = (EnrollmentInformationRequest *) object_value;
+	}
+	stateMachine->start(eiRequest, invoke_id, cdapSessionDescriptor);
+}
+
+void EnrollmentRIBObject::remoteStopObject(void * object_value, int invoke_id,
+		rina::CDAPSessionDescriptor * cdapSessionDescriptor) {
+	EnrolleeStateMachine * stateMachine = 0;
+
+	try {
+		stateMachine = (EnrolleeStateMachine *) enrollment_task_->getEnrollmentStateMachine(
+				cdapSessionDescriptor->dest_ap_name_, cdapSessionDescriptor->port_id_, false);
+	} catch (Exception &e) {
+		LOG_ERR("Problems retrieving state machine: %s", e.what());
+		sendErrorMessage(cdapSessionDescriptor);
+		return;
+	}
+
+	if (!stateMachine) {
+		LOG_ERR("Got a CDAP message that is not for me");
+		return;
+	}
+
+	EnrollmentInformationRequest * eiRequest = 0;
+	if (object_value) {
+		eiRequest = (EnrollmentInformationRequest *) object_value;
+	}
+	stateMachine->stop(eiRequest, invoke_id , cdapSessionDescriptor);
+}
+
+void EnrollmentRIBObject::sendErrorMessage(const rina::CDAPSessionDescriptor * cdapSessionDescriptor) {
+	try{
+		rina::RemoteProcessId remote_id;
+		remote_id.port_id_ = cdapSessionDescriptor->port_id_;
+
+		rib_daemon_->closeApplicationConnection(remote_id, 0);
+	} catch (Exception &e) {
+		LOG_ERR("Problems sending CDAP message: %s", e.what());
+	}
 }
 
 // Class Operational Status RIB Object
-OperationalStatusRIBObject::OperationalStatusRIBObject(IPCProcess * ipc_process)
-    : BaseIPCPRIBObject(ipc_process,
-                        EncoderConstants::OPERATIONAL_STATUS_RIB_OBJECT_CLASS,
-                        rina::objectInstanceGenerator->getObjectInstance(),
-                        EncoderConstants::OPERATIONAL_STATUS_RIB_OBJECT_NAME)
-{
-  enrollment_task_ = (EnrollmentTask *) ipc_process->enrollment_task_;
-  cdap_session_manager_ = ipc_process->cdap_session_manager_;
-}
-
-void OperationalStatusRIBObject::remoteStartObject(
-    void * object_value, int invoke_id,
-    rina::CDAPSessionDescriptor * cdapSessionDescriptor)
-{
-  (void) object_value;
-  (void) invoke_id;
-
-  try {
-    if (!enrollment_task_->getEnrollmentStateMachine(
-        cdapSessionDescriptor->dest_ap_name_, cdapSessionDescriptor->port_id_,
-        false)) {
-      LOG_ERR("Got a CDAP message that is not for me: %s");
-      return;
-    }
-  } catch (Exception &e) {
-    LOG_ERR("Problems retrieving state machine: %s", e.what());
-    sendErrorMessage(cdapSessionDescriptor);
-    return;
-  }
-
-  if (ipc_process_->get_operational_state() != ASSIGNED_TO_DIF) {
-    ipc_process_->set_operational_state(ASSIGNED_TO_DIF);
-  }
-}
-
-void OperationalStatusRIBObject::startObject(const void* object)
-{
-  (void) object;  // Stop compiler barfs
-  if (ipc_process_->get_operational_state() != ASSIGNED_TO_DIF) {
-    ipc_process_->set_operational_state(ASSIGNED_TO_DIF);
-  }
-}
-
-void OperationalStatusRIBObject::stopObject(const void* object)
-{
-  (void) object;  // Stop compiler barfs
-  if (ipc_process_->get_operational_state() != ASSIGNED_TO_DIF) {
-    ipc_process_->set_operational_state(INITIALIZED);
-  }
-}
-
-void OperationalStatusRIBObject::sendErrorMessage(
-    const rina::CDAPSessionDescriptor * cdapSessionDescriptor)
-{
-  try {
-    rina::RemoteProcessId remote_id;
-    remote_id.port_id_ = cdapSessionDescriptor->port_id_;
-
-    rib_daemon_->closeApplicationConnection(remote_id, 0);
-  } catch (Exception &e) {
-    LOG_ERR("Problems sending CDAP message: %s", e.what());
-  }
-}
-
-const void* OperationalStatusRIBObject::get_value() const
-{
-  return &(ipc_process_->get_operational_state());
-}
-
-std::string OperationalStatusRIBObject::get_displayable_value()
-{
-  if (ipc_process_->get_operational_state() == INITIALIZED) {
-    return "Initialized";
-  }
-
-  if (ipc_process_->get_operational_state() == NOT_INITIALIZED) {
-    return "Not Initialized";
-  }
-
-  if (ipc_process_->get_operational_state() == ASSIGN_TO_DIF_IN_PROCESS) {
-    return "Assign to DIF in process";
-  }
-
-  if (ipc_process_->get_operational_state() == ASSIGNED_TO_DIF) {
-    return "Assigned to DIF";
-  }
-
-  return "Unknown State";
+OperationalStatusRIBObject::OperationalStatusRIBObject(IPCProcess * ipc_process) :
+		BaseIPCPRIBObject(ipc_process, EncoderConstants::OPERATIONAL_STATUS_RIB_OBJECT_CLASS,
+						rina::objectInstanceGenerator->getObjectInstance(),
+						EncoderConstants::OPERATIONAL_STATUS_RIB_OBJECT_NAME) {
+	enrollment_task_ = (EnrollmentTask *) ipc_process->enrollment_task_;
+	cdap_session_manager_ = ipc_process->cdap_session_manager_;
+}
+
+void OperationalStatusRIBObject::remoteStartObject(void * object_value, int invoke_id,
+		rina::CDAPSessionDescriptor * cdapSessionDescriptor) {
+	(void) object_value;
+	(void) invoke_id;
+
+	try {
+		if (!enrollment_task_->getEnrollmentStateMachine(
+				cdapSessionDescriptor->dest_ap_name_, cdapSessionDescriptor->port_id_, false)) {
+			LOG_ERR("Got a CDAP message that is not for me: %s");
+			return;
+		}
+	} catch (Exception &e) {
+		LOG_ERR("Problems retrieving state machine: %s", e.what());
+		sendErrorMessage(cdapSessionDescriptor);
+		return;
+	}
+
+	if (ipc_process_->get_operational_state() != ASSIGNED_TO_DIF) {
+		ipc_process_->set_operational_state(ASSIGNED_TO_DIF);
+	}
+}
+
+void OperationalStatusRIBObject::startObject(const void* object) {
+	(void) object; // Stop compiler barfs
+	if (ipc_process_->get_operational_state() != ASSIGNED_TO_DIF) {
+		ipc_process_->set_operational_state(ASSIGNED_TO_DIF);
+	}
+}
+
+void OperationalStatusRIBObject::stopObject(const void* object) {
+	(void) object; // Stop compiler barfs
+	if (ipc_process_->get_operational_state() != ASSIGNED_TO_DIF) {
+		ipc_process_->set_operational_state(INITIALIZED);
+	}
+}
+
+void OperationalStatusRIBObject::sendErrorMessage(const rina::CDAPSessionDescriptor * cdapSessionDescriptor) {
+	try{
+		rina::RemoteProcessId remote_id;
+		remote_id.port_id_ = cdapSessionDescriptor->port_id_;
+
+		rib_daemon_->closeApplicationConnection(remote_id, 0);
+	} catch (Exception &e) {
+		LOG_ERR("Problems sending CDAP message: %s", e.what());
+	}
+}
+
+const void* OperationalStatusRIBObject::get_value() const {
+	return &(ipc_process_->get_operational_state());
+}
+
+std::string OperationalStatusRIBObject::get_displayable_value() {
+	if (ipc_process_->get_operational_state() == INITIALIZED) {
+		return "Initialized";
+	}
+
+	if (ipc_process_->get_operational_state() == NOT_INITIALIZED ) {
+		return "Not Initialized";
+	}
+
+	if (ipc_process_->get_operational_state() == ASSIGN_TO_DIF_IN_PROCESS ) {
+		return "Assign to DIF in process";
+	}
+
+	if (ipc_process_->get_operational_state() == ASSIGNED_TO_DIF ) {
+		return "Assigned to DIF";
+	}
+
+	return "Unknown State";
 }
 
 // Class EnrollmentInformationRequestEncoder
-const rina::SerializedObject* EnrollmentInformationRequestEncoder::encode(
-    const void* object)
-{
-  EnrollmentInformationRequest *eir = (EnrollmentInformationRequest*) object;
-  rina::messages::enrollmentInformation_t gpb_eir;
-
-  gpb_eir.set_address(eir->address_);
-  gpb_eir.set_startearly(eir->allowed_to_start_early_);
-
-  std::list<rina::ApplicationProcessNamingInformation>::const_iterator it;
-  for (it = eir->supporting_difs_.begin(); it != eir->supporting_difs_.end();
-      ++it) {
-    gpb_eir.add_supportingdifs(it->processName);
-  }
-
-  int size = gpb_eir.ByteSize();
-  char *serialized_message = new char[size];
-  gpb_eir.SerializeToArray(serialized_message, size);
-  rina::SerializedObject *serialized_object = new rina::SerializedObject(
-      serialized_message, size);
-
-  return serialized_object;
-}
-
-void* EnrollmentInformationRequestEncoder::decode(
-    const rina::ObjectValueInterface * object_value) const
-{
-  rina::messages::enrollmentInformation_t gpb_eir;
-
-  rina::SerializedObject * serializedObject = Encoder::get_serialized_object(
-      object_value);
-
-  gpb_eir.ParseFromArray(serializedObject->message_, serializedObject->size_);
-
-  EnrollmentInformationRequest * request = new EnrollmentInformationRequest();
-  request->address_ = gpb_eir.address();
-  //FIXME that should read gpb_eir.startearly() but always returns false
-  request->allowed_to_start_early_ = true;
-
-  for (int i = 0; i < gpb_eir.supportingdifs_size(); ++i) {
-    request->supporting_difs_.push_back(
-        rina::ApplicationProcessNamingInformation(gpb_eir.supportingdifs(i),
-                                                  ""));
-  }
-
-  return (void *) request;
+const rina::SerializedObject* EnrollmentInformationRequestEncoder::encode(const void* object) {
+	EnrollmentInformationRequest *eir = (EnrollmentInformationRequest*) object;
+	rina::messages::enrollmentInformation_t gpb_eir;
+
+	gpb_eir.set_address(eir->address_);
+	gpb_eir.set_startearly(eir->allowed_to_start_early_);
+
+	std::list<rina::ApplicationProcessNamingInformation>::const_iterator it;
+	for(it = eir->supporting_difs_.begin(); it != eir->supporting_difs_.end(); ++it) {
+		gpb_eir.add_supportingdifs(it->processName);
+	}
+
+	int size = gpb_eir.ByteSize();
+	char *serialized_message = new char[size];
+	gpb_eir.SerializeToArray(serialized_message, size);
+	rina::SerializedObject *serialized_object =  new rina::SerializedObject(serialized_message,size);
+
+	return serialized_object;
+}
+
+void* EnrollmentInformationRequestEncoder::decode(const rina::ObjectValueInterface * object_value) const {
+	rina::messages::enrollmentInformation_t gpb_eir;
+
+	rina::SerializedObject * serializedObject =
+			Encoder::get_serialized_object(object_value);
+
+	gpb_eir.ParseFromArray(serializedObject->message_, serializedObject->size_);
+
+	EnrollmentInformationRequest * request = new EnrollmentInformationRequest();
+	request->address_ = gpb_eir.address();
+	//FIXME that should read gpb_eir.startearly() but always returns false
+	request->allowed_to_start_early_ = true;
+
+	for (int i = 0; i < gpb_eir.supportingdifs_size(); ++i) {
+		request->supporting_difs_.push_back(rina::ApplicationProcessNamingInformation(
+				gpb_eir.supportingdifs(i), ""));
+	}
+
+	return (void *) request;
 }
 
 }