--- conflicted
+++ resolved
@@ -381,10 +381,7 @@
 		default:
 			LOG_IPCP_WARN("Missing generateCDAPResponse support "
 				      "for opcode %d", opcode);
-<<<<<<< HEAD
-=======
 			rmsg = 0;
->>>>>>> 26e583d8
 			break;
 		}
 
