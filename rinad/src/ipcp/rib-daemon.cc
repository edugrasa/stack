//
// RIB Daemon
//
//    Bernat Gaston <bernat.gaston@i2cat.net>
//    Eduard Grasa <eduard.grasa@i2cat.net>
//
// This library is free software; you can redistribute it and/or
// modify it under the terms of the GNU Lesser General Public
// License as published by the Free Software Foundation; either
// version 2.1 of the License, or (at your option) any later version.
//
// This library is distributed in the hope that it will be useful,
// but WITHOUT ANY WARRANTY; without even the implied warranty of
// MERCHANTABILITY or FITNESS FOR A PARTICULAR PURPOSE.  See the GNU
// Lesser General Public License for more details.
//
// You should have received a copy of the GNU Lesser General Public
// License along with this library; if not, write to the Free Software
// Foundation, Inc., 51 Franklin Street, Fifth Floor, Boston,
// MA  02110-1301  USA
//

#define IPCP_MODULE "rib-daemon"
#include "ipcp-logging.h"

#include <librina/cdap_v2.h>
#include <librina/common.h>
#include <librina/rib_v2.h>
#include "rib-daemon.h"
#include "ipc-process.h"
#include "common/encoder.h"
#include "enrollment-task.h"


namespace rinad {

//Class ManagementSDUReader data
ManagementSDUReaderData::ManagementSDUReaderData(unsigned int max_sdu_size)
{
	max_sdu_size_ = max_sdu_size;
}

class IPCPCDAPIOHandler : public rina::cdap::CDAPIOHandler
{
 public:
	IPCPCDAPIOHandler() :etask(0) {};
	void set_enrollment_task(IPCPEnrollmentTask * etask);
	void send(const rina::cdap::cdap_m_t &m_sent,
		  const rina::cdap_rib::con_handle_t& con_handle);

	void process_message(rina::ser_obj_t &message,
			     unsigned int handle,
			     rina::cdap_rib::cdap_dest_t cdap_dest);

 private:
	void invoke_callback(rina::cdap_rib::con_handle_t& con_handle,
			     const rina::cdap::cdap_m_t& m_rcv,
			     bool is_auth_message);

	void __send_message(const rina::cdap_rib::con_handle_t& con_handle,
			    const rina::ser_obj_t& sdu);

	void forward_adata_msg(const rina::ser_obj_t &message,
			       unsigned int address);

        // Lock to control that when sending a message requiring
	// a reply the CDAP Session manager has been updated before
	// receiving the response message
        rina::Lockable atomic_send_lock_;
        IPCPEnrollmentTask * etask;
};

void IPCPCDAPIOHandler::set_enrollment_task(IPCPEnrollmentTask * task)
{
	etask = task;
}

void IPCPCDAPIOHandler::__send_message(const rina::cdap_rib::con_handle_t & con_handle,
				       const rina::ser_obj_t& sdu)
{
	int fd = 0;

	if (con_handle.use_internal_flow) {
		//Write to internal reliable N-flow
		fd = etask->get_fd_associated_to_n1flow(con_handle.port_id);
		if (fd < 0) {
			LOG_IPCP_ERR("Could not find fd associated to port-id %d",
				     con_handle.port_id);
			throw rina::IPCException("Could not find fd associated to port-id");
		}

		write(fd, sdu.message_, sdu.size_);
	} else {
		//Write to N-1 flow
		rina::kernelIPCProcess->writeMgmgtSDUToPortId(sdu.message_,
							      sdu.size_,
							      con_handle.port_id);
	}
}

void IPCPCDAPIOHandler::forward_adata_msg(const rina::ser_obj_t &message,
		       	       	          unsigned int address)
{
	rina::cdap_rib::con_handle_t con;
	int rv;

	rv = IPCPFactory::getIPCP()->enrollment_task_->get_con_handle_to_address(address, con);
	if (rv != 0) {
		LOG_IPCP_ERR("Could not find next hop for destination address %d, "
				"dropping A-DATA CDAP PDU", address);
		return;
	}

	__send_message(con, message);

	LOG_IPCP_DBG("Forwarded A-DATA message to IPCP address %u through port-id %u",
		     address, con.port_id);
}

void IPCPCDAPIOHandler::send(const rina::cdap::cdap_m_t& m_sent,
			     const rina::cdap_rib::con_handle_t& con_handle)
{
	rina::ser_obj_t sdu;
	rina::cdap::cdap_m_t a_data_m;
	int fd = 0;

	atomic_send_lock_.lock();
	try {
		if (con_handle.cdap_dest == rina::cdap_rib::CDAP_DEST_ADATA) {
			rina::cdap::ADataObject adata;
			encoders::ADataObjectEncoder encoder;
			rina::cdap_rib::flags_t flags;
			rina::cdap_rib::filt_info_t filt;
			rina::cdap_rib::obj_info_t obj;

			adata.source_address_ = IPCPFactory::getIPCP()->get_active_address();
			adata.dest_address_ = con_handle.address;
			manager_->encodeCDAPMessage(m_sent,
						    adata.encoded_cdap_message_);
			obj.class_ = rina::cdap::ADataObject::A_DATA_OBJECT_CLASS;
			obj.name_ = rina::cdap::ADataObject::A_DATA_OBJECT_NAME;
			encoder.encode(adata, obj.value_);

			manager_->getWriteObjectRequestMessage(a_data_m,
							       filt,
							       flags,
							       obj,
							       0);

			manager_->encodeCDAPMessage(a_data_m, sdu);

			__send_message(con_handle, sdu);

			LOG_IPCP_DBG("Sent A-Data CDAP message to address %u via port-id %u: \n%s",
				     con_handle.address,
				     con_handle.port_id,
				     m_sent.to_string().c_str());
			if (m_sent.invoke_id_ != 0 && !m_sent.is_request_message()) {
				manager_->get_invoke_id_manager()->freeInvokeId(m_sent.invoke_id_,
										true);
			}
		} else if (con_handle.cdap_dest == rina::cdap_rib::CDAP_DEST_PORT) {
			manager_->encodeNextMessageToBeSent(m_sent,
							    sdu,
							    con_handle.port_id);

			__send_message(con_handle, sdu);

			LOG_IPCP_DBG("Sent CDAP message of size %d through port-id %u: \n%s" ,
				      sdu.size_,
				      con_handle.port_id,
				      m_sent.to_string().c_str());

			manager_->messageSent(m_sent,
					     con_handle.port_id);
		} else if (con_handle.cdap_dest == rina::cdap_rib::CDAP_DEST_IPCM) {
			manager_->encodeCDAPMessage(m_sent, sdu);
			rina::extendedIPCManager->forwardCDAPResponse(con_handle.fwd_mgs_seqn,
								      sdu,
								      0);
			LOG_IPCP_DBG("Forwarded CDAP message to IPCM: \n%s",
				     m_sent.to_string().c_str());
		}
	} catch (rina::Exception &e) {
		if (m_sent.invoke_id_ != 0 && m_sent.is_request_message()) {
			manager_->get_invoke_id_manager()->freeInvokeId(m_sent.invoke_id_,
									false);
		}

		std::string reason = std::string(e.what());
		if (reason.compare("Flow closed") == 0) { /* XXX this will never happen */
			manager_->removeCDAPSession(con_handle.port_id);
		}

		atomic_send_lock_.unlock();

		throw e;
	}

	LOG_IPCP_INFO("Send message at %d", rina::Time::get_time_in_ms());
	atomic_send_lock_.unlock();
}

void IPCPCDAPIOHandler::process_message(rina::ser_obj_t &message,
		     	     	        unsigned int handle,
		     	     	        rina::cdap_rib::cdap_dest_t cdap_dest)
{
	rina::cdap::cdap_m_t m_rcv;

	LOG_IPCP_INFO("Received message at %d", rina::Time::get_time_in_ms());

	if (cdap_dest == rina::cdap_rib::CDAP_DEST_IPCM) {
		try {
			manager_->decodeCDAPMessage(message, m_rcv);
			rina::cdap_rib::con_handle_t con_handle;
			con_handle.cdap_dest = rina::cdap_rib::CDAP_DEST_IPCM;
			con_handle.fwd_mgs_seqn = handle;

			LOG_IPCP_DBG("Received delegated CDAP message from IPCM \n%s",
					m_rcv.to_string().c_str());

			invoke_callback(con_handle, m_rcv, false);
			return;
		} catch (rina::Exception &e) {
			LOG_IPCP_ERR("Error decoding CDAP message : %s", e.what());
			return;
		}
	}

	//1 Decode the message and obtain the CDAP session descriptor
	atomic_send_lock_.lock();
	try {
		manager_->messageReceived(message, m_rcv, handle);
	} catch (rina::Exception &e) {
		atomic_send_lock_.unlock();
		LOG_IPCP_ERR("Error decoding CDAP message: %s", e.what());
		return;
	}
	atomic_send_lock_.unlock();

	//2 If it is an A-Data PDU extract the real message and either forward or process it
	if (m_rcv.obj_name_ == rina::cdap::ADataObject::A_DATA_OBJECT_NAME) {
		rina::cdap::ADataObject adata;
		encoders::ADataObjectEncoder encoder;
		encoder.decode(m_rcv.obj_value_, adata);
		if (adata.dest_address_ != IPCPFactory::getIPCP()->get_active_address()) {
			forward_adata_msg(message, adata.dest_address_);
			return;
		}

		try {
			encoders::ADataObjectEncoder encoder;
			rina::cdap::ADataObject a_data_obj;
			rina::cdap::cdap_m_t inner_m;

			encoder.decode(m_rcv.obj_value_, a_data_obj);

			manager_->decodeCDAPMessage(a_data_obj.encoded_cdap_message_,
						    inner_m);
			if (inner_m.invoke_id_ != 0) {
				if (inner_m.is_request_message()){
					manager_->get_invoke_id_manager()->reserveInvokeId(inner_m.invoke_id_,
											   false);
				} else {
					manager_->get_invoke_id_manager()->freeInvokeId(inner_m.invoke_id_,
											false);
				}
			}

			LOG_IPCP_DBG("Received A-Data CDAP message from address %u through port %u \n%s",
				     a_data_obj.source_address_,
				     handle,
				     inner_m.to_string().c_str());

			invoke_callback(manager_->get_con_handle(handle), inner_m, false);
			return;
		} catch (rina::Exception &e) {
			LOG_IPCP_ERR("Error processing A-data message: %s", e.what());
			return;
		}
	}

	//3 Message came from a neighbor as part of an application connection
	rina::cdap::CDAPSession * cdap_session;
	bool is_auth_message = false;

	LOG_IPCP_DBG("Received CDAP message from N-1 port %u \n%s",
		      handle,
		      m_rcv.to_string().c_str());
	if (manager_->session_in_await_con_state(handle) &&
			m_rcv.op_code_ != rina::cdap::cdap_m_t::M_CONNECT)
		is_auth_message = true;

	invoke_callback(manager_->get_con_handle(handle),
			m_rcv,
			is_auth_message);
}

void IPCPCDAPIOHandler::invoke_callback(rina::cdap_rib::con_handle_t& con_handle,
					const rina::cdap::cdap_m_t& m_rcv,
					bool is_auth_message)
{
	// Fill structures
	// Flags
	rina::cdap_rib::flags_t flags;
	flags.flags_ = m_rcv.flags_;
	// Object
	rina::cdap_rib::obj_info_t obj;
	obj.class_ = m_rcv.obj_class_;
	obj.inst_ = m_rcv.obj_inst_;
	obj.name_ = m_rcv.obj_name_;
	obj.value_.size_ = m_rcv.obj_value_.size_;
	obj.value_.message_ = new unsigned char[obj.value_.size_];
	memcpy(obj.value_.message_,
	       m_rcv.obj_value_.message_,
	       m_rcv.obj_value_.size_);
	// Filter
	rina::cdap_rib::filt_info_t filt;
	filt.filter_ = m_rcv.filter_;
	filt.scope_ = m_rcv.scope_;
	// Invoke id
	int invoke_id = m_rcv.invoke_id_;
	// Result
	rina::cdap_rib::res_info_t res;
	//FIXME: do not typecast when the codes are an enum in the GPB
	res.code_ = static_cast<rina::cdap_rib::res_code_t>(m_rcv.result_);
	res.reason_ = m_rcv.result_reason_;

	// If authentication-related message, process here
	if (is_auth_message) {
		callback_->process_authentication_message(m_rcv,
							  con_handle);
		return;
	}

	// Process all other messages
	switch (m_rcv.op_code_) {
		//Local
		case rina::cdap::cdap_m_t::M_CONNECT:
			callback_->open_connection(con_handle,
						   m_rcv);
			break;
		case rina::cdap::cdap_m_t::M_RELEASE:
			callback_->close_connection(con_handle,
						    flags,
						    invoke_id);
			break;
		case rina::cdap::cdap_m_t::M_DELETE:
			callback_->delete_request(con_handle,
						  obj,
						  filt,
						  m_rcv.auth_policy_,
						  invoke_id);
			break;
		case rina::cdap::cdap_m_t::M_CREATE:
			callback_->create_request(con_handle,
						  obj,
						  filt,
						  m_rcv.auth_policy_,
						  invoke_id);
			break;
		case rina::cdap::cdap_m_t::M_READ:
			callback_->read_request(con_handle,
						obj,
						filt,
						flags,
						m_rcv.auth_policy_,
						invoke_id);
			break;
		case rina::cdap::cdap_m_t::M_CANCELREAD:
			callback_->cancel_read_request(con_handle,
						       obj,
						       filt,
						       m_rcv.auth_policy_,
						       invoke_id);
			break;
		case rina::cdap::cdap_m_t::M_WRITE:
			callback_->write_request(con_handle,
						 obj,
						 filt,
						 m_rcv.auth_policy_,
						 invoke_id);
			break;
		case rina::cdap::cdap_m_t::M_START:
			callback_->start_request(con_handle,
						 obj,
						 filt,
						 m_rcv.auth_policy_,
						 invoke_id);
			break;
		case rina::cdap::cdap_m_t::M_STOP:
			callback_->stop_request(con_handle,
						obj,
						filt,
						m_rcv.auth_policy_,
						invoke_id);
			break;

		//Remote
		case rina::cdap::cdap_m_t::M_CONNECT_R:
			callback_->remote_open_connection_result(con_handle,
								 m_rcv);
			break;
		case rina::cdap::cdap_m_t::M_RELEASE_R:
			callback_->remote_close_connection_result(con_handle,
								  res);
			break;
		case rina::cdap::cdap_m_t::M_CREATE_R:
			callback_->remote_create_result(con_handle,
							obj,
							res,
							invoke_id);
			break;
		case rina::cdap::cdap_m_t::M_DELETE_R:
			callback_->remote_delete_result(con_handle,
							res,
							invoke_id);
			break;
		case rina::cdap::cdap_m_t::M_READ_R:
			callback_->remote_read_result(con_handle,
						      obj,
						      res,
						      flags,
						      invoke_id);
			break;
		case rina::cdap::cdap_m_t::M_CANCELREAD_R:
			callback_->remote_cancel_read_result(con_handle,
							     res,
							     invoke_id);
			break;
		case rina::cdap::cdap_m_t::M_WRITE_R:
			callback_->remote_write_result(con_handle,
						       obj,
						       res,
						       invoke_id);
			break;
		case rina::cdap::cdap_m_t::M_START_R:
			callback_->remote_start_result(con_handle,
						       obj,
						       res,
						       invoke_id);
			break;
		case rina::cdap::cdap_m_t::M_STOP_R:
			callback_->remote_stop_result(con_handle,
						      obj,
						      res,
						      invoke_id);
			break;
		default:
			LOG_ERR("Operation not recognized");
			break;
	}
}

///Single instance of RIBDaemonProxy
static rina::rib::RIBDaemonProxy* ribd = NULL;

// CLASS RIBDaemonRO
RIBDaemonRO::RIBDaemonRO(rina::rib::rib_handle_t rib_) :
                rina::rib::RIBObj("RIBDaemon")
{
        rib = rib_;
}

void RIBDaemonRO::read(const rina::cdap_rib::con_handle_t &con,
                       const std::string& fqn,
                       const std::string& class_,
                       const rina::cdap_rib::filt_info_t &filt,
                       const int invoke_id,
                       rina::cdap_rib::obj_info_t &obj_reply,
                       rina::cdap_rib::res_info_t& res)
{
        std::list<rina::rib::RIBObjectData> result =
                        ribd->get_rib_objects_data(rib);
        encoders::RIBObjectDataListEncoder encoder;
        encoder.encode(result, obj_reply.value_);
        res.code_ = rina::cdap_rib::CDAP_SUCCESS;
}

// Class InternalFlowSDUReader
InternalFlowSDUReader::InternalFlowSDUReader(rina::ThreadAttributes * threadAttributes,
					     int port_id,
					     int fd_,
					     int cdaps)
		: rina::SimpleThread(threadAttributes)
{
	portid = port_id;
	fd = fd_;
	cdap_session = cdaps;
}

int InternalFlowSDUReader::run()
{
	rina::ser_obj_t message;
	message.message_ = new unsigned char[5000];
	int bytes_read = 0;
	bool keep_going = true;

	LOG_DBG("Internal flow SDU reader of port-id %d starting. "
			"Attached to CDAP session %d",
			portid, cdap_session);

	while(keep_going) {
		bytes_read = read(fd, message.message_, 5000);
		LOG_IPCP_DBG("Got message %d bytes of port-id %d, "
				"handling to CDAP Provider",
				bytes_read,
				portid);

		if (bytes_read < 0) {
			break;
		}

		//Instruct CDAP provider to process the CACEP message
		try{
			message.size_ = bytes_read;
			rina::cdap::getProvider()->process_message(message,
								   cdap_session);
		} catch(rina::Exception &e){
			LOG_ERR("Problems processing message from port-id %d and CDAP session id %d",
				portid, cdap_session);
		}
	}

	LOG_DBG("Internal flow SDU Reader of port-id %d terminating", portid);

	return 0;
}

//Class IPCPRIBDaemonImpl
IPCPRIBDaemonImpl::IPCPRIBDaemonImpl(rina::cacep::AppConHandlerInterface *app_con_callback)
{
	n_minus_one_flow_manager_ = 0;
	initialize_rib_daemon(app_con_callback);
}

IPCPRIBDaemonImpl::~IPCPRIBDaemonImpl()
{
	rina::rib::fini();
}

rina::rib::RIBDaemonProxy * IPCPRIBDaemonImpl::getProxy()
{
	if (ribd)
		return ribd;

	return NULL;
}

void IPCPRIBDaemonImpl::initialize_rib_daemon(rina::cacep::AppConHandlerInterface *app_con_callback)
{
	rina::cdap_rib::cdap_params params;
	rina::cdap_rib::vers_info_t vers;
	rina::rib::RIBObj* robj;

	//Initialize the RIB library and cdap
	params.ipcp = true;
	rina::rib::init(app_con_callback, params);
	io_handler = new IPCPCDAPIOHandler();
	rina::cdap::set_cdap_io_handler(io_handler);
	ribd = rina::rib::RIBDaemonProxyFactory();

	//Create schema
	vers.version_ = 0x1ULL;
	ribd->createSchema(vers);

	//Create RIB
	rib = ribd->createRIB(vers);
	ribd->associateRIBtoAE(rib, IPCProcess::MANAGEMENT_AE);

	//TODO populate RIB with some objects
	try {
		robj = new rina::rib::RIBObj("DIFManagement");
		ribd->addObjRIB(rib, "/difManagement", &robj);

		robj = new rina::rib::RIBObj("IPCManagement");
		ribd->addObjRIB(rib, "/ipcManagement", &robj);

		robj = new RIBDaemonRO(rib);
		ribd->addObjRIB(rib, "/ribDaemon", &robj);

		robj = new rina::rib::RIBObj("SDUDelimiting");
		ribd->addObjRIB(rib, "/sduDel", &robj);
	} catch (rina::Exception &e1) {
		LOG_ERR("RIB basic objects were not created because %s",
				e1.what());
	}
}

void IPCPRIBDaemonImpl::set_application_process(rina::ApplicationProcess * ap)
{
	if (!ap)
		return;

	ipcp = dynamic_cast<IPCProcess*>(ap);
	if (!ipcp) {
		LOG_IPCP_ERR("Bogus instance of IPCP passed, return");
		return;
	}

        n_minus_one_flow_manager_ = ipcp->resource_allocator_->get_n_minus_one_flow_manager();
        io_handler->set_enrollment_task(ipcp->enrollment_task_);

        subscribeToEvents();
}

void IPCPRIBDaemonImpl::set_dif_configuration(const rina::DIFConfiguration& dif_configuration) {
	LOG_IPCP_DBG("Configuration set: %u", dif_configuration.address_);
}

void IPCPRIBDaemonImpl::subscribeToEvents()
{
	ipcp->internal_event_manager_->subscribeToEvent(rina::InternalEvent::APP_N_MINUS_1_FLOW_ALLOCATED, this);
	ipcp->internal_event_manager_->subscribeToEvent(rina::InternalEvent::APP_N_MINUS_1_FLOW_DEALLOCATED, this);
}

void IPCPRIBDaemonImpl::eventHappened(rina::InternalEvent * event)
{
	if (!event)
		return;

	if (event->type == rina::InternalEvent::APP_N_MINUS_1_FLOW_DEALLOCATED) {
		rina::NMinusOneFlowDeallocatedEvent * flowEvent =
			(rina::NMinusOneFlowDeallocatedEvent *) event;
		nMinusOneFlowDeallocated(flowEvent->port_id_);
	} else if (event->type == rina::InternalEvent::APP_N_MINUS_1_FLOW_ALLOCATED) {
		rina::NMinusOneFlowAllocatedEvent * flowEvent =
			(rina::NMinusOneFlowAllocatedEvent *) event;
		nMinusOneFlowAllocated(flowEvent);
	}
}

void IPCPRIBDaemonImpl::nMinusOneFlowDeallocated(int portId)
{
        rina::cdap::getProvider()->get_session_manager()->removeCDAPSession(portId);
}

void IPCPRIBDaemonImpl::nMinusOneFlowAllocated(rina::NMinusOneFlowAllocatedEvent * event)
{
	if (!event)
		return;
}

void IPCPRIBDaemonImpl::processQueryRIBRequestEvent(const rina::QueryRIBRequestEvent& event)
{
	std::list<rina::rib::RIBObjectData> result = ribd->get_rib_objects_data(
		rib,
		event.getObjectClass(),
		event.getObjectName());

	try {
		rina::extendedIPCManager->queryRIBResponse(event,
							   0,
							   result);
	} catch (rina::Exception &e) {
		LOG_IPCP_ERR("Problems sending query RIB response to IPC Manager: %s",
			     e.what());
	}
}

const rina::rib::rib_handle_t & IPCPRIBDaemonImpl::get_rib_handle()
{
	return rib;
}

int64_t IPCPRIBDaemonImpl::addObjRIB(const std::string& fqn,
				     rina::rib::RIBObj** obj)
{
	return ribd->addObjRIB(rib, fqn, obj);
}

void IPCPRIBDaemonImpl::removeObjRIB(const std::string& fqn)
{
	ribd->removeObjRIB(rib, fqn);
}

<<<<<<< HEAD
void IPCPRIBDaemonImpl::start_internal_flow_sdu_reader(int port_id,
						       int fd,
						       int cdap_session)
{
	rina::ThreadAttributes thread_attrs;
	std::stringstream ss;
	InternalFlowSDUReader * reader = 0;

	rina::ScopedLock g(iflow_readers_lock);

	thread_attrs.setJoinable();
	ss << "Internal Flow SDU Reader of port-id " << port_id;
	thread_attrs.setName(ss.str());
	reader = new InternalFlowSDUReader(&thread_attrs, port_id, fd, cdap_session);
	reader->start();

	iflow_sdu_readers[port_id] = reader;
}

void IPCPRIBDaemonImpl::stop_internal_flow_sdu_reader(int port_id)
{
	rina::TimerTask * timer_task = new StopInternalFlowReaderTimerTask(this, port_id);
	timer.scheduleTask(timer_task, 0);
}

void IPCPRIBDaemonImpl::__stop_internal_flow_sdu_reader(int port_id)
{
	std::map<int, InternalFlowSDUReader *>::iterator it;
	void * status;
	InternalFlowSDUReader * reader;

	rina::ScopedLock g(iflow_readers_lock);

	it = iflow_sdu_readers.find(port_id);
	if (it != iflow_sdu_readers.end()) {
		reader = it->second;
		iflow_sdu_readers.erase(it);
		reader->join(&status);
		delete reader;
	}
}

// Class StopInternalFlowReaderTimerTask
StopInternalFlowReaderTimerTask::StopInternalFlowReaderTimerTask(IPCPRIBDaemonImpl * ribd, int pid)
{
	rib_daemon = ribd;
	port_id = pid;
}

void StopInternalFlowReaderTimerTask::run()
{
	rib_daemon->__stop_internal_flow_sdu_reader(port_id);
}

=======
void IPCPRIBDaemonImpl::processReadManagementSDUEvent(const rina::ReadMgmtSDUResponseEvent& event)
{
	rina::ser_obj_t rcv_message;
	rcv_message.size_ = event.size;
	rcv_message.message_ = (unsigned char*) event.sdu;

	LOG_IPCP_DBG("Got message of %d bytes, handling to CDAP Provider", rcv_message.size_);

	//Instruct CDAP provider to process the messages
	try{
		rina::cdap::getProvider()->process_message(rcv_message,
							   event.port_id);
	}catch(rina::WriteSDUException &e){
		LOG_ERR("Cannot write to flow with port id: %u anymore",
				event.port_id);
	}
}

>>>>>>> aaf80e19
} //namespace rinad<|MERGE_RESOLUTION|>--- conflicted
+++ resolved
@@ -674,7 +674,6 @@
 	ribd->removeObjRIB(rib, fqn);
 }
 
-<<<<<<< HEAD
 void IPCPRIBDaemonImpl::start_internal_flow_sdu_reader(int port_id,
 						       int fd,
 						       int cdap_session)
@@ -729,7 +728,6 @@
 	rib_daemon->__stop_internal_flow_sdu_reader(port_id);
 }
 
-=======
 void IPCPRIBDaemonImpl::processReadManagementSDUEvent(const rina::ReadMgmtSDUResponseEvent& event)
 {
 	rina::ser_obj_t rcv_message;
@@ -748,5 +746,4 @@
 	}
 }
 
->>>>>>> aaf80e19
 } //namespace rinad