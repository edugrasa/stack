--- conflicted
+++ resolved
@@ -270,9 +270,7 @@
     		}
 
     		aDataCDAPMessage = cdap_session_manager_->decodeCDAPMessage(*adata->encoded_cdap_message_);
-<<<<<<< HEAD
-    		descriptor = new rina::CDAPSessionDescriptor();
-=======
+
     		if (aDataCDAPMessage->invoke_id_ != 0) {
     			if (aDataCDAPMessage->is_request_message()) {
     				cdap_session_manager_->get_invoke_id_manager()->reserveInvokeId(aDataCDAPMessage->invoke_id_,
@@ -283,14 +281,14 @@
     			}
     		}
 
-    		cdapSessionDescriptor = new rina::CDAPSessionDescriptor();
->>>>>>> 6bc1838a
+    		descriptor = new rina::CDAPSessionDescriptor();
 
     		LOG_IPCP_DBG("Received A-Data CDAP message from address %u : %s", adata->source_address_,
     	    		aDataCDAPMessage->to_string().c_str());
 
     		atomic_send_lock_.unlock();
-    		processIncomingCDAPMessage(aDataCDAPMessage, descriptor,
+    		processIncomingCDAPMessage(aDataCDAPMessage,
+    					   descriptor,
     					   rina::CDAPSessionInterface::SESSION_STATE_CON);
     		delete aDataCDAPMessage;
     		delete adata;
