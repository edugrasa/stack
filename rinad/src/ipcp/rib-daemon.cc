--- conflicted
+++ resolved
@@ -366,11 +366,7 @@
 }
 
 void RIBDaemon::deleteObject(const std::string& objectClass, const std::string& objectName,
-<<<<<<< HEAD
-		const NotificationPolicy * notificationPolicy) {
-=======
 		const void* objectValue, const NotificationPolicy * notificationPolicy) {
->>>>>>> 345f9d87
 	BaseRIBObject * ribObject;
 
 	ribObject = rib_.getRIBObject(objectClass, objectName);
