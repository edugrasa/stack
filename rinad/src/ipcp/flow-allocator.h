/*
 * Flow Allocator
 *
 *    Bernat Gaston <bernat.gaston@i2cat.net>
 *    Eduard Grasa <eduard.grasa@i2cat.net>
 *
 * This program is free software; you can redistribute it and/or modify
 * it under the terms of the GNU General Public License as published by
 * the Free Software Foundation; either version 2 of the License, or
 * (at your option) any later version.
 *
 * This program is distributed in the hope that it will be useful,
 * but WITHOUT ANY WARRANTY; without even the implied warranty of
 * MERCHANTABILITY or FITNESS FOR A PARTICULAR PURPOSE.  See the
 * GNU General Public License for more details.
 *
 * You should have received a copy of the GNU General Public License
 * along with this program; if not, write to the Free Software
 * Foundation, Inc., 675 Mass Ave, Cambridge, MA 02139, USA.
 */

#ifndef IPCP_FLOW_ALLOCATOR_HH
#define IPCP_FLOW_ALLOCATOR_HH

#ifdef __cplusplus

#include <librina/timer.h>

#include "common/concurrency.h"
#include "ipcp/components.h"

namespace rinad {

/// Flow Allocator Instance Interface
class IFlowAllocatorInstance
{
 public:
  virtual ~IFlowAllocatorInstance()
  {
  }

  /// Returns the portId associated to this Flow Allocator Instance
  /// @return
  virtual int get_port_id() const = 0;

  /// Return the Flow object associated to this Flow Allocator Instance
  /// @return
  virtual Flow * get_flow() const = 0;

  /// True if FAI is no longer operative, false otherwise
  virtual bool isFinished() const = 0;

  /// Generate the flow object, create the local DTP and optionally DTCP instances, generate a CDAP
  /// M_CREATE request with the flow object and send it to the appropriate IPC process (search the
  /// directory and the directory forwarding table if needed)
  /// @param flowRequestEvent The flow allocation request
  /// @throws Exception if there are not enough resources to fulfill the allocate request
  virtual void submitAllocateRequest(const rina::FlowRequestEvent& event) = 0;

  virtual void processCreateConnectionResponseEvent(
      const rina::CreateConnectionResponseEvent& event) = 0;

  /// When an FAI is created with a Create_Request(Flow) as input, it will inspect the parameters
  /// first to determine if the requesting Application (Source_Naming_Info) has access to the requested
  /// Application (Destination_Naming_Info) by inspecting the Access Control parameter.  If not, a
  /// negative Create_Response primitive will be returned to the requesting FAI. If it does have access,
  /// the FAI will determine if the policies proposed are acceptable, invoking the NewFlowRequestPolicy.
  /// If not, a negative Create_Response is sent.  If they are acceptable, the FAI will invoke a
  /// Allocate_Request.deliver primitive to notify the requested Application that it has an outstanding
  /// allocation request.  (If the application is not executing, the FAI will cause the application
  /// to be instantiated.)
  /// @param flow
  /// @param portId the destination portid as decided by the Flow allocator
  /// @param requestMessate the CDAP request message
  /// @param underlyingPortId the port id to reply later on
  virtual void createFlowRequestMessageReceived(Flow * flow,
                                                const std::string& object_name,
                                                int invoke_id,
                                                int underlyingPortId) = 0;

  /// When the FAI gets a Allocate_Response from the destination application,
  /// it formulates a Create_Response on the flow object requested.If the
  /// response was positive, the FAI will cause DTP and if required DTCP instances
  /// to be created to support this allocation. A positive Create_Response Flow is
  /// sent to the requesting FAI with the connection-endpoint-id and other information
  /// provided by the destination FAI. The Create_Response is sent to requesting FAI
  /// with the necessary information reflecting the existing flow, or an indication as
  /// to why the flow was refused. If the response was negative, the FAI does any
  /// necessary housekeeping and terminates.
  /// @param AllocateFlowResponseEvent - the reply from the application
  /// @throws IPCException
  virtual void submitAllocateResponse(
      const rina::AllocateFlowResponseEvent& event) = 0;

  virtual void processCreateConnectionResultEvent(
      const rina::CreateConnectionResultEvent& event) = 0;

  virtual void processUpdateConnectionResponseEvent(
      const rina::UpdateConnectionResponseEvent& event) = 0;

  /// When a deallocate primitive is invoked, it is passed to the FAI responsible
  /// for that port-id. The FAI sends an M_DELETE request CDAP PDU on the Flow
  /// object referencing the destination port-id, deletes the local binding between
  /// the Application and the DTP-instance and waits for a response.  (Note that
  /// the DTP and DTCP if it exists will be deleted automatically after 2MPL)
  /// @param the flow deallocate request event
  /// @throws IPCException
  virtual void submitDeallocate(
      const rina::FlowDeallocateRequestEvent& event) = 0;

  /// When this PDU is received by the FAI with this port-id, the FAI invokes
  /// a Deallocate.deliver to notify the local Application,
  /// deletes the binding between the Application and the local DTP-instance,
  /// and sends a Delete_Response indicating the result.
  virtual void deleteFlowRequestMessageReceived() = 0;

  virtual void destroyFlowAllocatorInstance(const std::string& flowObjectName,
                                            bool requestor) = 0;

  virtual unsigned int get_allocate_response_message_handle() const = 0;
  virtual void set_allocate_response_message_handle(
      unsigned int allocate_response_message_handle) = 0;
};

/// Representation of a flow object in the RIB
class FlowRIBObject : public SimpleSetMemberIPCPRIBObject
{
 public:
  FlowRIBObject(IPCProcess * ipc_process, const std::string& object_name,
                const std::string& object_class,
                IFlowAllocatorInstance * flow_allocator_instance);
  void remoteDeleteObject(int invoke_id,
                          rina::CDAPSessionDescriptor * session_descriptor);
  std::string get_displayable_value();

 private:
  IFlowAllocatorInstance * flow_allocator_instance_;
};

/// Representation of a set of Flow objects in the RIB
class FlowSetRIBObject : public BaseIPCPRIBObject
{
 public:
  FlowSetRIBObject(IPCProcess * ipc_process, IFlowAllocator * flow_allocator);
  void remoteCreateObject(void * object_value, const std::string& object_name,
                          int invoke_id,
                          rina::CDAPSessionDescriptor * session_descriptor);
  using rina::BaseRIBObject::createObject;
  void createObject(const std::string& objectClass,
                    const std::string& objectName, const void* objectValue);
  const void* get_value() const;

 private:
  IFlowAllocator * flow_allocator_;
};

class QoSCubeRIBObject : public SimpleSetMemberIPCPRIBObject
{
 public:
  QoSCubeRIBObject(IPCProcess* ipc_process, const std::string& object_class,
                   const std::string& object_name, const rina::QoSCube* cube);
  std::string get_displayable_value();
};

/// Representation of a set of QoS cubes in the RIB
class QoSCubeSetRIBObject : public BaseIPCPRIBObject
{
 public:
  QoSCubeSetRIBObject(IPCProcess * ipc_process);
  void remoteCreateObject(void * object_value, const std::string& object_name,
                          int invoke_id,
                          rina::CDAPSessionDescriptor * session_descriptor);
  using rina::BaseRIBObject::createObject;
  void createObject(const std::string& objectClass,
                    const std::string& objectName, const void* objectValue);
  void deleteObject(const void* objectValue);
  const void* get_value() const;
};

/// Implementation of the Flow Allocator component
<<<<<<< HEAD
class FlowAllocator : public IFlowAllocator
{
 public:
  FlowAllocator();
  ~FlowAllocator();
  void set_ipc_process(IPCProcess * ipc_process);
  void set_dif_configuration(const rina::DIFConfiguration& dif_configuration);
  int select_policy_set(const std::string& path, const std::string& name);
  int set_policy_set_param(const std::string& path, const std::string& name,
                           const std::string& value);
  void createFlowRequestMessageReceived(Flow * flow,
                                        const std::string& object_name,
                                        int invoke_id, int underlying_port_id);
  void submitAllocateRequest(rina::FlowRequestEvent& flowRequestEvent);
  void processCreateConnectionResponseEvent(
      const rina::CreateConnectionResponseEvent& event);
  void submitAllocateResponse(const rina::AllocateFlowResponseEvent& event);
  void processCreateConnectionResultEvent(
      const rina::CreateConnectionResultEvent& event);
  void processUpdateConnectionResponseEvent(
      const rina::UpdateConnectionResponseEvent& event);
  void submitDeallocate(const rina::FlowDeallocateRequestEvent& event);
  void removeFlowAllocatorInstance(int portId);

  // Plugin support
  std::list<rina::QoSCube*> getQoSCubes();
  Flow * createFlow()
  {
    return new Flow();
  }
  void destroyFlow(Flow *flow)
  {
    if (flow)
      delete flow;
  }

 private:
  /// Flow allocator instances, each one associated to a port-id
  rina::ThreadSafeMapOfPointers<int, IFlowAllocatorInstance> flow_allocator_instances_;

  IPCProcess * ipc_process_;
  IPCPRIBDaemon * rib_daemon_;
  rina::CDAPSessionManagerInterface * cdap_session_manager_;
  Encoder * encoder_;
  INamespaceManager * namespace_manager_;

  /// Create initial RIB objects
  void populateRIB();

  /// Reply to the IPC Manager
  void replyToIPCManager(const rina::FlowRequestEvent& event, int result);
};

///Implementation of the FlowAllocatorInstance
class FlowAllocatorInstance : public IFlowAllocatorInstance,
    public rina::BaseCDAPResponseMessageHandler
{
 public:
  enum FAIState
  {
    NO_STATE,
    CONNECTION_CREATE_REQUESTED,
    MESSAGE_TO_PEER_FAI_SENT,
    APP_NOTIFIED_OF_INCOMING_FLOW,
    CONNECTION_UPDATE_REQUESTED,
    FLOW_ALLOCATED,
    CONNECTION_DESTROY_REQUESTED,
    WAITING_2_MPL_BEFORE_TEARING_DOWN,
    FINISHED
  };

  FlowAllocatorInstance(
      IPCProcess * ipc_process, IFlowAllocator * flow_allocator,
      rina::CDAPSessionManagerInterface * cdap_session_manager, int port_id);
  FlowAllocatorInstance(IPCProcess * ipc_process,
                        IFlowAllocator * flow_allocator, int port_id);
  ~FlowAllocatorInstance();
  int get_port_id() const;
  Flow * get_flow() const;
  bool isFinished() const;
  unsigned int get_allocate_response_message_handle() const;
  void set_allocate_response_message_handle(
      unsigned int allocate_response_message_handle);
  void submitAllocateRequest(const rina::FlowRequestEvent& event);
  void processCreateConnectionResponseEvent(
      const rina::CreateConnectionResponseEvent& event);
  void createFlowRequestMessageReceived(Flow * flow,
                                        const std::string& object_name,
                                        int invoke_id, int underlyingPortId);
  void processCreateConnectionResultEvent(
      const rina::CreateConnectionResultEvent& event);
  void submitAllocateResponse(const rina::AllocateFlowResponseEvent& event);
  void processUpdateConnectionResponseEvent(
      const rina::UpdateConnectionResponseEvent& event);
  void submitDeallocate(const rina::FlowDeallocateRequestEvent& event);
  void deleteFlowRequestMessageReceived();
  void destroyFlowAllocatorInstance(const std::string& flowObjectName,
                                    bool requestor);

  /// If the response to the allocate request is negative
  /// the Allocation invokes the AllocateRetryPolicy. If the AllocateRetryPolicy returns a
  /// positive result, a new Create_Flow Request is sent and the CreateFlowTimer is reset.
  /// Otherwise, if the AllocateRetryPolicy returns a negative result or the MaxCreateRetries
  /// has been exceeded, an Allocate_Request.deliver primitive to notify the Application that
  /// the flow could not be created. (If the reason was "Application Not Found", the primitive
  /// will be delivered to the Inter-DIF Directory to search elsewhere.The FAI deletes the DTP
  /// and DTCP instances it created and does any other housekeeping necessary, before
  /// terminating.  If the response is positive, it completes the binding of the DTP-instance
  /// with this connection-endpoint-id to the requesting Application and invokes a
  /// Allocate_Request.submit primitive to notify the requesting Application that its allocation
  /// request has been satisfied.
  void createResponse(int result, const std::string& result_reason,
                      void * object_value,
                      rina::CDAPSessionDescriptor * session_descriptor);

 private:
  IPCProcess * ipc_process_;
  IFlowAllocator * flow_allocator_;
  rina::CDAPSessionManagerInterface * cdap_session_manager_;
  Encoder * encoder_;
  IPCPRIBDaemon * rib_daemon_;
  INamespaceManager * namespace_manager_;
  ISecurityManager * security_manager_;
  FAIState state;

  rina::Timer timer;

  /// The portId associated to this Flow Allocator instance
  int port_id_;

  /// The flow object related to this Flow Allocator Instance
  Flow * flow_;

  /// The event requesting the allocation of the flow
  rina::FlowRequestEvent flow_request_event_;

  /// The name of the flow object associated to this FlowAllocatorInstance
  std::string object_name_;

  unsigned int allocate_response_message_handle_;
  int invoke_id_;
  int underlying_port_id_;
  rina::Lockable * lock_;
  rina::Timer * timer_;

  void initialize(IPCProcess * ipc_process, IFlowAllocator * flow_allocator,
                  int port_id);
  void replyToIPCManager(rina::FlowRequestEvent & event, int result);
  void releasePortId();

  /// Release the port-id, unlock and remove the FAI from the FA
  void releaseUnlockRemove();
=======
class FlowAllocator: public IFlowAllocator {
public:
	FlowAllocator();
	~FlowAllocator();
	void set_ipc_process(IPCProcess * ipc_process);
	void set_dif_configuration(const rina::DIFConfiguration& dif_configuration);
        int select_policy_set(const std::string& path, const std::string& name);
        int set_policy_set_param(const std::string& path,
                                 const std::string& name,
                                 const std::string& value);
	void createFlowRequestMessageReceived(Flow * flow, const std::string& object_name,
			int invoke_id, int underlying_port_id);
	void submitAllocateRequest(rina::FlowRequestEvent& flowRequestEvent);
	void processCreateConnectionResponseEvent(
			const rina::CreateConnectionResponseEvent& event);
	void submitAllocateResponse(const rina::AllocateFlowResponseEvent& event);
	void processCreateConnectionResultEvent(
			const rina::CreateConnectionResultEvent& event);
	void processUpdateConnectionResponseEvent(
			const rina::UpdateConnectionResponseEvent& event);
	void submitDeallocate(const rina::FlowDeallocateRequestEvent& event);
	void removeFlowAllocatorInstance(int portId);

        // Plugin support
	std::list<rina::QoSCube*> getQoSCubes();
        Flow * createFlow() { return new Flow(); }
        void destroyFlow(Flow *flow) { if (flow) delete flow; }

private:
	/// Flow allocator instances, each one associated to a port-id
	rina::ThreadSafeMapOfPointers<int, IFlowAllocatorInstance> flow_allocator_instances_;

	IPCPRIBDaemon * rib_daemon_;
	rina::CDAPSessionManagerInterface * cdap_session_manager_;
	rina::IMasterEncoder * encoder_;
	INamespaceManager * namespace_manager_;

	/// Create initial RIB objects
	void populateRIB();

	/// Reply to the IPC Manager
	void replyToIPCManager(const rina::FlowRequestEvent& event, int result);
};

///Implementation of the FlowAllocatorInstance
class FlowAllocatorInstance: public IFlowAllocatorInstance,
		public rina::BaseCDAPResponseMessageHandler {
public:
	enum FAIState {
		NO_STATE,
		CONNECTION_CREATE_REQUESTED,
		MESSAGE_TO_PEER_FAI_SENT,
		APP_NOTIFIED_OF_INCOMING_FLOW,
		CONNECTION_UPDATE_REQUESTED,
		FLOW_ALLOCATED,
		CONNECTION_DESTROY_REQUESTED,
		WAITING_2_MPL_BEFORE_TEARING_DOWN,
		FINISHED
	};

	FlowAllocatorInstance(IPCProcess * ipc_process,
			IFlowAllocator * flow_allocator,
			rina::CDAPSessionManagerInterface * cdap_session_manager,
			int port_id);
	FlowAllocatorInstance(IPCProcess * ipc_process,
			IFlowAllocator * flow_allocator, int port_id);
	~FlowAllocatorInstance();
	int get_port_id() const;
	Flow * get_flow() const;
	bool isFinished() const;
	unsigned int get_allocate_response_message_handle() const;
	void set_allocate_response_message_handle(
			unsigned int allocate_response_message_handle);
	void submitAllocateRequest(const rina::FlowRequestEvent& event);
	void processCreateConnectionResponseEvent(
			const rina::CreateConnectionResponseEvent& event);
	void createFlowRequestMessageReceived(Flow * flow, const std::string& object_name,
			int invoke_id, int underlyingPortId);
	void processCreateConnectionResultEvent(
			const rina::CreateConnectionResultEvent& event);
	void submitAllocateResponse(const rina::AllocateFlowResponseEvent& event);
	void processUpdateConnectionResponseEvent(
			const rina::UpdateConnectionResponseEvent& event);
	void submitDeallocate(const rina::FlowDeallocateRequestEvent& event);
	void deleteFlowRequestMessageReceived();
	void destroyFlowAllocatorInstance(const std::string& flowObjectName,
			bool requestor);

	/// If the response to the allocate request is negative
	/// the Allocation invokes the AllocateRetryPolicy. If the AllocateRetryPolicy returns a
	/// positive result, a new Create_Flow Request is sent and the CreateFlowTimer is reset.
	/// Otherwise, if the AllocateRetryPolicy returns a negative result or the MaxCreateRetries
	/// has been exceeded, an Allocate_Request.deliver primitive to notify the Application that
	/// the flow could not be created. (If the reason was "Application Not Found", the primitive
	/// will be delivered to the Inter-DIF Directory to search elsewhere.The FAI deletes the DTP
	/// and DTCP instances it created and does any other housekeeping necessary, before
	/// terminating.  If the response is positive, it completes the binding of the DTP-instance
	/// with this connection-endpoint-id to the requesting Application and invokes a
	/// Allocate_Request.submit primitive to notify the requesting Application that its allocation
	/// request has been satisfied.
	void createResponse(int result, const std::string& result_reason,
			void * object_value, rina::CDAPSessionDescriptor * session_descriptor);

private:

  void initialize(IPCProcess * ipc_process, IFlowAllocator * flow_allocator,
      int port_id);
  void replyToIPCManager(rina::FlowRequestEvent & event, int result);
  void releasePortId();

  /// Release the port-id, unlock and remove the FAI from the FA
  void releaseUnlockRemove();

	IPCProcess * ipc_process_;
	IFlowAllocator * flow_allocator_;
	rina::CDAPSessionManagerInterface * cdap_session_manager_;
	rina::IMasterEncoder * encoder_;
	IPCPRIBDaemon * rib_daemon_;
	INamespaceManager * namespace_manager_;
	ISecurityManager * security_manager_;
	FAIState state;

	rina::Timer timer;

	/// The portId associated to this Flow Allocator instance
	int port_id_;

	/// The flow object related to this Flow Allocator Instance
	Flow * flow_;

	/// The event requesting the allocation of the flow
	rina::FlowRequestEvent flow_request_event_;

	/// The name of the flow object associated to this FlowAllocatorInstance
	std::string object_name_;

	unsigned int allocate_response_message_handle_;
	int invoke_id_;
	int underlying_port_id_;
	rina::Lockable * lock_;
	rina::Timer * timer_;
>>>>>>> 0163aa35
};

class TearDownFlowTimerTask : public rina::TimerTask
{
 public:
  static const long DELAY;

  TearDownFlowTimerTask(FlowAllocatorInstance * flow_allocator_instance,
                        const std::string& flow_object_name, bool requestor);
  ~TearDownFlowTimerTask() throw ()
  {
  }

  void run();

 private:
  FlowAllocatorInstance * flow_allocator_instance_;
  std::string flow_object_name_;
  bool requestor_;
};

class DataTransferConstantsRIBObject : public BaseIPCPRIBObject
{
 public:
  DataTransferConstantsRIBObject(IPCProcess * ipc_process);
  void remoteReadObject(int invoke_id,
                        rina::CDAPSessionDescriptor * cdapSessionDescriptor);
  void remoteCreateObject(void * object_value, const std::string& object_name,
                          int invoke_id,
                          rina::CDAPSessionDescriptor * session_descriptor);
  void createObject(const std::string& objectClass,
                    const std::string& objectName, const void* objectValue);
  void writeObject(const void* object_value);
  const void* get_value() const;
  std::string get_displayable_value();

 private:
  rina::CDAPSessionManagerInterface * cdap_session_manager_;
};

/// Encoder of the Flow
class FlowEncoder : public rina::EncoderInterface
{
 public:
  const rina::SerializedObject* encode(const void* object);
  void* decode(const rina::ObjectValueInterface * object_value) const;
};

}

#endif

#endif<|MERGE_RESOLUTION|>--- conflicted
+++ resolved
@@ -32,306 +32,144 @@
 namespace rinad {
 
 /// Flow Allocator Instance Interface
-class IFlowAllocatorInstance
-{
- public:
-  virtual ~IFlowAllocatorInstance()
-  {
-  }
-
-  /// Returns the portId associated to this Flow Allocator Instance
-  /// @return
-  virtual int get_port_id() const = 0;
-
-  /// Return the Flow object associated to this Flow Allocator Instance
-  /// @return
-  virtual Flow * get_flow() const = 0;
-
-  /// True if FAI is no longer operative, false otherwise
-  virtual bool isFinished() const = 0;
-
-  /// Generate the flow object, create the local DTP and optionally DTCP instances, generate a CDAP
-  /// M_CREATE request with the flow object and send it to the appropriate IPC process (search the
-  /// directory and the directory forwarding table if needed)
-  /// @param flowRequestEvent The flow allocation request
-  /// @throws Exception if there are not enough resources to fulfill the allocate request
-  virtual void submitAllocateRequest(const rina::FlowRequestEvent& event) = 0;
-
-  virtual void processCreateConnectionResponseEvent(
-      const rina::CreateConnectionResponseEvent& event) = 0;
-
-  /// When an FAI is created with a Create_Request(Flow) as input, it will inspect the parameters
-  /// first to determine if the requesting Application (Source_Naming_Info) has access to the requested
-  /// Application (Destination_Naming_Info) by inspecting the Access Control parameter.  If not, a
-  /// negative Create_Response primitive will be returned to the requesting FAI. If it does have access,
-  /// the FAI will determine if the policies proposed are acceptable, invoking the NewFlowRequestPolicy.
-  /// If not, a negative Create_Response is sent.  If they are acceptable, the FAI will invoke a
-  /// Allocate_Request.deliver primitive to notify the requested Application that it has an outstanding
-  /// allocation request.  (If the application is not executing, the FAI will cause the application
-  /// to be instantiated.)
-  /// @param flow
-  /// @param portId the destination portid as decided by the Flow allocator
-  /// @param requestMessate the CDAP request message
-  /// @param underlyingPortId the port id to reply later on
-  virtual void createFlowRequestMessageReceived(Flow * flow,
-                                                const std::string& object_name,
-                                                int invoke_id,
-                                                int underlyingPortId) = 0;
-
-  /// When the FAI gets a Allocate_Response from the destination application,
-  /// it formulates a Create_Response on the flow object requested.If the
-  /// response was positive, the FAI will cause DTP and if required DTCP instances
-  /// to be created to support this allocation. A positive Create_Response Flow is
-  /// sent to the requesting FAI with the connection-endpoint-id and other information
-  /// provided by the destination FAI. The Create_Response is sent to requesting FAI
-  /// with the necessary information reflecting the existing flow, or an indication as
-  /// to why the flow was refused. If the response was negative, the FAI does any
-  /// necessary housekeeping and terminates.
-  /// @param AllocateFlowResponseEvent - the reply from the application
-  /// @throws IPCException
-  virtual void submitAllocateResponse(
-      const rina::AllocateFlowResponseEvent& event) = 0;
-
-  virtual void processCreateConnectionResultEvent(
-      const rina::CreateConnectionResultEvent& event) = 0;
-
-  virtual void processUpdateConnectionResponseEvent(
-      const rina::UpdateConnectionResponseEvent& event) = 0;
-
-  /// When a deallocate primitive is invoked, it is passed to the FAI responsible
-  /// for that port-id. The FAI sends an M_DELETE request CDAP PDU on the Flow
-  /// object referencing the destination port-id, deletes the local binding between
-  /// the Application and the DTP-instance and waits for a response.  (Note that
-  /// the DTP and DTCP if it exists will be deleted automatically after 2MPL)
-  /// @param the flow deallocate request event
-  /// @throws IPCException
-  virtual void submitDeallocate(
-      const rina::FlowDeallocateRequestEvent& event) = 0;
-
-  /// When this PDU is received by the FAI with this port-id, the FAI invokes
-  /// a Deallocate.deliver to notify the local Application,
-  /// deletes the binding between the Application and the local DTP-instance,
-  /// and sends a Delete_Response indicating the result.
-  virtual void deleteFlowRequestMessageReceived() = 0;
-
-  virtual void destroyFlowAllocatorInstance(const std::string& flowObjectName,
-                                            bool requestor) = 0;
-
-  virtual unsigned int get_allocate_response_message_handle() const = 0;
-  virtual void set_allocate_response_message_handle(
-      unsigned int allocate_response_message_handle) = 0;
+class IFlowAllocatorInstance {
+public:
+	virtual ~IFlowAllocatorInstance() {
+	}
+	;
+
+	/// Returns the portId associated to this Flow Allocator Instance
+	/// @return
+	virtual int get_port_id() const = 0;
+
+	/// Return the Flow object associated to this Flow Allocator Instance
+	/// @return
+	virtual Flow * get_flow() const = 0;
+
+	/// True if FAI is no longer operative, false otherwise
+	virtual bool isFinished() const = 0;
+
+	/// Generate the flow object, create the local DTP and optionally DTCP instances, generate a CDAP
+	/// M_CREATE request with the flow object and send it to the appropriate IPC process (search the
+	/// directory and the directory forwarding table if needed)
+	/// @param flowRequestEvent The flow allocation request
+	/// @throws Exception if there are not enough resources to fulfill the allocate request
+	virtual void submitAllocateRequest(const rina::FlowRequestEvent& event) = 0;
+
+	virtual void processCreateConnectionResponseEvent(
+			const rina::CreateConnectionResponseEvent& event) = 0;
+
+	/// When an FAI is created with a Create_Request(Flow) as input, it will inspect the parameters
+	/// first to determine if the requesting Application (Source_Naming_Info) has access to the requested
+	/// Application (Destination_Naming_Info) by inspecting the Access Control parameter.  If not, a
+	/// negative Create_Response primitive will be returned to the requesting FAI. If it does have access,
+	/// the FAI will determine if the policies proposed are acceptable, invoking the NewFlowRequestPolicy.
+	/// If not, a negative Create_Response is sent.  If they are acceptable, the FAI will invoke a
+	/// Allocate_Request.deliver primitive to notify the requested Application that it has an outstanding
+	/// allocation request.  (If the application is not executing, the FAI will cause the application
+	/// to be instantiated.)
+	/// @param flow
+	/// @param portId the destination portid as decided by the Flow allocator
+	/// @param requestMessate the CDAP request message
+	/// @param underlyingPortId the port id to reply later on
+	virtual void createFlowRequestMessageReceived(Flow * flow, const std::string& object_name,
+			int invoke_id, int underlyingPortId) = 0;
+
+	/// When the FAI gets a Allocate_Response from the destination application,
+	/// it formulates a Create_Response on the flow object requested.If the
+	/// response was positive, the FAI will cause DTP and if required DTCP instances
+	/// to be created to support this allocation. A positive Create_Response Flow is
+	/// sent to the requesting FAI with the connection-endpoint-id and other information
+	/// provided by the destination FAI. The Create_Response is sent to requesting FAI
+	/// with the necessary information reflecting the existing flow, or an indication as
+	/// to why the flow was refused. If the response was negative, the FAI does any
+	/// necessary housekeeping and terminates.
+	/// @param AllocateFlowResponseEvent - the reply from the application
+	/// @throws IPCException
+	virtual void submitAllocateResponse(
+			const rina::AllocateFlowResponseEvent& event) = 0;
+
+	virtual void processCreateConnectionResultEvent(
+			const rina::CreateConnectionResultEvent& event) = 0;
+
+	virtual void processUpdateConnectionResponseEvent(
+			const rina::UpdateConnectionResponseEvent& event) = 0;
+
+	/// When a deallocate primitive is invoked, it is passed to the FAI responsible
+	/// for that port-id. The FAI sends an M_DELETE request CDAP PDU on the Flow
+	/// object referencing the destination port-id, deletes the local binding between
+	/// the Application and the DTP-instance and waits for a response.  (Note that
+	/// the DTP and DTCP if it exists will be deleted automatically after 2MPL)
+	/// @param the flow deallocate request event
+	/// @throws IPCException
+	virtual void submitDeallocate(
+			const rina::FlowDeallocateRequestEvent& event) = 0;
+
+	/// When this PDU is received by the FAI with this port-id, the FAI invokes
+	/// a Deallocate.deliver to notify the local Application,
+	/// deletes the binding between the Application and the local DTP-instance,
+	/// and sends a Delete_Response indicating the result.
+	virtual void deleteFlowRequestMessageReceived() = 0;
+
+	virtual void destroyFlowAllocatorInstance(const std::string& flowObjectName,
+			bool requestor) = 0;
+
+	virtual unsigned int get_allocate_response_message_handle() const = 0;
+	virtual void set_allocate_response_message_handle(
+			unsigned int allocate_response_message_handle) = 0;
 };
 
 /// Representation of a flow object in the RIB
-class FlowRIBObject : public SimpleSetMemberIPCPRIBObject
-{
- public:
-  FlowRIBObject(IPCProcess * ipc_process, const std::string& object_name,
-                const std::string& object_class,
-                IFlowAllocatorInstance * flow_allocator_instance);
-  void remoteDeleteObject(int invoke_id,
-                          rina::CDAPSessionDescriptor * session_descriptor);
-  std::string get_displayable_value();
-
- private:
-  IFlowAllocatorInstance * flow_allocator_instance_;
+class FlowRIBObject: public SimpleSetMemberIPCPRIBObject {
+public:
+	FlowRIBObject(IPCProcess * ipc_process, const std::string& object_name,
+			const std::string& object_class,
+			IFlowAllocatorInstance * flow_allocator_instance);
+	void remoteDeleteObject(int invoke_id, rina::CDAPSessionDescriptor * session_descriptor);
+	std::string get_displayable_value();
+
+private:
+	IFlowAllocatorInstance * flow_allocator_instance_;
 };
 
 /// Representation of a set of Flow objects in the RIB
-class FlowSetRIBObject : public BaseIPCPRIBObject
-{
- public:
-  FlowSetRIBObject(IPCProcess * ipc_process, IFlowAllocator * flow_allocator);
-  void remoteCreateObject(void * object_value, const std::string& object_name,
-                          int invoke_id,
-                          rina::CDAPSessionDescriptor * session_descriptor);
-  using rina::BaseRIBObject::createObject;
-  void createObject(const std::string& objectClass,
-                    const std::string& objectName, const void* objectValue);
-  const void* get_value() const;
-
- private:
-  IFlowAllocator * flow_allocator_;
-};
-
-class QoSCubeRIBObject : public SimpleSetMemberIPCPRIBObject
-{
- public:
-  QoSCubeRIBObject(IPCProcess* ipc_process, const std::string& object_class,
-                   const std::string& object_name, const rina::QoSCube* cube);
-  std::string get_displayable_value();
+class FlowSetRIBObject: public BaseIPCPRIBObject {
+public:
+	FlowSetRIBObject(IPCProcess * ipc_process, IFlowAllocator * flow_allocator);
+	void remoteCreateObject(void * object_value, const std::string& object_name,
+			int invoke_id, rina::CDAPSessionDescriptor * session_descriptor);
+	using rina::BaseRIBObject::createObject;
+	void createObject(const std::string& objectClass,
+			const std::string& objectName, const void* objectValue);
+	const void* get_value() const;
+
+private:
+	IFlowAllocator * flow_allocator_;
+};
+
+class QoSCubeRIBObject: public SimpleSetMemberIPCPRIBObject {
+public:
+	QoSCubeRIBObject(IPCProcess* ipc_process,
+			const std::string& object_class,
+			const std::string& object_name,
+			const rina::QoSCube* cube);
+	std::string get_displayable_value();
 };
 
 /// Representation of a set of QoS cubes in the RIB
-class QoSCubeSetRIBObject : public BaseIPCPRIBObject
-{
- public:
-  QoSCubeSetRIBObject(IPCProcess * ipc_process);
-  void remoteCreateObject(void * object_value, const std::string& object_name,
-                          int invoke_id,
-                          rina::CDAPSessionDescriptor * session_descriptor);
-  using rina::BaseRIBObject::createObject;
-  void createObject(const std::string& objectClass,
-                    const std::string& objectName, const void* objectValue);
-  void deleteObject(const void* objectValue);
-  const void* get_value() const;
+class QoSCubeSetRIBObject: public BaseIPCPRIBObject {
+public:
+	QoSCubeSetRIBObject(IPCProcess * ipc_process);
+	void remoteCreateObject(void * object_value, const std::string& object_name,
+			int invoke_id, rina::CDAPSessionDescriptor * session_descriptor);
+	using rina::BaseRIBObject::createObject;
+	void createObject(const std::string& objectClass,
+			const std::string& objectName, const void* objectValue);
+	void deleteObject(const void* objectValue);
+	const void* get_value() const;
 };
 
 /// Implementation of the Flow Allocator component
-<<<<<<< HEAD
-class FlowAllocator : public IFlowAllocator
-{
- public:
-  FlowAllocator();
-  ~FlowAllocator();
-  void set_ipc_process(IPCProcess * ipc_process);
-  void set_dif_configuration(const rina::DIFConfiguration& dif_configuration);
-  int select_policy_set(const std::string& path, const std::string& name);
-  int set_policy_set_param(const std::string& path, const std::string& name,
-                           const std::string& value);
-  void createFlowRequestMessageReceived(Flow * flow,
-                                        const std::string& object_name,
-                                        int invoke_id, int underlying_port_id);
-  void submitAllocateRequest(rina::FlowRequestEvent& flowRequestEvent);
-  void processCreateConnectionResponseEvent(
-      const rina::CreateConnectionResponseEvent& event);
-  void submitAllocateResponse(const rina::AllocateFlowResponseEvent& event);
-  void processCreateConnectionResultEvent(
-      const rina::CreateConnectionResultEvent& event);
-  void processUpdateConnectionResponseEvent(
-      const rina::UpdateConnectionResponseEvent& event);
-  void submitDeallocate(const rina::FlowDeallocateRequestEvent& event);
-  void removeFlowAllocatorInstance(int portId);
-
-  // Plugin support
-  std::list<rina::QoSCube*> getQoSCubes();
-  Flow * createFlow()
-  {
-    return new Flow();
-  }
-  void destroyFlow(Flow *flow)
-  {
-    if (flow)
-      delete flow;
-  }
-
- private:
-  /// Flow allocator instances, each one associated to a port-id
-  rina::ThreadSafeMapOfPointers<int, IFlowAllocatorInstance> flow_allocator_instances_;
-
-  IPCProcess * ipc_process_;
-  IPCPRIBDaemon * rib_daemon_;
-  rina::CDAPSessionManagerInterface * cdap_session_manager_;
-  Encoder * encoder_;
-  INamespaceManager * namespace_manager_;
-
-  /// Create initial RIB objects
-  void populateRIB();
-
-  /// Reply to the IPC Manager
-  void replyToIPCManager(const rina::FlowRequestEvent& event, int result);
-};
-
-///Implementation of the FlowAllocatorInstance
-class FlowAllocatorInstance : public IFlowAllocatorInstance,
-    public rina::BaseCDAPResponseMessageHandler
-{
- public:
-  enum FAIState
-  {
-    NO_STATE,
-    CONNECTION_CREATE_REQUESTED,
-    MESSAGE_TO_PEER_FAI_SENT,
-    APP_NOTIFIED_OF_INCOMING_FLOW,
-    CONNECTION_UPDATE_REQUESTED,
-    FLOW_ALLOCATED,
-    CONNECTION_DESTROY_REQUESTED,
-    WAITING_2_MPL_BEFORE_TEARING_DOWN,
-    FINISHED
-  };
-
-  FlowAllocatorInstance(
-      IPCProcess * ipc_process, IFlowAllocator * flow_allocator,
-      rina::CDAPSessionManagerInterface * cdap_session_manager, int port_id);
-  FlowAllocatorInstance(IPCProcess * ipc_process,
-                        IFlowAllocator * flow_allocator, int port_id);
-  ~FlowAllocatorInstance();
-  int get_port_id() const;
-  Flow * get_flow() const;
-  bool isFinished() const;
-  unsigned int get_allocate_response_message_handle() const;
-  void set_allocate_response_message_handle(
-      unsigned int allocate_response_message_handle);
-  void submitAllocateRequest(const rina::FlowRequestEvent& event);
-  void processCreateConnectionResponseEvent(
-      const rina::CreateConnectionResponseEvent& event);
-  void createFlowRequestMessageReceived(Flow * flow,
-                                        const std::string& object_name,
-                                        int invoke_id, int underlyingPortId);
-  void processCreateConnectionResultEvent(
-      const rina::CreateConnectionResultEvent& event);
-  void submitAllocateResponse(const rina::AllocateFlowResponseEvent& event);
-  void processUpdateConnectionResponseEvent(
-      const rina::UpdateConnectionResponseEvent& event);
-  void submitDeallocate(const rina::FlowDeallocateRequestEvent& event);
-  void deleteFlowRequestMessageReceived();
-  void destroyFlowAllocatorInstance(const std::string& flowObjectName,
-                                    bool requestor);
-
-  /// If the response to the allocate request is negative
-  /// the Allocation invokes the AllocateRetryPolicy. If the AllocateRetryPolicy returns a
-  /// positive result, a new Create_Flow Request is sent and the CreateFlowTimer is reset.
-  /// Otherwise, if the AllocateRetryPolicy returns a negative result or the MaxCreateRetries
-  /// has been exceeded, an Allocate_Request.deliver primitive to notify the Application that
-  /// the flow could not be created. (If the reason was "Application Not Found", the primitive
-  /// will be delivered to the Inter-DIF Directory to search elsewhere.The FAI deletes the DTP
-  /// and DTCP instances it created and does any other housekeeping necessary, before
-  /// terminating.  If the response is positive, it completes the binding of the DTP-instance
-  /// with this connection-endpoint-id to the requesting Application and invokes a
-  /// Allocate_Request.submit primitive to notify the requesting Application that its allocation
-  /// request has been satisfied.
-  void createResponse(int result, const std::string& result_reason,
-                      void * object_value,
-                      rina::CDAPSessionDescriptor * session_descriptor);
-
- private:
-  IPCProcess * ipc_process_;
-  IFlowAllocator * flow_allocator_;
-  rina::CDAPSessionManagerInterface * cdap_session_manager_;
-  Encoder * encoder_;
-  IPCPRIBDaemon * rib_daemon_;
-  INamespaceManager * namespace_manager_;
-  ISecurityManager * security_manager_;
-  FAIState state;
-
-  rina::Timer timer;
-
-  /// The portId associated to this Flow Allocator instance
-  int port_id_;
-
-  /// The flow object related to this Flow Allocator Instance
-  Flow * flow_;
-
-  /// The event requesting the allocation of the flow
-  rina::FlowRequestEvent flow_request_event_;
-
-  /// The name of the flow object associated to this FlowAllocatorInstance
-  std::string object_name_;
-
-  unsigned int allocate_response_message_handle_;
-  int invoke_id_;
-  int underlying_port_id_;
-  rina::Lockable * lock_;
-  rina::Timer * timer_;
-
-  void initialize(IPCProcess * ipc_process, IFlowAllocator * flow_allocator,
-                  int port_id);
-  void replyToIPCManager(rina::FlowRequestEvent & event, int result);
-  void releasePortId();
-
-  /// Release the port-id, unlock and remove the FAI from the FA
-  void releaseUnlockRemove();
-=======
 class FlowAllocator: public IFlowAllocator {
 public:
 	FlowAllocator();
@@ -473,53 +311,48 @@
 	int underlying_port_id_;
 	rina::Lockable * lock_;
 	rina::Timer * timer_;
->>>>>>> 0163aa35
-};
-
-class TearDownFlowTimerTask : public rina::TimerTask
-{
- public:
-  static const long DELAY;
-
-  TearDownFlowTimerTask(FlowAllocatorInstance * flow_allocator_instance,
-                        const std::string& flow_object_name, bool requestor);
-  ~TearDownFlowTimerTask() throw ()
-  {
-  }
-
-  void run();
-
- private:
-  FlowAllocatorInstance * flow_allocator_instance_;
-  std::string flow_object_name_;
-  bool requestor_;
-};
-
-class DataTransferConstantsRIBObject : public BaseIPCPRIBObject
-{
- public:
-  DataTransferConstantsRIBObject(IPCProcess * ipc_process);
-  void remoteReadObject(int invoke_id,
-                        rina::CDAPSessionDescriptor * cdapSessionDescriptor);
-  void remoteCreateObject(void * object_value, const std::string& object_name,
-                          int invoke_id,
-                          rina::CDAPSessionDescriptor * session_descriptor);
-  void createObject(const std::string& objectClass,
-                    const std::string& objectName, const void* objectValue);
-  void writeObject(const void* object_value);
-  const void* get_value() const;
-  std::string get_displayable_value();
-
- private:
-  rina::CDAPSessionManagerInterface * cdap_session_manager_;
+};
+
+class TearDownFlowTimerTask: public rina::TimerTask {
+public:
+	static const long DELAY;
+
+	TearDownFlowTimerTask(FlowAllocatorInstance * flow_allocator_instance,
+			const std::string& flow_object_name, bool requestor);
+	~TearDownFlowTimerTask() throw () {
+	}
+
+	void run();
+
+private:
+	FlowAllocatorInstance * flow_allocator_instance_;
+	std::string flow_object_name_;
+	bool requestor_;
+};
+
+class DataTransferConstantsRIBObject: public BaseIPCPRIBObject {
+public:
+	DataTransferConstantsRIBObject(IPCProcess * ipc_process);
+	void remoteReadObject(int invoke_id,
+			rina::CDAPSessionDescriptor * cdapSessionDescriptor);
+	void remoteCreateObject(void * object_value, const std::string& object_name,
+			int invoke_id, rina::CDAPSessionDescriptor * session_descriptor);
+	void createObject(const std::string& objectClass,
+			const std::string& objectName,
+			const void* objectValue);
+	void writeObject(const void* object_value);
+	const void* get_value() const;
+	std::string get_displayable_value();
+
+private:
+	rina::CDAPSessionManagerInterface * cdap_session_manager_;
 };
 
 /// Encoder of the Flow
-class FlowEncoder : public rina::EncoderInterface
-{
- public:
-  const rina::SerializedObject* encode(const void* object);
-  void* decode(const rina::ObjectValueInterface * object_value) const;
+class FlowEncoder: public rina::EncoderInterface {
+public:
+	const rina::SerializedObject* encode(const void* object);
+	void* decode(const rina::ObjectValueInterface * object_value) const;
 };
 
 }
