/*
 * Implementation of the IPC Process
 *
 *    Eduard Grasa <eduard.grasa@i2cat.net>
 *
 * This library is free software; you can redistribute it and/or
 * modify it under the terms of the GNU Lesser General Public
 * License as published by the Free Software Foundation; either
 * version 2.1 of the License, or (at your option) any later version.
 *
 * This library is distributed in the hope that it will be useful,
 * but WITHOUT ANY WARRANTY; without even the implied warranty of
 * MERCHANTABILITY or FITNESS FOR A PARTICULAR PURPOSE.  See the GNU
 * Lesser General Public License for more details.
 *
 * You should have received a copy of the GNU Lesser General Public
 * License along with this library; if not, write to the Free Software
 * Foundation, Inc., 51 Franklin Street, Fifth Floor, Boston,
 * MA  02110-1301  USA
 */

#ifndef IPCP_IPC_PROCESS_HH
#define IPCP_IPC_PROCESS_HH

#include <map>

#include "ipcp/components.h"

namespace rinad {

class IPCPFactory;
class IPCProcessImpl;

/// Periodically causes the IPCP Daemon to synchronize
/// with the kernel
class KernelSyncTrigger : public rina::SimpleThread {
public:
	KernelSyncTrigger(rina::ThreadAttributes * threadAttributes,
			  IPCProcessImpl * ipcp,
			  unsigned int sync_period);
	~KernelSyncTrigger() throw() {};

	int run();
	void finish();

private:
	bool end;
	IPCProcessImpl * ipcp;
	unsigned int period_in_ms;
	rina::Sleep sleep;
};

class IPCProcessImpl: public IPCProcess {
	friend class IPCPFactory;
public:
        ~IPCProcessImpl();
        unsigned short get_id();
        const std::list<rina::Neighbor> get_neighbors() const;
        const IPCProcessOperationalState& get_operational_state() const;
        void set_operational_state(const IPCProcessOperationalState& operational_state);
        rina::DIFInformation& get_dif_information();
        void set_dif_information(const rina::DIFInformation& dif_information);
        unsigned int get_address() const;
        void set_address(unsigned int address);
        unsigned int getAdressByname(const rina::ApplicationProcessNamingInformation& name);
        void processAssignToDIFRequestEvent(const rina::AssignToDIFRequestEvent& event);
        void processAssignToDIFResponseEvent(const rina::AssignToDIFResponseEvent& event);
        void requestPDUFTEDump();
        void logPDUFTE(const rina::DumpFTResponseEvent& event);

	// Policy Management
        int dispatchSelectPolicySet(const std::string& path,
                                    const std::string& name,
                                    bool& got_in_userspace);
        void processSetPolicySetParamRequestEvent(
                const rina::SetPolicySetParamRequestEvent& event);
        void processSetPolicySetParamResponseEvent(
                const rina::SetPolicySetParamResponseEvent& event);
        void processSelectPolicySetRequestEvent(
                const rina::SelectPolicySetRequestEvent& event);
        void processSelectPolicySetResponseEvent(
                const rina::SelectPolicySetResponseEvent& event);
        void processPluginLoadRequestEvent(
                const rina::PluginLoadRequestEvent& event);
        void processFwdCDAPMsgEvent(
                const rina::FwdCDAPMsgEvent& event);

	//Event loop (run)
	void event_loop(void);

<<<<<<< HEAD
        // Cause relevant IPCP components to sync with information
        // exported by the kernel via sysfs
        void sync_with_kernel();

=======
	bool keep_running;
>>>>>>> 8c7ca03f
private:
        IPCProcessImpl(const rina::ApplicationProcessNamingInformation& name,
                        unsigned short id, unsigned int ipc_manager_port,
                        std::string log_level, std::string log_file);

        IPCProcessOperationalState state;
		std::map<unsigned int, rina::AssignToDIFRequestEvent> pending_events_;
        std::map<unsigned int, rina::SetPolicySetParamRequestEvent>
                pending_set_policy_set_param_events;
        std::map<unsigned int, rina::SelectPolicySetRequestEvent>
                pending_select_policy_set_events;
        rina::Lockable * lock_;
	rina::DIFInformation dif_information_;
	KernelSyncTrigger * kernel_sync;
};

class IPCPFactory{

public:
	/**
	* Create IPCP
	*/
	static IPCProcessImpl* createIPCP(const rina::ApplicationProcessNamingInformation& name,
					  unsigned short id,
					  unsigned int ipc_manager_port,
					  std::string log_level,
					  std::string log_file);

	static IPCProcessImpl* getIPCP();
};


} //namespace rinad

#endif //IPCP_IPC_PROCESS_HH<|MERGE_RESOLUTION|>--- conflicted
+++ resolved
@@ -88,14 +88,11 @@
 	//Event loop (run)
 	void event_loop(void);
 
-<<<<<<< HEAD
         // Cause relevant IPCP components to sync with information
         // exported by the kernel via sysfs
         void sync_with_kernel();
+	bool keep_running;
 
-=======
-	bool keep_running;
->>>>>>> 8c7ca03f
 private:
         IPCProcessImpl(const rina::ApplicationProcessNamingInformation& name,
                         unsigned short id, unsigned int ipc_manager_port,
