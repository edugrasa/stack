/*
 * Implementation of the IPC Process
 *
 *    Eduard Grasa <eduard.grasa@i2cat.net>
 *
 * This library is free software; you can redistribute it and/or
 * modify it under the terms of the GNU Lesser General Public
 * License as published by the Free Software Foundation; either
 * version 2.1 of the License, or (at your option) any later version.
 *
 * This library is distributed in the hope that it will be useful,
 * but WITHOUT ANY WARRANTY; without even the implied warranty of
 * MERCHANTABILITY or FITNESS FOR A PARTICULAR PURPOSE.  See the GNU
 * Lesser General Public License for more details.
 *
 * You should have received a copy of the GNU Lesser General Public
 * License along with this library; if not, write to the Free Software
 * Foundation, Inc., 51 Franklin Street, Fifth Floor, Boston,
 * MA  02110-1301  USA
 */

#ifndef IPCP_IPC_PROCESS_HH
#define IPCP_IPC_PROCESS_HH

#include <map>

#include <librina/ipc-manager.h>
#include "ipcp/components.h"

namespace rinad {

class IPCPFactory;
class IPCProcessImpl;

/// Base class for the implementation of the user-space components
/// of an IPC Process. Contains the getters/setters for generic fields as
/// well as code to deal with the events coming from the IPC Manager
/// Daemon or the kernel. Specific implementations have to inherit from this class
class AbstractIPCProcessImpl {
public:
        AbstractIPCProcessImpl(const rina::ApplicationProcessNamingInformation& name,
        		       unsigned short id,
			       unsigned int ipc_manager_port,
			       std::string log_level,
			       std::string log_file);
        virtual ~AbstractIPCProcessImpl();
        const std::string get_type() const;

	//Event loop (run)
	void event_loop(void);
	bool keep_running;

	//Event handlers to be implemented by each particular IPCP
        virtual void dif_registration_notification_handler(const rina::IPCProcessDIFRegistrationEvent& event) = 0;
        virtual void assign_to_dif_request_handler(const rina::AssignToDIFRequestEvent& event) = 0;
        virtual void assign_to_dif_response_handler(const rina::AssignToDIFResponseEvent& event) = 0;
        virtual void allocate_flow_request_result_handler(const rina::AllocateFlowRequestResultEvent& event) = 0;
        virtual void flow_allocation_requested_handler(const rina::FlowRequestEvent& event) = 0;
        virtual void deallocate_flow_response_handler(const rina::DeallocateFlowResponseEvent& event) = 0;
        virtual void flow_deallocated_handler(const rina::FlowDeallocatedEvent& event) = 0;
        virtual void flow_deallocation_requested_handler(const rina::FlowDeallocateRequestEvent& event) = 0;
        virtual void allocate_flow_response_handler(const rina::AllocateFlowResponseEvent& event) = 0;
        virtual void application_registration_request_handler(const rina::ApplicationRegistrationRequestEvent& event) = 0;
        virtual void application_unregistration_handler(const rina::ApplicationUnregistrationRequestEvent& event) = 0;
        virtual void enroll_to_dif_handler(const rina::EnrollToDAFRequestEvent& event) = 0;
        virtual void disconnet_neighbor_handler(const rina::DisconnectNeighborRequestEvent& event) = 0;
        virtual void query_rib_handler(const rina::QueryRIBRequestEvent& event) = 0;
        virtual void create_efcp_connection_response_handler(const rina::CreateConnectionResponseEvent& event) = 0;
        virtual void create_efcp_connection_result_handler(const rina::CreateConnectionResultEvent& event) = 0;
        virtual void update_efcp_connection_response_handler(const rina::UpdateConnectionResponseEvent& event) = 0;
        virtual void destroy_efcp_connection_result_handler(const rina::DestroyConnectionResultEvent& event) = 0;
        virtual void dump_ft_response_handler(const rina::DumpFTResponseEvent& event) = 0;
        virtual void set_policy_set_param_handler(const rina::SetPolicySetParamRequestEvent& event) = 0;
        virtual void set_policy_set_param_response_handler(const rina::SetPolicySetParamResponseEvent& event) = 0;
        virtual void select_policy_set_handler(const rina::SelectPolicySetRequestEvent& event) = 0;
        virtual void select_policy_set_response_handler(const rina::SelectPolicySetResponseEvent& event) = 0;
        virtual void plugin_load_handler(const rina::PluginLoadRequestEvent& event) = 0;
        virtual void update_crypto_state_response_handler(const rina::UpdateCryptoStateResponseEvent& event) = 0;
        virtual void fwd_cdap_msg_handler(rina::FwdCDAPMsgRequestEvent& event) = 0;
        virtual void application_unregistered_handler(const rina::ApplicationUnregisteredEvent& event) = 0;
        virtual void register_application_response_handler(const rina::RegisterApplicationResponseEvent& event) = 0;
        virtual void unregister_application_response_handler(const rina::UnregisterApplicationResponseEvent& event) = 0;
        virtual void update_dif_config_handler(const rina::UpdateDIFConfigurationRequestEvent& event) = 0;
        virtual void app_reg_response_handler(const rina::IpcmRegisterApplicationResponseEvent& event) = 0;
        virtual void unreg_app_response_handler(const rina::IpcmUnregisterApplicationResponseEvent& event) = 0;
        virtual void ipcm_allocate_flow_request_result_handler(const rina::IpcmAllocateFlowRequestResultEvent& event) = 0;
        virtual void ipcm_deallocate_flow_response_event_handler(const rina::IpcmDeallocateFlowResponseEvent& event) = 0;
        virtual void ipcp_allocate_port_response_event_handler(const rina::AllocatePortResponseEvent& event) = 0;
        virtual void ipcp_deallocate_port_response_event_handler(const rina::DeallocatePortResponseEvent& event) = 0;
        virtual void ipcp_write_mgmt_sdu_response_event_handler(const rina::WriteMgmtSDUResponseEvent& event) = 0;
        virtual void ipcp_read_mgmt_sdu_notif_event_handler(const rina::ReadMgmtSDUResponseEvent& event) = 0;
        // Cause relevant IPCP components to sync with information
        // exported by the kernel via sysfs
        virtual void sync_with_kernel() = 0;


protected:
        IPCProcessOperationalState state;
	std::map<unsigned int, rina::AssignToDIFRequestEvent> pending_events_;
        std::map<unsigned int, rina::SetPolicySetParamRequestEvent>
                pending_set_policy_set_param_events;
        std::map<unsigned int, rina::SelectPolicySetRequestEvent>
                pending_select_policy_set_events;
        rina::Lockable * lock_;
	rina::DIFInformation dif_information_;
	std::string type;
};

/// An IPC Process that does nothing regardless of the event that
/// has happened. Convenience class to avoid repeating code for
/// IPCP implementations that do nothing on certain events, they
/// can just subclass this one
class LazyIPCProcessImpl: public AbstractIPCProcessImpl {
public:
	LazyIPCProcessImpl(const rina::ApplicationProcessNamingInformation& name,
                       unsigned short id,
		       unsigned int ipc_manager_port,
		       std::string log_level,
		       std::string log_file);
        virtual ~LazyIPCProcessImpl() {};

        //Event loop handlers
        virtual void dif_registration_notification_handler(const rina::IPCProcessDIFRegistrationEvent& event);
        virtual void assign_to_dif_request_handler(const rina::AssignToDIFRequestEvent& event);
        virtual void assign_to_dif_response_handler(const rina::AssignToDIFResponseEvent& event);
        virtual void allocate_flow_request_result_handler(const rina::AllocateFlowRequestResultEvent& event);
        virtual void flow_allocation_requested_handler(const rina::FlowRequestEvent& event);
        virtual void deallocate_flow_response_handler(const rina::DeallocateFlowResponseEvent& event);
        virtual void flow_deallocated_handler(const rina::FlowDeallocatedEvent& event);
        virtual void flow_deallocation_requested_handler(const rina::FlowDeallocateRequestEvent& event);
        virtual void allocate_flow_response_handler(const rina::AllocateFlowResponseEvent& event);
        virtual void application_registration_request_handler(const rina::ApplicationRegistrationRequestEvent& event);
        virtual void application_unregistration_handler(const rina::ApplicationUnregistrationRequestEvent& event);
        virtual void enroll_to_dif_handler(const rina::EnrollToDAFRequestEvent& event);
        virtual void disconnet_neighbor_handler(const rina::DisconnectNeighborRequestEvent& event);
        virtual void query_rib_handler(const rina::QueryRIBRequestEvent& event);
        virtual void create_efcp_connection_response_handler(const rina::CreateConnectionResponseEvent& event);
        virtual void create_efcp_connection_result_handler(const rina::CreateConnectionResultEvent& event);
        virtual void update_efcp_connection_response_handler(const rina::UpdateConnectionResponseEvent& event);
        virtual void destroy_efcp_connection_result_handler(const rina::DestroyConnectionResultEvent& event);
        virtual void dump_ft_response_handler(const rina::DumpFTResponseEvent& event);
        virtual void set_policy_set_param_handler(const rina::SetPolicySetParamRequestEvent& event);
        virtual void set_policy_set_param_response_handler(const rina::SetPolicySetParamResponseEvent& event);
        virtual void select_policy_set_handler(const rina::SelectPolicySetRequestEvent& event);
        virtual void select_policy_set_response_handler(const rina::SelectPolicySetResponseEvent& event);
        virtual void plugin_load_handler(const rina::PluginLoadRequestEvent& event);
        virtual void update_crypto_state_response_handler(const rina::UpdateCryptoStateResponseEvent& event);
        virtual void fwd_cdap_msg_handler(rina::FwdCDAPMsgRequestEvent& event);
        virtual void application_unregistered_handler(const rina::ApplicationUnregisteredEvent& event);
        virtual void register_application_response_handler(const rina::RegisterApplicationResponseEvent& event);
        virtual void unregister_application_response_handler(const rina::UnregisterApplicationResponseEvent& event);
        virtual void update_dif_config_handler(const rina::UpdateDIFConfigurationRequestEvent& event);
        virtual void app_reg_response_handler(const rina::IpcmRegisterApplicationResponseEvent& event);
        virtual void unreg_app_response_handler(const rina::IpcmUnregisterApplicationResponseEvent& event);
        virtual void ipcm_allocate_flow_request_result_handler(const rina::IpcmAllocateFlowRequestResultEvent& event);
        virtual void ipcm_deallocate_flow_response_event_handler(const rina::IpcmDeallocateFlowResponseEvent& event);
        virtual void ipcp_allocate_port_response_event_handler(const rina::AllocatePortResponseEvent& event);
        virtual void ipcp_deallocate_port_response_event_handler(const rina::DeallocatePortResponseEvent& event);
        virtual void ipcp_write_mgmt_sdu_response_event_handler(const rina::WriteMgmtSDUResponseEvent& event);
        virtual void ipcp_read_mgmt_sdu_notif_event_handler(const rina::ReadMgmtSDUResponseEvent& event);
	virtual void sync_with_kernel(void);
};

/// Periodically causes the IPCP Daemon to synchronize
/// with the kernel
class KernelSyncTrigger : public rina::SimpleThread {
public:
	KernelSyncTrigger(rina::ThreadAttributes * threadAttributes,
			  AbstractIPCProcessImpl * ipcp,
			  unsigned int sync_period);
	~KernelSyncTrigger() throw() {};

	int run();
	void finish();

private:
	bool end;
	AbstractIPCProcessImpl * ipcp;
	unsigned int period_in_ms;
	rina::Sleep sleep;
};

/// Implementation of the normal IPC Process Daemon
class IPCProcessImpl: public IPCProcess, public LazyIPCProcessImpl, public rina::InternalEventListener  {
public:
        IPCProcessImpl(const rina::ApplicationProcessNamingInformation& name,
                       unsigned short id,
		       unsigned int ipc_manager_port,
		       std::string log_level,
		       std::string log_file);
        ~IPCProcessImpl();
        unsigned short get_id();
        const IPCProcessOperationalState& get_operational_state() const;
        void set_operational_state(const IPCProcessOperationalState& operational_state);
        rina::DIFInformation& get_dif_information();
        void set_dif_information(const rina::DIFInformation& dif_information);
        const std::list<rina::Neighbor> get_neighbors() const;
        unsigned int get_address() const;
        void set_address(unsigned int address);
        void requestPDUFTEDump();
        void expire_old_address(void);
        unsigned int get_old_address();
        unsigned int get_active_address();
        void activate_new_address(void);
        bool check_address_is_mine(unsigned int address);
        void eventHappened(rina::InternalEvent * event);
        unsigned int getAdressByname(const rina::ApplicationProcessNamingInformation& name);
        int dispatchSelectPolicySet(const std::string& path,
                                    const std::string& name,
                                    bool& got_in_userspace);
        void sync_with_kernel(void);

        //Event loop handlers
        void dif_registration_notification_handler(const rina::IPCProcessDIFRegistrationEvent& event);
        void assign_to_dif_request_handler(const rina::AssignToDIFRequestEvent& event);
        void assign_to_dif_response_handler(const rina::AssignToDIFResponseEvent& event);
        void allocate_flow_request_result_handler(const rina::AllocateFlowRequestResultEvent& event);
        void flow_allocation_requested_handler(const rina::FlowRequestEvent& event);
        void deallocate_flow_response_handler(const rina::DeallocateFlowResponseEvent& event);
        void flow_deallocated_handler(const rina::FlowDeallocatedEvent& event);
        void flow_deallocation_requested_handler(const rina::FlowDeallocateRequestEvent& event);
        void allocate_flow_response_handler(const rina::AllocateFlowResponseEvent& event);
        void application_registration_request_handler(const rina::ApplicationRegistrationRequestEvent& event);
        void application_unregistration_handler(const rina::ApplicationUnregistrationRequestEvent& event);
        void enroll_to_dif_handler(const rina::EnrollToDAFRequestEvent& event);
        void disconnet_neighbor_handler(const rina::DisconnectNeighborRequestEvent& event);
        void query_rib_handler(const rina::QueryRIBRequestEvent& event);
        void create_efcp_connection_response_handler(const rina::CreateConnectionResponseEvent& event);
        void create_efcp_connection_result_handler(const rina::CreateConnectionResultEvent& event);
        void update_efcp_connection_response_handler(const rina::UpdateConnectionResponseEvent& event);
        void destroy_efcp_connection_result_handler(const rina::DestroyConnectionResultEvent& event);
        void dump_ft_response_handler(const rina::DumpFTResponseEvent& event);
        void set_policy_set_param_handler(const rina::SetPolicySetParamRequestEvent& event);
        void set_policy_set_param_response_handler(const rina::SetPolicySetParamResponseEvent& event);
        void select_policy_set_handler(const rina::SelectPolicySetRequestEvent& event);
        void select_policy_set_response_handler(const rina::SelectPolicySetResponseEvent& event);
        void plugin_load_handler(const rina::PluginLoadRequestEvent& event);
        void update_crypto_state_response_handler(const rina::UpdateCryptoStateResponseEvent& event);
        void fwd_cdap_msg_handler(rina::FwdCDAPMsgRequestEvent& event);
<<<<<<< HEAD
=======
        void ipcp_allocate_port_response_event_handler(const rina::AllocatePortResponseEvent& event);
        void ipcp_deallocate_port_response_event_handler(const rina::DeallocatePortResponseEvent& event);
        void ipcp_write_mgmt_sdu_response_event_handler(const rina::WriteMgmtSDUResponseEvent& event);
        void ipcp_read_mgmt_sdu_notif_event_handler(const rina::ReadMgmtSDUResponseEvent& event);
        void sync_with_kernel(void);
>>>>>>> aaf80e19

private:
        void subscribeToEvents();
        void addressChange(rina::AddressChangeEvent * event);

        KernelSyncTrigger * kernel_sync;
        unsigned int old_address;
        bool address_change_period;
        bool use_new_address;
        rina::Timer timer;
};

class IPCPFactory{

public:
	/**
	* Create IPCP
	*/
	static AbstractIPCProcessImpl* createIPCP(const std::string& type,
						  const rina::ApplicationProcessNamingInformation& name,
					  	  unsigned short id,
						  unsigned int ipc_manager_port,
						  std::string log_level,
						  std::string log_file,
						  std::string install_dir);

	static IPCProcessImpl* getIPCP();
};


} //namespace rinad

#endif //IPCP_IPC_PROCESS_HH<|MERGE_RESOLUTION|>--- conflicted
+++ resolved
@@ -208,7 +208,6 @@
         int dispatchSelectPolicySet(const std::string& path,
                                     const std::string& name,
                                     bool& got_in_userspace);
-        void sync_with_kernel(void);
 
         //Event loop handlers
         void dif_registration_notification_handler(const rina::IPCProcessDIFRegistrationEvent& event);
@@ -237,14 +236,11 @@
         void plugin_load_handler(const rina::PluginLoadRequestEvent& event);
         void update_crypto_state_response_handler(const rina::UpdateCryptoStateResponseEvent& event);
         void fwd_cdap_msg_handler(rina::FwdCDAPMsgRequestEvent& event);
-<<<<<<< HEAD
-=======
         void ipcp_allocate_port_response_event_handler(const rina::AllocatePortResponseEvent& event);
         void ipcp_deallocate_port_response_event_handler(const rina::DeallocatePortResponseEvent& event);
         void ipcp_write_mgmt_sdu_response_event_handler(const rina::WriteMgmtSDUResponseEvent& event);
         void ipcp_read_mgmt_sdu_notif_event_handler(const rina::ReadMgmtSDUResponseEvent& event);
         void sync_with_kernel(void);
->>>>>>> aaf80e19
 
 private:
         void subscribeToEvents();
