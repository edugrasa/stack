--- conflicted
+++ resolved
@@ -30,7 +30,6 @@
 
 namespace rinad {
 
-
 class IPCProcessImpl: public IPCProcess, public EventLoopData {
 public:
 		IPCProcessImpl(const rina::ApplicationProcessNamingInformation& name,
@@ -61,31 +60,19 @@
         void processPluginLoadRequestEvent(
                 const rina::PluginLoadRequestEvent& event);
 
-  std::vector<PsFactory>::iterator
-  psFactoryLookup(const std::string& component, const std::string& name);
-  int psFactoryPublish(const PsFactory& factory);
-  int psFactoryUnpublish(const std::string& component, const std::string& name);
-  IPolicySet * psCreate(const std::string& component, const std::string& name,
-                        IPCProcessComponent* context);
-  int psDestroy(const std::string& component, const std::string& name,
-                IPolicySet * instance);
+        std::vector<PsFactory>::iterator
+                        psFactoryLookup(const std::string& component,
+                                       const std::string& name);
+        int psFactoryPublish(const PsFactory& factory);
+        int psFactoryUnpublish(const std::string& component,
+                                              const std::string& name);
+        IPolicySet * psCreate(const std::string& component,
+                                            const std::string& name,
+                                            IPCProcessComponent* context);
+        int psDestroy(const std::string& component,
+                                    const std::string& name,
+                                    IPolicySet * instance);
 
-<<<<<<< HEAD
- private:
-  void init_cdap_session_manager();
-  void init_encoder();
-  int plugin_load(const std::string& name);
-  int plugin_unload(const std::string& name);
-
-  IPCProcessOperationalState state;
-  std::map<unsigned int, rina::AssignToDIFRequestEvent> pending_events_;
-  std::map<unsigned int, rina::SetPolicySetParamRequestEvent> pending_set_policy_set_param_events;
-  std::map<unsigned int, rina::SelectPolicySetRequestEvent> pending_select_policy_set_events;
-  rina::Lockable * lock_;
-  rina::DIFInformation dif_information_;
-  std::map<std::string, void *> plugins_handles;
-  std::vector<PsFactory> components_factories;
-=======
 private:
         void init_cdap_session_manager();
 		void init_encoder();
@@ -102,7 +89,6 @@
 		rina::DIFInformation dif_information_;
         std::map< std::string, void * > plugins_handles;
         std::vector<PsFactory> components_factories;
->>>>>>> 0163aa35
 };
 
 void register_handlers_all(EventLoop& loop);
