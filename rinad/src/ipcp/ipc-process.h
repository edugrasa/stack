--- conflicted
+++ resolved
@@ -30,40 +30,7 @@
 
 namespace rinad {
 
-<<<<<<< HEAD
-class IPCProcessImpl : public IPCProcess, public EventLoopData
-{
- public:
-  IPCProcessImpl(const rina::ApplicationProcessNamingInformation& name,
-                 unsigned short id, unsigned int ipc_manager_port);
-  ~IPCProcessImpl();
-  unsigned short get_id();
-  const std::list<rina::Neighbor*> get_neighbors() const;
-  const IPCProcessOperationalState& get_operational_state() const;
-  void set_operational_state(
-      const IPCProcessOperationalState& operational_state);
-  const rina::DIFInformation& get_dif_information() const;
-  void set_dif_information(const rina::DIFInformation& dif_information);
-  unsigned int get_address() const;
-  void set_address(unsigned int address);
-  unsigned int getAdressByname(
-      const rina::ApplicationProcessNamingInformation& name);
-  void processAssignToDIFRequestEvent(
-      const rina::AssignToDIFRequestEvent& event);
-  void processAssignToDIFResponseEvent(
-      const rina::AssignToDIFResponseEvent& event);
-  void requestPDUFTEDump();
-  void logPDUFTE(const rina::DumpFTResponseEvent& event);
-  void processSetPolicySetParamRequestEvent(
-      const rina::SetPolicySetParamRequestEvent& event);
-  void processSetPolicySetParamResponseEvent(
-      const rina::SetPolicySetParamResponseEvent& event);
-  void processSelectPolicySetRequestEvent(
-      const rina::SelectPolicySetRequestEvent& event);
-  void processSelectPolicySetResponseEvent(
-      const rina::SelectPolicySetResponseEvent& event);
-  void processPluginLoadRequestEvent(const rina::PluginLoadRequestEvent& event);
-=======
+
 class IPCProcessImpl: public IPCProcess, public EventLoopData {
 public:
 	IPCProcessImpl(const rina::ApplicationProcessNamingInformation& name,
@@ -93,7 +60,6 @@
                 const rina::SelectPolicySetResponseEvent& event);
         void processPluginLoadRequestEvent(
                 const rina::PluginLoadRequestEvent& event);
->>>>>>> b27282a7
 
   std::vector<PsFactory>::iterator
   psFactoryLookup(const std::string& component, const std::string& name);
