//
// Flow Allocator
//
//    Bernat Gaston <bernat.gaston@i2cat.net>
//    Eduard Grasa <eduard.grasa@i2cat.net>
//
// This program is free software; you can redistribute it and/or modify
// it under the terms of the GNU General Public License as published by
// the Free Software Foundation; either version 2 of the License, or
// (at your option) any later version.
//
// This program is distributed in the hope that it will be useful,
// but WITHOUT ANY WARRANTY; without even the implied warranty of
// MERCHANTABILITY or FITNESS FOR A PARTICULAR PURPOSE.  See the
// GNU General Public License for more details.
//
// You should have received a copy of the GNU General Public License
// along with this program; if not, write to the Free Software
// Foundation, Inc., 675 Mass Ave, Cambridge, MA 02139, USA.
//

#include <climits>
#include <sstream>
#include <vector>

#define RINA_PREFIX "flow-allocator"

#include <google/protobuf/io/zero_copy_stream_impl_lite.h>
#include <librina/logs.h>
#include "flow-allocator.h"

namespace rinad {

//Class Flow RIB Object
FlowRIBObject::FlowRIBObject(
    IPCProcess * ipc_process, const std::string& object_name,
    const std::string& object_class,
    IFlowAllocatorInstance * flow_allocator_instance)
    : SimpleSetMemberIPCPRIBObject(
        ipc_process, object_class, object_name,
        flow_allocator_instance->get_flow())
{
  flow_allocator_instance_ = flow_allocator_instance;
}

void FlowRIBObject::remoteDeleteObject(
    int invoke_id, rina::CDAPSessionDescriptor * session_descriptor)
{
  (void) invoke_id;
  (void) session_descriptor;
  flow_allocator_instance_->deleteFlowRequestMessageReceived();
}

std::string FlowRIBObject::get_displayable_value()
{
  return flow_allocator_instance_->get_flow()->toString();
}

//Class Flow Set RIB Object
FlowSetRIBObject::FlowSetRIBObject(IPCProcess * ipc_process,
                                   IFlowAllocator * flow_allocator)
    : BaseIPCPRIBObject(
        ipc_process, EncoderConstants::FLOW_SET_RIB_OBJECT_CLASS,
        rina::objectInstanceGenerator->getObjectInstance(),
        EncoderConstants::FLOW_SET_RIB_OBJECT_NAME)
{
  flow_allocator_ = flow_allocator;
}

void FlowSetRIBObject::remoteCreateObject(
    void * object_value, const std::string& object_name,
    int invoke_id, rina::CDAPSessionDescriptor * session_descriptor)
{
  flow_allocator_->createFlowRequestMessageReceived(
      (Flow *) object_value, object_name, invoke_id,
      session_descriptor->port_id_);
}

void FlowSetRIBObject::createObject(const std::string& objectClass,
                                    const std::string& objectName,
                                    const void* objectValue)
{
  FlowRIBObject * flowRIBObject;

  void * fai = const_cast<void *>(objectValue);
  flowRIBObject = new FlowRIBObject(ipc_process_, objectName,
                                    objectClass,
                                    (FlowAllocatorInstance *) fai);
  add_child(flowRIBObject);
  rib_daemon_->addRIBObject(flowRIBObject);
}

const void* FlowSetRIBObject::get_value() const
{
  return flow_allocator_;
}

// Class Neighbor RIB object
QoSCubeRIBObject::QoSCubeRIBObject(IPCProcess* ipc_process,
                                   const std::string& object_class,
                                   const std::string& object_name,
                                   const rina::QoSCube* cube)
    : SimpleSetMemberIPCPRIBObject(ipc_process, object_class,
                                   object_name, cube)
{
}

std::string QoSCubeRIBObject::get_displayable_value()
{
  const rina::QoSCube * cube = (const rina::QoSCube *) get_value();
  std::stringstream ss;
  ss << "Name: " << name_ << "; Id: " << cube->id_;
  ss << "; Jitter: " << cube->jitter_ << "; Delay: " << cube->delay_
     << std::endl;
  ss << "In oder delivery: " << cube->ordered_delivery_;
  ss << "; Partial delivery allowed: " << cube->partial_delivery_
     << std::endl;
  ss << "Max allowed gap between SDUs: " << cube->max_allowable_gap_;
  ss << "; Undetected bit error rate: "
     << cube->undetected_bit_error_rate_ << std::endl;
  ss << "Average bandwidth (bytes/s): " << cube->average_bandwidth_;
  ss << "; Average SDU bandwidth (bytes/s): "
     << cube->average_sdu_bandwidth_ << std::endl;
  ss << "Peak bandwidth duration (ms): "
     << cube->peak_bandwidth_duration_;
  ss << "; Peak SDU bandwidth duration (ms): "
     << cube->peak_sdu_bandwidth_duration_ << std::endl;
  rina::ConnectionPolicies con = cube->efcp_policies_;
  ss << "EFCP policies: " << con.toString();
  return ss.str();
}

//Class QoS Cube Set RIB Object
QoSCubeSetRIBObject::QoSCubeSetRIBObject(IPCProcess * ipc_process)
    : BaseIPCPRIBObject(
        ipc_process, EncoderConstants::QOS_CUBE_SET_RIB_OBJECT_CLASS,
        rina::objectInstanceGenerator->getObjectInstance(),
        EncoderConstants::QOS_CUBE_SET_RIB_OBJECT_NAME)
{
}

void QoSCubeSetRIBObject::remoteCreateObject(
    void * object_value, const std::string& object_name,
    int invoke_id, rina::CDAPSessionDescriptor * session_descriptor)
{
  //TODO, depending on IEncoder
  (void) object_value;
  (void) object_name;
  (void) invoke_id;
  (void) session_descriptor;
  LOG_ERR("Missing code");
}

void QoSCubeSetRIBObject::createObject(const std::string& objectClass,
                                       const std::string& objectName,
                                       const void* objectValue)
{
  QoSCubeRIBObject * ribObject = new QoSCubeRIBObject(
      ipc_process_, objectClass, objectName,
      (const rina::QoSCube*) objectValue);
  add_child(ribObject);
  rib_daemon_->addRIBObject(ribObject);
}

void QoSCubeSetRIBObject::deleteObject(const void* objectValue)
{
  if (objectValue) {
    LOG_WARN("Object value should have been NULL");
  }

  std::list<std::string> childNames;
  std::list<BaseRIBObject*>::const_iterator childrenIt;
  std::list<std::string>::const_iterator namesIt;

  for (childrenIt = get_children().begin();
      childrenIt != get_children().end(); ++childrenIt) {
    childNames.push_back((*childrenIt)->name_);
  }

  for (namesIt = childNames.begin(); namesIt != childNames.end();
      ++namesIt) {
    remove_child(*namesIt);
  }
}

const void* QoSCubeSetRIBObject::get_value() const
{
  return 0;
}

//Class Flow Allocator
FlowAllocator::FlowAllocator()
{
  ipcp = 0;
  rib_daemon_ = 0;
  cdap_session_manager_ = 0;
  encoder_ = 0;
  namespace_manager_ = 0;
}

FlowAllocator::~FlowAllocator()
{
  flow_allocator_instances_.deleteValues();
}

IFlowAllocatorInstance * FlowAllocator::getFAI(int portId) {
	return flow_allocator_instances_.find(portId);
}

void FlowAllocator::set_ipc_process(IPCProcess * ipc_process)
{
  ipcp = ipc_process;
  rib_daemon_ = ipcp->rib_daemon_;
  encoder_ = ipcp->encoder_;
  cdap_session_manager_ = ipcp->cdap_session_manager_;
  namespace_manager_ = ipcp->namespace_manager_;
  populateRIB();
}

void FlowAllocator::set_dif_configuration(
    const rina::DIFConfiguration& dif_configuration)
{
  //Create QoS cubes RIB objects
  std::list<rina::QoSCube*>::const_iterator it;
  std::stringstream ss;
  const std::list<rina::QoSCube*>& cubes = dif_configuration
      .efcp_configuration_.qos_cubes_;
  for (it = cubes.begin(); it != cubes.end(); ++it) {
    ss << EncoderConstants::QOS_CUBE_SET_RIB_OBJECT_NAME
       << EncoderConstants::SEPARATOR;
    ss << (*it)->name_;
    rib_daemon_->createObject(
        EncoderConstants::QOS_CUBE_RIB_OBJECT_CLASS, ss.str(), (*it),
        0);
    ss.str(std::string());
    ss.clear();
  }
}

int FlowAllocator::select_policy_set(const std::string& path,
                                     const std::string& name)
{
  return select_policy_set_common(ipcp, "flow-allocator",
                                  path, name);
}

int FlowAllocator::set_policy_set_param(const std::string& path,
                                        const std::string& name,
                                        const std::string& value)
{
  return set_policy_set_param_common(ipcp, path, name, value);
}

void FlowAllocator::populateRIB()
{
  try {
    BaseIPCPRIBObject * object = new FlowSetRIBObject(ipcp,
                                                      this);
    rib_daemon_->addRIBObject(object);
    object = new QoSCubeSetRIBObject(ipcp);
    rib_daemon_->addRIBObject(object);
    object = new DataTransferConstantsRIBObject(ipcp);
    rib_daemon_->addRIBObject(object);
  } catch (rina::Exception &e) {
    LOG_ERR("Problems adding object to the RIB : %s", e.what());
  }
}

void FlowAllocator::createFlowRequestMessageReceived(
    Flow * flow, const std::string& object_name, int invoke_id,
    int underlyingPortId)
{
  IFlowAllocatorInstance * flowAllocatorInstance = 0;
  unsigned int myAddress = 0;
  int portId = 0;

  unsigned int address = namespace_manager_->getDFTNextHop(
      flow->destination_naming_info);
  myAddress = ipcp->get_address();
  if (address == 0) {
    LOG_ERR(
        "The directory forwarding table returned no entries when looking up %s",
        flow->destination_naming_info.toString().c_str());
    return;
  }

  if (address == myAddress) {
    //There is an entry and the address is this IPC Process, create a FAI, extract the Flow
    //object from the CDAP message and call the FAI
    try {
      portId = rina::extendedIPCManager->allocatePortId(
          flow->destination_naming_info);
    } catch (rina::Exception &e) {
      LOG_ERR(
          "Problems requesting an available port-id: %s. Ignoring the Flow allocation request",
          e.what());
      return;
    }

    LOG_DBG(
        "The destination application process is reachable through me. Assigning the local port-id %d to the flow",
        portId);
    flowAllocatorInstance = new FlowAllocatorInstance(
    		ipcp, this, cdap_session_manager_, portId);
    flow_allocator_instances_.put(portId, flowAllocatorInstance);

    //TODO check if this operation throws an exception an react accordingly
    flowAllocatorInstance->createFlowRequestMessageReceived(
        flow, object_name, invoke_id, underlyingPortId);
    return;
  }

  //The address is not this IPC process, forward the CDAP message to that address increment the hop
  //count of the Flow object extract the flow object from the CDAP message
  flow->hop_count = flow->hop_count - 1;
  if (flow->hop_count <= 0) {
    //TODO send negative create Flow response CDAP message to the source IPC process, specifying
    //that the application process could not be found before the hop count expired
    LOG_ERR("Missing code");
  }

  LOG_ERR("Missing code");
}

void FlowAllocator::replyToIPCManager(
    const rina::FlowRequestEvent& event, int result)
{
  try {
    rina::extendedIPCManager->allocateFlowRequestResult(event,
                                                        result);
  } catch (rina::Exception &e) {
    LOG_ERR("Problems communicating with the IPC Manager Daemon: %s",
            e.what());
  }
}

void FlowAllocator::submitAllocateRequest(
    rina::FlowRequestEvent& event)
{
  int portId = 0;
  IFlowAllocatorInstance * flowAllocatorInstance;

  try {
    portId = rina::extendedIPCManager->allocatePortId(
        event.localApplicationName);
    LOG_DBG("Got assigned port-id %d", portId);
  } catch (rina::Exception &e) {
    LOG_ERR(
        "Problems requesting an available port-id to the Kernel IPC Manager: %s",
        e.what());
    replyToIPCManager(event, -1);
  }

  event.portId = portId;
  flowAllocatorInstance = new FlowAllocatorInstance(
		  ipcp, this, cdap_session_manager_, portId);
  flow_allocator_instances_.put(portId, flowAllocatorInstance);

  try {
    flowAllocatorInstance->submitAllocateRequest(event);
  } catch (rina::Exception &e) {
    LOG_ERR("Problems allocating flow: %s", e.what());
    flow_allocator_instances_.erase(portId);
    delete flowAllocatorInstance;

    try {
      rina::extendedIPCManager->deallocatePortId(portId);
    } catch (rina::Exception &e) {
      LOG_ERR("Problems releasing port-id %d: %s", portId, e.what());
    }
    replyToIPCManager(event, -1);
  }
}

void FlowAllocator::processCreateConnectionResponseEvent(
    const rina::CreateConnectionResponseEvent& event)
{
  IFlowAllocatorInstance * flowAllocatorInstance;

  flowAllocatorInstance = flow_allocator_instances_.find(
      event.getPortId());
  if (flowAllocatorInstance) {
    flowAllocatorInstance->processCreateConnectionResponseEvent(
        event);
  } else {
    LOG_ERR(
        "Received create connection response event associated to unknown port-id %d",
        event.getPortId());
  }
}

void FlowAllocator::submitAllocateResponse(
    const rina::AllocateFlowResponseEvent& event)
{
  IFlowAllocatorInstance * flowAllocatorInstance;

  LOG_DBG(
      "Local application invoked allocate response with seq num %ud and result %d, ",
      event.sequenceNumber, event.result);

  std::list<IFlowAllocatorInstance *> fais = flow_allocator_instances_
      .getEntries();
  std::list<IFlowAllocatorInstance *>::iterator iterator;
  for (iterator = fais.begin(); iterator != fais.end(); ++iterator) {
    if ((*iterator)->get_allocate_response_message_handle()
        == event.sequenceNumber) {
      flowAllocatorInstance = *iterator;
      flowAllocatorInstance->submitAllocateResponse(event);
      return;
    }
  }

  LOG_ERR("Could not find FAI with handle %ud", event.sequenceNumber);
}

void FlowAllocator::processCreateConnectionResultEvent(
    const rina::CreateConnectionResultEvent& event)
{
  IFlowAllocatorInstance * flowAllocatorInstance;

  flowAllocatorInstance = flow_allocator_instances_.find(
      event.getPortId());
  if (!flowAllocatorInstance) {
    LOG_ERR("Problems looking for FAI at portId %d",
            event.getPortId());
    try {
      rina::extendedIPCManager->deallocatePortId(event.getPortId());
    } catch (rina::Exception &e) {
      LOG_ERR(
          "Problems requesting IPC Manager to deallocate port-id %d: %s",
          event.getPortId(), e.what());
    }
  } else {
    flowAllocatorInstance->processCreateConnectionResultEvent(event);
  }
}

void FlowAllocator::processUpdateConnectionResponseEvent(
    const rina::UpdateConnectionResponseEvent& event)
{
  IFlowAllocatorInstance * flowAllocatorInstance;

  flowAllocatorInstance = flow_allocator_instances_.find(
      event.getPortId());
  if (!flowAllocatorInstance) {
    LOG_ERR("Problems looking for FAI at portId %d",
            event.getPortId());
    try {
      rina::extendedIPCManager->deallocatePortId(event.getPortId());
    } catch (rina::Exception &e) {
      LOG_ERR(
          "Problems requesting IPC Manager to deallocate port-id %d: %s",
          event.getPortId(), e.what());
    }
  } else {
    flowAllocatorInstance->processUpdateConnectionResponseEvent(
        event);
  }
}

void FlowAllocator::submitDeallocate(
    const rina::FlowDeallocateRequestEvent& event)
{
  IFlowAllocatorInstance * flowAllocatorInstance;

  flowAllocatorInstance = flow_allocator_instances_.find(
      event.portId);
  if (!flowAllocatorInstance) {
    LOG_ERR("Problems looking for FAI at portId %d", event.portId);
    try {
      rina::extendedIPCManager->deallocatePortId(event.portId);
    } catch (rina::Exception &e) {
      LOG_ERR(
          "Problems requesting IPC Manager to deallocate port-id %d: %s",
          event.portId, e.what());
    }

    try {
      rina::extendedIPCManager->notifyflowDeallocated(event, -1);
    } catch (rina::Exception &e) {
      LOG_ERR("Error communicating with the IPC Manager: %s",
              e.what());
    }
  } else {
    flowAllocatorInstance->submitDeallocate(event);
    try {
      rina::extendedIPCManager->notifyflowDeallocated(event, 0);
    } catch (rina::Exception &e) {
      LOG_ERR("Error communicating with the IPC Manager: %s",
              e.what());
    }
  }
}

void FlowAllocator::removeFlowAllocatorInstance(int portId)
{
  IFlowAllocatorInstance * fai = flow_allocator_instances_.erase(
      portId);
  if (fai) {
    delete fai;
  }
}

std::list<rina::QoSCube*> FlowAllocator::getQoSCubes()
{
  std::list<rina::QoSCube *> qosCubes;
  std::list<rina::BaseRIBObject *> children;

  rina::BaseRIBObject * ribObject = 0;
  ribObject = ipcp->rib_daemon_->readObject(
      EncoderConstants::QOS_CUBE_SET_RIB_OBJECT_CLASS,
      EncoderConstants::QOS_CUBE_SET_RIB_OBJECT_NAME);
  if (ribObject != 0) {
    children = ribObject->get_children();
    for (std::list<rina::BaseRIBObject *>::const_iterator it =
        children.begin(); it != children.end(); ++it) {
      qosCubes.push_back((rina::QoSCube *) (*it)->get_value());
    }
  }

  return qosCubes;
}

//Class Flow Allocator Instance
FlowAllocatorInstance::FlowAllocatorInstance(
    IPCProcess * ipc_process, IFlowAllocator * flow_allocator,
    rina::CDAPSessionManagerInterface * cdap_session_manager,
    int port_id)
{
  initialize(ipc_process, flow_allocator, port_id);
  cdap_session_manager_ = cdap_session_manager;
  LOG_DBG(
      "Created flow allocator instance to manage the flow identified by portId %d ",
      port_id);
}

FlowAllocatorInstance::FlowAllocatorInstance(
    IPCProcess * ipc_process, IFlowAllocator * flow_allocator,
    int port_id)
{
  initialize(ipc_process, flow_allocator, port_id);
  LOG_DBG(
      "Created flow allocator instance to manage the flow identified by portId %d ",
      port_id);
}

FlowAllocatorInstance::~FlowAllocatorInstance()
{
	if (flow_) {
		delete flow_;
	}

	if (lock_) {
		delete lock_;
	}

	if (timer_) {
		delete timer_;
	}
}

void FlowAllocatorInstance::initialize(
    IPCProcess * ipc_process, IFlowAllocator * flow_allocator,
    int port_id)
{
  flow_allocator_ = flow_allocator;
  ipc_process_ = ipc_process;
  port_id_ = port_id;
  rib_daemon_ = ipc_process->rib_daemon_;
  encoder_ = ipc_process->encoder_;
  namespace_manager_ = ipc_process->namespace_manager_;
  security_manager_ = ipc_process->security_manager_;
  state = NO_STATE;
  allocate_response_message_handle_ = 0;
  underlying_port_id_ = 0;
  flow_ = 0;
  lock_ = new rina::Lockable();
  timer_ = new rina::Timer();
}

int FlowAllocatorInstance::get_port_id() const
{
  return port_id_;
}

Flow * FlowAllocatorInstance::get_flow() const
{
  return flow_;
}

bool FlowAllocatorInstance::isFinished() const
{
  return state == FINISHED;
}

unsigned int FlowAllocatorInstance::get_allocate_response_message_handle() const
{
  unsigned int t;

  {
    rina::ScopedLock g(*lock_);
    t = allocate_response_message_handle_;
  }

  return t;
}

void FlowAllocatorInstance::set_allocate_response_message_handle(
    unsigned int allocate_response_message_handle)
{
  rina::ScopedLock g(*lock_);
  allocate_response_message_handle_ =
      allocate_response_message_handle;
}

void FlowAllocatorInstance::submitAllocateRequest(
    const rina::FlowRequestEvent& event)
{
  IFlowAllocatorPs * faps =
      dynamic_cast<IFlowAllocatorPs *>(flow_allocator_->ps);
  rina::ScopedLock g(*lock_);

  flow_request_event_ = event;

  flow_ = faps->newFlowRequest(ipc_process_, flow_request_event_);

  LOG_DBG("Generated flow object");

  //1 Check directory to see to what IPC process the CDAP M_CREATE request has to be delivered
  unsigned int destinationAddress = namespace_manager_->getDFTNextHop(
      flow_request_event_.remoteApplicationName);
  LOG_DBG("The directory forwarding table returned address %u",
          destinationAddress);
  flow_->destination_address = destinationAddress;
  flow_->getActiveConnection()->destAddress = destinationAddress;
  if (destinationAddress == 0) {
    std::stringstream ss;
    ss << "Could not find entry in DFT for application ";
    ss << event.remoteApplicationName.toString();
    throw rina::Exception(ss.str().c_str());
  }

  unsigned int sourceAddress = ipc_process_->get_address();
  flow_->source_address = sourceAddress;
  flow_->source_port_id = port_id_;
  std::stringstream ss;
  ss << EncoderConstants::FLOW_SET_RIB_OBJECT_NAME;
  ss << EncoderConstants::SEPARATOR << sourceAddress << "-"
     << port_id_;
  object_name_ = ss.str();
<<<<<<< HEAD
=======
  if (destinationAddress == sourceAddress) {
    // At the moment we don't support allocation of flows between applications at the
    // same processing system
    throw rina::Exception(
        "Allocation of flows between local applications not supported yet");
  }
>>>>>>> 6db8bbbb

  //3 Request the creation of the connection(s) in the Kernel
  state = CONNECTION_CREATE_REQUESTED;
  rina::kernelIPCProcess->createConnection(
      *(flow_->getActiveConnection()));
  LOG_DBG(
      "Requested the creation of a connection to the kernel, for flow with port-id %d",
      port_id_);
}

void FlowAllocatorInstance::replyToIPCManager(
    rina::FlowRequestEvent & event, int result)
{
  try {
    rina::extendedIPCManager->allocateFlowRequestResult(event,
                                                        result);
  } catch (rina::Exception &e) {
    LOG_ERR("Problems communicating with the IPC Manager Daemon: %s",
            e.what());
  }
}

void FlowAllocatorInstance::releasePortId()
{
  try {
    rina::extendedIPCManager->deallocatePortId(port_id_);
  } catch (rina::Exception &e) {
    LOG_ERR("Problems releasing port-id %d", port_id_);
  }
}

void FlowAllocatorInstance::releaseUnlockRemove()
{
  releasePortId();
  lock_->unlock();
  flow_allocator_->removeFlowAllocatorInstance(port_id_);
}

void FlowAllocatorInstance::processCreateConnectionResponseEvent(
    const rina::CreateConnectionResponseEvent& event)
{
  lock_->lock();

  if (state != CONNECTION_CREATE_REQUESTED) {
    LOG_ERR(
        "Received a process Create Connection Response Event while in %d state. Ignoring it",
        state);
    lock_->unlock();
    return;
  }

  if (event.getCepId() < 0) {
    LOG_ERR(
        "The EFCP component of the IPC Process could not create a connection instance: %d",
        event.getCepId());
    replyToIPCManager(flow_request_event_, -1);
    lock_->unlock();
    return;
  }

  LOG_DBG("Created connection with cep-id %d", event.getCepId());
  flow_->getActiveConnection()->setSourceCepId(event.getCepId());

<<<<<<< HEAD
  if (flow_->destination_address != flow_->source_address) {
	  try {
		  //5 get the portId of any open CDAP session
		  std::vector<int> cdapSessions;
		  cdap_session_manager_->getAllCDAPSessionIds(cdapSessions);
		  rina::RemoteProcessId remote_id;
		  remote_id.port_id_ = cdapSessions[0];
		  remote_id.use_address_ = true;
		  remote_id.address_ = flow_->destination_address;

		  rina::RIBObjectValue robject_value;
		  robject_value.type_ = rina::RIBObjectValue::complextype;
		  robject_value.complex_value_ = flow_;

		  //6 Encode the flow object and send it to the destination IPC process
		  rib_daemon_->remoteCreateObject(
				  EncoderConstants::FLOW_RIB_OBJECT_CLASS, object_name_,
				  robject_value, 0, remote_id, this);

		  underlying_port_id_ = cdapSessions[0];
	  } catch (Exception &e) {
		  LOG_ERR(
				  "Problems sending M_CREATE <Flow> CDAP message to neighbor: %s",
				  e.what());
		  replyToIPCManager(flow_request_event_, -1);
		  releaseUnlockRemove();
		  return;
	  }
  } else {
	  //Destination application is registered at this IPC Process
	  //Bypass RIB Daemon and call Flow Allocator directly
	  Flow * dest_flow = new Flow(*flow_);
	  flow_allocator_->createFlowRequestMessageReceived(dest_flow, object_name_, 0, 0);
=======
  try {
    //5 get the portId of any open CDAP session
    std::vector<int> cdapSessions;
    cdap_session_manager_->getAllCDAPSessionIds(cdapSessions);
    rina::RemoteProcessId remote_id;
    remote_id.port_id_ = cdapSessions[0];
    remote_id.use_address_ = true;
    remote_id.address_ = flow_->destination_address;

    rina::RIBObjectValue robject_value;
    robject_value.type_ = rina::RIBObjectValue::complextype;
    robject_value.complex_value_ = flow_;

    //6 Encode the flow object and send it to the destination IPC process
    rib_daemon_->remoteCreateObject(
        EncoderConstants::FLOW_RIB_OBJECT_CLASS, object_name_,
        robject_value, 0, remote_id, this);

    underlying_port_id_ = cdapSessions[0];
    state = MESSAGE_TO_PEER_FAI_SENT;
  } catch (rina::Exception &e) {
    LOG_ERR(
        "Problems sending M_CREATE <Flow> CDAP message to neighbor: %s",
        e.what());
    replyToIPCManager(flow_request_event_, -1);
    releaseUnlockRemove();
    return;
>>>>>>> 6db8bbbb
  }

  state = MESSAGE_TO_PEER_FAI_SENT;
  lock_->unlock();
}

void FlowAllocatorInstance::createFlowRequestMessageReceived(
    Flow * flow, const std::string& object_name, int invoke_id,
    int underlyingPortId)
{
  ISecurityManagerPs *smps =
      dynamic_cast<ISecurityManagerPs *>(security_manager_->ps);

  assert(smps);

  lock_->lock();

  LOG_DBG("Create flow request received: %s",
          flow->toString().c_str());
  flow_ = flow;
  if (flow_->destination_address == 0) {
    flow_->destination_address = ipc_process_->get_address();
  }
  invoke_id_ = invoke_id;
  object_name_ = object_name;
  underlying_port_id_ = underlyingPortId;
  flow_->destination_port_id = port_id_;

  //1 Reverse connection source/dest addresses and CEP-ids
  rina::Connection * connection = flow_->getActiveConnection();
  connection->setPortId(port_id_);
  unsigned int aux = connection->getSourceAddress();
  connection->setSourceAddress(connection->getDestAddress());
  connection->setDestAddress(aux);
  connection->setDestCepId(connection->getSourceCepId());
  connection->setFlowUserIpcProcessId(
      namespace_manager_->getRegIPCProcessId(
          flow_->destination_naming_info));
  LOG_DBG("Target application IPC Process id is %d",
          connection->getFlowUserIpcProcessId());

  //2 Check if the source application process has access to the destination application process.
  // If not send negative M_CREATE_R back to the sender IPC process, and do housekeeping.
  if (!smps->acceptFlow(*flow_)) {
    LOG_WARN(
        "Security Manager denied incoming flow request from application %s",
        flow_->source_naming_info.getEncodedString().c_str());

<<<<<<< HEAD
    if (flow_->source_address != flow_->destination_address) {
    	try {
    		rina::RemoteProcessId remote_id;
    		remote_id.port_id_ = underlying_port_id_;
    		remote_id.use_address_ = true;
    		remote_id.address_ = flow_->source_address;

    		rina::RIBObjectValue robject_value;
    		robject_value.type_ = rina::RIBObjectValue::complextype;
    		robject_value.complex_value_ = flow_;

    		rib_daemon_->remoteCreateObjectResponse(
    				EncoderConstants::FLOW_RIB_OBJECT_CLASS, object_name_,
    				robject_value, -1,
    				"EncoderConstants::FLOW_RIB_OBJECT_CLASS", invoke_id_,
    				remote_id);
    	} catch (Exception &e) {
    		LOG_ERR("Problems sending CDAP message: %s", e.what());
    	}
    } else {
    	//TODO notify source FAI
=======
    try {
      rina::RemoteProcessId remote_id;
      remote_id.port_id_ = underlying_port_id_;
      remote_id.use_address_ = true;
      remote_id.address_ = flow_->source_address;

      rina::RIBObjectValue robject_value;
      robject_value.type_ = rina::RIBObjectValue::complextype;
      robject_value.complex_value_ = flow_;

      rib_daemon_->remoteCreateObjectResponse(
          EncoderConstants::FLOW_RIB_OBJECT_CLASS, object_name_,
          robject_value, -1,
          "EncoderConstants::FLOW_RIB_OBJECT_CLASS", invoke_id_,
          remote_id);
    } catch (rina::Exception &e) {
      LOG_ERR("Problems sending CDAP message: %s", e.what());
>>>>>>> 6db8bbbb
    }

    releaseUnlockRemove();
    return;
  }

  //3 TODO If it has, determine if the proposed policies for the flow are acceptable (invoke NewFlowREquestPolicy)
  //Not done in this version, it is assumed that the proposed policies for the flow are acceptable.

  //4 Request creation of connection
  try {
    state = CONNECTION_CREATE_REQUESTED;
    rina::kernelIPCProcess->createConnectionArrived(*connection);
    LOG_DBG(
        "Requested the creation of a connection to the kernel to support flow with port-id %d",
        port_id_);
  } catch (rina::Exception &e) {
    LOG_ERR("Problems requesting a connection to the kernel: %s ",
            e.what());
    releaseUnlockRemove();
    return;
  }

  lock_->unlock();
}

void FlowAllocatorInstance::processCreateConnectionResultEvent(
    const rina::CreateConnectionResultEvent& event)
{
  lock_->lock();

  if (state != CONNECTION_CREATE_REQUESTED) {
    LOG_ERR(
        "Received an allocate response event while not in APP_NOTIFIED_OF_INCOMING_FLOW state. Current state: %d",
        state);
    lock_->unlock();
    return;
  }

  if (event.sourceCepId < 0) {
    LOG_ERR("Create connection operation was unsuccessful: %d",
            event.sourceCepId);
    releaseUnlockRemove();
    return;
  }

  try {
    flow_->getActiveConnection()->sourceCepId = event.sourceCepId;
    state = APP_NOTIFIED_OF_INCOMING_FLOW;
    allocate_response_message_handle_ = rina::extendedIPCManager
        ->allocateFlowRequestArrived(flow_->destination_naming_info,
                                     flow_->source_naming_info,
                                     flow_->flow_specification,
                                     port_id_);
    LOG_DBG(
        "Informed IPC Manager about incoming flow allocation request, got handle: %ud",
        allocate_response_message_handle_);
  } catch (rina::Exception &e) {
    LOG_ERR(
        "Problems informing the IPC Manager about an incoming flow allocation request: %s",
        e.what());
    releaseUnlockRemove();
    return;
  }

  lock_->unlock();
}

void FlowAllocatorInstance::submitAllocateResponse(
    const rina::AllocateFlowResponseEvent& event)
{
  lock_->lock();

  if (state != APP_NOTIFIED_OF_INCOMING_FLOW) {
    LOG_ERR(
        "Received an allocate response event while not in APP_NOTIFIED_OF_INCOMING_FLOW state. Current state: %d",
        state);
    lock_->unlock();
    return;
  }

  if (event.result == 0) {
<<<<<<< HEAD
	  //Flow has been accepted
	  if (flow_->source_address != flow_->destination_address) {
		  try {
			  rina::RemoteProcessId remote_id;
			  remote_id.port_id_ = underlying_port_id_;
			  remote_id.use_address_ = true;
			  remote_id.address_ = flow_->source_address;

			  rina::RIBObjectValue robject_value;
			  robject_value.type_ = rina::RIBObjectValue::complextype;
			  robject_value.complex_value_ = flow_;

			  rib_daemon_->remoteCreateObjectResponse(
					  EncoderConstants::FLOW_RIB_OBJECT_CLASS, object_name_,
					  robject_value, 0, "", invoke_id_, remote_id);
		  } catch (Exception &e) {
			  LOG_ERR(
					  "Problems requesting RIB Daemon to send CDAP Message: %s",
					  e.what());

			  try {
				  rina::extendedIPCManager->flowDeallocated(port_id_);
			  } catch (Exception &e) {
				  LOG_ERR("Problems communicating with the IPC Manager: %s",
						  e.what());
			  }

			  releaseUnlockRemove();
			  return;
		  }
	} else {
		//Both source and destination apps are registered at the same DIF
		//Locate source FAI
		IFlowAllocatorInstance * fai = flow_allocator_->getFAI(flow_->source_port_id);

		if (fai == 0) {
			try {
				rina::extendedIPCManager->flowDeallocated(port_id_);
			} catch (Exception &e) {
				LOG_ERR("Problems locating FAI associated to port-id: %d",
						flow_->source_port_id);
			}

			releaseUnlockRemove();
			return;
		}

		Flow * source_flow = new Flow(*flow_);
		fai->createResponse(0, "", source_flow , 0);
	}
=======
    //Flow has been accepted
    try {
      rina::RemoteProcessId remote_id;
      remote_id.port_id_ = underlying_port_id_;
      remote_id.use_address_ = true;
      remote_id.address_ = flow_->source_address;

      rina::RIBObjectValue robject_value;
      robject_value.type_ = rina::RIBObjectValue::complextype;
      robject_value.complex_value_ = flow_;

      rib_daemon_->remoteCreateObjectResponse(
          EncoderConstants::FLOW_RIB_OBJECT_CLASS, object_name_,
          robject_value, 0, "", invoke_id_, remote_id);
    } catch (rina::Exception &e) {
      LOG_ERR(
          "Problems requesting RIB Daemon to send CDAP Message: %s",
          e.what());

      try {
        rina::extendedIPCManager->flowDeallocated(port_id_);
      } catch (rina::Exception &e) {
        LOG_ERR("Problems communicating with the IPC Manager: %s",
                e.what());
      }

      releaseUnlockRemove();
      return;
    }
>>>>>>> 6db8bbbb

    try {
      flow_->state = Flow::ALLOCATED;
      rib_daemon_->createObject(
          EncoderConstants::FLOW_RIB_OBJECT_CLASS, object_name_, this,
          0);
    } catch (rina::Exception &e) {
      LOG_WARN("Error creating Flow Rib object: %s", e.what());
    }

    state = FLOW_ALLOCATED;
    lock_->unlock();
    return;
  }

  //Flow has been rejected
<<<<<<< HEAD
  if (flow_->source_address != flow_->destination_address) {
	  try {
		  rina::RemoteProcessId remote_id;
		  remote_id.port_id_ = underlying_port_id_;
		  remote_id.use_address_ = true;
		  remote_id.address_ = flow_->source_address;

		  rina::RIBObjectValue robject_value;
		  robject_value.type_ = rina::RIBObjectValue::complextype;
		  robject_value.complex_value_ = flow_;

		  rib_daemon_->remoteCreateObjectResponse(
				  EncoderConstants::FLOW_RIB_OBJECT_CLASS, object_name_,
				  robject_value, -1, "Application rejected the flow",
				  invoke_id_, remote_id);
	  } catch (Exception &e) {
		  LOG_ERR("Problems requesting RIB Daemon to send CDAP Message: %s",
				  e.what());
	  }
  } else {
		//Both source and destination apps are registered at the same DIF
		//Locate source FAI
		IFlowAllocatorInstance * fai = flow_allocator_->getFAI(flow_->source_port_id);

		if (fai == 0) {
			try {
				rina::extendedIPCManager->flowDeallocated(port_id_);
			} catch (Exception &e) {
				LOG_ERR("Problems locating FAI associated to port-id: %d",
						flow_->source_port_id);
			}

			releaseUnlockRemove();
			return;
		}

		fai->createResponse(-1, "Application rejected the flow", 0 , 0);
=======
  try {
    rina::RemoteProcessId remote_id;
    remote_id.port_id_ = underlying_port_id_;
    remote_id.use_address_ = true;
    remote_id.address_ = flow_->source_address;

    rina::RIBObjectValue robject_value;
    robject_value.type_ = rina::RIBObjectValue::complextype;
    robject_value.complex_value_ = flow_;

    rib_daemon_->remoteCreateObjectResponse(
        EncoderConstants::FLOW_RIB_OBJECT_CLASS, object_name_,
        robject_value, -1, "Application rejected the flow",
        invoke_id_, remote_id);
  } catch (rina::Exception &e) {
    LOG_ERR("Problems requesting RIB Daemon to send CDAP Message: %s",
            e.what());
>>>>>>> 6db8bbbb
  }

  releaseUnlockRemove();
}

void FlowAllocatorInstance::processUpdateConnectionResponseEvent(
    const rina::UpdateConnectionResponseEvent& event)
{
  lock_->lock();

  if (state != CONNECTION_UPDATE_REQUESTED) {
    LOG_ERR(
        "Received CDAP Message while not in CONNECTION_UPDATE_REQUESTED state. Current state is: %d",
        state);
    lock_->unlock();
    return;
  }

  //Update connection was unsuccessful
  if (event.getResult() != 0) {
    LOG_ERR("The kernel denied the update of a connection: %d",
            event.getResult());

    try {
      flow_request_event_.portId = -1;
      rina::extendedIPCManager->allocateFlowRequestResult(
          flow_request_event_, event.getResult());
    } catch (rina::Exception &e) {
      LOG_ERR("Problems communicating with the IPC Manager: %s",
              e.what());
    }

    releaseUnlockRemove();
    return;
  }

  //Update connection was successful
  try {
    flow_->state = Flow::ALLOCATED;
    rib_daemon_->createObject(EncoderConstants::FLOW_RIB_OBJECT_CLASS,
                              object_name_, this, 0);
  } catch (rina::Exception &e) {
    LOG_WARN(
        "Problems requesting the RIB Daemon to create a RIB object: %s",
        e.what());
  }

  state = FLOW_ALLOCATED;

  try {
    flow_request_event_.portId = port_id_;
    rina::extendedIPCManager->allocateFlowRequestResult(
        flow_request_event_, 0);
  } catch (rina::Exception &e) {
    LOG_ERR("Problems communicating with the IPC Manager: %s",
            e.what());
  }

  lock_->unlock();
}

void FlowAllocatorInstance::submitDeallocate(
    const rina::FlowDeallocateRequestEvent& event)
{
  rina::ScopedLock g(*lock_);

  (void) event;  // Stop compiler barfs

  if (state != FLOW_ALLOCATED) {
    LOG_ERR(
        "Received deallocate request while not in FLOW_ALLOCATED state. Current state is: %d",
        state);
    return;
  }

  try {
    //1 Update flow state
    flow_->state = Flow::WAITING_2_MPL_BEFORE_TEARING_DOWN;
    state = WAITING_2_MPL_BEFORE_TEARING_DOWN;

    //2 Send M_DELETE
<<<<<<< HEAD
    if (flow_->source_address != flow_->destination_address) {
    	try {
    		rina::RemoteProcessId remote_id;
    		remote_id.port_id_ = underlying_port_id_;
    		remote_id.use_address_ = true;
    		if (ipc_process_->get_address() == flow_->source_address) {
    			remote_id.address_ = flow_->destination_address;
    		} else {
    			remote_id.address_ = flow_->source_address;
    		}

    		rib_daemon_->remoteDeleteObject(
    				EncoderConstants::FLOW_RIB_OBJECT_CLASS, object_name_, 0,
    				remote_id, 0);
    		;
    	} catch (Exception &e) {
    		LOG_ERR("Problems sending M_DELETE flow request: %s", e.what());
    	}
    } else {
    	IFlowAllocatorInstance * fai = flow_allocator_->getFAI(flow_->destination_port_id);
    	if (!fai){
    		LOG_ERR("Problems locating destination Flow Allocator instance");
    	}

    	fai->deleteFlowRequestMessageReceived();
=======
    try {
      rina::RemoteProcessId remote_id;
      remote_id.port_id_ = underlying_port_id_;
      remote_id.use_address_ = true;
      if (ipc_process_->get_address() == flow_->source_address) {
        remote_id.address_ = flow_->destination_address;
      } else {
        remote_id.address_ = flow_->source_address;
      }

      rib_daemon_->remoteDeleteObject(
          EncoderConstants::FLOW_RIB_OBJECT_CLASS, object_name_, 0,
          remote_id, 0);
      ;
    } catch (rina::Exception &e) {
      LOG_ERR("Problems sending M_DELETE flow request: %s", e.what());
>>>>>>> 6db8bbbb
    }

    //3 Wait 2*MPL before tearing down the flow
    TearDownFlowTimerTask * timerTask = new TearDownFlowTimerTask(
        this, object_name_, true);
    timer_->scheduleTask(timerTask, TearDownFlowTimerTask::DELAY);
  } catch (rina::Exception &e) {
    LOG_ERR("Problems processing flow deallocation request: %s",
            +e.what());
  }

}

void FlowAllocatorInstance::deleteFlowRequestMessageReceived()
{
  rina::ScopedLock g(*lock_);

  if (state != FLOW_ALLOCATED) {
    LOG_ERR(
        "Received deallocate request while not in FLOW_ALLOCATED state. Current state is: %d",
        state);
    return;
  }

  //1 Update flow state
  flow_->state = Flow::WAITING_2_MPL_BEFORE_TEARING_DOWN;
  state = WAITING_2_MPL_BEFORE_TEARING_DOWN;

  //3 Wait 2*MPL before tearing down the flow
  TearDownFlowTimerTask * timerTask = new TearDownFlowTimerTask(
      this, object_name_, true);
  timer_->scheduleTask(timerTask, TearDownFlowTimerTask::DELAY);

  //4 Inform IPC Manager
  try {
    rina::extendedIPCManager->flowDeallocatedRemotely(port_id_, 0);
  } catch (rina::Exception &e) {
    LOG_ERR("Error communicating with the IPC Manager: %s", e.what());
  }
}

void FlowAllocatorInstance::destroyFlowAllocatorInstance(
    const std::string& flowObjectName, bool requestor)
{
  (void) flowObjectName;  // Stop compiler barfs
  (void) requestor;  // Stop compiler barfs

  lock_->lock();

  if (state != WAITING_2_MPL_BEFORE_TEARING_DOWN) {
    LOG_ERR(
        "Invoked destroy flow allocator instance while not in WAITING_2_MPL_BEFORE_TEARING_DOWN. State: %d",
        state);
    lock_->unlock();
    return;
  }

  try {
    rib_daemon_->deleteObject(EncoderConstants::FLOW_RIB_OBJECT_CLASS,
                              object_name_, 0, 0);
  } catch (rina::Exception &e) {
    LOG_ERR("Problems deleting object from RIB: %s", e.what());
  }

  releaseUnlockRemove();
}

void FlowAllocatorInstance::createResponse(
    int result, const std::string& result_reason, void * object_value,
    rina::CDAPSessionDescriptor * session_descriptor)
{
  (void) result_reason;  // Stop compiler barfs
  (void) session_descriptor;  // Stop compiler barfs

  lock_->lock();

  if (state != MESSAGE_TO_PEER_FAI_SENT) {
    LOG_ERR(
        "Received CDAP Message while not in MESSAGE_TO_PEER_FAI_SENT state. Current state is: %d",
        state);
    lock_->unlock();
    return;
  }

  //Flow allocation unsuccessful
  if (result != 0) {
    LOG_DBG(
        "Unsuccessful create flow response message received for flow %s",
        object_name_.c_str());

    //Answer IPC Manager
    try {
      flow_request_event_.portId = -1;
      rina::extendedIPCManager->allocateFlowRequestResult(
          flow_request_event_, result);
    } catch (rina::Exception &e) {
      LOG_ERR("Problems communicating with the IPC Manager: %s",
              e.what());
    }

    releaseUnlockRemove();

    return;
  }

  //Flow allocation successful
  //Update the EFCP connection with the destination cep-id
  try {
    if (object_value) {
      Flow * receivedFlow = (Flow *) object_value;
      flow_->destination_port_id = receivedFlow->destination_port_id;
      flow_->getActiveConnection()->setDestCepId(
          receivedFlow->getActiveConnection()->getSourceCepId());

      delete receivedFlow;
    }
    state = CONNECTION_UPDATE_REQUESTED;
    rina::kernelIPCProcess->updateConnection(
        *(flow_->getActiveConnection()));
    lock_->unlock();
  } catch (rina::Exception &e) {
    LOG_ERR("Problems requesting kernel to update connection: %s",
            e.what());

    //Answer IPC Manager
    try {
      flow_request_event_.portId = -1;
      rina::extendedIPCManager->allocateFlowRequestResult(
          flow_request_event_, result);
    } catch (rina::Exception &e) {
      LOG_ERR("Problems communicating with the IPC Manager: %s",
              e.what());
    }

    releaseUnlockRemove();
    return;
  }
}

//CLASS TEARDOWNFLOW TIMERTASK
const long TearDownFlowTimerTask::DELAY = 5000;

TearDownFlowTimerTask::TearDownFlowTimerTask(
    FlowAllocatorInstance * flow_allocator_instance,
    const std::string& flow_object_name, bool requestor)
{
  flow_allocator_instance_ = flow_allocator_instance;
  flow_object_name_ = flow_object_name;
  requestor_ = requestor;
}

void TearDownFlowTimerTask::run()
{
  flow_allocator_instance_->destroyFlowAllocatorInstance(
      flow_object_name_, requestor_);
}

//Class DatatransferConstantsRIBObject
DataTransferConstantsRIBObject::DataTransferConstantsRIBObject(
    IPCProcess * ipc_process)
    : BaseIPCPRIBObject(
        ipc_process,
        EncoderConstants::DATA_TRANSFER_CONSTANTS_RIB_OBJECT_CLASS,
        rina::objectInstanceGenerator->getObjectInstance(),
        EncoderConstants::DATA_TRANSFER_CONSTANTS_RIB_OBJECT_NAME)
{
  cdap_session_manager_ = ipc_process->cdap_session_manager_;
}

void DataTransferConstantsRIBObject::remoteReadObject(
    int invoke_id,
    rina::CDAPSessionDescriptor * cdapSessionDescriptor)
{
  try {
    rina::RemoteProcessId remote_id;
    remote_id.port_id_ = cdapSessionDescriptor->port_id_;

    rina::RIBObjectValue robject_value;
    robject_value.type_ = rina::RIBObjectValue::complextype;
    robject_value.complex_value_ = const_cast<void*>(get_value());

    rib_daemon_->remoteReadObjectResponse(
        EncoderConstants::DATA_TRANSFER_CONSTANTS_RIB_OBJECT_CLASS,
        EncoderConstants::DATA_TRANSFER_CONSTANTS_RIB_OBJECT_NAME,
        robject_value, 0, "", invoke_id, false, remote_id);
  } catch (rina::Exception &e) {
    LOG_ERR("Problems generating or sending CDAP Message: %s",
            e.what());
  }
}

void DataTransferConstantsRIBObject::remoteCreateObject(
    void * object_value, const std::string& object_name,
    int invoke_id, rina::CDAPSessionDescriptor * session_descriptor)
{
  //Ignore, since Data Transfer Constants must be set before enrollment (via assign to DIF)
  (void) object_value;
  (void) object_name;
  (void) invoke_id;
  (void) session_descriptor;
}

void DataTransferConstantsRIBObject::createObject(
    const std::string& objectClass, const std::string& objectName,
    const void* objectValue)
{
  (void) objectClass;
  (void) objectName;
  writeObject(objectValue);
}

void DataTransferConstantsRIBObject::writeObject(
    const void* objectValue)
{
  (void) objectValue;
}

const void* DataTransferConstantsRIBObject::get_value() const
{
  return &(ipc_process_->get_dif_information().dif_configuration_
      .efcp_configuration_.data_transfer_constants_);
}

std::string DataTransferConstantsRIBObject::get_displayable_value()
{
  rina::DataTransferConstants dtc =
      ipc_process_->get_dif_information().dif_configuration_
          .efcp_configuration_.data_transfer_constants_;
  return dtc.toString();
}

// CLASS FlowEncoder
const rina::SerializedObject* FlowEncoder::encode(const void* object)
{
  Flow *flow = (Flow*) object;
  rina::messages::Flow gpf_flow;

  // SourceNamingInfo
  gpf_flow.set_allocated_sourcenaminginfo(
      Encoder::get_applicationProcessNamingInfo_t(
          flow->source_naming_info));
  // DestinationNamingInfo
  gpf_flow.set_allocated_destinationnaminginfo(
      Encoder::get_applicationProcessNamingInfo_t(
          flow->destination_naming_info));
  // sourcePortId
  gpf_flow.set_sourceportid(flow->source_port_id);
  //destinationPortId
  gpf_flow.set_destinationportid(flow->destination_port_id);
  //sourceAddress
  gpf_flow.set_sourceaddress(flow->source_address);
  //destinationAddress
  gpf_flow.set_destinationaddress(flow->destination_address);
  //connectionIds
  for (std::list<rina::Connection*>::const_iterator it = flow
      ->connections.begin(); it != flow->connections.end(); ++it) {
    rina::messages::connectionId_t *gpf_connection = gpf_flow
        .add_connectionids();
    //qosId
    gpf_connection->set_qosid((*it)->getQosId());
    //sourceCEPId
    gpf_connection->set_sourcecepid((*it)->getSourceCepId());
    //destinationCEPId
    gpf_connection->set_destinationcepid((*it)->getDestCepId());
  }
  //currentConnectionIdIndex
  gpf_flow.set_currentconnectionidindex(
      flow->current_connection_index);
  //state
  gpf_flow.set_state(flow->state);
  //qosParameters
  gpf_flow.set_allocated_qosparameters(
      Encoder::get_qosSpecification_t(flow->flow_specification));
  //optional connectionPolicies_t connectionPolicies
  gpf_flow.set_allocated_connectionpolicies(
      Encoder::get_connectionPolicies_t(
          flow->getActiveConnection()->getPolicies()));
  //accessControl
  if (flow->access_control != 0)
    gpf_flow.set_accesscontrol(flow->access_control);
  //maxCreateFlowRetries
  gpf_flow.set_maxcreateflowretries(flow->max_create_flow_retries);
  //createFlowRetries
  gpf_flow.set_createflowretries(flow->create_flow_retries);
  //hopCount
  gpf_flow.set_hopcount(flow->hop_count);

  int size = gpf_flow.ByteSize();
  char *serialized_message = new char[size];
  gpf_flow.SerializeToArray(serialized_message, size);
  rina::SerializedObject *serialized_object =
      new rina::SerializedObject(serialized_message, size);

  return serialized_object;
}

void* FlowEncoder::decode(
    const rina::ObjectValueInterface * object_value) const
{
  Flow *flow = new Flow();
  rina::Connection * connection;
  rina::messages::Flow gpf_flow;

  rina::SerializedObject * serializedObject =
      Encoder::get_serialized_object(object_value);

  gpf_flow.ParseFromArray(serializedObject->message_,
                          serializedObject->size_);

  rina::ApplicationProcessNamingInformation *src_app =
      Encoder::get_ApplicationProcessNamingInformation(
          gpf_flow.sourcenaminginfo());
  flow->source_naming_info = *src_app;
  delete src_app;
  src_app = 0;

  rina::ApplicationProcessNamingInformation *dest_app =
      Encoder::get_ApplicationProcessNamingInformation(
          gpf_flow.destinationnaminginfo());
  flow->destination_naming_info = *dest_app;
  delete dest_app;
  dest_app = 0;

  flow->source_port_id = gpf_flow.sourceportid();
  flow->destination_port_id = gpf_flow.destinationportid();
  flow->source_address = gpf_flow.sourceaddress();
  flow->destination_address = gpf_flow.destinationaddress();

  for (int i = 0; i < gpf_flow.connectionids_size(); ++i) {
    connection = Encoder::get_Connection(gpf_flow.connectionids(i));
    connection->sourceAddress = flow->source_address;
    connection->destAddress = flow->destination_address;
    flow->connections.push_back(connection);
  }
  flow->current_connection_index =
      gpf_flow.currentconnectionidindex();
  flow->state =
      static_cast<rinad::Flow::IPCPFlowState>(gpf_flow.state());
  rina::FlowSpecification *fs = Encoder::get_FlowSpecification(
      gpf_flow.qosparameters());
  flow->flow_specification = *fs;
  delete fs;
  fs = 0;

  rina::ConnectionPolicies *conn_polc =
      Encoder::get_ConnectionPolicies(gpf_flow.connectionpolicies());
  flow->getActiveConnection()->setPolicies(*conn_polc);
  delete conn_polc;
  conn_polc = 0;

  flow->access_control = const_cast<char*>(gpf_flow.accesscontrol()
      .c_str());
  flow->max_create_flow_retries = gpf_flow.maxcreateflowretries();
  flow->create_flow_retries = gpf_flow.createflowretries();
  flow->hop_count = gpf_flow.hopcount();

  return (void*) flow;
}

}<|MERGE_RESOLUTION|>--- conflicted
+++ resolved
@@ -648,15 +648,6 @@
   ss << EncoderConstants::SEPARATOR << sourceAddress << "-"
      << port_id_;
   object_name_ = ss.str();
-<<<<<<< HEAD
-=======
-  if (destinationAddress == sourceAddress) {
-    // At the moment we don't support allocation of flows between applications at the
-    // same processing system
-    throw rina::Exception(
-        "Allocation of flows between local applications not supported yet");
-  }
->>>>>>> 6db8bbbb
 
   //3 Request the creation of the connection(s) in the Kernel
   state = CONNECTION_CREATE_REQUESTED;
@@ -720,7 +711,6 @@
   LOG_DBG("Created connection with cep-id %d", event.getCepId());
   flow_->getActiveConnection()->setSourceCepId(event.getCepId());
 
-<<<<<<< HEAD
   if (flow_->destination_address != flow_->source_address) {
 	  try {
 		  //5 get the portId of any open CDAP session
@@ -741,7 +731,7 @@
 				  robject_value, 0, remote_id, this);
 
 		  underlying_port_id_ = cdapSessions[0];
-	  } catch (Exception &e) {
+	  } catch (rina::Exception &e) {
 		  LOG_ERR(
 				  "Problems sending M_CREATE <Flow> CDAP message to neighbor: %s",
 				  e.what());
@@ -754,35 +744,6 @@
 	  //Bypass RIB Daemon and call Flow Allocator directly
 	  Flow * dest_flow = new Flow(*flow_);
 	  flow_allocator_->createFlowRequestMessageReceived(dest_flow, object_name_, 0, 0);
-=======
-  try {
-    //5 get the portId of any open CDAP session
-    std::vector<int> cdapSessions;
-    cdap_session_manager_->getAllCDAPSessionIds(cdapSessions);
-    rina::RemoteProcessId remote_id;
-    remote_id.port_id_ = cdapSessions[0];
-    remote_id.use_address_ = true;
-    remote_id.address_ = flow_->destination_address;
-
-    rina::RIBObjectValue robject_value;
-    robject_value.type_ = rina::RIBObjectValue::complextype;
-    robject_value.complex_value_ = flow_;
-
-    //6 Encode the flow object and send it to the destination IPC process
-    rib_daemon_->remoteCreateObject(
-        EncoderConstants::FLOW_RIB_OBJECT_CLASS, object_name_,
-        robject_value, 0, remote_id, this);
-
-    underlying_port_id_ = cdapSessions[0];
-    state = MESSAGE_TO_PEER_FAI_SENT;
-  } catch (rina::Exception &e) {
-    LOG_ERR(
-        "Problems sending M_CREATE <Flow> CDAP message to neighbor: %s",
-        e.what());
-    replyToIPCManager(flow_request_event_, -1);
-    releaseUnlockRemove();
-    return;
->>>>>>> 6db8bbbb
   }
 
   state = MESSAGE_TO_PEER_FAI_SENT;
@@ -831,7 +792,6 @@
         "Security Manager denied incoming flow request from application %s",
         flow_->source_naming_info.getEncodedString().c_str());
 
-<<<<<<< HEAD
     if (flow_->source_address != flow_->destination_address) {
     	try {
     		rina::RemoteProcessId remote_id;
@@ -848,30 +808,11 @@
     				robject_value, -1,
     				"EncoderConstants::FLOW_RIB_OBJECT_CLASS", invoke_id_,
     				remote_id);
-    	} catch (Exception &e) {
+    	} catch (rina::Exception &e) {
     		LOG_ERR("Problems sending CDAP message: %s", e.what());
     	}
     } else {
     	//TODO notify source FAI
-=======
-    try {
-      rina::RemoteProcessId remote_id;
-      remote_id.port_id_ = underlying_port_id_;
-      remote_id.use_address_ = true;
-      remote_id.address_ = flow_->source_address;
-
-      rina::RIBObjectValue robject_value;
-      robject_value.type_ = rina::RIBObjectValue::complextype;
-      robject_value.complex_value_ = flow_;
-
-      rib_daemon_->remoteCreateObjectResponse(
-          EncoderConstants::FLOW_RIB_OBJECT_CLASS, object_name_,
-          robject_value, -1,
-          "EncoderConstants::FLOW_RIB_OBJECT_CLASS", invoke_id_,
-          remote_id);
-    } catch (rina::Exception &e) {
-      LOG_ERR("Problems sending CDAP message: %s", e.what());
->>>>>>> 6db8bbbb
     }
 
     releaseUnlockRemove();
@@ -954,7 +895,6 @@
   }
 
   if (event.result == 0) {
-<<<<<<< HEAD
 	  //Flow has been accepted
 	  if (flow_->source_address != flow_->destination_address) {
 		  try {
@@ -970,14 +910,14 @@
 			  rib_daemon_->remoteCreateObjectResponse(
 					  EncoderConstants::FLOW_RIB_OBJECT_CLASS, object_name_,
 					  robject_value, 0, "", invoke_id_, remote_id);
-		  } catch (Exception &e) {
+		  } catch (rina::Exception &e) {
 			  LOG_ERR(
 					  "Problems requesting RIB Daemon to send CDAP Message: %s",
 					  e.what());
 
 			  try {
 				  rina::extendedIPCManager->flowDeallocated(port_id_);
-			  } catch (Exception &e) {
+			  } catch (rina::Exception &e) {
 				  LOG_ERR("Problems communicating with the IPC Manager: %s",
 						  e.what());
 			  }
@@ -993,7 +933,7 @@
 		if (fai == 0) {
 			try {
 				rina::extendedIPCManager->flowDeallocated(port_id_);
-			} catch (Exception &e) {
+			} catch (rina::Exception &e) {
 				LOG_ERR("Problems locating FAI associated to port-id: %d",
 						flow_->source_port_id);
 			}
@@ -1005,37 +945,6 @@
 		Flow * source_flow = new Flow(*flow_);
 		fai->createResponse(0, "", source_flow , 0);
 	}
-=======
-    //Flow has been accepted
-    try {
-      rina::RemoteProcessId remote_id;
-      remote_id.port_id_ = underlying_port_id_;
-      remote_id.use_address_ = true;
-      remote_id.address_ = flow_->source_address;
-
-      rina::RIBObjectValue robject_value;
-      robject_value.type_ = rina::RIBObjectValue::complextype;
-      robject_value.complex_value_ = flow_;
-
-      rib_daemon_->remoteCreateObjectResponse(
-          EncoderConstants::FLOW_RIB_OBJECT_CLASS, object_name_,
-          robject_value, 0, "", invoke_id_, remote_id);
-    } catch (rina::Exception &e) {
-      LOG_ERR(
-          "Problems requesting RIB Daemon to send CDAP Message: %s",
-          e.what());
-
-      try {
-        rina::extendedIPCManager->flowDeallocated(port_id_);
-      } catch (rina::Exception &e) {
-        LOG_ERR("Problems communicating with the IPC Manager: %s",
-                e.what());
-      }
-
-      releaseUnlockRemove();
-      return;
-    }
->>>>>>> 6db8bbbb
 
     try {
       flow_->state = Flow::ALLOCATED;
@@ -1052,7 +961,6 @@
   }
 
   //Flow has been rejected
-<<<<<<< HEAD
   if (flow_->source_address != flow_->destination_address) {
 	  try {
 		  rina::RemoteProcessId remote_id;
@@ -1068,7 +976,7 @@
 				  EncoderConstants::FLOW_RIB_OBJECT_CLASS, object_name_,
 				  robject_value, -1, "Application rejected the flow",
 				  invoke_id_, remote_id);
-	  } catch (Exception &e) {
+	  } catch (rina::Exception &e) {
 		  LOG_ERR("Problems requesting RIB Daemon to send CDAP Message: %s",
 				  e.what());
 	  }
@@ -1080,7 +988,7 @@
 		if (fai == 0) {
 			try {
 				rina::extendedIPCManager->flowDeallocated(port_id_);
-			} catch (Exception &e) {
+			} catch (rina::Exception &e) {
 				LOG_ERR("Problems locating FAI associated to port-id: %d",
 						flow_->source_port_id);
 			}
@@ -1090,25 +998,6 @@
 		}
 
 		fai->createResponse(-1, "Application rejected the flow", 0 , 0);
-=======
-  try {
-    rina::RemoteProcessId remote_id;
-    remote_id.port_id_ = underlying_port_id_;
-    remote_id.use_address_ = true;
-    remote_id.address_ = flow_->source_address;
-
-    rina::RIBObjectValue robject_value;
-    robject_value.type_ = rina::RIBObjectValue::complextype;
-    robject_value.complex_value_ = flow_;
-
-    rib_daemon_->remoteCreateObjectResponse(
-        EncoderConstants::FLOW_RIB_OBJECT_CLASS, object_name_,
-        robject_value, -1, "Application rejected the flow",
-        invoke_id_, remote_id);
-  } catch (rina::Exception &e) {
-    LOG_ERR("Problems requesting RIB Daemon to send CDAP Message: %s",
-            e.what());
->>>>>>> 6db8bbbb
   }
 
   releaseUnlockRemove();
@@ -1190,7 +1079,6 @@
     state = WAITING_2_MPL_BEFORE_TEARING_DOWN;
 
     //2 Send M_DELETE
-<<<<<<< HEAD
     if (flow_->source_address != flow_->destination_address) {
     	try {
     		rina::RemoteProcessId remote_id;
@@ -1206,7 +1094,7 @@
     				EncoderConstants::FLOW_RIB_OBJECT_CLASS, object_name_, 0,
     				remote_id, 0);
     		;
-    	} catch (Exception &e) {
+    	} catch (rina::Exception &e) {
     		LOG_ERR("Problems sending M_DELETE flow request: %s", e.what());
     	}
     } else {
@@ -1216,24 +1104,6 @@
     	}
 
     	fai->deleteFlowRequestMessageReceived();
-=======
-    try {
-      rina::RemoteProcessId remote_id;
-      remote_id.port_id_ = underlying_port_id_;
-      remote_id.use_address_ = true;
-      if (ipc_process_->get_address() == flow_->source_address) {
-        remote_id.address_ = flow_->destination_address;
-      } else {
-        remote_id.address_ = flow_->source_address;
-      }
-
-      rib_daemon_->remoteDeleteObject(
-          EncoderConstants::FLOW_RIB_OBJECT_CLASS, object_name_, 0,
-          remote_id, 0);
-      ;
-    } catch (rina::Exception &e) {
-      LOG_ERR("Problems sending M_DELETE flow request: %s", e.what());
->>>>>>> 6db8bbbb
     }
 
     //3 Wait 2*MPL before tearing down the flow
