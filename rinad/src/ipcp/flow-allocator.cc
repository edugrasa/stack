--- conflicted
+++ resolved
@@ -574,17 +574,13 @@
 {
 	IFlowAllocatorPs * faps =
 		dynamic_cast<IFlowAllocatorPs *>(flow_allocator_->ps);
-<<<<<<< HEAD
-	rina::ScopedLock g(lock_);
-=======
 	if (!faps) {
 		std::stringstream ss;
 		ss << "Flow allocator policy is NULL ";
 		throw rina::Exception(ss.str().c_str());
 	}
 
-	rina::ScopedLock g(*lock_);
->>>>>>> 4a5d4560
+	rina::ScopedLock g(lock_);
 
 	flow_request_event_ = event;
 	flow_ = faps->newFlowRequest(ipc_process_, flow_request_event_);
