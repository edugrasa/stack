--- conflicted
+++ resolved
@@ -286,11 +286,7 @@
 	//TODO: the QoS cube should be added into the configuration
 }
 
-<<<<<<< HEAD
-void QoSCubeSetRIBObject::deleteObject() {
-=======
 void QoSCubeSetRIBObject::deleteObject(const void* objectValue) {
->>>>>>> 345f9d87
 	std::list<std::string> childNames;
 	std::list<BaseRIBObject*>::const_iterator childrenIt;
 	std::list<std::string>::const_iterator namesIt;
@@ -1066,11 +1062,7 @@
 	}
 
 	try{
-<<<<<<< HEAD
-		rib_daemon_->deleteObject(Flow::FLOW_RIB_OBJECT_CLASS, object_name_, 0);
-=======
 		rib_daemon_->deleteObject(Flow::FLOW_RIB_OBJECT_CLASS, object_name_, 0, 0);
->>>>>>> 345f9d87
 	}catch(Exception &e){
 		LOG_ERR("Problems deleting object from RIB: %s", e.what());
 	}
@@ -1085,10 +1077,6 @@
 	if (state_ != MESSAGE_TO_PEER_FAI_SENT) {
 		LOG_ERR("Received CDAP Message while not in MESSAGE_TO_PEER_FAI_SENT state. Current state is: %d",
 				state_);
-<<<<<<< HEAD
-		delete cdapMessage;
-=======
->>>>>>> 345f9d87
 		lock_->unlock();
 		return;
 	}
@@ -1096,10 +1084,6 @@
 	if (cdapMessage->get_obj_name().compare(request_message_->get_obj_name()) != 0){
 		LOG_ERR("Expected create flow response message for flow %s, but received create flow response message for flow %s ",
 				request_message_->get_obj_name().c_str(), cdapMessage->get_obj_name().c_str());
-<<<<<<< HEAD
-		delete cdapMessage;
-=======
->>>>>>> 345f9d87
 		lock_->unlock();
 		return;
 	}
@@ -1118,11 +1102,6 @@
 			LOG_ERR("Problems communicating with the IPC Manager: %s", e.what());
 		}
 
-<<<<<<< HEAD
-		delete cdapMessage;
-
-=======
->>>>>>> 345f9d87
 		releaseUnlockRemove();
 
 		return;
@@ -1141,10 +1120,6 @@
 		}
 		state_ = CONNECTION_UPDATE_REQUESTED;
 		rina::kernelIPCProcess->updateConnection(*(flow_->getActiveConnection()));
-<<<<<<< HEAD
-		delete cdapMessage;
-=======
->>>>>>> 345f9d87
 		lock_->unlock();
 	} catch(Exception &e) {
 		LOG_ERR("Problems requesting kernel to update connection: %s", e.what());
@@ -1158,22 +1133,13 @@
 			LOG_ERR("Problems communicating with the IPC Manager: %s", e.what());
 		}
 
-<<<<<<< HEAD
-		delete cdapMessage;
-
-=======
->>>>>>> 345f9d87
 		releaseUnlockRemove();
 		return;
 	}
 }
 
 //CLASS TEARDOWNFLOW TIMERTASK
-<<<<<<< HEAD
-const double TearDownFlowTimerTask::DELAY = 5000;
-=======
 const long TearDownFlowTimerTask::DELAY = 5000;
->>>>>>> 345f9d87
 
 TearDownFlowTimerTask::TearDownFlowTimerTask(FlowAllocatorInstance * flow_allocator_instance,
 const std::string& flow_object_name, bool requestor) {
