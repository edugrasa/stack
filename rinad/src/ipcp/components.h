--- conflicted
+++ resolved
@@ -429,82 +429,6 @@
 	virtual ~IUpdateStrategy(){};
 };
 
-<<<<<<< HEAD
-class IRIBDaemon;
-
-/// Base RIB Object. API for the create/delete/read/write/start/stop RIB
-/// functionality for certain objects (identified by objectNames)
-class BaseRIBObject {
-public:
-	virtual ~BaseRIBObject(){};
-	BaseRIBObject(IPCProcess* ipc_process, const std::string& object_class,
-				long object_instance, const std::string& object_name);
-	rina::RIBObjectData get_data();
-	const std::string& get_name() const;
-	const std::string& get_class() const;
-	long get_instance() const;
-	virtual void* get_value() = 0;
-	IPCProcess* get_ipc_process();
-	IRIBDaemon* get_rib_daemon();
-	IEncoder* get_encoder();
-
-	/// Parent-child management operations
-	BaseRIBObject * get_parent() const;
-	void set_parent(BaseRIBObject * parent);
-	const std::list<BaseRIBObject*>& get_children() const;
-	void add_child(BaseRIBObject * child) throw (Exception);
-	void remove_child(const std::string& objectName) throw (Exception);
-
-	/// Local invocations
-	virtual void createObject(const std::string& objectClass,
-			const std::string& objectName, void* objectValue) throw (Exception);
-	virtual void deleteObject() throw (Exception);
-	virtual BaseRIBObject * readObject() throw (Exception);
-	virtual void writeObject(void* object_value) throw (Exception);
-	virtual void startObject(void* object) throw (Exception);
-	virtual void stopObject(void* object) throw (Exception);
-
-	/// Remote invocations via CDAP messages
-	virtual void remoteCreateObject(const rina::CDAPMessage& cdapMessage,
-			const rina::CDAPSessionDescriptor& cdapSessionDescriptor) throw (Exception);
-	virtual void remoteDeleteObject(const rina::CDAPMessage& cdapMessage,
-			const rina::CDAPSessionDescriptor& cdapSessionDescriptor) throw (Exception);
-	virtual void remoteReadObject(const rina::CDAPMessage& cdapMessage,
-			const rina::CDAPSessionDescriptor& cdapSessionDescriptor) throw (Exception);
-	virtual void remoteCancelReadObject(const rina::CDAPMessage& cdapMessage,
-			const rina::CDAPSessionDescriptor& cdapSessionDescriptor) throw (Exception);
-	virtual void remoteWriteObject(const rina::CDAPMessage& cdapMessage,
-			const rina::CDAPSessionDescriptor& cdapSessionDescriptor) throw (Exception);
-	virtual void remoteStartObject(const rina::CDAPMessage& cdapMessage,
-			const rina::CDAPSessionDescriptor& cdapSessionDescriptor) throw (Exception);
-	virtual void remoteStopObject(const rina::CDAPMessage& cdapMessage,
-			const rina::CDAPSessionDescriptor& cdapSessionDescriptor) throw (Exception);
-
-private:
-	std::string class_;
-	std::string name_;
-	long instance_;
-	BaseRIBObject * parent_;
-	std::list<BaseRIBObject*> children_;
-	IPCProcess * ipc_process_;
-	IRIBDaemon * rib_daemon_;
-	IEncoder * encoder_;
-	void operation_not_supported() throw (Exception);
-	void operation_not_supported(void* object) throw (Exception);
-	void operation_not_supported(const rina::CDAPMessage& cdapMessage,
-			const rina::CDAPSessionDescriptor& cdapSessionDescriptor) throw (Exception);
-	void operartion_not_supported(const std::string& objectClass, const std::string& objectName,
-			void* objectValue) throw (Exception);
-};
-
-/// Common interface for update strategies implementations. Can be on demand, scheduled, periodic
-class IUpdateStrategy {
-public:
-	virtual ~IUpdateStrategy(){};
-};
-
-=======
->>>>>>> 8c556b20
 /// Interface of classes that handle CDAP response message
 class ICDAPResponseMessageHandler {
 public:
@@ -598,11 +522,7 @@
 	/// @param notify if not null notify some of the neighbors about the change
 	/// @throws Exception
 	virtual void createObject(const std::string& objectClass, const std::string& objectName,
-<<<<<<< HEAD
-			void* objectValue) throw (Exception) = 0;
-=======
 			const void* objectValue) throw (Exception) = 0;
->>>>>>> 8c556b20
 
 	/// Delete an object from the RIB
 	/// @param objectClass the class of the object
@@ -631,11 +551,7 @@
 	/// @param notify if not null notify some of the neighbors about the change
 	/// @throws Exception
 	virtual void writeObject(const std::string& objectClass, const std::string& objectName,
-<<<<<<< HEAD
-			void* objectValue) throw (Exception) = 0;
-=======
 			const void* objectValue) throw (Exception) = 0;
->>>>>>> 8c556b20
 
 	/// Start an object at the RIB
 	/// @param objectClass the class of the object
@@ -744,18 +660,6 @@
 class SimpleRIBObject: public BaseRIBObject {
 public:
 	SimpleRIBObject(IPCProcess* ipc_process, const std::string& object_class,
-<<<<<<< HEAD
-			const std::string& object_name, void* object_value);
-	virtual void* get_value();
-	virtual void writeObject(void* object) throw (Exception);
-
-	/// Create has the semantics of update
-	virtual void createObject(const std::string& objectClass, const std::string& objectName,
-			void* objectValue) throw (Exception);
-
-private:
-	void* object_value_;
-=======
 			const std::string& object_name, const void* object_value);
 	virtual const void* get_value() const;
 	virtual void writeObject(const void* object) throw (Exception);
@@ -778,18 +682,13 @@
 
 private:
 	std::string set_member_object_class_;
->>>>>>> 8c556b20
 };
 
 /// Class SimpleSetMemberRIBObject. A RIB object that is member of a set
 class SimpleSetMemberRIBObject: public SimpleRIBObject {
 public:
 	SimpleSetMemberRIBObject(IPCProcess* ipc_process, const std::string& object_class,
-<<<<<<< HEAD
-				const std::string& object_name, void* object_value);
-=======
 				const std::string& object_name, const void* object_value);
->>>>>>> 8c556b20
 	virtual void deleteObject() throw (Exception);
 };
 
