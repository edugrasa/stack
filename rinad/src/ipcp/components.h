--- conflicted
+++ resolved
@@ -388,22 +388,13 @@
 	/// Local invocations
 	virtual void createObject(const std::string& objectClass,
 			const std::string& objectName, const void* objectValue);
-<<<<<<< HEAD
-	virtual void deleteObject();
-=======
 	virtual void deleteObject(const void* objectValue);
->>>>>>> 345f9d87
 	virtual BaseRIBObject * readObject();
 	virtual void writeObject(const void* object_value);
 	virtual void startObject(const void* object);
 	virtual void stopObject(const void* object);
 
-<<<<<<< HEAD
-	/// Remote invocations via CDAP messages, ownership of cdapMessage is passed to
-	/// the oeprations
-=======
 	/// Remote invocations via CDAP messages
->>>>>>> 345f9d87
 	virtual void remoteCreateObject(const rina::CDAPMessage * cdapMessage,
 			rina::CDAPSessionDescriptor * cdapSessionDescriptor);
 	virtual void remoteDeleteObject(const rina::CDAPMessage * cdapMessage,
@@ -466,33 +457,6 @@
 public:
 	virtual void createResponse(const rina::CDAPMessage * cdapMessage,
 				rina::CDAPSessionDescriptor * cdapSessionDescriptor) {
-<<<<<<< HEAD
-		delete cdapMessage;
-	}
-	virtual void deleteResponse(const rina::CDAPMessage * cdapMessage,
-			rina::CDAPSessionDescriptor * cdapSessionDescriptor) {
-		delete cdapMessage;
-	}
-	virtual void readResponse(const rina::CDAPMessage * cdapMessage,
-			rina::CDAPSessionDescriptor * cdapSessionDescriptor) {
-		delete cdapMessage;
-	}
-	virtual void cancelReadResponse(const rina::CDAPMessage * cdapMessage,
-			rina::CDAPSessionDescriptor * cdapSessionDescriptor) {
-		delete cdapMessage;
-	}
-	virtual void writeResponse(const rina::CDAPMessage * cdapMessage,
-			rina::CDAPSessionDescriptor * cdapSessionDescriptor) {
-		delete cdapMessage;
-	}
-	virtual void startResponse(const rina::CDAPMessage * cdapMessage,
-			rina::CDAPSessionDescriptor * cdapSessionDescriptor) {
-		delete cdapMessage;
-	}
-	virtual void stopResponse(const rina::CDAPMessage * cdapMessage,
-			rina::CDAPSessionDescriptor * cdapSessionDescriptor) {
-		delete cdapMessage;
-=======
 	}
 	virtual void deleteResponse(const rina::CDAPMessage * cdapMessage,
 			rina::CDAPSessionDescriptor * cdapSessionDescriptor) {
@@ -511,7 +475,6 @@
 	}
 	virtual void stopResponse(const rina::CDAPMessage * cdapMessage,
 			rina::CDAPSessionDescriptor * cdapSessionDescriptor) {
->>>>>>> 345f9d87
 	}
 };
 
@@ -600,11 +563,7 @@
 	/// @param notify if not null notify some of the neighbors about the change
 	/// @throws Exception
 	virtual void deleteObject(const std::string& objectClass, const std::string& objectName,
-<<<<<<< HEAD
-			const NotificationPolicy * notificationPolicy) = 0;
-=======
 			const void* objectValue, const NotificationPolicy * notificationPolicy) = 0;
->>>>>>> 345f9d87
 
 	/// Read an object from the RIB
 	/// @param objectClass the class of the object
@@ -764,11 +723,7 @@
 public:
 	SimpleSetMemberRIBObject(IPCProcess* ipc_process, const std::string& object_class,
 				const std::string& object_name, const void* object_value);
-<<<<<<< HEAD
-	virtual void deleteObject();
-=======
 	virtual void deleteObject(const void* objectValue);
->>>>>>> 345f9d87
 };
 
 }
