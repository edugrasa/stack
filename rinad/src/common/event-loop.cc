/*
 * Event loop over librina
 *
 *    Vincenzo Maffione <v.maffione@nextworks.it>
 *
 * This program is free software; you can redistribute it and/or modify
 * it under the terms of the GNU General Public License as published by
 * the Free Software Foundation; either version 2 of the License, or
 * (at your option) any later version.
 *
 * This program is distributed in the hope that it will be useful,
 * but WITHOUT ANY WARRANTY; without even the implied warranty of
 * MERCHANTABILITY or FITNESS FOR A PARTICULAR PURPOSE.  See the
 * GNU General Public License for more details.
 *
 * You should have received a copy of the GNU General Public License
 * along with this program; if not, write to the Free Software
 * Foundation, Inc., 675 Mass Ave, Cambridge, MA 02139, USA.
 */

#include <iostream>
#include <map>

#include <librina/common.h>

#include "event-loop.h"

<<<<<<< HEAD
=======

namespace rinad {

>>>>>>> 02ca898e
EventLoop::EventLoop(EventLoopData *dm) : data_model(dm),
                               pre_function(NULL),
                               post_function(NULL)
{
}

void
EventLoop::register_event(rina::IPCEventType type, EventHandler handler)
{ handlers[type] = handler; }

void
EventLoop::register_pre_function(EventHandler func)
{ pre_function = func; }

void
EventLoop::register_post_function(EventHandler func)
{ post_function = func; }

void
EventLoop::run()
{
        for (;;) {
                rina::IPCEvent *event = rina::ipcEventProducer->eventWait();
                rina::IPCEventType ty;

                if (!event) {
                        std::cerr << "Null event received" << std::endl;
                        break;
                }

                if (pre_function) {
                        pre_function(event, data_model);
                }
                ty = event->eventType;
                if (handlers.count(ty) && handlers[ty]) {
                        handlers[ty](event, data_model);
                }
                if (post_function) {
                        post_function(event, data_model);
                }
        }
}

}<|MERGE_RESOLUTION|>--- conflicted
+++ resolved
@@ -25,12 +25,9 @@
 
 #include "event-loop.h"
 
-<<<<<<< HEAD
-=======
 
 namespace rinad {
 
->>>>>>> 02ca898e
 EventLoop::EventLoop(EventLoopData *dm) : data_model(dm),
                                pre_function(NULL),
                                post_function(NULL)
