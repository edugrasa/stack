--- conflicted
+++ resolved
@@ -89,18 +89,11 @@
         std::list<rina::QoSCube> qosCubes;
         rina::RMTConfiguration rmtConfiguration;
         rina::EnrollmentTaskConfiguration etConfiguration;
-<<<<<<< HEAD
         rina::SecurityManagerConfiguration secManConfiguration;
-
-        /* Only for normal DIFs */
-        NMinusOneFlowsConfiguration nMinusOneFlowsConfiguration;
-=======
         rina::FlowAllocatorConfiguration faConfiguration;
         rina::NamespaceManagerConfiguration nsmConfiguration;
-        rina::SecurityManagerConfiguration smConfiguration;
         rina::ResourceAllocatorConfiguration raConfiguration;
         rina::RoutingConfiguration routingConfiguration;
->>>>>>> 22bddf31
 
         /*
          * The addresses of the known IPC Process (apname, address)
