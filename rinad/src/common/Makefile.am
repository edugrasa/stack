#
# Makefile.am
#
# Written by: Francesco Salvestrini <f DOT salvestrini AT nextworks DOT it>
#

noinst_LTLIBRARIES = librinad.la

librinad_la_CFLAGS   =
librinad_la_CPPFLAGS = $(CPPFLAGS_EXTRA) $(LIBRINA_CFLAGS)
librinad_la_LIBADD   = $(LIBRINA_LIBS)

tclapSOURCES =					\
	tclap/ArgException.h			\
	tclap/Arg.h				\
	tclap/ArgTraits.h			\
	tclap/CmdLine.h				\
	tclap/CmdLineInterface.h		\
	tclap/CmdLineOutput.h			\
	tclap/Constraint.h			\
	tclap/DocBookOutput.h			\
	tclap/HelpVisitor.h			\
	tclap/IgnoreRestVisitor.h		\
	tclap/Makefile				\
	tclap/Makefile.am			\
	tclap/Makefile.in			\
	tclap/MultiArg.h			\
	tclap/MultiSwitchArg.h			\
	tclap/OptionalUnlabeledTracker.h	\
	tclap/StandardTraits.h			\
	tclap/StdOutput.h			\
	tclap/SwitchArg.h			\
	tclap/UnlabeledMultiArg.h		\
	tclap/UnlabeledValueArg.h		\
	tclap/ValueArg.h			\
	tclap/ValuesConstraint.h		\
	tclap/VersionVisitor.h			\
	tclap/Visitor.h				\
	tclap/XorHandler.h			\
	tclap/ZshCompletionOutput.h

librinad_la_SOURCES  =					\
	rina-configuration.cc rina-configuration.h	\
	event-loop.cc	      event-loop.h		\
<<<<<<< HEAD
	encoder.cc	      	  encoder.h		\
=======
                              concurrency.h		\
>>>>>>> 848f4c99
	$(tclapSOURCES)<|MERGE_RESOLUTION|>--- conflicted
+++ resolved
@@ -42,9 +42,6 @@
 librinad_la_SOURCES  =					\
 	rina-configuration.cc rina-configuration.h	\
 	event-loop.cc	      event-loop.h		\
-<<<<<<< HEAD
 	encoder.cc	      	  encoder.h		\
-=======
                               concurrency.h		\
->>>>>>> 848f4c99
 	$(tclapSOURCES)