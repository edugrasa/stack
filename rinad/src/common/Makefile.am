#
# Makefile.am
#
# Written by: Francesco Salvestrini <f DOT salvestrini AT nextworks DOT it>
#

noinst_LTLIBRARIES = librinad.la

librinad_la_CFLAGS   =
librinad_la_CPPFLAGS = $(CPPFLAGS_EXTRA) $(LIBRINA_CFLAGS) -I$(srcdir)/tclap
librinad_la_LIBADD   = $(LIBRINA_LIBS)

<<<<<<< HEAD
=======
tclapSOURCES =					\
	tclap/ArgException.h			\
	tclap/Arg.h				\
	tclap/ArgTraits.h			\
	tclap/CmdLine.h				\
	tclap/CmdLineInterface.h		\
	tclap/CmdLineOutput.h			\
	tclap/Constraint.h			\
	tclap/DocBookOutput.h			\
	tclap/HelpVisitor.h			\
	tclap/IgnoreRestVisitor.h		\
	tclap/Makefile				\
	tclap/Makefile.am			\
	tclap/Makefile.in			\
	tclap/MultiArg.h			\
	tclap/MultiSwitchArg.h			\
	tclap/OptionalUnlabeledTracker.h	\
	tclap/StandardTraits.h			\
	tclap/StdOutput.h			\
	tclap/SwitchArg.h			\
	tclap/UnlabeledMultiArg.h		\
	tclap/UnlabeledValueArg.h		\
	tclap/ValueArg.h			\
	tclap/ValuesConstraint.h		\
	tclap/VersionVisitor.h			\
	tclap/Visitor.h				\
	tclap/XorHandler.h			\
	tclap/ZshCompletionOutput.h
	
encoderSOURCES =					\
	encoders/ApplicationProcessNamingInfoMessage.pb.cc \
	encoders/ApplicationRegistrationMessage.pb.cc  \
	encoders/CommonMessages.pb.cc

>>>>>>> ef654d6a
librinad_la_SOURCES  =					\
	$(encoderSOURCES)			\
	rina-configuration.cc rina-configuration.h	\
	event-loop.cc	      event-loop.h		\
	encoder.cc	      	  encoder.h		\
                          concurrency.h		\
	$(tclapSOURCES)<|MERGE_RESOLUTION|>--- conflicted
+++ resolved
@@ -4,14 +4,21 @@
 # Written by: Francesco Salvestrini <f DOT salvestrini AT nextworks DOT it>
 #
 
+SUBDIRS = encoders
+
 noinst_LTLIBRARIES = librinad.la
 
 librinad_la_CFLAGS   =
-librinad_la_CPPFLAGS = $(CPPFLAGS_EXTRA) $(LIBRINA_CFLAGS) -I$(srcdir)/tclap
-librinad_la_LIBADD   = $(LIBRINA_LIBS)
+librinad_la_CPPFLAGS =				\
+	$(CPPFLAGS_EXTRA)			\
+	$(LIBRINA_CFLAGS)			\
+	$(LIBPROTOBUF_CFLAGS)			\
+	-I$(srcdir)/tclap
+librinad_la_LIBADD   =				\
+	$(LIBRINA_LIBS)				\
+	$(LIBPROTOBUF_LIBS)			\
+	-Lencoders -lencoders
 
-<<<<<<< HEAD
-=======
 tclapSOURCES =					\
 	tclap/ArgException.h			\
 	tclap/Arg.h				\
@@ -40,17 +47,10 @@
 	tclap/Visitor.h				\
 	tclap/XorHandler.h			\
 	tclap/ZshCompletionOutput.h
-	
-encoderSOURCES =					\
-	encoders/ApplicationProcessNamingInfoMessage.pb.cc \
-	encoders/ApplicationRegistrationMessage.pb.cc  \
-	encoders/CommonMessages.pb.cc
 
->>>>>>> ef654d6a
 librinad_la_SOURCES  =					\
-	$(encoderSOURCES)			\
 	rina-configuration.cc rina-configuration.h	\
 	event-loop.cc	      event-loop.h		\
-	encoder.cc	      	  encoder.h		\
-                          concurrency.h		\
+	encoder.cc	      encoder.h			\
+                              concurrency.h		\
 	$(tclapSOURCES)