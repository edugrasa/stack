#
# Makefile.am
#
# Written by: Francesco Salvestrini <f DOT salvestrini AT nextworks DOT it>
#

noinst_LTLIBRARIES = librinad.la

librinad_la_CFLAGS   =
librinad_la_CPPFLAGS = $(CPPFLAGS_EXTRA) $(LIBRINA_CFLAGS)
librinad_la_LIBADD   = $(LIBRINA_LIBS)

tclapSOURCES =					\
	tclap/ArgException.h			\
	tclap/Arg.h				\
	tclap/ArgTraits.h			\
	tclap/CmdLine.h				\
	tclap/CmdLineInterface.h		\
	tclap/CmdLineOutput.h			\
	tclap/Constraint.h			\
	tclap/DocBookOutput.h			\
	tclap/HelpVisitor.h			\
	tclap/IgnoreRestVisitor.h		\
	tclap/Makefile				\
	tclap/Makefile.am			\
	tclap/Makefile.in			\
	tclap/MultiArg.h			\
	tclap/MultiSwitchArg.h			\
	tclap/OptionalUnlabeledTracker.h	\
	tclap/StandardTraits.h			\
	tclap/StdOutput.h			\
	tclap/SwitchArg.h			\
	tclap/UnlabeledMultiArg.h		\
	tclap/UnlabeledValueArg.h		\
	tclap/ValueArg.h			\
	tclap/ValuesConstraint.h		\
	tclap/VersionVisitor.h			\
	tclap/Visitor.h				\
	tclap/XorHandler.h			\
	tclap/ZshCompletionOutput.h

<<<<<<< HEAD
librinad_la_SOURCES  =				\
	dummy.cc              dummy.h		\
	concurrency.h   \
=======
librinad_la_SOURCES  =					\
	rina-configuration.cc rina-configuration.h	\
	event-loop.cc	      event-loop.h		\
>>>>>>> 8951037c
	$(tclapSOURCES)<|MERGE_RESOLUTION|>--- conflicted
+++ resolved
@@ -39,13 +39,8 @@
 	tclap/XorHandler.h			\
 	tclap/ZshCompletionOutput.h
 
-<<<<<<< HEAD
-librinad_la_SOURCES  =				\
-	dummy.cc              dummy.h		\
-	concurrency.h   \
-=======
-librinad_la_SOURCES  =					\
+librinad_la_SOURCES  =				\				\
 	rina-configuration.cc rina-configuration.h	\
 	event-loop.cc	      event-loop.h		\
->>>>>>> 8951037c
+    concurrency.h    \
 	$(tclapSOURCES)