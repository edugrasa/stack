--- conflicted
+++ resolved
@@ -22,11 +22,6 @@
 librinad_la_SOURCES  =					\
 	rina-configuration.cc rina-configuration.h	\
 	event-loop.cc	      event-loop.h		\
-<<<<<<< HEAD
-                              concurrency.h		\
 	helpers.cc	      helpers.h			\
-	$(tclapSOURCES)
-=======
 	encoder.cc	      encoder.h			\
-                              concurrency.h
->>>>>>> 0dddbf82
+                              concurrency.h