#
# Makefile.am
#
# Written by: Francesco Salvestrini <f DOT salvestrini AT nextworks DOT it>
#

CLEANFILES       =
MOSTLYCLEANFILES =
EXTRA_DIST       =

include $(srcdir)/Makefile.inc

noinst_LTLIBRARIES =				\
	libencoders.la

libencoders_la_SOURCES =			\
<<<<<<< HEAD
	$(protoSOURCES)
=======
	$(protoSOURCES)
>>>>>>> 1e5198c29a3bbb674fd528f56c69dffc7a35387a<|MERGE_RESOLUTION|>--- conflicted
+++ resolved
@@ -14,8 +14,4 @@
 	libencoders.la
 
 libencoders_la_SOURCES =			\
-<<<<<<< HEAD
-	$(protoSOURCES)
-=======
-	$(protoSOURCES)
->>>>>>> 1e5198c29a3bbb674fd528f56c69dffc7a35387a+	$(protoSOURCES)