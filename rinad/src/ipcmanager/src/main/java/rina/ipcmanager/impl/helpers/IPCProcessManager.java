--- conflicted
+++ resolved
@@ -235,19 +235,11 @@
 					QoSCube qosCube = null;
 					while (qosCubeIterator.hasNext()){
 						qosCube = qosCubeIterator.next();
-<<<<<<< HEAD
-						result = result + "            Name: " + qosCube.getName() + "\n";
-						result = result + "            Id: " + qosCube.getId() + "\n";
-						result = result + "            Ordered delivery: " + qosCube.isOrderedDelivery() + "\n";
-						result = result + "            Partial delivery: " + qosCube.isOrderedDelivery() + "\n";
-						result = result + "            EFCP policies: " + qosCube.getEfcpPolicies();
-=======
 						result = result + "                Name: " + qosCube.getName() + "\n";
 						result = result + "                Id: " + qosCube.getId() + "\n";
 						result = result + "                Ordered delivery: " + qosCube.isOrderedDelivery() + "\n";
 						result = result + "                Partial delivery: " + qosCube.isOrderedDelivery() + "\n";
 						result = result + "                EFCP policies: " + qosCube.getEfcpPolicies();
->>>>>>> e945c97f
 						result = result + "            --------------------: \n";
 					}
 					
@@ -255,11 +247,7 @@
 							difConfiguration.getPduFTableGeneratorConfiguration() != null) 
 					{
 						result = result + "        PDUFTableGeneratofConfiguration: \n";
-<<<<<<< HEAD
-						PDUFTableGeneratorConfiguration pduftTableGeneratorConfiguration = difConfiguration.getPDUFTableGeneratorConfiguration();
-=======
 						PDUFTableGeneratorConfiguration pduftTableGeneratorConfiguration = difConfiguration.getPduFTableGeneratorConfiguration();
->>>>>>> e945c97f
 						result = result + "            PDUFTG policy: " + pduftTableGeneratorConfiguration.getPduFtGeneratorPolicy().getName()+"/" 
 									+ pduftTableGeneratorConfiguration.getPduFtGeneratorPolicy().getVersion() + "\n";
 						if (pduftTableGeneratorConfiguration.getLinkStateRoutingConfiguration() != null) {
