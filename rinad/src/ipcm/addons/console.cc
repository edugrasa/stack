--- conflicted
+++ resolved
@@ -561,13 +561,8 @@
 	}
 
 	//Call IPCManager
-<<<<<<< HEAD
 	if(IPCManager->unregister_ipcp_from_ipcp(this, &promise, ipcp_id,
-			slave_ipcp_id) == IPCM_FAILURE || promise.wait() != IPCM_SUCCESS) {
-=======
-	if(IPCManager->unregister_ipcp_from_ipcp(&promise, ipcp_id,
-			dif_name) == IPCM_FAILURE || promise.wait() != IPCM_SUCCESS) {
->>>>>>> bfe8f65f
+		dif_name) == IPCM_FAILURE || promise.wait() != IPCM_SUCCESS) {
 		outstream << "Unregistration failed" << endl;
 		return CMDRETCONT;
 	}
