--- conflicted
+++ resolved
@@ -23,7 +23,6 @@
 }
 
 //Read
-<<<<<<< HEAD
 void RIBDaemonObj::read(const rina::cdap_rib::con_handle_t &con,
 				const std::string& fqn,
 				const std::string& class_,
@@ -32,16 +31,6 @@
 				rina::cdap_rib::SerializedObject &obj_reply,
 				rina::cdap_rib::res_info_t& res) {
 
-	(void) con;
-	(void) fqn;
-	(void) class_;
-	(void) filt;
-	(void) invoke_id;
-=======
-rina::cdap_rib::res_info_t* RIBDaemonObj::remoteRead(const std::string& name,
-		rina::cdap_rib::SerializedObject &obj_reply){
-
->>>>>>> 379b4494
 	QueryRIBPromise promise;
 
 	res.code_ = rina::cdap_rib::CDAP_SUCCESS;
