#include "ipcp_obj.h"

#define RINA_PREFIX "ipcm.mad.ipcp_obj"
#include <cstddef>

#include <librina/logs.h>
#include <librina/exceptions.h>

#include "../agent.h"
#include "../../../ipcm.h"
#include "../ribf.h"

namespace rinad {
namespace mad {
namespace rib_v1 {

//Static class names
const std::string IPCPObj::class_name = "IPCProcess";

//Class
IPCPObj::IPCPObj(int ipcp_id)
                : DelegationObj(class_name)
{
        processID_ = ipcp_id;
}

void IPCPObj::read(const rina::cdap_rib::con_handle_t &con,
                   const std::string& fqn, const std::string& class_,
                   const rina::cdap_rib::filt_info_t &filt, const int invoke_id,
                   rina::ser_obj_t &obj_reply, rina::cdap_rib::res_info_t& res)
{

        res.code_ = rina::cdap_rib::CDAP_SUCCESS;
        configs::ipcp_t info;
        info.process.processInstance = processID_;
        info.process.processName = IPCManager->get_ipcp_name(processID_);
        //TODO: Add missing stuff...
        encoders::IPCPEncoder encoder;
        encoder.encode(info, obj_reply);
}

bool IPCPObj::delete_(const rina::cdap_rib::con_handle_t &con,
                      const std::string& fqn, const std::string& class_,
                      const rina::cdap_rib::filt_info_t &filt,
                      const int invoke_id, rina::cdap_rib::res_info_t& res)
{

        //Fill in the response
        res.code_ = rina::cdap_rib::CDAP_SUCCESS;

        //Call the IPCManager and return
        if (IPCManager->destroy_ipcp(ManagementAgent::inst, processID_)
                        != IPCM_SUCCESS)
        {
                LOG_ERR("Unable to destroy IPCP with id %d", processID_);
                res.code_ = rina::cdap_rib::CDAP_ERROR;
                return false;
        }

        return true;
}

void IPCPObj::forward_object(const rina::cdap_rib::con_handle_t& con,
                        const std::string obj_name,
                        const std::string obj_class,
                        const rina::cdap_rib::flags_t &flags,
                        const rina::cdap_rib::filt_info_t &filt,
                        const int invoke_id)
{
       // TODO: This has to be stored in a list in case of more than
       // one consecutive request

       int pos = obj_name.rfind("ipcProcessID");
       if (pos != std::string::npos)
       {
                std::string object_sub_name = obj_name.substr(pos);
                pos = object_sub_name.find("/");
                if (pos != std::string::npos)
                {
                   object_sub_name = object_sub_name.substr(pos);
            	   // mark processing delegation
            	   activate_delegation();
                   ipcm_res_t res = IPCManager->delegate_ipcp_ribobj(this,
                		   processID_, obj_class, object_sub_name, filt.scope_,
                           invoke_id, con.port_id);
                   if (res == IPCM_FAILURE)
                	   signal_finished();
                }
       }
       else
    	   LOG_ERR("This object is not an IPC process");
}

void IPCPObj::create_cb(const rina::rib::rib_handle_t rib,
                        const rina::cdap_rib::con_handle_t &con,
                        const std::string& fqn, const std::string& class_,
                        const rina::cdap_rib::filt_info_t &filt,
                        const int invoke_id, const rina::ser_obj_t &obj_req,
                        // mcr #951 / rina::ser_obj_t => rina::cdap_rib::obj_info_t
                        rina::cdap_rib::obj_info_t &obj_reply,
                        rina::cdap_rib::res_info_t& res)
{

        IPCPObj* ipcp;

        (void) con;
        (void) filt;
        (void) invoke_id;
        (void) obj_reply;

        //Set return value
        res.code_ = rina::cdap_rib::CDAP_SUCCESS;

        if (class_ != IPCPObj::class_name)
        {
                LOG_ERR("Create operation failed: received an invalid class "
                		"name '%s' during create operation in '%s'",
                        class_.c_str(), fqn.c_str());
                res.code_ = rina::cdap_rib::CDAP_INVALID_OBJ_CLASS;
                return;
        }

        configs::ipcp_config_t object;
        // TODO do the decoders/encoders
        encoders::IPCPConfigEncoder encoder;
        encoder.decode(obj_req, object);

        //Call the IPCManager
        int ipcp_id = createIPCP(object);

        if (ipcp_id == -1)
        {
                LOG_ERR("Create operation failed in '%s'. Unknown error.",
                    fqn.c_str());
                res.code_ = rina::cdap_rib::CDAP_ERROR;
                // mcr #951 / give a reason on the reply,
                std::stringstream ss;
                ss << "Create operation failed in '" << fqn.c_str() << "': unable to create an IPCP.";
                res.reason_ = ss.str();
                return;
        }

        if (!assignToDIF(object, ipcp_id))
        {
                LOG_ERR("Create operation failed: unable to assign IPCP with id '%d' to DIF in path '%s'. unable to assign IPCP.",
                        ipcp_id, fqn.c_str());
                res.code_ = rina::cdap_rib::CDAP_ERROR;
                // mcr #951 / give a reason on the reply,
                std::stringstream ss;
                ss << "Create operation failed for IPCP with id '" << ipcp_id << "' in path '" << fqn.c_str() << "':unable to assign IPCP.";
                res.reason_ = ss.str();
                return;
        }

        if (!object.difs_to_register.empty())
        {
                if (!registerAtDIFs(object, ipcp_id))
                {
                        LOG_ERR("Create operation failed: unable to register IPCP with id '%d' in path '%s'. Unknown error.",
                                ipcp_id, fqn.c_str());
                        res.code_ = rina::cdap_rib::CDAP_ERROR;
                        // mcr #951 / give a reason on the reply,
                        std::stringstream ss;
                        ss << "Unable to fully register IPCP with id '" << ipcp_id << "' in path '" << fqn.c_str() << "'.";  
                        res.reason_ = ss.str();                          
                        // mcr #951 / make it non fatal, so as the IPCP is still registered with RIB
                        //return;
                }
        }

        if (!object.neighbors.empty())
        {
        	enrollToDIFs(object, ipcp_id);
        }

        try
        {
                ipcp = new IPCPObj(ipcp_id);
        } catch (...)
        {
                LOG_ERR("Create operation failed for ipcp id '%d' in path '%s': creating RO - out of memory.",
                        ipcp_id, fqn.c_str());
                res.code_ = rina::cdap_rib::CDAP_ERROR;
                // mcr #951 / give a reason on the reply,
                std::stringstream ss;
                ss << "Create operation failed for IPCP with id '" << ipcp_id << "' in path '" << fqn.c_str() << "': creating RO - out of memory.";  
                res.reason_ = ss.str();                          
                return;
        }

        //Finally add it into the RIB with the proper IPCP id in the object name
        try
        {
        	std::stringstream ss;
<<<<<<< HEAD
        	ss << fqn << "=" << ipcp_id;
                RIBFactory::getProxy()->addObjRIB(rib, ss.str(), &ipcp);
=======
        	std::string partial_name = fqn.substr(0, fqn.find_last_of("="));
          // mcr #951 / add "=" and set instance and name on reply
          ss << partial_name << "=" << ipcp_id;
          RIBFactory::getProxy()->addObjRIB(rib, ss.str(), &ipcp);
          obj_reply.name_ = ss.str();
          obj_reply.inst_ = ipcp_id;
>>>>>>> 1da84e07
        } catch (...)
        {
                LOG_ERR("Create operation failed: for ipcp id '%d' in path '%s': registering RO.",
                        ipcp_id, fqn.c_str());
                res.code_ = rina::cdap_rib::CDAP_ERROR;
                // mcr #951 / give a reason on the reply,
                std::stringstream ss;
                ss << "Create operation failed for IPCP with id '" << ipcp_id << "' in path '" << fqn.c_str() << "': registering RO.";  
                res.reason_ = ss.str();                          
                return;
        }
        res.code_ = rina::cdap_rib::CDAP_SUCCESS;
}

int IPCPObj::createIPCP(configs::ipcp_config_t &object)
{

        CreateIPCPPromise ipcp_promise;

        rina::ApplicationProcessNamingInformation ipcp_name(
                        object.name.processName, object.name.processInstance);

        if (IPCManager->create_ipcp(ManagementAgent::inst, &ipcp_promise,
                                    ipcp_name, object.dif_to_assign.dif_type_)
                        == IPCM_FAILURE || ipcp_promise.wait() != IPCM_SUCCESS)
        {
                LOG_ERR("Error while creating IPC process");
                return -1;
        }
        LOG_INFO("IPC process created successfully [id = %d, name= %s]",
                 ipcp_promise.ipcp_id, object.name.processName.c_str());
        return ipcp_promise.ipcp_id;
}

bool IPCPObj::assignToDIF(configs::ipcp_config_t &object, int ipcp_id)
{
        // ASSIGN TO DIF
        Promise assign_promise;
        bool found;

        if (!IPCManager->ipcp_exists(ipcp_id))
        {
                LOG_ERR("No such IPC process id %d", ipcp_id);
                return false;
        }

        if (IPCManager->assign_to_dif(ManagementAgent::inst, &assign_promise,
                                      ipcp_id, object.dif_to_assign,
                                      object.name) == IPCM_FAILURE
                        || assign_promise.wait() != IPCM_SUCCESS)
        {
                LOG_ERR("DIF assignment failed");
                return false;
        }

        LOG_INFO("DIF assignment completed successfully");
        return true;
}

bool IPCPObj::registerAtDIFs(configs::ipcp_config_t &object, int ipcp_id)
{
        for (std::list<rina::ApplicationProcessNamingInformation>::iterator it =
                        object.difs_to_register.begin();
                        it != object.difs_to_register.end(); ++it)
        {
                Promise promise;
                LOG_DBG("Registring to DIF %s", it->processName.c_str());

                if (!IPCManager->ipcp_exists(ipcp_id))
                {
                        LOG_ERR("No such IPC process id");
                        return false;
                }
                if (IPCManager->register_at_dif(ManagementAgent::inst, &promise,
                                                ipcp_id, *it) == IPCM_FAILURE
                                || promise.wait() != IPCM_SUCCESS)
                {
                        LOG_ERR("Registration failed");
                        return false;
                }

                LOG_INFO("IPC process registration to dif %s completed successfully",
                         it->processName.c_str());
        }

        return true;
}

bool IPCPObj::enrollToDIFs(rinad::configs::ipcp_config_t &object, int ipcp_id)
{
	for(std::list<configs::neighbor_config_t>::iterator it =
			object.neighbors.begin();
			it != object.neighbors.end(); ++it)
	{
		Promise promise;
		rinad::NeighborData neighbor;
		LOG_DBG("Enrolling to neighbor %s", it->neighbor_name.processName.c_str());

                if (!IPCManager->ipcp_exists(ipcp_id))
                {
                        LOG_ERR("No such IPC process id");
                        return false;
                }

                neighbor.apName.processName = it->neighbor_name.processName;
                neighbor.apName.processInstance = "1";
                neighbor.difName.processName = it->dif.processName;
                neighbor.supportingDifName.processName = it->under_dif.processName;

                if (IPCManager->enroll_to_dif(ManagementAgent::inst,
                			      &promise, ipcp_id,
					      neighbor) == IPCM_FAILURE
                		|| promise.wait() != IPCM_SUCCESS)
                {
                	LOG_ERR("Enrollment failed");
                	continue;
                }

                LOG_INFO("IPC Process enrollment to neighbor %s completed successfully",
                	 it->neighbor_name.processName.c_str());
	}

	return true;
}

}
;
//namespace rib_v1
}
;
//namespace mad
}
;
//namespace rinad<|MERGE_RESOLUTION|>--- conflicted
+++ resolved
@@ -96,7 +96,6 @@
                         const std::string& fqn, const std::string& class_,
                         const rina::cdap_rib::filt_info_t &filt,
                         const int invoke_id, const rina::ser_obj_t &obj_req,
-                        // mcr #951 / rina::ser_obj_t => rina::cdap_rib::obj_info_t
                         rina::cdap_rib::obj_info_t &obj_reply,
                         rina::cdap_rib::res_info_t& res)
 {
@@ -130,24 +129,21 @@
 
         if (ipcp_id == -1)
         {
-                LOG_ERR("Create operation failed in '%s'. Unknown error.",
-                    fqn.c_str());
-                res.code_ = rina::cdap_rib::CDAP_ERROR;
-                // mcr #951 / give a reason on the reply,
                 std::stringstream ss;
                 ss << "Create operation failed in '" << fqn.c_str() << "': unable to create an IPCP.";
+                LOG_ERR("%s", ss.str().c_str());
+                res.code_ = rina::cdap_rib::CDAP_ERROR;
                 res.reason_ = ss.str();
                 return;
         }
 
         if (!assignToDIF(object, ipcp_id))
         {
-                LOG_ERR("Create operation failed: unable to assign IPCP with id '%d' to DIF in path '%s'. unable to assign IPCP.",
-                        ipcp_id, fqn.c_str());
-                res.code_ = rina::cdap_rib::CDAP_ERROR;
-                // mcr #951 / give a reason on the reply,
                 std::stringstream ss;
-                ss << "Create operation failed for IPCP with id '" << ipcp_id << "' in path '" << fqn.c_str() << "':unable to assign IPCP.";
+                ss << "Create operation failed for IPCP with id '" << ipcp_id
+                   << "' in path '" << fqn.c_str() << "':unable to assign IPCP.";
+                LOG_ERR("%s", ss.str().c_str());
+                res.code_ = rina::cdap_rib::CDAP_ERROR;
                 res.reason_ = ss.str();
                 return;
         }
@@ -156,15 +152,12 @@
         {
                 if (!registerAtDIFs(object, ipcp_id))
                 {
-                        LOG_ERR("Create operation failed: unable to register IPCP with id '%d' in path '%s'. Unknown error.",
-                                ipcp_id, fqn.c_str());
+                	std::stringstream ss;
+                        ss << "Unable to fully register IPCP with id '" << ipcp_id
+                           << "' in path '" << fqn.c_str() << "'.";
+                        LOG_ERR("%s", ss.str().c_str());
                         res.code_ = rina::cdap_rib::CDAP_ERROR;
-                        // mcr #951 / give a reason on the reply,
-                        std::stringstream ss;
-                        ss << "Unable to fully register IPCP with id '" << ipcp_id << "' in path '" << fqn.c_str() << "'.";  
                         res.reason_ = ss.str();                          
-                        // mcr #951 / make it non fatal, so as the IPCP is still registered with RIB
-                        //return;
                 }
         }
 
@@ -178,12 +171,11 @@
                 ipcp = new IPCPObj(ipcp_id);
         } catch (...)
         {
-                LOG_ERR("Create operation failed for ipcp id '%d' in path '%s': creating RO - out of memory.",
-                        ipcp_id, fqn.c_str());
-                res.code_ = rina::cdap_rib::CDAP_ERROR;
-                // mcr #951 / give a reason on the reply,
                 std::stringstream ss;
-                ss << "Create operation failed for IPCP with id '" << ipcp_id << "' in path '" << fqn.c_str() << "': creating RO - out of memory.";  
+                ss << "Create operation failed for IPCP with id '" << ipcp_id
+                   << "' in path '" << fqn.c_str() << "': creating RO - out of memory.";
+                LOG_ERR("%s", ss.str().c_str());
+                res.code_ = rina::cdap_rib::CDAP_ERROR;
                 res.reason_ = ss.str();                          
                 return;
         }
@@ -192,25 +184,17 @@
         try
         {
         	std::stringstream ss;
-<<<<<<< HEAD
         	ss << fqn << "=" << ipcp_id;
                 RIBFactory::getProxy()->addObjRIB(rib, ss.str(), &ipcp);
-=======
-        	std::string partial_name = fqn.substr(0, fqn.find_last_of("="));
-          // mcr #951 / add "=" and set instance and name on reply
-          ss << partial_name << "=" << ipcp_id;
-          RIBFactory::getProxy()->addObjRIB(rib, ss.str(), &ipcp);
-          obj_reply.name_ = ss.str();
-          obj_reply.inst_ = ipcp_id;
->>>>>>> 1da84e07
+          	obj_reply.name_ = ss.str();
+          	obj_reply.inst_ = ipcp_id;
         } catch (...)
         {
-                LOG_ERR("Create operation failed: for ipcp id '%d' in path '%s': registering RO.",
-                        ipcp_id, fqn.c_str());
-                res.code_ = rina::cdap_rib::CDAP_ERROR;
-                // mcr #951 / give a reason on the reply,
                 std::stringstream ss;
-                ss << "Create operation failed for IPCP with id '" << ipcp_id << "' in path '" << fqn.c_str() << "': registering RO.";  
+                ss << "Create operation failed for IPCP with id '" << ipcp_id
+                   << "' in path '" << fqn.c_str() << "': registering RO.";
+                LOG_ERR("%s", ss.str().c_str());
+                res.code_ = rina::cdap_rib::CDAP_ERROR;
                 res.reason_ = ss.str();                          
                 return;
         }
