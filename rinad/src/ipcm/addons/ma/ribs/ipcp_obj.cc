#include <ipcp_obj.h>

#define RINA_PREFIX "ipcm.mad.ribd_v1"
#include <librina/logs.h>
#include <librina/exceptions.h>

#include "../agent.h"
#include "../../../ipcm.h"
#include "../ribf.h"

namespace rinad {
namespace mad {
namespace rib_v1 {

//Static class names
const std::string IPCPObj::class_name = "IPCProcess";

//Class
IPCPObj::IPCPObj(int ipcp_id) : RIBObj(class_name), processID_(ipcp_id){

<<<<<<< HEAD
}

void IPCPObj::read(const rina::cdap_rib::con_handle_t &con,
				const std::string& fqn,
				const std::string& class_,
				const rina::cdap_rib::filt_info_t &filt,
				const int invoke_id,
				rina::cdap_rib::SerializedObject &obj_reply,
				rina::cdap_rib::res_info_t& res){

	(void) con;
	(void) fqn;
	(void) class_;
	(void) filt;
	(void) invoke_id;
	res.code_ = rina::cdap_rib::CDAP_SUCCESS;
=======
IPCPObj::IPCPObj(std::string name, long instance,
		const rina::cdap_rib::SerializedObject &object_value)
	: RIBObject<mad_manager::structures::ipcp_t>(class_name, instance, name,
					(mad_manager::structures::ipcp_t*) NULL,
					&encoder){
}

rina::cdap_rib::res_info_t* IPCPObj::remoteRead(
				const std::string& name,
				rina::cdap_rib::SerializedObject &obj_reply){

	rina::cdap_rib::res_info_t* r = new rina::cdap_rib::res_info_t;
	r->result_ = 0;
>>>>>>> 379b4494

	mad_manager::structures::ipcp_t info;
	info.process_id = processID_;
	info.name = IPCManager->get_ipcp_name(processID_);
	//TODO: Add missing stuff...

	encoder.encode(info, obj_reply);
}

<<<<<<< HEAD
bool IPCPObj::delete_(const rina::cdap_rib::con_handle_t &con,
				const std::string& fqn,
				const std::string& class_,
				const rina::cdap_rib::filt_info_t &filt,
				const int invoke_id,
				rina::cdap_rib::res_info_t& res){
	(void) con;
	(void) fqn;
	(void) class_;
	(void) filt;
	(void) invoke_id;
=======
//We only support deletion
rina::cdap_rib::res_info_t* IPCPObj::remoteDelete(const std::string& name){

	rina::cdap_rib::res_info_t* r = new rina::cdap_rib::res_info_t;
>>>>>>> 379b4494

	//Fill in the response
	res.code_ = rina::cdap_rib::CDAP_SUCCESS;

	//Call the IPCManager and return
	if (IPCManager->destroy_ipcp(ManagementAgent::inst, processID_) != IPCM_SUCCESS) {
		LOG_ERR("Unable to destroy IPCP with id %d", processID_);
		res.code_ = rina::cdap_rib::CDAP_ERROR;
		return false;
	}

	return true;
}

void IPCPObj::create_cb(const rina::rib::rib_handle_t rib,
			const rina::cdap_rib::con_handle_t &con,
			const std::string& fqn,
			const std::string& class_,
			const rina::cdap_rib::filt_info_t &filt,
			const int invoke_id,
			const rina::cdap_rib::SerializedObject &obj_req,
			rina::cdap_rib::SerializedObject &obj_reply,
			rina::cdap_rib::res_info_t& res){

	IPCPObj* ipcp;

	(void)con;
	(void)filt;
	(void)invoke_id;
	(void)obj_reply;

	//Set return value
	res.code_ = rina::cdap_rib::CDAP_SUCCESS;

	if (class_ != IPCPObj::class_name) {
		LOG_ERR("Create operation failed: received an invalid class name '%s' during create operation in '%s'",
								class_.c_str(),
								fqn.c_str());
		res.code_ = rina::cdap_rib::CDAP_INVALID_OBJ_CLASS;
		return;
	}


	mad_manager::structures::ipcp_config_t object;
	rinad::mad_manager::encoders::IPCPConfigEncoder().decode(
			obj_req, object);

	//Call the IPCManager
	int ipcp_id = createIPCP(object);

	if (ipcp_id == -1){
		LOG_ERR("Create operation failed in '%s'. Unknown error.",
								fqn.c_str());

		res.code_ = rina::cdap_rib::CDAP_ERROR;
		return;
	}

	if(!assignToDIF(object, ipcp_id)){
		LOG_ERR("Create operation failed: unable to assign IPCP with id '%d' to DIF in path '%s'. Unknown error.",
								ipcp_id,
								fqn.c_str());
		res.code_ = rina::cdap_rib::CDAP_ERROR;
		return;
	}

	if (!object.difs_to_register.empty()){
		if (!registerAtDIFs(object, ipcp_id)){
			LOG_ERR("Create operation failed: unable to register IPCP with id '%d' in path '%s'. Unknown error.",
								ipcp_id,
								fqn.c_str());
			res.code_ = rina::cdap_rib::CDAP_ERROR;
			return;
		}
	}

	try {
		ipcp = new IPCPObj(ipcp_id);
	} catch (...) {
		LOG_ERR("Create operation failed for ipcp id '%d' in path '%s': out of memory.",
								ipcp_id,
								fqn.c_str());
		res.code_ = rina::cdap_rib::CDAP_ERROR;
		return;
	}

	//Finally add it into the RIB
	try{
		RIBFactory::getProxy()->addObjRIB(rib, fqn, &ipcp);
	}catch(...) {
		LOG_ERR("Create operation failed: for ipcp id '%d' in path '%s'. Out of memory.",
								ipcp_id,
								fqn.c_str());
		res.code_ = rina::cdap_rib::CDAP_ERROR;
		return;
	}
}

int IPCPObj::createIPCP(
		rinad::mad_manager::structures::ipcp_config_t &object) {

	CreateIPCPPromise ipcp_promise;

	rina::ApplicationProcessNamingInformation ipcp_name(
			object.process_name, object.process_instance);

	if (IPCManager->create_ipcp(ManagementAgent::inst, &ipcp_promise,
					ipcp_name, object.process_type)
			== IPCM_FAILURE
			|| ipcp_promise.wait() != IPCM_SUCCESS) {
		LOG_ERR("Error while creating IPC process");
		return -1;
	}
	LOG_INFO("IPC process created successfully [id = %d, name= %s]",
			ipcp_promise.ipcp_id, object.process_name.c_str());
	return ipcp_promise.ipcp_id;

}

bool IPCPObj::assignToDIF(
			rinad::mad_manager::structures::ipcp_config_t &object,
			int ipcp_id) {
	// ASSIGN TO DIF
	Promise assign_promise;
	bool found;
	rinad::DIFTemplateMapping template_mapping;
	rinad::DIFTemplate * dif_template;

	rina::ApplicationProcessNamingInformation dif_name(object.dif_to_assign,
								std::string());
	if (!IPCManager->ipcp_exists(ipcp_id)) {
		LOG_ERR("No such IPC process id %d", ipcp_id);
		return false;
	}

	found = IPCManager->getConfig().lookup_dif_template_mappings(dif_name, template_mapping);
	if (!found) {
		LOG_ERR("Could not find DIF template for DIF name %s",
		dif_name.processName.c_str());
		return false;
	}

	dif_template = IPCManager->dif_template_manager->get_dif_template(template_mapping.template_name);
	if (!dif_template) {
		LOG_ERR("Cannot find template called %s",
		template_mapping.template_name.c_str());
		return false;
	}
	if (IPCManager->assign_to_dif(ManagementAgent::inst, &assign_promise,
			ipcp_id, dif_template, dif_name) == IPCM_FAILURE
				|| assign_promise.wait() != IPCM_SUCCESS) {
			LOG_ERR("DIF assignment failed");
			return false;
	}

	LOG_INFO("DIF assignment completed successfully");
	return true;
}

bool IPCPObj::registerAtDIFs(mad_manager::structures::ipcp_config_t &object,
								int ipcp_id) {
	for(std::list<std::string>::iterator it =
				object.difs_to_register.begin();
					it != object.difs_to_register.end();
					++it){
		Promise promise;

		LOG_DBG("Dif name is %s", it->c_str());

		rina::ApplicationProcessNamingInformation dif_name(*it,
								std::string());
		if (!IPCManager->ipcp_exists(ipcp_id)) {
			LOG_ERR("No such IPC process id");
			return false;
		}
		if (IPCManager->register_at_dif(ManagementAgent::inst, &promise,
				ipcp_id, dif_name, true) == IPCM_FAILURE
				|| promise.wait() != IPCM_SUCCESS) {
			LOG_ERR("Registration failed");
			return false;
		}

		LOG_INFO("IPC process registration to dif %s completed successfully", it->c_str());
	}

	return true;
}



};//namespace rib_v1
};//namespace mad
};//namespace rinad<|MERGE_RESOLUTION|>--- conflicted
+++ resolved
@@ -18,7 +18,6 @@
 //Class
 IPCPObj::IPCPObj(int ipcp_id) : RIBObj(class_name), processID_(ipcp_id){
 
-<<<<<<< HEAD
 }
 
 void IPCPObj::read(const rina::cdap_rib::con_handle_t &con,
@@ -29,28 +28,7 @@
 				rina::cdap_rib::SerializedObject &obj_reply,
 				rina::cdap_rib::res_info_t& res){
 
-	(void) con;
-	(void) fqn;
-	(void) class_;
-	(void) filt;
-	(void) invoke_id;
 	res.code_ = rina::cdap_rib::CDAP_SUCCESS;
-=======
-IPCPObj::IPCPObj(std::string name, long instance,
-		const rina::cdap_rib::SerializedObject &object_value)
-	: RIBObject<mad_manager::structures::ipcp_t>(class_name, instance, name,
-					(mad_manager::structures::ipcp_t*) NULL,
-					&encoder){
-}
-
-rina::cdap_rib::res_info_t* IPCPObj::remoteRead(
-				const std::string& name,
-				rina::cdap_rib::SerializedObject &obj_reply){
-
-	rina::cdap_rib::res_info_t* r = new rina::cdap_rib::res_info_t;
-	r->result_ = 0;
->>>>>>> 379b4494
-
 	mad_manager::structures::ipcp_t info;
 	info.process_id = processID_;
 	info.name = IPCManager->get_ipcp_name(processID_);
@@ -59,24 +37,12 @@
 	encoder.encode(info, obj_reply);
 }
 
-<<<<<<< HEAD
 bool IPCPObj::delete_(const rina::cdap_rib::con_handle_t &con,
 				const std::string& fqn,
 				const std::string& class_,
 				const rina::cdap_rib::filt_info_t &filt,
 				const int invoke_id,
 				rina::cdap_rib::res_info_t& res){
-	(void) con;
-	(void) fqn;
-	(void) class_;
-	(void) filt;
-	(void) invoke_id;
-=======
-//We only support deletion
-rina::cdap_rib::res_info_t* IPCPObj::remoteDelete(const std::string& name){
-
-	rina::cdap_rib::res_info_t* r = new rina::cdap_rib::res_info_t;
->>>>>>> 379b4494
 
 	//Fill in the response
 	res.code_ = rina::cdap_rib::CDAP_SUCCESS;
