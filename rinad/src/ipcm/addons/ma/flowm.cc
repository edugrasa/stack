/*
 * Flow Manager
 *
 *    Marc Sune	     <marc.sune (at) bisdn.de>
 *    Bernat Gaston	 <bernat.gaston@i2cat.net>
 *
 * This library is free software; you can redistribute it and/or
 * modify it under the terms of the GNU Lesser General Public
 * License as published by the Free Software Foundation; either
 * version 2.1 of the License, or (at your option) any later version.
 *
 * This library is distributed in the hope that it will be useful,
 * but WITHOUT ANY WARRANTY; without even the implied warranty of
 * MERCHANTABILITY or FITNESS FOR A PARTICULAR PURPOSE.  See the GNU
 * Lesser General Public License for more details.
 *
 * You should have received a copy of the GNU Lesser General Public
 * License along with this library; if not, write to the Free Software
 * Foundation, Inc., 51 Franklin Street, Fifth Floor, Boston,
 * MA  02110-1301  USA
 */

#include "flowm.h"

#include <algorithm>
#include <unistd.h>
#include <stdlib.h>
#include <stdio.h>
#include <sstream>
#include <assert.h>
#include <string.h>
#include <errno.h>
#include <stdint.h>

#include "agent.h"
#include "ribf.h"
#define RINA_PREFIX "ipcm.mad.flowm"
#include <librina/likely.h>
#include <librina/logs.h>
#include <librina/cdap_v2.h>
#include <librina/rib_v2.h>
#include <librina/security-manager.h>
#include "../../ipcm.h"

namespace rinad {
namespace mad {

//General events timeout
#define FM_TIMEOUT_S 5
#define FM_RETRY_NSEC 100000000 //100 ms
#define _FM_1_SEC_NSEC 1000000000

//Flow allocation worker events
#define FM_FALLOC_TIMEOUT_S 10
#define FM_FALLOC_TIMEOUT_NS 0
#define FM_FALLOC_ALLOC_RETRY_US 5000000 //5 seconds
const unsigned int max_sdu_size_in_bytes = 10000;

/**
 * @brief Worker abstract class encpasulates the main I/O loop
 */
class Worker {

 public:

	/**
	 * Constructor
	 */
	Worker(FlowManager* fm,
	       RIBFactory *rib_factory)
			: flow_manager(fm),
			  rib_factory_(rib_factory)
	{
	}

	/**
	 * Destructor
	 */
	virtual ~Worker(void) {}

	/**
	 * Run I/O loop
	 */
	virtual void* run(void* param)=0;

	//Trampoline
	static void* run_trampoline(void* param){
		Worker* w = static_cast<Worker*>(param);
		return w->run(NULL);
	}

	/**
	 * Notify an event
	 */
	void notify(rina::IPCEvent** event){

		//Do this in mutual exclusion
		rina::ScopedLock lock(mutex);

		//Check if this event is for this worker
		if (std::find(pend_events.begin(), pend_events.end(),
			      (*event)->sequenceNumber) == pend_events.end())
			return;

		//Store and signal
		events.push_back(*event);
		cond.signal();
		*event = NULL;
	}

	/**
	 * Wait for an event
	 */
	rina::IPCEvent* waitForEvent(long seconds = 0, long nanoseconds = 0) {

		cond.timedwait(seconds, nanoseconds);
		rina::ScopedLock lock(mutex);
		rina::IPCEvent* ev = *events.begin();
		pend_events.pop_front();
		return ev;
	}

	/**
	 * Set the id
	 */
	void setId(unsigned int _id){
		id = _id;
	}

	/**
	 * Instruct the thread to stop.
	 */
	inline void stop(void){

		//Must be set strictly before deallocation of the thread
		keep_running = false;

		try{
			rina::ipcManager->requestFlowDeallocation(port_id);
		}catch(...){}
	}

	inline pthread_t* getPthreadContext() {
		return &ctx;
	}

 protected:
	//Worker id
	unsigned int id;

	//Pthread context
	pthread_t ctx;

	//Mutex
	rina::Lockable mutex;

	//Pending events
	std::list<rina::IPCEvent*> events;

	//Pending transactions (sequence numbers)
	std::list<unsigned int> pend_events;

	//Condition variable
	rina::ConditionVariable cond;

	//Wether to stop the main I/O loop
	volatile bool keep_running;

	//Connection being handled
	AppConnection con;

	//Back reference
	FlowManager* flow_manager;

	//RIBFactory
	RIBFactory* rib_factory_;

	//Flow being used
	rina::FlowInformation flow_;

	//Port-id of the flow in use
	int port_id;

	//fd of the flow in use
	int fd;
};

/**
 * @brief Active Worker - performs flow allocation
 */
class ActiveWorker : public Worker {

 public:
	/**
	 * Constructor
	 */
	ActiveWorker(FlowManager* fm,
		     RIBFactory* rib_factory,
		     const AppConnection& _con,
		     bool key_manager)
			: Worker(fm, rib_factory)
	{
		con = _con;
		auth_ps_ = 0;
		key_manager_ = key_manager;
	}

	/**
	 * Run I/O loop
	 */
	virtual void* run(void* param);

	/**
	 * Destructor
	 */
	virtual ~ActiveWorker() {}

 protected:

	/**
	 * Allocate a flow and return the Flow object or NULL
	 */
	void allocateFlow();

	rina::IAuthPolicySet * auth_ps_;
	bool key_manager_;
};

//Allocate a flow
void ActiveWorker::allocateFlow()
{

	unsigned int seqnum;
	rina::IPCEvent* event;
	rina::AllocateFlowRequestResultEvent* rrevent;

	//Setup necessary QoS
	//TODO Quality of Service specification
	//FIXME: Move to connection
	rina::FlowSpecification qos;
	qos.maxAllowableGap = 0;

	//Perform the flow allocation
	seqnum = rina::ipcManager->requestFlowAllocationInDIF(
			flow_manager->getAPInfo(), con.flow_info.remoteAppName,
			con.flow_info.difName, qos);

	LOG_DBG("[w:%u] Waiting for event %u", id, seqnum);
	pend_events.push_back(seqnum);

	//Wait for the event
	try {
		event = flow_manager->wait_event(seqnum);
	} catch (rina::Exception& e) {
		//No reply... no flow
		LOG_ERR("[w:%u] Failed to allocate a flow. Operation timed-out",
			id);
		rina::ipcManager->withdrawPendingFlow(seqnum);
		flow_.portId = -1;
		return;
	}
	if (!event) {
		LOG_ERR("[w:%u] Failed to allocate a flow. Unknown error", id);
		rina::ipcManager->withdrawPendingFlow(seqnum);
		flow_.portId = -1;
		return;
	}
	LOG_DBG("[w:%u] Got event %u, waiting for %u", id,
		event->sequenceNumber, seqnum);

	//Check if it is the right event for us
	rrevent = dynamic_cast<rina::AllocateFlowRequestResultEvent*>(event);
	if (!rrevent || rrevent->portId < 0) {
		rina::ipcManager->withdrawPendingFlow(seqnum);
		flow_.portId = -1;
	}else{
		//Recover the flow
		flow_ = rina::ipcManager->commitPendingFlow(rrevent->sequenceNumber,
							   rrevent->portId,
							   rrevent->difName);
		LOG_INFO("[w:%u] Flow allocated, port id = %d", id, flow_.portId);
	}

	// Delete the event
	delete event;
}

// Flow active worker
void* ActiveWorker::run(void* param)
{
	rina::cdap_rib::ep_info_t src;
	rina::cdap_rib::ep_info_t dest;
	int bytes_read = 0;

	keep_running = true;

	while(keep_running) {

		//Allocate the flow
		allocateFlow();

		try {
			if(flow_.portId < 0) {
				usleep(FM_FALLOC_ALLOC_RETRY_US);
				continue;
			}

			//Recheck after flow alloc (prevents race)
			if(!keep_running){
				break;
			}

			//Set port id so that we can print traces even if the
			//flow is gone
			port_id = flow_.portId;
                        fd = flow_.fd;

			//Fill source parameters
			src.ap_name_ = flow_.localAppName.processName;
			src.ae_name_ = "v1";
			src.ap_inst_ = flow_.localAppName.processInstance;
			src.ae_inst_ = flow_.localAppName.entityInstance;

			//Fill destination parameters
			dest.ap_name_ = flow_.remoteAppName.processName;
			dest.ae_name_ = flow_.remoteAppName.entityName;
			dest.ap_inst_ = flow_.remoteAppName.processInstance;
			dest.ae_inst_ = flow_.remoteAppName.entityInstance;
			rina::cdap_rib::auth_policy_t auth;

			auth_ps_ = rib_factory_->getSecurityManager()->get_auth_policy_set(con.auth_policy_name);
			if (!auth_ps_) {
				LOG_ERR("Could not %s authentication policy set, aborting",
					rib_factory_->getSecurityManager()->get_sec_profile(con.auth_policy_name).authPolicy.name_.c_str());
				return NULL;
			}

			auth = auth_ps_->get_auth_policy(port_id,
	  	  	  	  	  	 	 dest,
							 rib_factory_->getSecurityManager()->get_sec_profile(con.auth_policy_name));

			//Version
			rina::cdap_rib::vers_info_t vers;
			vers.version_ = 0x1; //TODO: do not hardcode this

			//TODO: remove this. The API should NOT require a RIB
			//instance for calling the remote API
			rib_factory_->getProxy()->remote_open_connection(vers,
							src,
							dest,
							auth,
							port_id);

			//Recover the response
			//TODO: add support for other
			bool authentication_ongoing = true;
			rina::ser_obj_t message;
			message.message_ = new unsigned char[max_sdu_size_in_bytes];
<<<<<<< HEAD
                        bytes_read = read(fd, message.message_,
                                          max_sdu_size_in_bytes);
                        if (bytes_read < 0) {
				LOG_ERR("read() error on port id %u [%s]",
                                        port_id, strerror(errno));
				rina::ipcManager->requestFlowDeallocation(port_id);
				continue;
                        }
                        message.size_ = bytes_read;

			//Instruct CDAP provider to process the CACEP message
			try{
				rina::cdap::getProvider()->process_message(message,
							port_id);
			}catch(rina::WriteSDUException &e){
				LOG_ERR("Cannot read from flow with port id: %u anymore", port_id);
				rina::ipcManager->requestFlowDeallocation(port_id);
				continue;
			}catch(rina::FlowNotAllocatedException &e) {
				continue;
			}

			LOG_DBG("Connection established between MAD and Manager (port id: %u)", port_id);

=======
>>>>>>> 70e6d117
			//I/O loop
			while(true) {
                                bytes_read = read(fd, message.message_,
                                                max_sdu_size_in_bytes);
                                if (bytes_read < 0) {
                                        LOG_ERR("read() error on port id %u [%s]",
                                                port_id, strerror(errno));
					rina::ipcManager->requestFlowDeallocation(port_id);
                                        break;
                                }
                                message.size_ = bytes_read;

				//Instruct CDAP provider to process the RIB operation message
				try{
					rina::cdap::getProvider()->process_message(
									message,
									port_id);
				}catch(rina::WriteSDUException &e){
					LOG_ERR("Cannot read from flow with port id: %u anymore", port_id);
					rina::ipcManager->requestFlowDeallocation(port_id);
					break;
				}catch(rina::FlowNotAllocatedException &e) {
					break;
				}catch(rina::cdap::CDAPException &e){
					LOG_ERR("Error processing message: %s", e.what());
				}

			}
		}
		catch(...){
			LOG_CRIT("Unknown error during operation with port id: %u. This is a bug, please report it", port_id);
		}
	}

	return NULL;
}

void FlowManager::process_fwd_cdap_msg_response(rina::FwdCDAPMsgResponseEvent*
                                                fwdevent)
{
	rina::cdap::cdap_m_t *rmsg = new rina::cdap::cdap_m_t;
	bool remove;

	LOG_DBG("Received forwarded CDAP response, result %d",
			fwdevent->result);

	if (fwdevent->sermsg.message_ == 0) {
		LOG_DBG("Received empty delegated CDAP response");
		return;
	}

	rina::cdap::getProvider()->get_session_manager()->decodeCDAPMessage
	                (fwdevent->sermsg, *rmsg);

	if(rmsg->flags_ == rina::cdap_rib::flags::F_RD_INCOMPLETE)
	        remove = false;
	else
	        remove = true;
	delegated_stored_t* del_sto = rinad::IPCManager->
	                get_forwarded_object(rmsg->invoke_id_, remove);
	if (!del_sto)
	{
	        LOG_ERR("Delegated object not found");
	}
	else
	{
            LOG_DBG("Delegated CDAP response:\n%s, value %p",
                    rmsg->to_string().c_str(),
                    rmsg->obj_value_.message_);
            LOG_DBG("Recovered delegated object: %s", del_sto->obj->fqn.c_str());
            del_sto->obj->forwarded_object_response(del_sto->port,
            		del_sto->invoke_id, rmsg);
            if (remove)
            	delete del_sto;
	}
}

//Process an event coming from librina
void FlowManager::process_librina_event(rina::IPCEvent** event_)
{

	rina::FlowInformation flow;
	unsigned int port_id;
	rina::DeallocateFlowResponseEvent *resp;

	//Make it easy
	rina::IPCEvent* event = *event_;

	if (!event)
		return;

	switch (event->eventType) {
		case rina::REGISTER_APPLICATION_RESPONSE_EVENT:
			rina::ipcManager->commitPendingRegistration(
					event->sequenceNumber,
					dynamic_cast<rina::RegisterApplicationResponseEvent*>(event)
							->DIFName);
			break;

		case rina::UNREGISTER_APPLICATION_RESPONSE_EVENT:
			rina::ipcManager->appUnregistrationResult(
					event->sequenceNumber,
					dynamic_cast<rina::UnregisterApplicationResponseEvent*>(event)
							->result == 0);
			break;

		case rina::ALLOCATE_FLOW_REQUEST_RESULT_EVENT:
			//The event could not be distributed at first
			//This is likely because the event arrived before the
			//callee has invoked wait()
			//Store and continue
			store_event(event);
			*event_ = NULL;
			return;  //Do not delete
		case rina::FLOW_ALLOCATION_REQUESTED_EVENT:
			//TODO: add pasive worker
			flow = rina::ipcManager->allocateFlowResponse(
					*dynamic_cast<rina::FlowRequestEvent*>(event),
					0, true);
			LOG_INFO("New flow allocated [port-id = %d]",
				 flow.portId);
			break;

		case rina::FLOW_DEALLOCATED_EVENT:
			port_id = dynamic_cast<rina::FlowDeallocatedEvent*>(event)
							->portId;
			rina::ipcManager->flowDeallocated(port_id);
			LOG_INFO("Flow torn down remotely [port-id = %d]",
				 port_id);
			//TODO: add pasive worker
			//joinWorker(port_id);
			break;

		case rina::DEALLOCATE_FLOW_RESPONSE_EVENT:
			LOG_INFO("Destroying the flow after time-out");
			resp = dynamic_cast<rina::DeallocateFlowResponseEvent*>(event);
			port_id = resp->portId;
			rina::ipcManager->flowDeallocationResult(
					port_id, resp->result == 0);
			//TODO: add pasive worker
			//joinWorker(port_id);
			break;

		case rina::IPC_PROCESS_FWD_CDAP_RESPONSE_MSG:
		{
			process_fwd_cdap_msg_response(
				dynamic_cast<rina::FwdCDAPMsgResponseEvent*>(event));
			break;
		}

		default:
			assert(0);
			LOG_ERR("Got unknown event %d", event->eventType);
			break;
	}

	delete event;
	*event_ = NULL;
}

//Constructors destructors(singleton)
FlowManager::FlowManager(ManagementAgent* agent)
		: next_id(1),
		  agent_(agent)
{
	keep_running = true;
	LOG_DBG("Initialized");
}

FlowManager::~FlowManager()
{

	keep_running = false;

	//Join all workers
	std::map<unsigned int, Worker*>::iterator it, next;

	it = workers.begin();

	while (it != workers.end()) {

		//Keep next
		next = it;
		next++;

		//Join
		joinWorker(it->first);

		//Remove
		it = next;
	}

	// Delete pending elements
	for (std::map<unsigned int, rina::IPCEvent*>::const_iterator it = pending_events.begin();
			it != pending_events.end(); it++){
		delete it->second;
	}

}

//Connect manager
unsigned int FlowManager::connectTo(const AppConnection& con, bool keyManager)
{
	Worker* w = new ActiveWorker(this,
				     agent_->get_ribf(),
				     con,
				     keyManager);

	//Launch worker and return handler
	return spawnWorker(&w);
}

rina::ApplicationProcessNamingInformation FlowManager::getAPInfo(void)
{
	return agent_->getAPInfo();
}

//Disconnect
void FlowManager::disconnectFrom(unsigned int worker_id)
{
	joinWorker(worker_id);
}

//Stores and notifies an event
void FlowManager::store_event(rina::IPCEvent* event)
{

	unsigned int seqnum = event->sequenceNumber;

	//Lock to access the map
	//NOTE: this is confusing and ugly as hell. wait_cond is also Lockable
	//(mutex).
	//Blame the author who made ConditionVariable inherit from
	//Lockable(mutex) instead of mutex being a member.
	wait_cond.lock();

	try {
		//Check if already exists
		if (pending_events.find(seqnum) != pending_events.end()) {
			LOG_WARN("Duplicated seqnum '%u' for event of type '%s. Overwritting previous event...",
				 seqnum,
				 rina::IPCEvent::eventTypeToString(
						 event->eventType).c_str());
			assert(0);
		}
		pending_events[seqnum] = event;
	} catch (...) {
		wait_cond.unlock();
		LOG_WARN("Unable to store event of type %s and sequence number %u. Destroying...",
			 rina::IPCEvent::eventTypeToString(event->eventType)
					 .c_str(),
			 seqnum);
		delete event;
		return;
	}

	wait_cond.unlock();
}

// Checks whether an operation has already finalised
rina::IPCEvent* FlowManager::get_event(unsigned int seqnum)
{

	rina::IPCEvent* event = NULL;

	//Lock to access the map
	//NOTE: this is confusing and ugly as hell. wait_cond is also Lockable
	//(mutex).
	//Blame the author who made ConditionVariable inherit from
	//Lockable(mutex) instead of mutex being a member.
	rina::ScopedLock lock(wait_cond);

	if (pending_events.find(seqnum) != pending_events.end()) {
		event = pending_events[seqnum];
		pending_events.erase(seqnum);
	}

	return event;
}

//Blocks until the operation has finalised, or hard timeout is reached
rina::IPCEvent* FlowManager::wait_event(unsigned int seqnum)
{

	int i;
	rina::IPCEvent* event = NULL;

	//Lock to access the map
	//NOTE: this is confusing and ugly as hell. wait_cond is also Lockable
	//(mutex).
	//Blame the author who made ConditionVariable inherit from
	//Lockable(mutex) instead of mutex being a member.
	wait_cond.lock();

	//This is here in purpose. The event could have arrived BEFORE
	//we actually are waiting for it
	if (pending_events.find(seqnum) != pending_events.end()) {
		event = pending_events[seqnum];
		pending_events.erase(seqnum);
		wait_cond.unlock();
		return event;
	}

	for (i = 0; i < FM_TIMEOUT_S * (_FM_1_SEC_NSEC / FM_RETRY_NSEC); ++i) {
		try {
			if (unlikely(keep_running == false))
				break;
			if (pending_events.find(seqnum)
					!= pending_events.end()) {
				event = pending_events[seqnum];
				pending_events.erase(seqnum);
				break;
			}
			//Just wait
			wait_cond.timedwait(0, FM_RETRY_NSEC);
		} catch (...) {
		}
	}

	wait_cond.unlock();

	return event;
}

// Blocks until the operation has finalised, or timeout is reached
rina::IPCEvent* FlowManager::timed_wait_event(unsigned int seqnum,
					      unsigned int sec,
					      unsigned int nsec)
{

	rina::IPCEvent* event = NULL;

	//Lock to access the map
	//NOTE: this is confusing and ugly as hell. wait_cond is also Lockable
	//(mutex).
	//Blame the author who made ConditionVariable inherit from
	//Lockable(mutex) instead of mutex being a member.
	wait_cond.lock();

	//This is here in purpose. The event could have arrived BEFORE
	//we actually are waiting for it
	if (pending_events.find(seqnum) != pending_events.end()) {
		event = pending_events[seqnum];
		pending_events.erase(seqnum);
		wait_cond.unlock();
		return event;
	}

	//Perform wait
	wait_cond.timedwait(sec, nsec);

	if (pending_events.find(seqnum) != pending_events.end()) {
		event = get_event(seqnum);
		pending_events.erase(seqnum);
	}

	wait_cond.unlock();

	return event;
}
//
// FIXME: spawning a thread per flow is a waste of resources in general
// but currently there is no functionality like select/poll/epoll to wait for
// read events over a bunch of flows, so this is currently
// the only way to go.
//

//Workers
unsigned int FlowManager::spawnWorker(Worker** w)
{

	unsigned int id;
	std::stringstream msg;

	//Scoped lock TODO use rwlock
	rina::ScopedLock lock(mutex);

	if (!*w) {
		assert(0);
		msg << std::string("Invalid worker") << std::endl;
		goto SPAWN_ERROR3;
	}

	//Assign a unique id to this connection
	id = next_id++;

	//Double check that there is not an existing worker for that id
	//This should never happen
	//TODO: evaluate whether to surround this with an ifdef DEBUG
	if (workers.find(id) != workers.end()) {
		msg << std::string(
				"ERROR: Corrupted FlowManager internal state or double call to spawnWorker().")
		    << id << std::endl;
		goto SPAWN_ERROR2;
	}

	//Add state to the workers map
	try {
		workers[id] = *w;
	} catch (...) {
		msg << std::string(
				"ERROR: Could not add the worker state to 'workers' FlowManager internal out of memory? Dropping worker: ")
		    << id << std::endl;
		goto SPAWN_ERROR;
	}

	//Set the unique identifier
	(*w)->setId(id);

	//Spawn pthread
	if (pthread_create((*w)->getPthreadContext(), NULL,
			   (*w)->run_trampoline, (void*) (*w)) != 0) {
		msg << std::string("ERROR: Could spawn pthread for worker id: ")
		    << id << std::endl;
		goto SPAWN_ERROR;
	}

	//Retain worker pointer
	*w = NULL;

	return id;

	SPAWN_ERROR: if (workers.find(id) != workers.end())
		workers.erase(id);
	SPAWN_ERROR2: delete *w;
	SPAWN_ERROR3: throw rina::Exception(msg.str().c_str());
}

//Join
void FlowManager::joinWorker(int id)
{

	std::stringstream msg;
	Worker* w = NULL;

	//Scoped lock
	rina::ScopedLock lock(mutex);

	if (workers.find(id) == workers.end()) {
		msg << std::string(
				"ERROR: Could not find the context of worker id: ")
		    << id << std::endl;
		goto JOIN_ERROR;
	}

	//Recover FlowWorker object
	w = workers[id];

	//Signal
	w->stop();

	//Join
	if (pthread_join(*(w->getPthreadContext()), NULL) != 0) {
		msg << std::string("ERROR: Could not join worker with id: ")
		    << id << ". Error: " << strerror(errno) << std::endl;
		goto JOIN_ERROR;
	}
	//Clean-up
	workers.erase(id);
	delete w;

	return;

	JOIN_ERROR:
	assert(0);
	throw rina::Exception(msg.str().c_str());
}

}//namespace mad
}//namespace rinad<|MERGE_RESOLUTION|>--- conflicted
+++ resolved
@@ -278,6 +278,7 @@
 		flow_ = rina::ipcManager->commitPendingFlow(rrevent->sequenceNumber,
 							   rrevent->portId,
 							   rrevent->difName);
+		rina::cdap::add_fd_to_port_id_mapping(flow_.fd, flow_.portId);
 		LOG_INFO("[w:%u] Flow allocated, port id = %d", id, flow_.portId);
 	}
 
@@ -356,33 +357,7 @@
 			bool authentication_ongoing = true;
 			rina::ser_obj_t message;
 			message.message_ = new unsigned char[max_sdu_size_in_bytes];
-<<<<<<< HEAD
-                        bytes_read = read(fd, message.message_,
-                                          max_sdu_size_in_bytes);
-                        if (bytes_read < 0) {
-				LOG_ERR("read() error on port id %u [%s]",
-                                        port_id, strerror(errno));
-				rina::ipcManager->requestFlowDeallocation(port_id);
-				continue;
-                        }
-                        message.size_ = bytes_read;
-
-			//Instruct CDAP provider to process the CACEP message
-			try{
-				rina::cdap::getProvider()->process_message(message,
-							port_id);
-			}catch(rina::WriteSDUException &e){
-				LOG_ERR("Cannot read from flow with port id: %u anymore", port_id);
-				rina::ipcManager->requestFlowDeallocation(port_id);
-				continue;
-			}catch(rina::FlowNotAllocatedException &e) {
-				continue;
-			}
-
-			LOG_DBG("Connection established between MAD and Manager (port id: %u)", port_id);
-
-=======
->>>>>>> 70e6d117
+
 			//I/O loop
 			while(true) {
                                 bytes_read = read(fd, message.message_,
