--- conflicted
+++ resolved
@@ -78,12 +78,7 @@
 /**
 * @brief Management Agent singleton class
 */
-<<<<<<< HEAD
 class ManagementAgent : public AppAddon{
-
-=======
-class ManagementAgent : public Addon{
->>>>>>> ebba11a6
 public:
 
 	//Constructor and destructor
@@ -119,14 +114,15 @@
 	*/
 	void addManagerConnection(AppConnection& con);
 
-<<<<<<< HEAD
 protected:
 	//Process event
 	virtual void process_event(rina::IPCEvent** event);
-=======
+
+	//TODO remove this
 	RIBFactory* get_rib() const;
->>>>>>> ebba11a6
 
+
+	friend class FlowManager;
 private:
 
   //
