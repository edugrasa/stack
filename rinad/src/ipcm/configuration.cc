/*
 * Configuration reader for IPC Manager
 *
 *    Sander Vrijders       <sander.vrijders@intec.ugent.be>
 *    Francesco Salvestrini <f.salvestrini@nextworks.it>
 *
 * This program is free software; you can redistribute it and/or modify
 * it under the terms of the GNU General Public License as published by
 * the Free Software Foundation; either version 2 of the License, or
 * (at your option) any later version.
 *
 * This program is distributed in the hope that it will be useful,
 * but WITHOUT ANY WARRANTY; without even the implied warranty of
 * MERCHANTABILITY or FITNESS FOR A PARTICULAR PURPOSE.  See the
 * GNU General Public License for more details.
 *
 * You should have received a copy of the GNU General Public License
 * along with this program; if not, write to the Free Software
 * Foundation, Inc., 675 Mass Ave, Cambridge, MA 02139, USA.
 */

#include <cstdlib>
#include <iostream>
#include <fstream>
#include <map>
#include <vector>
#include <string>

#define RINA_PREFIX "ipcm.conf"

#include <librina/common.h>
#include <librina/ipc-manager.h>
#include <librina/logs.h>
#include <librina/json/json.h>
#include "ipcm.h"

using namespace std;

namespace rinad {

void parse_name(const Json::Value &root,
                rina::ApplicationProcessNamingInformation &name)
{
        name.processName     = root.get("apName",     string()).asString();
        name.processInstance = root.get("apInstance", string()).asString();
        name.entityName      = root.get("aeName",     string()).asString();
        name.entityInstance  = root.get("aeInstance", string()).asString();
}

void parse_policy(const Json::Value  & root,
                  const string       & name,
                  rina::PolicyConfig & pol)
{
        Json::Value p = root[name];

        pol.name_    = p.get("name", string()).asString();
        pol.version_ = p.get("version", string()).asString();

        Json::Value par = p["parameters"];
        if (par != 0) {
                for (unsigned int i = 0; i < par.size(); i++) {
                        rina::PolicyParameter pp;

                        pp.name_  = par[i].get("name",  string()).asString();
                        pp.value_ = par[i].get("value", string()).asString();
                        pol.parameters_.push_back(pp);
                }
        }
}

void parse_flow_ctrl(const Json::Value  root,
                     rina::DTCPConfig & dc)
{
        Json::Value flow_ctrl = root["flowControlConfig"];

        if (flow_ctrl != 0) {
                rina::DTCPFlowControlConfig fc;

                fc.window_based_ =
                        flow_ctrl.get("windowBased",fc.window_based_).asBool();

                // window_based_config_
                Json::Value w_flow_ctrl = flow_ctrl["windowBasedConfig"];
                if (w_flow_ctrl != 0) {
                        rina::DTCPWindowBasedFlowControlConfig wfc;

                        wfc.max_closed_window_queue_length_ = w_flow_ctrl
                                .get("maxClosedWindowQueueLength",
                                     wfc.max_closed_window_queue_length_)
                                .asUInt();

                        wfc.initial_credit_ = w_flow_ctrl
                                .get("initialCredit",
                                     wfc.initial_credit_)
                                .asUInt();

                        parse_policy(w_flow_ctrl,
                                     "rcvrFlowControlPolicy",
                                     wfc.rcvr_flow_control_policy_);

                        parse_policy(w_flow_ctrl,
                                     "txControlPolicy",
                                     wfc.tx_control_policy_);

                        fc.window_based_config_ = wfc;
                }

                fc.rate_based_ =
                        flow_ctrl.get("rateBased",
                                      fc.rate_based_).asBool();
                // rate_based_config_
                Json::Value r_flow_ctrl = flow_ctrl["rateBasedConfig"];
                if (r_flow_ctrl != 0) {
                        rina::DTCPRateBasedFlowControlConfig rfc;

                        rfc.sending_rate_ = r_flow_ctrl
                                .get("sendingRate", rfc.sending_rate_)
                                .asUInt();

                        rfc.time_period_ = r_flow_ctrl
                                .get("timePeriod", rfc.time_period_)
                                .asUInt();

                        parse_policy(r_flow_ctrl,
                                     "noRateSlowDownPolicy",
                                     rfc.no_rate_slow_down_policy_);

                        parse_policy(r_flow_ctrl,
                                     "noOverrideDefaultPeakPolicy",
                                     rfc.no_override_default_peak_policy_);

                        parse_policy(r_flow_ctrl,
                                     "rateReductionPolicy",
                                     rfc.rate_reduction_policy_);

                }

                fc.sent_bytes_threshold_ = flow_ctrl
                        .get("sentBytesThreshold", fc.sent_bytes_threshold_)
                        .asInt();

                fc.sent_bytes_percent_threshold_ = flow_ctrl
                        .get("sentBytesPercentThreshold",
                             fc.sent_bytes_percent_threshold_)
                        .asInt();

                fc.sent_buffers_threshold_ = flow_ctrl
                        .get("sentBuffersThreshold",
                             fc.sent_buffers_threshold_)
                        .asInt();

                fc.rcv_bytes_threshold_ = flow_ctrl
                        .get("rcvBytesThreshold", fc.rcv_bytes_threshold_)
                        .asInt();

                fc.rcv_bytes_percent_threshold_ = flow_ctrl
                        .get("rcvBytesThreshold",
                             fc.rcv_bytes_percent_threshold_)
                        .asInt();

                fc.rcv_buffers_threshold_ = flow_ctrl
                        .get("rcvBuffersThreshold", fc.rcv_buffers_threshold_)
                        .asInt();

                parse_policy(flow_ctrl,
                             "closedWindowPolicy",
                             fc.closed_window_policy_);

                parse_policy(flow_ctrl,
                             "flowControlOverrunPolicy",
                             fc.flow_control_overrun_policy_);

                parse_policy(flow_ctrl,
                             "reconcileFlowControlPolicy",
                             fc.reconcile_flow_control_policy_);

                parse_policy(flow_ctrl,
                             "receivingFlowControlPolicy",
                             fc.receiving_flow_control_policy_);

                dc.flow_control_config_ = fc;
        }
}

void parse_rtx_flow_ctrl(const Json::Value  root,
                         rina::DTCPConfig & dc)
{
        Json::Value rtx_ctrl = root["rtxControlConfig"];
        if (rtx_ctrl != 0) {
                rina::DTCPRtxControlConfig rfc;

                rfc.max_time_to_retry_ =
                        rtx_ctrl.get("maxTimeToRetry",
                                     rfc.max_time_to_retry_)
                        .asUInt();

                rfc.data_rxms_nmax_ =
                        rtx_ctrl.get("dataRxmsNmax",
                                     rfc.data_rxms_nmax_)
                        .asUInt();

                rfc.initial_rtx_time_ =
                        rtx_ctrl.get("initialRtxTime",
                                     rfc.initial_rtx_time_)
                        .asUInt();

                parse_policy(rtx_ctrl,
                             "rtxTimerExpiryPolicy",
                             rfc.rtx_timer_expiry_policy_);

                parse_policy(rtx_ctrl,
                             "senderAckPolicy",
                             rfc.sender_ack_policy_);

                parse_policy(rtx_ctrl,
                             "recvingAckListPolicy",
                             rfc.recving_ack_list_policy_);

                parse_policy(rtx_ctrl,
                             "rcvrAckPolicy",
                             rfc.rcvr_ack_policy_);

                parse_policy(rtx_ctrl,
                             "sendingAckPolicy",
                             rfc.sending_ack_policy_);

                parse_policy(rtx_ctrl,
                             "rcvrControlAckPolicy",
                             rfc.rcvr_control_ack_policy_);

                dc.rtx_control_config_ = rfc;
        }
}

void parse_efcp_policies(const Json::Value  root,
                         rina::QoSCube    & cube)
{
        Json::Value con_pol = root["efcpPolicies"];
        if (con_pol != 0) {
                rina::ConnectionPolicies cp;

                cp.dtcp_present_ = con_pol.get("dtcpPresent",
                                               cp.dtcp_present_).asBool();

                // DTCPConfig
                Json::Value dtcp_conf = con_pol["dtcpConfiguration"];
                if (dtcp_conf != 0) {
                        rina::DTCPConfig dc;

                        dc.flow_control_ =
                                dtcp_conf.get("flowControl",
                                              dc.flow_control_).asBool();
                        // flow_control_config_
                        parse_flow_ctrl(dtcp_conf, dc);

                        dc.rtx_control_ =
                                dtcp_conf.get("rtxControl",
                                              dc.rtx_control_).asBool();

                        // rtx_control_config_
                        parse_rtx_flow_ctrl(dtcp_conf, dc);

                        parse_policy(dtcp_conf,
                                     "lostControlPduPolicy",
                                     dc.lost_control_pdu_policy_);

                        parse_policy(dtcp_conf,
                                     "rttEstimatorPolicy",
                                     dc.rtt_estimator_policy_);

                        cp.dtcp_configuration_ = dc;
                }

                parse_policy(dtcp_conf,
                             "rcvrTimerInactivityPolicy",
                             cp.rcvr_timer_inactivity_policy_);

                parse_policy(dtcp_conf,
                             "senderTimerInactivityPolicy",
                             cp.sender_timer_inactivity_policy_);

                parse_policy(con_pol,
                             "initialSeqNumPolicy",
                             cp.initial_seq_num_policy_);

                cp.seq_num_rollover_threshold_ =
                        con_pol.get("seqNumRolloverThreshold",
                                    cp.seq_num_rollover_threshold_).asUInt();
                cp.initial_a_timer_ =
                        con_pol.get("initialATimer",
                                    cp.initial_a_timer_).asUInt();
                cp.partial_delivery_ =
                        con_pol.get("partialDelivery",
                                    cp.partial_delivery_).asBool();
                cp.incomplete_delivery_ =
                        con_pol.get("incompleteDelivery",
                                    cp.incomplete_delivery_).asBool();
                cp.in_order_delivery_ =
                        con_pol.get("inOrderDelivery",
                                    cp.in_order_delivery_).asBool();
                cp.max_sdu_gap_ =
                        con_pol.get("maxSduGap", cp.max_sdu_gap_).asInt();

                cube.efcp_policies_ = cp;
        }
}


<<<<<<< HEAD
=======
                if (confParams != 0) {
                        Json::Value::Members members =
                                confParams.getMemberNames();
                        for (unsigned int j = 0; j < members.size(); j++) {
                                string value = confParams
                                        .get(members[j], string()).asString();
                                props.configParameters
                                        .insert(pair<string, string>
                                                (members[j], value));
                        }
                }

                //sduProtectionConfiguration
                Json::Value duProtectionConfs = dif_configs[i]["duProtectionConfigurations"];
                if (duProtectionConfs != 0){
                        Json::Value::Members members =
                                duProtectionConfs.getMemberNames();
                        for (unsigned int j = 0; j < members.size(); j++) {
                            rina::DUProtectionConfiguration& duconf = props.duProtectionConfs[members[j]];
                            Json::Value duProtectionConf = duProtectionConfs[members[j]];

                            duconf.dif_name = duProtectionConf
                                .get("dif_name", duconf.dif_name).asString();
                            duconf.TTL = duProtectionConf
                                .get("TTL", duconf.TTL).asInt();
                            duconf.enable_CRC = duProtectionConf
                                .get("enable_CRC", duconf.enable_CRC).asBool();
                            duconf.encryption_cipher = duProtectionConf
                                .get("enc", duconf.encryption_cipher).asString();
                            duconf.message_digest = duProtectionConf
                                .get("mac", duconf.message_digest).asString();
                            duconf.key = duProtectionConf
                                .get("key", duconf.key).asString();
                        }
                }


                difConfigurations.push_back(props);
        }
}
>>>>>>> 4a06c623

void parse_ipc_to_create(const Json::Value          root,
                         list<IPCProcessToCreate> & ipcProcessesToCreate)
{
        Json::Value ipc_processes = root["ipcProcessesToCreate"];

        for (unsigned int i = 0; i < ipc_processes.size(); i++) {
                rinad::IPCProcessToCreate ipc;

                // IPC process Names
                // Might want to move this to another function
                parse_name(ipc_processes[i], ipc.name);

                ipc.difName = rina::ApplicationProcessNamingInformation
                        (ipc_processes[i].get
                         ("difName", string()).asString(),
                         string());

                //Neighbors
                Json::Value neigh = ipc_processes[i]["neighbors"];
                if (neigh != 0) {
                        for (unsigned int j = 0; j < neigh.size(); j++) {
                                rinad::NeighborData neigh_data;

                                parse_name(neigh[j], neigh_data.apName);

                                neigh_data.difName =
                                        rina::ApplicationProcessNamingInformation
                                        (neigh[j]
                                         .get("difName", string())
                                         .asString(),
                                         string());

                                neigh_data.supportingDifName =
                                        rina::ApplicationProcessNamingInformation
                                        (neigh[j]
                                         .get("supportingDifName",
                                              string())
                                         .asString(),
                                         string());

                                ipc.neighbors.push_back(neigh_data);

                        }
                }

                // DIFs to register at
                Json::Value difs_reg = ipc_processes[i]["difsToRegisterAt"];
                if (difs_reg != 0) {
                        for (unsigned int j = 0; j < difs_reg.size(); j++) {
                                ipc.difsToRegisterAt.push_back
                                        (rina::ApplicationProcessNamingInformation
                                         (difs_reg[j].asString(),
                                          string()));
                        }
                }

                ipc.hostname = ipc_processes[i].get
                        ("hostName", string()).asString();

                // SDU protection options
                Json::Value sdu_prot =
                        ipc_processes[i]["sduProtectionOptions"];
                if (sdu_prot != 0) {
                        for (unsigned int j = 0; j < sdu_prot.size(); j++) {
                                string key = sdu_prot[j]
                                        .get("nMinus1DIFName", string())
                                        .asString();
                                string value = sdu_prot[j]
                                        .get("sduProtectionType", string())
                                        .asString();
                                ipc.sduProtectionOptions
                                        .insert(pair<string, string>(key,
                                                                     value));
                        }
                }


                // parameters
                Json::Value params = ipc_processes[i]["parameters"];
                if (params != 0) {
                        Json::Value::Members members = params.getMemberNames();
                        for (unsigned int j = 0; j < members.size(); j++) {
                                string value = params
                                        .get(members[i], string()).asString();
                                ipc.parameters
                                        .insert(pair<string, string>
                                                (members[i], value));
                        }
                }

                ipcProcessesToCreate.push_back(ipc);
        }
}

void parse_app_to_dif(const Json::Value & root,
                      std::map<std::string,
                      rina::ApplicationProcessNamingInformation>
                      & applicationToDIFMappings)
{
        Json::Value appToDIF = root["applicationToDIFMappings"];
        if (appToDIF != 0) {
                for (unsigned int i = 0; i < appToDIF.size(); i++) {
                        string encodedAppName = appToDIF[i]
                                .get("encodedAppName", string())
                                .asString();

                        rina::ApplicationProcessNamingInformation difName =
                                rina::ApplicationProcessNamingInformation
                                (appToDIF[i]
                                 .get("difName", string())
                                 .asString(), string());

                        applicationToDIFMappings.insert
                                (pair<string,
                                 rina::ApplicationProcessNamingInformation>
                                 (encodedAppName, difName));
                }
        }
}

void parse_local_conf(const Json::Value &         root,
                      rinad::LocalConfiguration & local)
{
        Json::Value local_conf = root["localConfiguration"];
        if (local_conf != 0) {
                local.consolePort = local_conf
                        .get("consolePort", local.consolePort)
                        .asInt();
                local.installationPath = local_conf
                        .get("installationPath",
                             local.installationPath)
                        .asString();
                if (local.libraryPath.empty())
                	local.libraryPath = std::string(DEFAULT_BINDIR);
                local.libraryPath = local_conf
                        .get("libraryPath",
                             local.libraryPath)
                        .asString();
                if (local.libraryPath.empty())
                	local.libraryPath = std::string(DEFAULT_LIBDIR);
                local.logPath = local_conf
                        .get("logPath",
                             local.logPath)
                        .asString();
                if (local.logPath.empty())
                	local.logPath = std::string(DEFAULT_LOGDIR);
        }
}

void parse_dif_configs(const Json::Value   & root,
                       list<DIFTemplateMapping> & difConfigurations)
{
        Json::Value dif_configs = root["difConfigurations"];
        if (dif_configs != 0) {
        	for (unsigned int i = 0; i < dif_configs.size(); i++) {
        		rinad::DIFTemplateMapping mapping;

                        mapping.dif_name =
                                rina::ApplicationProcessNamingInformation
                                (dif_configs[i].get("name", string()).asString(),
                                 string());

                        mapping.template_name = dif_configs[i].get("template", string())
                                .asString();

                        difConfigurations.push_back(mapping);
        	}
        }
}

bool parse_configuration(std::string& file_loc)
{
        // General note: Params should be checked before they are used
        // Some can be NULL

        // Parse config file with jsoncpp
        Json::Value  root;
        Json::Reader reader;
        ifstream     file;

        file.open(file_loc.c_str());
        if (file.fail()) {
                LOG_ERR("Failed to open config file");
                return false;
        }

        if (!reader.parse(file, root, false)) {
                LOG_ERR("Failed to parse configuration");

                // FIXME: Log messages need to take string for this to work
                cout << "Failed to parse JSON" << endl
                     << reader.getFormatedErrorMessages() << endl;

                return false;
        }

        file.close();

        // Get everything in our data structures
        rinad::RINAConfiguration config;

	config.configuration_file = file_loc;
        parse_local_conf(root, config.local);
        parse_app_to_dif(root, config.applicationToDIFMappings);
        parse_ipc_to_create(root, config.ipcProcessesToCreate);
        parse_dif_configs(root, config.difConfigurations);
        IPCManager->loadConfig(config);

        return true;
}

rinad::DIFTemplate * parse_dif_template_config(const Json::Value & root,
					       rinad::DIFTemplate * dif_template)
{
	dif_template->difType = root.get("difType", string())
                        		.asString();

	// Data transfer constants
	Json::Value dt_const = root["dataTransferConstants"];
	if (dt_const != 0) {
		rina::DataTransferConstants dt;

		// There is no asShort()
		dt.address_length_ =
				static_cast<unsigned short>
		(dt_const
				.get("addressLength", 0)
				.asUInt());
		dt.cep_id_length_ = static_cast<unsigned short>
		(dt_const
				.get("cepIdLength", 0)
				.asUInt());
		dt.dif_integrity_ = dt_const
				.get("difIntegrity", false)
				.asBool();
		dt.length_length_ = static_cast<unsigned short>
		(dt_const
				.get("lengthLength", 0)
				.asUInt());
		dt.max_pdu_lifetime_ = dt_const
				.get("maxPduLifetime", 0)
				.asUInt();
		dt.max_pdu_size_ = dt_const
				.get("maxPduSize", 0)
				.asUInt();
		dt.port_id_length_ =
				static_cast<unsigned short>
		(dt_const
				.get("portIdLength", 0)
				.asUInt());
		dt.qos_id_length_ = static_cast<unsigned short>
		(dt_const
				.get("qosIdLength", 0)
				.asUInt());
		dt.sequence_number_length_ =
				static_cast<unsigned short>
		(dt_const
				.get("sequenceNumberLength", 0)
				.asUInt());
		dif_template->dataTransferConstants = dt;
	}

	// QoS cubes
	Json::Value cubes = root["qosCubes"];
	if (cubes != 0) {
		for (unsigned int j = 0; j < cubes.size(); j++) {
			// FIXME: Probably should have good default
			//        values. Check default constructor
			rina::QoSCube cube;

			cube.id_   = cubes[j].get("id", 0).asUInt();
			cube.name_ = cubes[j].get("name", string()).asString();

			parse_efcp_policies(cubes[j], cube);

			cube.average_bandwidth_ =
					cubes[j].get("averageBandwidth",
							cube.average_bandwidth_)
							.asUInt();
			cube.average_sdu_bandwidth_ =
					cubes[j].get("averageSduBandwidth",
							cube.average_sdu_bandwidth_)
							.asUInt();
			cube.peak_bandwidth_duration_ =
					cubes[j].get("peakBandwidthDuration",
							cube.peak_bandwidth_duration_)
							.asUInt();
			cube.peak_sdu_bandwidth_duration_ =
					cubes[j].get("peakSduBandwidthDuration",
							cube.peak_sdu_bandwidth_duration_)
							.asUInt();
			cube.undetected_bit_error_rate_ =
					cubes[j].get("undetectedBitErrorRate",
							cube.undetected_bit_error_rate_)
							.asDouble();
			cube.partial_delivery_ =
					cubes[j].get("partialDelivery",
							cube.partial_delivery_)
							.asBool();
			cube.ordered_delivery_ =
					cubes[j].get("orderedDelivery",
							cube.ordered_delivery_)
							.asBool();
			cube.max_allowable_gap_ =
					cubes[j].get("maxAllowableGap",
							cube.max_allowable_gap_)
							.asInt();
			cube.delay_ = cubes[j].get("delay", cube.delay_).asUInt();
			cube.jitter_ = cubes[j].get("jitter", cube.jitter_).asUInt();

			dif_template->qosCubes.push_back(cube);
		}
	}

	// rmtConfiguration;
	Json::Value rmt_conf = root["rmtConfiguration"];
	if (rmt_conf != 0) {
		rina::RMTConfiguration rc;

		parse_policy(rmt_conf,
				"rmtQueueMonitorPolicy",
				rc.rmt_queue_monitor_policy_);

		parse_policy(rmt_conf,
				"rmtSchedulingPolicy",
				rc.rmt_scheduling_policy_);

		parse_policy(rmt_conf,
				"maxQueuePolicy",
				rc.max_queue_policy_);

		dif_template->rmtConfiguration = rc;
	}

	// std::map<std::string, std::string> policy_sets
	Json::Value policy_sets = root["policySets"];
	if (policy_sets != 0) {
		Json::Value::Members members =
				policy_sets.getMemberNames();
		for (unsigned int j = 0;
				j < members.size();
				j++) {
			string value =
					policy_sets.get(members[j],
							string())
							.asString();
			dif_template->policySets.insert
			(pair<string, string>
			(members[j], value));
		}
	}

	// std::map<std::string, std::string> policyParameters
	Json::Value policy_set_params = root["policyParameters"];
	if (policy_set_params != 0) {
		Json::Value::Members members =
				policy_set_params.getMemberNames();
		for (unsigned int j = 0;
				j < members.size();
				j++) {
			string value = policy_set_params
					.get(members[j],
							string()).asString();
			dif_template->policySetParameters.insert
			(pair<string, string>
			(members[j], value));
		}
	}

	// NMinusOneFlowsConfiguration
	//       nMinusOneFlowsConfiguration;
	Json::Value flow_conf = root["nMinusOneFlowsConfiguration"];
	if (flow_conf != 0) {
		rinad::NMinusOneFlowsConfiguration fc;

		fc.managementFlowQoSId =
				flow_conf.get("managementFlowQosId",
						fc.managementFlowQoSId)
						.asInt();

		Json::Value data_flow =
				flow_conf["dataFlowsQosIds"];
		for (unsigned int j = 0;
				j < data_flow.size();
				j++) {
			fc.dataFlowsQoSIds.push_back
			(data_flow[j].asInt());
		}

		dif_template->nMinusOneFlowsConfiguration = fc;
	}

	// std::list<KnownIPCProcessAddress>
	// knownIPCProcessAddresses;
	Json::Value known = root["knownIPCProcessAddresses"];
	if (known != 0) {
		for (unsigned int j = 0;
				j < known.size();
				j++) {
			rinad::KnownIPCProcessAddress kn;

			parse_name(known[j], kn.name);

			kn.address = known[j]
			                   .get("address", kn.address)
			                   .asUInt();

			dif_template->knownIPCProcessAddresses.push_back(kn);
		}
	}

	// rina::PDUFTableGeneratorConfiguration
	// pdufTableGeneratorConfiguration;
	Json::Value pft = root["pdufTableGeneratorConfiguration"];
	if (pft != 0) {
		rina::PDUFTableGeneratorConfiguration pf;

		parse_policy(pft, "pduFtGeneratorPolicy",
				pf.pduft_generator_policy_);

		Json::Value lsr_config = pft["linkStateRoutingConfiguration"];

		rina::LinkStateRoutingConfiguration lsr;

		lsr.object_maximum_age_ =
				lsr_config.get("objectMaximumAge",
						lsr.object_maximum_age_)
						.asInt();

		lsr.wait_until_read_cdap_ =
				lsr_config.get("waitUntilReadCdap",
						lsr.wait_until_read_cdap_)
						.asInt();

		lsr.wait_until_error_ =
				lsr_config.get("waitUntilError",
						lsr.wait_until_error_)
						.asInt();

		lsr.wait_until_pduft_computation_ =
				lsr_config.get("waitUntilPduftComputation",
						lsr.wait_until_pduft_computation_)
						.asInt();

		lsr.wait_until_fsodb_propagation_ =
				lsr_config.get("waitUntilFsodbPropagation",
						lsr.wait_until_fsodb_propagation_)
						.asInt();

		lsr.wait_until_age_increment_ =
				lsr_config.get("waitUntilAgeIncrement",
						lsr.wait_until_age_increment_)
						.asInt();

		lsr.routing_algorithm_ =
				lsr_config.get("routingAlgorithm",
						string())
						.asString();

		pf.link_state_routing_configuration_  = lsr;
		dif_template->pdufTableGeneratorConfiguration = pf;
	}

	// std::list<AddressPrefixConfiguration> addressPrefixes;
	Json::Value addrp = root["addressPrefixes"];
	if (addrp != 0) {
		for (unsigned int j = 0;
				j < addrp.size();
				j++) {
			AddressPrefixConfiguration apc;

			apc.addressPrefix =
					addrp[j].get("addressPrefix",
							apc.addressPrefix)
							.asUInt();

			apc.organization =
					addrp[j].get("organization",
							string())
							.asString();

			dif_template->addressPrefixes.push_back(apc);
		}
	}

	// rina::EnrollmentTaskConfiguration
	// enrollmentTaskConfiguration;
	Json::Value etc = root["enrollmentTaskConfiguration"];
	if (etc != 0) {
		rina::EnrollmentTaskConfiguration et;

		et.enrollment_timeout_in_ms_ =
				etc.get("enrollTimeoutInMs",
						et.enrollment_timeout_in_ms_)
						.asInt();

		et.watchdog_period_in_ms_ =
				etc.get("watchdogPeriodInMs",
						et.watchdog_period_in_ms_)
						.asInt();

		et.declared_dead_interval_in_ms_ =
				etc.get("declaredDeadIntervalInMs",
						et.declared_dead_interval_in_ms_)
						.asInt();

		et.max_number_of_enrollment_attempts_ =
				etc.get("maxEnrollmentRetries",
						et.max_number_of_enrollment_attempts_)
						.asInt();

		et.neighbor_enroller_period_in_ms_ =
				etc.get("neighborsEnrollerPeriodInMs",
						et.neighbor_enroller_period_in_ms_)
						.asInt();

		dif_template->etConfiguration = et;
	}

	// configParameters;
	Json::Value confParams = root["configParameters"];

	if (confParams != 0) {
		Json::Value::Members members =
				confParams.getMemberNames();
		for (unsigned int j = 0; j < members.size(); j++) {
			string value = confParams
					.get(members[j], string()).asString();
			dif_template->configParameters
			.insert(pair<string, string>
			(members[j], value));
		}
	}

	return dif_template;
}

DIFTemplate * parse_dif_template(const std::string& file_name,
				 const std::string& template_name)
{
        // Parse config file with jsoncpp
        Json::Value  root;
        Json::Reader reader;
        ifstream     file;

        file.open(file_name.c_str());
        if (file.fail()) {
                LOG_ERR("Failed to open config file");
                return 0;
        }

        if (!reader.parse(file, root, false)) {
        	LOG_ERR("Failed to parse configuration");

        	// FIXME: Log messages need to take string for this to work
        	cout << "Failed to parse JSON" << endl
        			<< reader.getFormatedErrorMessages() << endl;

        	return 0;
        }

        file.close();

        DIFTemplate * dif_template = new DIFTemplate();
        dif_template->templateName = template_name;
        parse_dif_template_config(root, dif_template);

        return dif_template;
}

}<|MERGE_RESOLUTION|>--- conflicted
+++ resolved
@@ -304,51 +304,6 @@
                 cube.efcp_policies_ = cp;
         }
 }
-
-
-<<<<<<< HEAD
-=======
-                if (confParams != 0) {
-                        Json::Value::Members members =
-                                confParams.getMemberNames();
-                        for (unsigned int j = 0; j < members.size(); j++) {
-                                string value = confParams
-                                        .get(members[j], string()).asString();
-                                props.configParameters
-                                        .insert(pair<string, string>
-                                                (members[j], value));
-                        }
-                }
-
-                //sduProtectionConfiguration
-                Json::Value duProtectionConfs = dif_configs[i]["duProtectionConfigurations"];
-                if (duProtectionConfs != 0){
-                        Json::Value::Members members =
-                                duProtectionConfs.getMemberNames();
-                        for (unsigned int j = 0; j < members.size(); j++) {
-                            rina::DUProtectionConfiguration& duconf = props.duProtectionConfs[members[j]];
-                            Json::Value duProtectionConf = duProtectionConfs[members[j]];
-
-                            duconf.dif_name = duProtectionConf
-                                .get("dif_name", duconf.dif_name).asString();
-                            duconf.TTL = duProtectionConf
-                                .get("TTL", duconf.TTL).asInt();
-                            duconf.enable_CRC = duProtectionConf
-                                .get("enable_CRC", duconf.enable_CRC).asBool();
-                            duconf.encryption_cipher = duProtectionConf
-                                .get("enc", duconf.encryption_cipher).asString();
-                            duconf.message_digest = duProtectionConf
-                                .get("mac", duconf.message_digest).asString();
-                            duconf.key = duProtectionConf
-                                .get("key", duconf.key).asString();
-                        }
-                }
-
-
-                difConfigurations.push_back(props);
-        }
-}
->>>>>>> 4a06c623
 
 void parse_ipc_to_create(const Json::Value          root,
                          list<IPCProcessToCreate> & ipcProcessesToCreate)
@@ -869,6 +824,30 @@
 		dif_template->etConfiguration = et;
 	}
 
+        //sduProtectionConfiguration
+        Json::Value duProtectionConfs = root["duProtectionConfigurations"];
+        if (duProtectionConfs != 0){
+                Json::Value::Members members =
+                        duProtectionConfs.getMemberNames();
+                for (unsigned int j = 0; j < members.size(); j++) {
+                    rina::DUProtectionConfiguration& duconf = dif_template->duProtectionConfs[members[j]];
+                    Json::Value duProtectionConf = duProtectionConfs[members[j]];
+
+                    duconf.dif_name = duProtectionConf
+                        .get("dif_name", duconf.dif_name).asString();
+                    duconf.TTL = duProtectionConf
+                        .get("TTL", duconf.TTL).asInt();
+                    duconf.enable_CRC = duProtectionConf
+                        .get("enable_CRC", duconf.enable_CRC).asBool();
+                    duconf.encryption_cipher = duProtectionConf
+                        .get("enc", duconf.encryption_cipher).asString();
+                    duconf.message_digest = duProtectionConf
+                        .get("mac", duconf.message_digest).asString();
+                    duconf.key = duProtectionConf
+                        .get("key", duconf.key).asString();
+                }
+        }
+
 	// configParameters;
 	Json::Value confParams = root["configParameters"];
 
