#
# Makefile.am
#
# Written by: Francesco Salvestrini <f DOT salvestrini AT nextworks DOT it>
#

SUBDIRS      = include

EXTRA_DIST   =
CLEANFILES   =

bin_PROGRAMS = ipcm

noinst_LTLIBRARIES = libjsoncpp.la

libjsoncpp_la_SOURCES  =			\
	jsoncpp/json/autolink.h			\
	jsoncpp/json/config.h			\
	jsoncpp/json/features.h			\
	jsoncpp/json/forwards.h			\
	jsoncpp/json/json.h			\
	jsoncpp/json/reader.h			\
	jsoncpp/json/value.h			\
	jsoncpp/json/writer.h			\
	jsoncpp/json_batchallocator.h		\
	jsoncpp/json_internalarray.inl		\
	jsoncpp/json_internalmap.inl		\
	jsoncpp/json_reader.cpp			\
	jsoncpp/json_value.cpp			\
	jsoncpp/json_valueiterator.inl		\
	jsoncpp/json_writer.cpp

libjsoncpp_la_LDFLAGS  =
libjsoncpp_la_LIBADD   =
libjsoncpp_la_CPPFLAGS = -I$(srcdir)/jsoncpp

CPPFLAGS_EXTRA =					\
	-DDEFAULT_BINDIR=\"$(bindir)\"			\
	-DDEFAULT_LIBDIR=\"$(libdir)\"			\
	-DDEFAULT_LOGDIR=\"$(localstatedir)/log\"

ipcm_CFLAGS   =
ipcm_CPPFLAGS =					\
	$(CPPFLAGS_EXTRA)			\
	$(LIBRINA_CFLAGS)			\
	-I$(srcdir)/..				\
	-I$(srcdir)/../common			\
	-I$(srcdir)/jsoncpp			\
<<<<<<< HEAD
	-DPLUGINSDIR=$(pkglibdir)/ipcm
ipcm_LDADD = 					\
=======
	-DPLUGINSDIR=\"$(pkglibdir)/ipcm\"
ipcm_LDADD    =					\
>>>>>>> b27282a7
	$(builddir)/../common/librinad.la	\
	$(builddir)/libjsoncpp.la		\
	$(LIBRINA_LIBS)
ipcm_SOURCES  =							\
	main.cc							\
	ipcm.cc                     ipcm.h			\
	configuration.cc            configuration.h		\
	registration.cc 	    registration.h		\
	flow-allocation.cc          flow-allocation.h		\
	console.cc		    console.h

test_empty_SOURCES  =				\
	test-empty.cc
test_empty_CPPFLAGS =				\
	$(CPPFLAGS_EXTRA)			\
	$(LIBRINA_CFLAGS)			\
	-I$(srcdir)/..				\
	-I$(srcdir)/../common
test_empty_LDADD    = $(builddir)/../common/librinad.la $(LIBRINA_LIBS)

check_PROGRAMS =				\
	test-empty

XFAIL_TESTS =
PASS_TESTS  = test-empty

TESTS = $(PASS_TESTS) $(XFAIL_TESTS)


edit = $(SED)						\
	-e 's|@SHELL[@]|$(SHELL)|g'			\
	-e 's|@PKG_CONFIG[@]|$(PKG_CONFIG)|g'		\
	-e 's|@PKG_CONFIG_PATH[@]|$(PKG_CONFIG_PATH)|g'	\
	-e 's|@PACKAGE_VERSION[@]|$(PACKAGE_VERSION)|g'	\
	-e 's|@PACKAGE_URL[@]|$(PACKAGE_VERSION)|g'	\
	-e 's|@prefix[@]|$(prefix)|g'			\
	-e 's|@includedir[@]|$(includedir)|g'		\
	-e 's|@pkgincludedir[@]|$(pkgincludedir)|g'	\
	-e 's|@pkglibdir[@]|$(pkglibdir)|g'		\
	-e 's|@libdir[@]|$(libdir)|g'

rinad-ipcm.pc: Makefile rinad-ipcm.pc.in
	rm -f $@ $@.tmp
	srcdir=''; \
	  test -f ./$@.in || srcdir=$(srcdir)/; \
	  $(edit) $${srcdir}$@.in >$@.tmp
	chmod a-w $@.tmp
	mv $@.tmp $@

EXTRA_DIST += rinad-ipcm.pc.in
CLEANFILES += rinad-ipcm.pc

pkgconfigdir   = $(libdir)/pkgconfig
pkgconfig_DATA = rinad-ipcm.pc<|MERGE_RESOLUTION|>--- conflicted
+++ resolved
@@ -46,13 +46,8 @@
 	-I$(srcdir)/..				\
 	-I$(srcdir)/../common			\
 	-I$(srcdir)/jsoncpp			\
-<<<<<<< HEAD
-	-DPLUGINSDIR=$(pkglibdir)/ipcm
-ipcm_LDADD = 					\
-=======
 	-DPLUGINSDIR=\"$(pkglibdir)/ipcm\"
 ipcm_LDADD    =					\
->>>>>>> b27282a7
 	$(builddir)/../common/librinad.la	\
 	$(builddir)/libjsoncpp.la		\
 	$(LIBRINA_LIBS)
