#
# Makefile.am
#
# Written by: Francesco Salvestrini <f DOT salvestrini AT nextworks DOT it>
#

bin_PROGRAMS = ipcm

noinst_LTLIBRARIES = libjsoncpp.la

libjsoncpp_la_SOURCES  =			\
	jsoncpp/json/autolink.h			\
	jsoncpp/json/config.h			\
	jsoncpp/json/features.h			\
	jsoncpp/json/forwards.h			\
	jsoncpp/json/json.h			\
	jsoncpp/json/reader.h			\
	jsoncpp/json/value.h			\
	jsoncpp/json/writer.h			\
	jsoncpp/json_batchallocator.h		\
	jsoncpp/json_internalarray.inl		\
	jsoncpp/json_internalmap.inl		\
	jsoncpp/json_reader.cpp			\
	jsoncpp/json_value.cpp			\
	jsoncpp/json_valueiterator.inl		\
	jsoncpp/json_writer.cpp

libjsoncpp_la_LDFLAGS  =
libjsoncpp_la_LIBADD   =
libjsoncpp_la_CPPFLAGS = -I$(srcdir)/jsoncpp

ipcm_CFLAGS   =
<<<<<<< HEAD
ipcm_CPPFLAGS = $(LIBRINA_CFLAGS) -I$(srcdir)/..
=======
ipcm_CPPFLAGS =					\
	$(LIBRINA_CFLAGS)			\
	-I$(srcdir)/..				\
	-I$(builddir)/../common			\
	-I$(srcdir)/jsoncpp
>>>>>>> 71ee8797
ipcm_LDADD    =					\
	$(builddir)/../common/librinad.la	\
	$(builddir)/libjsoncpp.la		\
	$(LIBRINA_LIBS)
ipcm_SOURCES  =					\
	main.cc<|MERGE_RESOLUTION|>--- conflicted
+++ resolved
@@ -30,15 +30,11 @@
 libjsoncpp_la_CPPFLAGS = -I$(srcdir)/jsoncpp
 
 ipcm_CFLAGS   =
-<<<<<<< HEAD
-ipcm_CPPFLAGS = $(LIBRINA_CFLAGS) -I$(srcdir)/..
-=======
 ipcm_CPPFLAGS =					\
 	$(LIBRINA_CFLAGS)			\
 	-I$(srcdir)/..				\
 	-I$(builddir)/../common			\
 	-I$(srcdir)/jsoncpp
->>>>>>> 71ee8797
 ipcm_LDADD    =					\
 	$(builddir)/../common/librinad.la	\
 	$(builddir)/libjsoncpp.la		\
