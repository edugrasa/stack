--- conflicted
+++ resolved
@@ -47,10 +47,8 @@
 
 #define WANT_PARACHUTE 0
 
-#if WANT_PARACHUTE
-void sighandler_segv(int signum)
+void handler(int signum)
 {
-
 	switch(signum){
 		case SIGSEGV:
 			LOG_CRIT("Got signal SIGSEGV");
@@ -65,11 +63,9 @@
 			break;
 	}
 }
-#endif
 
 int wrapped_main(int argc, char * argv[])
 {
-<<<<<<< HEAD
 	std::string conf;
 	std::string logfile;
 	std::string loglevel;
@@ -146,34 +142,28 @@
 
 	return EXIT_SUCCESS;
 }
-=======
-        int retval;
-
-#if WANT_PARACHUTE
-        if (signal(SIGSEGV, sighandler_segv) == SIG_ERR) {
-                LOG_WARN("Cannot install SIGSEGV handler!");
-        }
-        LOG_DBG("SIGSEGV handler installed successfully");
-#endif
-        if (signal(SIGPIPE, SIG_IGN) == SIG_ERR) {
-                LOG_WARN("Cannot ignore SIGPIPE, bailing out");
-                return EXIT_FAILURE;
-        }
-        LOG_DBG("SIGPIPE handler installed successfully");
->>>>>>> fbd338fb
-
 
 int main(int argc, char * argv[])
 {
 	int retval;
 
+#if WANT_PARACHUTE
 	//Configure signal  traps
 	if (signal(SIGSEGV, handler) == SIG_ERR) {
 		LOG_WARN("Could not install SIGSEGV handler!");
 	}
+        LOG_DBG("SIGSEGV handler installed successfully");
+#endif
 	if (signal(SIGINT, handler) == SIG_ERR) {
 		LOG_ERR("Could not install SIGINT handler!");
 	}
+        LOG_DBG("SIGINT handler installed successfully");
+
+	if (signal(SIGPIPE, SIG_IGN) == SIG_ERR) {
+                LOG_WARN("Cannot ignore SIGPIPE, bailing out");
+                return EXIT_FAILURE;
+        }
+        LOG_DBG("SIGPIPE handler installed successfully");
 
 	//Launch wrapped main
 	try {
