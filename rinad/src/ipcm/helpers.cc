//
// Helpers for the RINA daemons
//
//    Vincenzo Maffione <v.maffione@nextworks.it>
//
// This program is free software; you can redistribute it and/or modify
// it under the terms of the GNU General Public License as published by
// the Free Software Foundation; either version 2 of the License, or
// (at your option) any later version.
//
// This program is distributed in the hope that it will be useful,
// but WITHOUT ANY WARRANTY; without even the implied warranty of
// MERCHANTABILITY or FITNESS FOR A PARTICULAR PURPOSE.  See the
// GNU General Public License for more details.
//
// You should have received a copy of the GNU General Public License
// along with this program; if not, write to the Free Software
// Foundation, Inc., 675 Mass Ave, Cambridge, MA 02139, USA.
//

#include <cstdlib>
#include <iostream>
#include <vector>

#define RINA_PREFIX  "ipcm"

#include <librina/common.h>
#include <librina/ipc-manager.h>
#include <librina/logs.h>

#include "ipcm.h"

using namespace std;


namespace rinad {

// Returns an IPC process assigned to the DIF specified by @dif_name,
// if any.
IPCMIPCProcess *
IPCManager_::select_ipcp_by_dif(
		const rina::ApplicationProcessNamingInformation& dif_name,
		bool write_lock)
{

	//Prevent any insertion/deletion to happen
	rina::ReadScopedLock readlock(ipcp_factory_.rwlock);

	const vector<IPCMIPCProcess *>& ipcps = ipcp_factory_.listIPCProcesses();

	for (unsigned int i = 0; i < ipcps.size(); i++) {
		rina::ApplicationProcessNamingInformation dif_name = ipcps[i]->dif_name_;
<<<<<<< HEAD
		rina::ApplicationProcessNamingInformation ipcp_name = ipcps[i]->ipcp_proxy_->name;
=======
		rina::ApplicationProcessNamingInformation ipcp_name = ipcps[i]->get_name();
>>>>>>> c28a94fd

		if (dif_name.processName == dif_name.processName
				/* The following OR clause is a temporary hack useful
				 * for testing with shim dummy. TODO It will go away. */
				|| ipcp_name.processName == dif_name.processName) {
			//Acquire lock before leaving rwlock of the factory
			if(write_lock)
				ipcps[i]->rwlock.writelock();
			else
				ipcps[i]->rwlock.readlock();
			return ipcps[i];
		}
	}

	return NULL;
}

// Returns any IPC process in the system, giving priority to
// normal IPC processes.
IPCMIPCProcess *
<<<<<<< HEAD
IPCManager_::select_ipcp(bool read_lock)
=======
IPCManager_::select_ipcp(bool write_lock)
>>>>>>> c28a94fd
{

	//Prevent any insertion/deletion to happen
	rina::ReadScopedLock readlock(ipcp_factory_.rwlock);

	const vector<IPCMIPCProcess *>& ipcps = ipcp_factory_.listIPCProcesses();

	for (unsigned int i = 0; i < ipcps.size(); i++) {
<<<<<<< HEAD
		if (ipcps[i]->ipcp_proxy_->type == rina::NORMAL_IPC_PROCESS) {
			//FIXME: rwlock over ipcp
=======
		if (ipcps[i]->get_type() == rina::NORMAL_IPC_PROCESS) {
			//Acquire lock before leaving rwlock of the factory
			if(write_lock)
				ipcps[i]->rwlock.writelock();
			else
				ipcps[i]->rwlock.readlock();

>>>>>>> c28a94fd
			return ipcps[i];
		}
	}

	for (unsigned int i = 0; i < ipcps.size(); i++) {
		//Acquire lock before leaving rwlock of the factory
		if(write_lock)
			ipcps[i]->rwlock.writelock();
		else
			ipcps[i]->rwlock.readlock();

		return ipcps[i];
	}

	return NULL;
}

bool
IPCManager_::application_is_registered_to_ipcp(
		const rina::ApplicationProcessNamingInformation& app_name,
		IPCMIPCProcess *slave_ipcp)
{
	//Prevent any insertion/deletion to happen
	rina::ReadScopedLock readlock(ipcp_factory_.rwlock);

	const list<rina::ApplicationProcessNamingInformation>&
		registered_apps = slave_ipcp->registeredApplications;

	for (list<rina::ApplicationProcessNamingInformation>::const_iterator
			it = registered_apps.begin();
				it != registered_apps.end(); it++) {
		if (app_name == *it) {
			return true;
		}
	}

	return false;
}

IPCMIPCProcess *
<<<<<<< HEAD
IPCManager_::lookup_ipcp_by_port(unsigned int port_id, bool read_lock)
=======
IPCManager_::lookup_ipcp_by_port(unsigned int port_id, bool write_lock)
>>>>>>> c28a94fd
{
	//Prevent any insertion/deletion to happen
	rina::ReadScopedLock readlock(ipcp_factory_.rwlock);

	const vector<IPCMIPCProcess *>& ipcps = ipcp_factory_.listIPCProcesses();
	rina::FlowInformation info;

	for (unsigned int i = 0; i < ipcps.size(); i++) {
		if (ipcps[i]->getFlowInformation(port_id, info)) {
			//Acquire lock before leaving rwlock of the factory
			if(write_lock)
				ipcps[i]->rwlock.writelock();
			else
				ipcps[i]->rwlock.readlock();

			return ipcps[i];
		}
	}

	return NULL;
}

void
IPCManager_::collect_flows_by_application(
			const rina::ApplicationProcessNamingInformation&
			app_name, list<rina::FlowInformation>& result)
{
	//Prevent any insertion/deletion to happen
	rina::ReadScopedLock readlock(ipcp_factory_.rwlock);

	const vector<IPCMIPCProcess *>& ipcps = ipcp_factory_.listIPCProcesses();

	result.clear();

	for (unsigned int i = 0; i < ipcps.size(); i++) {
		const list<rina::FlowInformation>& flows =
			ipcps[i]->allocatedFlows;

		for (list<rina::FlowInformation>::const_iterator it =
			flows.begin(); it != flows.end(); it++) {
			if (it->localAppName == app_name) {
				result.push_back(*it);
			}
		}
	}
}

IPCMIPCProcess *
<<<<<<< HEAD
IPCManager_::lookup_ipcp_by_id(unsigned int id, bool read_lock)
=======
IPCManager_::lookup_ipcp_by_id(unsigned int id, bool write_lock)
>>>>>>> c28a94fd
{
	IPCMIPCProcess * ipcp;

	//Prevent any insertion/deletion to happen
	rina::ReadScopedLock readlock(ipcp_factory_.rwlock);
	ipcp = ipcp_factory_.getIPCProcess(id);

	if(!ipcp)
		return NULL;

<<<<<<< HEAD
	ipcp = ipcp_factory_.getIPCProcess(id);
	//FIXME:lock over ipcp
=======
	//Acquire lock before leaving rwlock of the factory
	write_lock? ipcp->rwlock.writelock(): ipcp->rwlock.readlock();
>>>>>>> c28a94fd

	return ipcp;
}

} //rinad namespace<|MERGE_RESOLUTION|>--- conflicted
+++ resolved
@@ -50,11 +50,7 @@
 
 	for (unsigned int i = 0; i < ipcps.size(); i++) {
 		rina::ApplicationProcessNamingInformation dif_name = ipcps[i]->dif_name_;
-<<<<<<< HEAD
-		rina::ApplicationProcessNamingInformation ipcp_name = ipcps[i]->ipcp_proxy_->name;
-=======
 		rina::ApplicationProcessNamingInformation ipcp_name = ipcps[i]->get_name();
->>>>>>> c28a94fd
 
 		if (dif_name.processName == dif_name.processName
 				/* The following OR clause is a temporary hack useful
@@ -75,11 +71,7 @@
 // Returns any IPC process in the system, giving priority to
 // normal IPC processes.
 IPCMIPCProcess *
-<<<<<<< HEAD
-IPCManager_::select_ipcp(bool read_lock)
-=======
 IPCManager_::select_ipcp(bool write_lock)
->>>>>>> c28a94fd
 {
 
 	//Prevent any insertion/deletion to happen
@@ -88,10 +80,6 @@
 	const vector<IPCMIPCProcess *>& ipcps = ipcp_factory_.listIPCProcesses();
 
 	for (unsigned int i = 0; i < ipcps.size(); i++) {
-<<<<<<< HEAD
-		if (ipcps[i]->ipcp_proxy_->type == rina::NORMAL_IPC_PROCESS) {
-			//FIXME: rwlock over ipcp
-=======
 		if (ipcps[i]->get_type() == rina::NORMAL_IPC_PROCESS) {
 			//Acquire lock before leaving rwlock of the factory
 			if(write_lock)
@@ -99,7 +87,6 @@
 			else
 				ipcps[i]->rwlock.readlock();
 
->>>>>>> c28a94fd
 			return ipcps[i];
 		}
 	}
@@ -140,11 +127,7 @@
 }
 
 IPCMIPCProcess *
-<<<<<<< HEAD
-IPCManager_::lookup_ipcp_by_port(unsigned int port_id, bool read_lock)
-=======
 IPCManager_::lookup_ipcp_by_port(unsigned int port_id, bool write_lock)
->>>>>>> c28a94fd
 {
 	//Prevent any insertion/deletion to happen
 	rina::ReadScopedLock readlock(ipcp_factory_.rwlock);
@@ -193,11 +176,7 @@
 }
 
 IPCMIPCProcess *
-<<<<<<< HEAD
-IPCManager_::lookup_ipcp_by_id(unsigned int id, bool read_lock)
-=======
 IPCManager_::lookup_ipcp_by_id(unsigned int id, bool write_lock)
->>>>>>> c28a94fd
 {
 	IPCMIPCProcess * ipcp;
 
@@ -208,13 +187,8 @@
 	if(!ipcp)
 		return NULL;
 
-<<<<<<< HEAD
-	ipcp = ipcp_factory_.getIPCProcess(id);
-	//FIXME:lock over ipcp
-=======
 	//Acquire lock before leaving rwlock of the factory
 	write_lock? ipcp->rwlock.writelock(): ipcp->rwlock.readlock();
->>>>>>> c28a94fd
 
 	return ipcp;
 }
