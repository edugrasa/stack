--- conflicted
+++ resolved
@@ -395,15 +395,9 @@
 	// IPCM_PENDING.
 	//
 	// @ret IPCM_FAILURE on failure, otherwise the IPCM_PENDING
-<<<<<<< HEAD
 	ipcm_res_t unregister_ipcp_from_ipcp(Addon* callee, Promise* promise,
-					const unsigned short ipcp_id,
-					const unsigned short slave_ipcp_id);
-=======
-	ipcm_res_t unregister_ipcp_from_ipcp(Promise* promise,
 						const unsigned short ipcp_id,
 						const rina::ApplicationProcessNamingInformation& dif_name);
->>>>>>> bfe8f65f
 	//
 	// Update the DIF configuration
 	//TODO: What is really this for?
