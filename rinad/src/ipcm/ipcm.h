--- conflicted
+++ resolved
@@ -74,11 +74,8 @@
 }ipcm_res_t;
 
 
-<<<<<<< HEAD
-=======
 //fwd decl
 class TransactionState;
->>>>>>> 5301feb0
 
 //
 // Promise base class
@@ -92,29 +89,7 @@
 	//
 	// Wait (blocking)
 	//
-<<<<<<< HEAD
-	ipcm_res_t wait(void){
-		unsigned int i;
-		// Due to the async nature of the API, notifications (signal)
-		// the transaction can well end before the thread is waiting
-		// in the condition variable. As apposed to sempahores
-		// pthread_cond don't keep the "credit"
-		for(i=0; i < PROMISE_TIMEOUT_S *
-				(_PROMISE_1_SEC_NSEC/ PROMISE_RETRY_NSEC) ;++i){
-			try{
-				if(ret != IPCM_PENDING)
-					return ret;
-				wait_cond.timedwait(0, PROMISE_RETRY_NSEC);
-			}catch(...){};
-		}
-
-		//hard timeout expired
-		ret = IPCM_FAILURE;
-		return ret;
-	};
-=======
 	ipcm_res_t wait(void);
->>>>>>> 5301feb0
 
 	//
 	// Signal the condition
@@ -129,23 +104,7 @@
 	// Return SUCCESS or IPCM_PENDING if the operation did not finally
 	// succeed
 	//
-<<<<<<< HEAD
-	ipcm_res_t timed_wait(const unsigned int seconds){
-
-		if(ret != IPCM_PENDING)
-			return ret;
-		try{
-			wait_cond.timedwait(seconds, 0);
-		}catch (rina::ConcurrentException& e) {
-			if(ret != IPCM_PENDING)
-				return ret;
-			return IPCM_PENDING;
-		};
-		return ret;
-	};
-=======
 	ipcm_res_t timed_wait(const unsigned int seconds);
->>>>>>> 5301feb0
 
 	//
 	// Return code
@@ -153,15 +112,12 @@
 	ipcm_res_t ret;
 
 protected:
-<<<<<<< HEAD
-=======
 	//Protect setting of trans
 	friend TransactionState;
 
 	//Transaction back reference
 	TransactionState* trans;
 
->>>>>>> 5301feb0
 	//Condition variable
 	rina::ConditionVariable wait_cond;
 };
@@ -215,23 +171,16 @@
 	// This method and signals any existing set complete flag
 	//
 	void completed(ipcm_res_t _ret){
-<<<<<<< HEAD
-=======
 		rina::ScopedLock slock(mutex);
 
 		if(finalised)
 			return;
 
->>>>>>> 5301feb0
 		if(!promise)
 			return;
 
 		promise->ret = _ret;
 		promise->signal();
-<<<<<<< HEAD
-
-=======
->>>>>>> 5301feb0
 	}
 
 	//Promise
@@ -241,14 +190,6 @@
 	const int tid;
 
 protected:
-<<<<<<< HEAD
-	TransactionState(Promise* promise_, const int tid_):
-							promise(promise_),
-							tid(tid_){
-		if(promise)
-			promise->ret = IPCM_PENDING;
-	};
-=======
 	//Protect abort call
 	friend Promise;
 
@@ -289,7 +230,6 @@
 
 	// Mutex
 	rina::Lockable mutex;
->>>>>>> 5301feb0
 };
 
 //
@@ -345,11 +285,7 @@
 	//
 	// Checks if an IPCP exists by its ID
 	//
-<<<<<<< HEAD
-	bool ipcp_exists(const int ipcp_id);
-=======
 	bool ipcp_exists(const unsigned short ipcp_id);
->>>>>>> 5301feb0
 
 	//
 	// List the available IPCP types
@@ -387,11 +323,7 @@
 	//
 	// @ret IPCM_SUCCESS on success IPCM_FAILURE
 	//
-<<<<<<< HEAD
-	ipcm_res_t destroy_ipcp(const unsigned int ipcp_id);
-=======
 	ipcm_res_t destroy_ipcp(const unsigned short ipcp_id);
->>>>>>> 5301feb0
 
 	//
 	// Assing an ipcp to a DIF
@@ -403,11 +335,7 @@
 	//
 	// @ret IPCM_FAILURE on failure, otherwise the IPCM_PENDING
 	//
-<<<<<<< HEAD
-	ipcm_res_t assign_to_dif(Promise* promise, const int ipcp_id,
-=======
 	ipcm_res_t assign_to_dif(Promise* promise, const unsigned short ipcp_id,
->>>>>>> 5301feb0
 			  const rina::ApplicationProcessNamingInformation&
 			  difName);
 
@@ -420,11 +348,7 @@
 	// IPCM_PENDING.
 	//
 	// @ret IPCM_FAILURE on failure, otherwise the IPCM_PENDING
-<<<<<<< HEAD
-	ipcm_res_t register_at_dif(Promise* promise, const int ipcp_id,
-=======
 	ipcm_res_t register_at_dif(Promise* promise, const unsigned short ipcp_id,
->>>>>>> 5301feb0
 			    const rina::ApplicationProcessNamingInformation&
 			    difName);
 
@@ -437,11 +361,7 @@
 	// IPCM_PENDING.
 	//
 	// @ret IPCM_FAILURE on failure, otherwise the IPCM_PENDING
-<<<<<<< HEAD
-	ipcm_res_t enroll_to_dif(Promise* promise, const int ipcp_id,
-=======
 	ipcm_res_t enroll_to_dif(Promise* promise, const unsigned short ipcp_id,
->>>>>>> 5301feb0
 			  const rinad::NeighborData& neighbor);
 
 	//
@@ -455,11 +375,7 @@
 	// @ret IPCM_FAILURE on failure, otherwise the IPCM_PENDING
 	ipcm_res_t unregister_app_from_ipcp(Promise* promise,
 		const rina::ApplicationUnregistrationRequestEvent& req_event,
-<<<<<<< HEAD
-		int slave_ipcp_id);
-=======
 		const unsigned short slave_ipcp_id);
->>>>>>> 5301feb0
 
 	//
 	// Unregister an ipcp from another one
@@ -471,13 +387,8 @@
 	//
 	// @ret IPCM_FAILURE on failure, otherwise the IPCM_PENDING
 	ipcm_res_t unregister_ipcp_from_ipcp(Promise* promise,
-<<<<<<< HEAD
-						const int ipcp_id,
-						const int slave_ipcp_id);
-=======
 						const unsigned short ipcp_id,
 						const unsigned short slave_ipcp_id);
->>>>>>> 5301feb0
 	//
 	// Update the DIF configuration
 	//TODO: What is really this for?
@@ -489,11 +400,7 @@
 	//
 	// @ret IPCM_FAILURE on failure, otherwise the IPCM_PENDING
 	ipcm_res_t update_dif_configuration(Promise* promise,
-<<<<<<< HEAD
-				const int ipcp_id,
-=======
 				const unsigned short ipcp_id,
->>>>>>> 5301feb0
 				const rina::DIFConfiguration& dif_config);
 
 	//
@@ -505,11 +412,7 @@
 	// IPCM_PENDING.
 	//
 	// @ret IPCM_FAILURE on failure, otherwise the IPCM_PENDING
-<<<<<<< HEAD
-	ipcm_res_t query_rib(QueryRIBPromise* promise, const int ipcp_id);
-=======
 	ipcm_res_t query_rib(QueryRIBPromise* promise, const unsigned short ipcp_id);
->>>>>>> 5301feb0
 
 	//
 	// Select a policy set
@@ -520,11 +423,7 @@
 	// IPCM_PENDING.
 	//
 	// @ret IPCM_FAILURE on failure, otherwise the IPCM_PENDING
-<<<<<<< HEAD
-	ipcm_res_t select_policy_set(Promise* promise, const int ipcp_id,
-=======
 	ipcm_res_t select_policy_set(Promise* promise, const unsigned short ipcp_id,
->>>>>>> 5301feb0
 					const std::string& component_path,
 					const std::string& policy_set);
 	//
@@ -536,11 +435,7 @@
 	// IPCM_PENDING.
 	//
 	// @ret IPCM_FAILURE on failure, otherwise the IPCM_PENDING
-<<<<<<< HEAD
-	ipcm_res_t set_policy_set_param(Promise* promise, const int ipcp_id,
-=======
 	ipcm_res_t set_policy_set_param(Promise* promise, const unsigned short ipcp_id,
->>>>>>> 5301feb0
 						const std::string& path,
 						const std::string& name,
 						const std::string& value);
@@ -553,11 +448,7 @@
 	// IPCM_PENDING.
 	//
 	// @ret IPCM_FAILURE on failure, otherwise the IPCM_PENDING
-<<<<<<< HEAD
-	ipcm_res_t plugin_load(Promise* promise, const int ipcp_id,
-=======
 	ipcm_res_t plugin_load(Promise* promise, const unsigned short ipcp_id,
->>>>>>> 5301feb0
 						const std::string& plugin_name,
 						bool load);
 
@@ -653,11 +544,7 @@
 	* @param read_lock When true, the IPCProcess instance is recovered with
 	* the read lock acquired, otherwise the write lock is acquired.
 	*/
-<<<<<<< HEAD
-	IPCMIPCProcess* lookup_ipcp_by_id(unsigned int id,
-=======
 	IPCMIPCProcess* lookup_ipcp_by_id(const unsigned short id,
->>>>>>> 5301feb0
 							bool write_lock=false);
 	//
 	// Internal event API
