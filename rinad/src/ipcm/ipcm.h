/*
 * IPC Manager
 *
 *    Vincenzo Maffione <v.maffione@nextworks.it>
 *
 * This program is free software; you can redistribute it and/or modify
 * it under the terms of the GNU General Public License as published by
 * the Free Software Foundation; either version 2 of the License, or
 * (at your option) any later version.
 *
 * This program is distributed in the hope that it will be useful,
 * but WITHOUT ANY WARRANTY; without even the implied warranty of
 * MERCHANTABILITY or FITNESS FOR A PARTICULAR PURPOSE.  See the
 * GNU General Public License for more details.
 *
 * You should have received a copy of the GNU General Public License
 * along with this program; if not, write to the Free Software
 * Foundation, Inc., 675 Mass Ave, Cambridge, MA 02139, USA.
 */

#ifndef __IPCM_H__
#define __IPCM_H__

#include <assert.h>
#include <cstdlib>
#include <iostream>
#include <map>
#include <vector>
#include <utility>

#include <librina/common.h>
#include <librina/ipc-manager.h>
#include <librina/patterns.h>

#include "rina-configuration.h"

//Addons
#include "addon.h"
#include "addons/console.h"
#include "addons/scripting.h"
//[+] Add more here...


//Constants
#define PROMISE_TIMEOUT_S 5
#define PROMISE_RETRY_NSEC 10000000 //1ms
#define _PROMISE_1_SEC_NSEC 1000000000

#ifndef FLUSH_LOG
	//Force log flushing
	#define FLUSH_LOG(_lev_, _ss_)\
			do{\
				LOGF_##_lev_ ("%s", (_ss_).str().c_str());\
				ss.str(string());\
			}while (0)
#endif //FLUSH_LOG

namespace rinad {

//
// Return codes
//
typedef enum ipcm_res{
	//Success
	IPCM_SUCCESS = 0,

	//Return value will be deferred
	IPCM_PENDING = 1,

	//Generic failure
	IPCM_FAILURE = -1,

	//TODO: add more codes here...
}ipcm_res_t;



//
// Promise base class
//
class Promise {

public:

	virtual ~Promise(){};

	//
	// Wait (blocking)
	//
	ipcm_res_t wait(void){
		unsigned int i;
		// Due to the async nature of the API, notifications (signal)
		// the transaction can well end before the thread is waiting
		// in the condition variable. As apposed to sempahores
		// pthread_cond don't keep the "credit"
		for(i=0; i < PROMISE_TIMEOUT_S *
				(_PROMISE_1_SEC_NSEC/ PROMISE_RETRY_NSEC) ;++i){
			try{
				if(ret != IPCM_PENDING)
					return ret;
				wait_cond.timedwait(0, PROMISE_RETRY_NSEC);
			}catch(...){};
		}

		//hard timeout expired
		ret = IPCM_FAILURE;
		return ret;
	};

	//
	// Signal the condition
	//
	inline void signal(void){
		wait_cond.signal();
	}

	//
	// Timed wait (blocking)
	//
	// Return SUCCESS or IPCM_PENDING if the operation did not finally
	// succeed
	//
	ipcm_res_t timed_wait(const unsigned int seconds){

		if(ret != IPCM_PENDING)
			return ret;
		try{
			wait_cond.timedwait(seconds, 0);
		}catch (rina::ConcurrentException& e) {
			if(ret != IPCM_PENDING)
				return ret;
			return IPCM_PENDING;
		};
		return ret;
	};

	//
	// Return code
	//
	ipcm_res_t ret;

protected:
	//Condition variable
	rina::ConditionVariable wait_cond;
};

//
// Create IPCP promise
//
class CreateIPCPPromise : public Promise {


public:
	int ipcp_id;
};

//
// Query RIB promise
//
class QueryRIBPromise : public Promise {

public:
	std::string serialized_rib;
};

//
// This base class encapsulates the generics of any two-step, so requiring
// interaction with the kernel, API call.
//
class TransactionState {

public:
	TransactionState(Promise* promise);
	virtual ~TransactionState(){};

	//
	// Used to recover the promise from the transaction
	//
	// @arg Template T: type of the promise
	//
	template<typename T>
	T* get_promise(){
		try{
			T* t = dynamic_cast<T*>(promise);
			return t;
		}catch(...){
			assert(0);
			return NULL;
		}
	}

	//
	// This method and signals any existing set complete flag
	//
	void completed(ipcm_res_t _ret){
		if(!promise)
			return;

		promise->ret = _ret;
		promise->signal();

	}

	//Promise
	Promise* promise;

	//Transaction id
	const int tid;

protected:
	TransactionState(Promise* promise_, const int tid_):
							promise(promise_),
							tid(tid_){
		if(promise)
			promise->ret = IPCM_PENDING;
	};
};

//
// Syscall specific transaction state
//
class SyscallTransState : public TransactionState {
public:
	SyscallTransState(Promise* promise_, const int tid_) :
					TransactionState(promise_, tid_){};
	virtual ~SyscallTransState(){};
};

//
// @brief The IPCManager class is in charge of managing the IPC processes
// life-cycle.
//
class IPCManager_ {

public:
	//
	// Initialize the IPCManager
	//
	void init(unsigned int wait_time, const std::string& loglevel);

	//
	// Start the script worker thread
	//
	ipcm_res_t start_script_worker();

	//
	// Start the console worker thread
	//
	ipcm_res_t start_console_worker();

	//
	// TODO: XXX?????
	//
	ipcm_res_t apply_configuration();


	//
	// List the existing IPCPs in the system
	//
	void list_ipcps(std::ostream& os);


	//
	// Get the IPCP ID given a difName
	// TODO: multiple IPCPs in the same DIF?
	//
	int get_ipcp_by_dif_name(std::string& difName);

	//
	// Checks if an IPCP exists by its ID
	//
	bool ipcp_exists(const int ipcp_id);

	//
	// List the available IPCP types
	//
	void list_ipcp_types(std::list<std::string>& types);


	//
	// Get the IPCP identifier where the application is registered
	// FIXME: return id instead?
	//
	bool lookup_dif_by_application(
		const rina::ApplicationProcessNamingInformation& apName,
		rina::ApplicationProcessNamingInformation& difName);


	//
	// Creates an IPCP process
	//
	// @param promise Promise object containing the future result of the
	// operation. The promise shall always be accessible until the
	// operation has been finished, so promise->ret value is different than
	// IPCM_PENDING.
	//
	// @ret IPCM_FAILURE on failure, otherwise the IPCM_PENDING
	//
	ipcm_res_t create_ipcp(CreateIPCPPromise* promise,
			const rina::ApplicationProcessNamingInformation& name,
			const std::string& type);

	//
	// Destroys an IPCP process
	//
	// This method is blocking
	//
	// @ret IPCM_SUCCESS on success IPCM_FAILURE
	//
	ipcm_res_t destroy_ipcp(const unsigned int ipcp_id);

	//
	// Assing an ipcp to a DIF
	//
	// @param promise Promise object containing the future result of the
	// operation. The promise shall always be accessible until the
	// operation has been finished, so promise->ret value is different than
	// IPCM_PENDING.
	//
	// @ret IPCM_FAILURE on failure, otherwise the IPCM_PENDING
	//
	ipcm_res_t assign_to_dif(Promise* promise, const int ipcp_id,
			  const rina::ApplicationProcessNamingInformation&
			  difName);

	//
	// Register an IPCP to a single DIF
	//
	// @param promise Promise object containing the future result of the
	// operation. The promise shall always be accessible until the
	// operation has been finished, so promise->ret value is different than
	// IPCM_PENDING.
	//
	// @ret IPCM_FAILURE on failure, otherwise the IPCM_PENDING
	ipcm_res_t register_at_dif(Promise* promise, const int ipcp_id,
			    const rina::ApplicationProcessNamingInformation&
			    difName);

	//
	// Enroll IPCP to a single DIF
	//
	// @param promise Promise object containing the future result of the
	// operation. The promise shall always be accessible until the
	// operation has been finished, so promise->ret value is different than
	// IPCM_PENDING.
	//
	// @ret IPCM_FAILURE on failure, otherwise the IPCM_PENDING
	ipcm_res_t enroll_to_dif(Promise* promise, const int ipcp_id,
			  const rinad::NeighborData& neighbor);
<<<<<<< HEAD
	//
	// Enroll IPCP to multiple DIFs
	//
	// @param promise Promise object containing the future result of the
	// operation. The promise shall always be accessible until the
	// operation has been finished, so promise->ret value is different than
	// IPCM_PENDING.
	//
	// @ret IPCM_FAILURE on failure, otherwise the IPCM_PENDING
	ipcm_res_t enroll_to_difs(Promise* promise, const int ipcp_id,
			   const std::list<rinad::NeighborData>& neighbors);
=======
>>>>>>> 26381072

	//
	// Unregister app from an ipcp
	//
	// @param promise Promise object containing the future result of the
	// operation. The promise shall always be accessible until the
	// operation has been finished, so promise->ret value is different than
	// IPCM_PENDING.
	//
	// @ret IPCM_FAILURE on failure, otherwise the IPCM_PENDING
	ipcm_res_t unregister_app_from_ipcp(Promise* promise,
		const rina::ApplicationUnregistrationRequestEvent& req_event,
		int slave_ipcp_id);

	//
	// Unregister an ipcp from another one
	//
	// @param promise Promise object containing the future result of the
	// operation. The promise shall always be accessible until the
	// operation has been finished, so promise->ret value is different than
	// IPCM_PENDING.
	//
	// @ret IPCM_FAILURE on failure, otherwise the IPCM_PENDING
	ipcm_res_t unregister_ipcp_from_ipcp(Promise* promise,
						const int ipcp_id,
						const int slave_ipcp_id);
	//
	// Update the DIF configuration
	//TODO: What is really this for?
	//
	// @param promise Promise object containing the future result of the
	// operation. The promise shall always be accessible until the
	// operation has been finished, so promise->ret value is different than
	// IPCM_PENDING.
	//
	// @ret IPCM_FAILURE on failure, otherwise the IPCM_PENDING
	ipcm_res_t update_dif_configuration(Promise* promise,
				const int ipcp_id,
				const rina::DIFConfiguration& dif_config);

	//
	// Retrieve the IPCP RIB in the form of a string
	//
	// @param promise Promise object containing the future result of the
	// operation. The promise shall always be accessible until the
	// operation has been finished, so promise->ret value is different than
	// IPCM_PENDING.
	//
	// @ret IPCM_FAILURE on failure, otherwise the IPCM_PENDING
	ipcm_res_t query_rib(QueryRIBPromise* promise, const int ipcp_id);

	//
	// Select a policy set
	//
	// @param promise Promise object containing the future result of the
	// operation. The promise shall always be accessible until the
	// operation has been finished, so promise->ret value is different than
	// IPCM_PENDING.
	//
	// @ret IPCM_FAILURE on failure, otherwise the IPCM_PENDING
	ipcm_res_t select_policy_set(Promise* promise, const int ipcp_id,
					const std::string& component_path,
					const std::string& policy_set);
	//
	// Set a policy "set-param"
	//
	// @param promise Promise object containing the future result of the
	// operation. The promise shall always be accessible until the
	// operation has been finished, so promise->ret value is different than
	// IPCM_PENDING.
	//
	// @ret IPCM_FAILURE on failure, otherwise the IPCM_PENDING
	ipcm_res_t set_policy_set_param(Promise* promise, const int ipcp_id,
						const std::string& path,
						const std::string& name,
						const std::string& value);
	//
	// Load policy plugin
	//
	// @param promise Promise object containing the future result of the
	// operation. The promise shall always be accessible until the
	// operation has been finished, so promise->ret value is different than
	// IPCM_PENDING.
	//
	// @ret IPCM_FAILURE on failure, otherwise the IPCM_PENDING
	ipcm_res_t plugin_load(Promise* promise, const int ipcp_id,
						const std::string& plugin_name,
						bool load);

	//
	// Get the current logging debug level
	//
	std::string get_log_level() const;

	//
	// Set the config
	//
	void loadConfig(rinad::RINAConfiguration& newConf){
		config = newConf;
	}

	//
	// Dump the current configuration
	// TODO return ostream or overload << operator instead
	//
	void dumpConfig(void){
		std::cout << config.toString() << std::endl;
	}

	//
	// Run the main I/O loop
	//
	void run(void);

	//
	// Stop I/O loop
	//
	inline void stop(void){
		keep_running = false;
	}

protected:

	//
	// Internal APIs
	//

	/**
	* Get the IPCP by DIF name
	*
 	* Recovers the IPCProcess pointer with the rwlock acquired to either
	* read lock or write lock
	*
	* @param read_lock When true, the IPCProcess instance is recovered with
	* the read lock acquired, otherwise the write lock is acquired.
	*/
	IPCMIPCProcess* select_ipcp_by_dif(const
			rina::ApplicationProcessNamingInformation& dif_name,
			bool write_lock=false);

	/**
	* Select a suitable IPCP
	* @param read_lock When true, the IPCProcess instance is recovered with
	* the read lock acquired, otherwise the write lock is acquired.
	*/
	IPCMIPCProcess* select_ipcp(bool write_lock=false);

	/**
	* Check application registration
	*/
	bool application_is_registered_to_ipcp(
			const rina::ApplicationProcessNamingInformation&,
			IPCMIPCProcess *slave_ipcp);
	/**
	* Get the IPCP by port id
	*
 	* Recovers the IPCProcess pointer with the rwlock acquired to either
	* read lock or write lock
	*
	* @param read_lock When true, the IPCProcess instance is recovered with
	* the read lock acquired, otherwise the write lock is acquired.
	*/
	IPCMIPCProcess* lookup_ipcp_by_port(unsigned int port_id,
						bool write_lock=false);

	/**
	* Collect flows for an application name
	*/
	void collect_flows_by_application(
			const rina::ApplicationProcessNamingInformation& app_name,
			std::list<rina::FlowInformation>& result);

	/**
	* Get the IPCP instance pointer
	*
	* Recovers the IPCProcess pointer with the rwlock acquired to either
	* read lock or write lock
	*
	* @param read_lock When true, the IPCProcess instance is recovered with
	* the read lock acquired, otherwise the write lock is acquired.
	*/
	IPCMIPCProcess* lookup_ipcp_by_id(unsigned int id,
							bool write_lock=false);
	//
	// Internal event API
	//

	//Flow mgmt
	void flow_allocation_requested_event_handler(rina::FlowRequestEvent* event);
	void allocate_flow_response_event_handler( rina::AllocateFlowResponseEvent *event);
	void flow_deallocation_requested_event_handler(rina::FlowDeallocateRequestEvent* event);
	void flow_deallocated_event_handler(rina::FlowDeallocatedEvent* event);
	void ipcm_deallocate_flow_response_event_handler(rina::IpcmDeallocateFlowResponseEvent* event);
	void ipcm_allocate_flow_request_result_handler(rina::IpcmAllocateFlowRequestResultEvent* event);
	void application_flow_allocation_failed_notify(
						rina::FlowRequestEvent *event);
	void flow_allocation_requested_local(rina::FlowRequestEvent *event);

	void flow_allocation_requested_remote(rina::FlowRequestEvent *event);
	ipcm_res_t deallocate_flow(Promise* promise, const int ipcp_id,
			    const rina::FlowDeallocateRequestEvent& event);



	//Application registration mgmt
	void app_reg_req_handler(rina::ApplicationRegistrationRequestEvent *e);
	void app_reg_response_handler(rina::IpcmRegisterApplicationResponseEvent* e);
	void application_unregistration_request_event_handler(rina::ApplicationUnregistrationRequestEvent* event);
	void unreg_app_response_handler(rina::IpcmUnregisterApplicationResponseEvent *e);
	void notify_app_reg(
		const rina::ApplicationRegistrationRequestEvent& req_event,
		const rina::ApplicationProcessNamingInformation& app_name,
		const rina::ApplicationProcessNamingInformation& slave_dif_name,
		bool success);
	void application_manager_app_unregistered(
		rina::ApplicationUnregistrationRequestEvent event,
		int result);
	int ipcm_unregister_response_app(
			rina::IpcmUnregisterApplicationResponseEvent *event,
			IPCMIPCProcess * ipcp,
			rina::ApplicationUnregistrationRequestEvent& req);
	int ipcm_register_response_app(
		rina::IpcmRegisterApplicationResponseEvent *,
		IPCMIPCProcess * slave_ipcp,
		const rina::ApplicationRegistrationRequestEvent& req_event);

	//IPCP mgmt
	int ipcm_register_response_ipcp(
		rina::IpcmRegisterApplicationResponseEvent *event);
	int ipcm_unregister_response_ipcp(
				rina::IpcmUnregisterApplicationResponseEvent *event,
				TransactionState *trans);

	//DIF assignment mgmt
	void assign_to_dif_response_event_handler(rina::AssignToDIFResponseEvent * e);

	//DIF config mgmt
	void update_dif_config_response_event_handler(rina::UpdateDIFConfigurationResponseEvent* e);

	//Enrollment mgmt
	void enroll_to_dif_response_event_handler(rina::EnrollToDIFResponseEvent *e);
<<<<<<< HEAD
	void neighbors_modified_notification_event_handler(rina::NeighborsModifiedNotificationEvent* e);
=======
>>>>>>> 26381072

	//RIB queries
	void query_rib_response_event_handler(rina::QueryRIBResponseEvent *e);

	//Misc
	void os_process_finalized_handler(rina::OSProcessFinalizedEvent *event);
	void ipc_process_daemon_initialized_event_handler(
				rina::IPCProcessDaemonInitializedEvent *e);
	bool ipcm_register_response_common(
		rina::IpcmRegisterApplicationResponseEvent *event,
		const rina::ApplicationProcessNamingInformation& app_name,
		IPCMIPCProcess *slave_ipcp,
		const rina::ApplicationProcessNamingInformation& slave_dif_name);

	bool ipcm_register_response_common(
		rina::IpcmRegisterApplicationResponseEvent *event,
		const rina::ApplicationProcessNamingInformation& app_name,
		IPCMIPCProcess *slave_ipcp);


	bool ipcm_unregister_response_common(
				 rina::IpcmUnregisterApplicationResponseEvent *event,
				 IPCMIPCProcess *slave_ipcp,
				 const rina::ApplicationProcessNamingInformation&);

	//Plugins
	void ipc_process_set_policy_set_param_response_handler(
				rina::SetPolicySetParamResponseEvent *e);
	void ipc_process_plugin_load_response_handler(
				rina::PluginLoadResponseEvent *e);
	void ipc_process_select_policy_set_response_handler(
					rina::SelectPolicySetResponseEvent *e);

	/*
	* Get the transaction state. Template parameter is the type of the
	* specific state required for the type of transaction
	*
	* @ret A pointer to the state or NULL
	* @warning This method does NOT throw exceptions.
	*/
	template<typename T>
	T* get_transaction_state(int tid){
		T* t;
		TransactionState* state;

		//Read lock
		rina::ReadScopedLock readlock(trans_rwlock);

		if ( pend_transactions.find(tid) != pend_transactions.end() ) {
			state = pend_transactions[tid];
			assert(state->tid == tid);
			try{
				t = dynamic_cast<T*>(state);
				return t;
			}catch(...){
				assert(0);
				return NULL;
			}
		}
		return NULL;
	}

	/*
	* Add the transaction state. Template parameter is the type of the
	* specific state required for the type of transaction
	*
	* @ret 0 if success -1 otherwise.
	*/
	int add_transaction_state(TransactionState* t);

	/*
	* @Remove transaction state.
	*
	* Remove the transaction state from the pending transactions db. The
	* method does NOT free (delete) the transaction pointer.
	*
	* @ret 0 if success -1 otherwise.
	*/
	int remove_transaction_state(int tid);

	/*
	* This map encapsulates the existing transactions and their state
	*
	* The state of the transaction includes the input *and* the output
	* parameters for the specific operation that was started.
	*
	* key: transaction_id value: transaction state
	*/
	std::map<int, TransactionState*> pend_transactions;

	//TODO unify syscalls and non-syscall state

	/**
	* Get syscall transaction state (waiting for a notification)
	*/
	SyscallTransState* get_syscall_transaction_state(int tid){
		//Read lock
		rina::ReadScopedLock readlock(trans_rwlock);

		if ( pend_sys_trans.find(tid) !=  pend_sys_trans.end() )
			return pend_sys_trans[tid];

		return NULL;
	};

	/**
	* Add syscall transaction state (waiting for a notification)
	*
	* @ret 0 if success -1 otherwise.
	*/
	int add_syscall_transaction_state(SyscallTransState* t);

	/*
	* Remove syscall transaction state
	*
	* @ret 0 if success -1 otherwise.
	*/
	int remove_syscall_transaction_state(int tid);

	/**
	* Pending syscall states
	*
	* key: ipcp ID value: transaction state
	*/
	std::map<int, SyscallTransState*> pend_sys_trans;

	//Rwlock for transactions
	rina::ReadWriteLockable trans_rwlock;

<<<<<<< HEAD

	//
	// RINA configuration internal state
	//
=======
	// RINA configuration internal state
>>>>>>> 26381072
	rinad::RINAConfiguration config;

	//Script thread
	rina::Thread *script;

	//IPCM Console instance
	IPCMConsole *console;

<<<<<<< HEAD

=======
>>>>>>> 26381072
	//TODO: map of addons

	//Current logging level
	std::string log_level_;

	//Keep running flag
	volatile bool keep_running;

	IPCMIPCProcessFactory ipcp_factory_;

public:
	//Generator of opaque identifiers
	rina::ConsecutiveUnsignedIntegerGenerator __tid_gen;
private:
	//Singleton
	IPCManager_();
	virtual ~IPCManager_();
	friend class Singleton<rinad::IPCManager_>;
};


//Singleton instance
extern Singleton<rinad::IPCManager_> IPCManager;

}//rinad namespace

#endif  /* __IPCM_H__ */<|MERGE_RESOLUTION|>--- conflicted
+++ resolved
@@ -347,20 +347,6 @@
 	// @ret IPCM_FAILURE on failure, otherwise the IPCM_PENDING
 	ipcm_res_t enroll_to_dif(Promise* promise, const int ipcp_id,
 			  const rinad::NeighborData& neighbor);
-<<<<<<< HEAD
-	//
-	// Enroll IPCP to multiple DIFs
-	//
-	// @param promise Promise object containing the future result of the
-	// operation. The promise shall always be accessible until the
-	// operation has been finished, so promise->ret value is different than
-	// IPCM_PENDING.
-	//
-	// @ret IPCM_FAILURE on failure, otherwise the IPCM_PENDING
-	ipcm_res_t enroll_to_difs(Promise* promise, const int ipcp_id,
-			   const std::list<rinad::NeighborData>& neighbors);
-=======
->>>>>>> 26381072
 
 	//
 	// Unregister app from an ipcp
@@ -602,10 +588,6 @@
 
 	//Enrollment mgmt
 	void enroll_to_dif_response_event_handler(rina::EnrollToDIFResponseEvent *e);
-<<<<<<< HEAD
-	void neighbors_modified_notification_event_handler(rina::NeighborsModifiedNotificationEvent* e);
-=======
->>>>>>> 26381072
 
 	//RIB queries
 	void query_rib_response_event_handler(rina::QueryRIBResponseEvent *e);
@@ -735,14 +717,7 @@
 	//Rwlock for transactions
 	rina::ReadWriteLockable trans_rwlock;
 
-<<<<<<< HEAD
-
-	//
 	// RINA configuration internal state
-	//
-=======
-	// RINA configuration internal state
->>>>>>> 26381072
 	rinad::RINAConfiguration config;
 
 	//Script thread
@@ -751,10 +726,6 @@
 	//IPCM Console instance
 	IPCMConsole *console;
 
-<<<<<<< HEAD
-
-=======
->>>>>>> 26381072
 	//TODO: map of addons
 
 	//Current logging level
