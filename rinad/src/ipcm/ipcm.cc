/*
 * IPC Manager
 *
 *    Vincenzo Maffione     <v.maffione@nextworks.it>
 *    Francesco Salvestrini <f.salvestrini@nextworks.it>
 *
 * This program is free software; you can redistribute it and/or modify
 * it under the terms of the GNU General Public License as published by
 * the Free Software Foundation; either version 2 of the License, or
 * (at your option) any later version.
 *
 * This program is distributed in the hope that it will be useful,
 * but WITHOUT ANY WARRANTY; without even the implied warranty of
 * MERCHANTABILITY or FITNESS FOR A PARTICULAR PURPOSE.  See the
 * GNU General Public License for more details.
 *
 * You should have received a copy of the GNU General Public License
 * along with this program; if not, write to the Free Software
 * Foundation, Inc., 675 Mass Ave, Cambridge, MA 02139, USA.
 */

#include <cstdlib>
#include <algorithm>
#include <iostream>
#include <map>
#include <vector>

#include <librina/common.h>
#include <librina/ipc-manager.h>

#define RINA_PREFIX "ipcm"
#include <librina/logs.h>

#include "rina-configuration.h"
#include "ipcm.h"
#include "dif-validator.h"
<<<<<<< HEAD

//Addons
#include "addons/console.h"
#include "addons/scripting.h"
//[+] Add more here...

//IPCM IPCP
#include "ipcp.h"

//Handler specifics (transaction states)
#include "ipcp-handlers.h"
#include "flow-alloc-handlers.h"
#include "misc-handlers.h"

//Timeouts for timed wait
#define IPCM_EVENT_TIMEOUT_S 0
#define IPCM_EVENT_TIMEOUT_NS 100000000 //0.1 sec
#define IPCM_TRANS_TIMEOUT_S 7

=======

//Addons
#include "addons/console.h"
#include "addons/scripting.h"
//[+] Add more here...

//IPCM IPCP
#include "ipcp.h"

//Handler specifics (transaction states)
#include "ipcp-handlers.h"
#include "flow-alloc-handlers.h"
#include "misc-handlers.h"

//Timeouts for timed wait
#define IPCM_EVENT_TIMEOUT_S 0
#define IPCM_EVENT_TIMEOUT_NS 100000000 //0.1 sec
#define IPCM_TRANS_TIMEOUT_S 7

>>>>>>> 26381072
//Downcast MACRO
#ifndef DOWNCAST_DECL
	// Useful MACRO to perform downcasts in declarations.
	#define DOWNCAST_DECL(_var,_class,_name)\
		_class *_name = dynamic_cast<_class*>(_var);
#endif //DOWNCAST_DECL


using namespace std;
<<<<<<< HEAD

namespace rinad {

//
//IPCManager_
//

//Singleton instance
Singleton<IPCManager_> IPCManager;

IPCManager_::IPCManager_() : script(NULL), console(NULL){ }

IPCManager_::~IPCManager_()
{
	if (console)
		delete console;

	//TODO: Maybe we should join here
	if (script)
		delete script;
}

void IPCManager_::init(unsigned int wait_time, const std::string& loglevel)
{
	// Initialize the IPC manager infrastructure in librina.

	try {
		rina::initializeIPCManager(1,
					   config.local.installationPath,
					   config.local.libraryPath,
					   loglevel,
					   config.local.logPath);
		LOG_DBG("IPC Manager daemon initialized");
		LOG_DBG("       installation path: %s",
			config.local.installationPath.c_str());
		LOG_DBG("       library path: %s",
			config.local.libraryPath.c_str());
		LOG_DBG("       log folder: %s", config.local.logPath.c_str());
	} catch (rina::InitializationException) {
		LOG_ERR("Error while initializing librina-ipc-manager");
		exit(EXIT_FAILURE);
	}
}

ipcm_res_t
IPCManager_::start_script_worker()
{
	if (script)
		return IPCM_FAILURE;

	rina::ThreadAttributes ta;
	script = new rina::Thread(&ta, script_function, this);

	return IPCM_SUCCESS;
}

ipcm_res_t
IPCManager_::start_console_worker()
{
	if (console)
		return IPCM_FAILURE;

	rina::ThreadAttributes ta;
	console = new IPCMConsole(ta, config.local.consolePort);

	return IPCM_SUCCESS;
}

/*
*
* Public API
*
*/

ipcm_res_t
IPCManager_::create_ipcp(CreateIPCPPromise* promise,
			const rina::ApplicationProcessNamingInformation& name,
			const std::string& type)
{
	IPCMIPCProcess *ipcp;
	ostringstream ss;
	rina::IPCProcessFactory fact;
	std::list<std::string> ipcp_types;
	bool difCorrect = false;
	std::string s;
	SyscallTransState* trans;

	try {
		// Check that the AP name is not empty
		if (name.processName == std::string("")) {
			ss << "Cannot create IPC process with an "
				"empty AP name" << endl;
			FLUSH_LOG(ERR, ss);
			throw rina::CreateIPCProcessException();
		}

		//Check if dif type exists
		list_ipcp_types(ipcp_types);
		if(std::find(ipcp_types.begin(), ipcp_types.end(), type)
							== ipcp_types.end()){
			ss << "IPCP type parameter "
				   << name.toString()
				   << " is wrong, options are: "
				   << s;
				FLUSH_LOG(ERR, ss);
				throw rina::CreateIPCProcessException();
		}

		//Call the factory
		ipcp = ipcp_factory_.create(name, type);

		//Auto release the write lock
		rina::WriteScopedLock writelock(ipcp->rwlock, false);

		//Set the promise
		if (promise){
			promise->ipcp_id = ipcp->get_id();
		}

		//TODO: this should be moved to the factory
		//Moreover the API should be homgenized such that the
		if (type != rina::NORMAL_IPC_PROCESS) {
			// Shim IPC processes are set as initialized
			// immediately.
			ipcp->setInitialized();

			//And mark the promise as completed
			if (promise) {
				promise->ret = IPCM_SUCCESS;
				promise->signal();
			}

			//Show a nice trace
			ss << "IPC process " << name.toString() << " created "
				"[id = " << ipcp->get_id() << "]" << endl;
			FLUSH_LOG(INFO, ss);

			return IPCM_SUCCESS;
		} else {
			// Normal IPC processes can be set as
			// initialized only when the corresponding
			// IPC process daemon is initialized, so we
			// defer the operation.

			//Add transaction state
			trans = new SyscallTransState(promise, ipcp->get_id());
			if(!trans){
				assert(0);
				ss << "Failed to create IPC process '" <<
							name.toString() << "' of type '" <<
							type << "'. Out of memory!" << endl;
						FLUSH_LOG(ERR, ss);
				FLUSH_LOG(ERR, ss);
				throw rina::CreateIPCProcessException();
			}

			if(add_syscall_transaction_state(trans) < 0){
				assert(0);
				throw rina::CreateIPCProcessException();
			}
			//Show a nice trace
			ss << "IPC process " << name.toString() << " created and waiting for initialization"
				"[id = " << ipcp->get_id() << "]" << endl;
			FLUSH_LOG(INFO, ss);
		}
	} catch(rina::ConcurrentException& e) {
		ss << "Failed to create IPC process '" <<
			name.toString() << "' of type '" <<
			type << "'. Transaction timed out" << endl;
		FLUSH_LOG(ERR, ss);
		return IPCM_FAILURE;
	} catch(...) {
		ss << "Failed to create IPC process '" <<
			name.toString() << "' of type '" <<
			type << "'" << endl;
		FLUSH_LOG(ERR, ss);
		return IPCM_FAILURE;
	}


	return IPCM_PENDING;
}

ipcm_res_t
IPCManager_::destroy_ipcp(unsigned int ipcp_id)
{
	ostringstream ss;

	try {
		ipcp_factory_.destroy(ipcp_id);
		ss << "IPC process destroyed [id = " << ipcp_id
			<< "]" << endl;
		FLUSH_LOG(INFO, ss);
	} catch (rina::DestroyIPCProcessException& e) {
		ss  << ": Error while destroying IPC "
			"process with id " << ipcp_id << endl;
		FLUSH_LOG(ERR, ss);
		return IPCM_FAILURE;
	}
=======

namespace rinad {

//
//IPCManager_
//

//Singleton instance
Singleton<IPCManager_> IPCManager;

IPCManager_::IPCManager_() : script(NULL), console(NULL){ }

IPCManager_::~IPCManager_()
{
	if (console)
		delete console;

	//TODO: Maybe we should join here
	if (script)
		delete script;
}

void IPCManager_::init(unsigned int wait_time, const std::string& loglevel)
{
	// Initialize the IPC manager infrastructure in librina.

	try {
		rina::initializeIPCManager(1,
					   config.local.installationPath,
					   config.local.libraryPath,
					   loglevel,
					   config.local.logPath);
		LOG_DBG("IPC Manager daemon initialized");
		LOG_DBG("       installation path: %s",
			config.local.installationPath.c_str());
		LOG_DBG("       library path: %s",
			config.local.libraryPath.c_str());
		LOG_DBG("       log folder: %s", config.local.logPath.c_str());
	} catch (rina::InitializationException& e) {
		LOG_ERR("Error while initializing librina-ipc-manager");
		exit(EXIT_FAILURE);
	}
}

ipcm_res_t
IPCManager_::start_script_worker()
{
	if (script)
		return IPCM_FAILURE;

	rina::ThreadAttributes ta;
	script = new rina::Thread(&ta, script_function, this);

	return IPCM_SUCCESS;
}

ipcm_res_t
IPCManager_::start_console_worker()
{
	if (console)
		return IPCM_FAILURE;

	rina::ThreadAttributes ta;
	console = new IPCMConsole(ta, config.local.consolePort);
>>>>>>> 26381072

	return IPCM_SUCCESS;
}

<<<<<<< HEAD
void
IPCManager_::list_ipcps(std::ostream& os)
{
	const vector<IPCMIPCProcess *>& ipcps =
		ipcp_factory_.listIPCProcesses();

	//Prevent any insertion/deletion to happen
	rina::ReadScopedLock readlock(ipcp_factory_.rwlock);

	os << "Current IPC processes (id | name | type | state | Registered applications | Port-ids of flows provided)" << endl;
	for (unsigned int i = 0; i < ipcps.size(); i++) {
		ipcps[i]->get_description(os);
	}
}

bool
IPCManager_::ipcp_exists(const int ipcp_id){
	return ipcp_factory_.exists(ipcp_id);
}

void
IPCManager_::list_ipcp_types(std::list<std::string>& types)
{
	types = ipcp_factory_.getSupportedIPCProcessTypes();
}

//TODO this assumes single IPCP per DIF
int IPCManager_::get_ipcp_by_dif_name(std::string& difName){

	IPCMIPCProcess* ipcp;
	int ret;
	rina::ApplicationProcessNamingInformation dif(difName, string());

	ipcp = select_ipcp_by_dif(dif);
	if(!ipcp)
		ret = -1;
	else
		ret = ipcp->get_id();

	return ret;
}



ipcm_res_t
IPCManager_::assign_to_dif(Promise* promise, const int ipcp_id,
			  const rina::ApplicationProcessNamingInformation &
			  dif_name)
{
	rinad::DIFProperties dif_props;
	rina::DIFInformation dif_info;
	rina::DIFConfiguration dif_config;
	ostringstream ss;
	bool found;
	IPCMIPCProcess* ipcp;
	IPCPTransState* trans;

	try {
		ipcp = lookup_ipcp_by_id(ipcp_id, true);
		if(!ipcp){
			ss << "Invalid IPCP id "<< ipcp_id;
			FLUSH_LOG(ERR, ss);
			throw Exception();
		}

		//Auto release the write lock
		rina::WriteScopedLock writelock(ipcp->rwlock, false);

		// Try to extract the DIF properties from the
		// configuration.
		found = config.lookup_dif_properties(dif_name,
				dif_props);
		if (!found) {
			ss << "Cannot find properties for DIF "
				<< dif_name.toString();
			FLUSH_LOG(ERR, ss);
			throw Exception();
		}

		// Fill in the DIFConfiguration object.
		if (ipcp->get_type() == rina::NORMAL_IPC_PROCESS) {
			rina::EFCPConfiguration efcp_config;
			rina::NamespaceManagerConfiguration nsm_config;
			rina::AddressingConfiguration address_config;
			unsigned int address;

			// FIll in the EFCPConfiguration object.
			efcp_config.set_data_transfer_constants(
					dif_props.dataTransferConstants);
			rina::QoSCube * qosCube = 0;
			for (list<rina::QoSCube>::iterator
					qit = dif_props.qosCubes.begin();
					qit != dif_props.qosCubes.end();
					qit++) {
				qosCube = new rina::QoSCube(*qit);
				if(!qosCube){
					ss << "Unable to allocate memory for the QoSCube object. Out of memory! "
					<< dif_name.toString();
					FLUSH_LOG(ERR, ss);
					throw Exception();
				}
				efcp_config.add_qos_cube(qosCube);
			}

			for (list<AddressPrefixConfiguration>::iterator
					ait = dif_props.addressPrefixes.begin();
					ait != dif_props.addressPrefixes.end();
					ait ++) {
				rina::AddressPrefixConfiguration prefix;
				prefix.address_prefix_ = ait->addressPrefix;
				prefix.organization_ = ait->organization;
				address_config.address_prefixes_.push_back(prefix);
			}

			for (list<rinad::KnownIPCProcessAddress>::iterator
					kit = dif_props.knownIPCProcessAddresses.begin();
					kit != dif_props.knownIPCProcessAddresses.end();
					kit ++) {
				rina::StaticIPCProcessAddress static_address;
				static_address.ap_name_ = kit->name.processName;
				static_address.ap_instance_ = kit->name.processInstance;
				static_address.address_ = kit->address;
				address_config.static_address_.push_back(static_address);
			}
			nsm_config.addressing_configuration_ = address_config;

			found = dif_props.
				lookup_ipcp_address(ipcp->get_name(),
						address);
			if (!found) {
				ss << "No address for IPC process " <<
					ipcp->get_name().toString() <<
					" in DIF " << dif_name.toString() <<
					endl;
				FLUSH_LOG(ERR, ss);
				throw Exception();
			}
			dif_config.set_efcp_configuration(efcp_config);
			dif_config.nsm_configuration_ = nsm_config;
			dif_config.pduft_generator_configuration_ =
				dif_props.pdufTableGeneratorConfiguration;
			dif_config.rmt_configuration_ = dif_props.rmtConfiguration;
			dif_config.set_address(address);
		}

		for (map<string, string>::const_iterator
				pit = dif_props.configParameters.begin();
				pit != dif_props.configParameters.end();
				pit++) {
			dif_config.add_parameter
				(rina::Parameter(pit->first, pit->second));
		}

		// Fill in the DIFInformation object.
		dif_info.set_dif_name(dif_name);
		dif_info.set_dif_type(ipcp->get_type());
		dif_info.set_dif_configuration(dif_config);

		// Validate the parameters
		DIFConfigValidator validator(dif_config, dif_info,
				ipcp->get_type());
		if(!validator.validateConfigs())
			throw rina::BadConfigurationException("DIF configuration validator failed");

		//Create a transaction
		trans = new IPCPTransState(promise, ipcp->get_id());
		if(!trans){
			ss << "Unable to allocate memory for the transaction object. Out of memory! "
				<< dif_name.toString();
			FLUSH_LOG(ERR, ss);
			throw Exception();
		}

		//Store transaction
		if(add_transaction_state(trans) < 0){
			ss << "Unable to add transaction; out of memory? "
				<< dif_name.toString();
			FLUSH_LOG(ERR, ss);
			throw Exception();
		}

		ipcp->assignToDIF(dif_info, trans->tid);

		ss << "Requested DIF assignment of IPC process " <<
			ipcp->get_name().toString() << " to DIF " <<
			dif_name.toString() << endl;
		FLUSH_LOG(INFO, ss);
	} catch(rina::ConcurrentException& e) {
		ss << "Error while assigning " <<
			ipcp->get_name().toString() <<
			" to DIF " << dif_name.toString() <<
			". Operation timedout"<< endl;
		FLUSH_LOG(ERR, ss);
		return IPCM_FAILURE;
	} catch (rina::AssignToDIFException& e) {
		ss << "Error while assigning " <<
			ipcp->get_name().toString() <<
			" to DIF " << dif_name.toString() << endl;
		FLUSH_LOG(ERR, ss);
		return IPCM_FAILURE;
	} catch (rina::BadConfigurationException& e) {
		LOG_ERR("Asssign IPCP %d to dif %s failed. Bad configuration.",
						ipcp_id,
						dif_name.toString().c_str());
		return IPCM_FAILURE;
	}catch (Exception &e) {
		LOG_ERR("Asssign IPCP %d to dif %s failed. Unknown error catched: %s:%d",
						ipcp_id,
						dif_name.toString().c_str(),
						__FILE__,
						__LINE__);
		return IPCM_FAILURE;
	}

	return IPCM_PENDING;
}

ipcm_res_t
IPCManager_::register_at_dif(Promise* promise, const int ipcp_id,
			    const rina::ApplicationProcessNamingInformation&
			    dif_name)
{
	// Select a slave (N-1) IPC process.
	IPCMIPCProcess *ipcp, *slave_ipcp;
	ostringstream ss;
	IPCPregTransState* trans;

	// Try to register @ipcp to the slave IPC process.
	try {
		ipcp = lookup_ipcp_by_id(ipcp_id, true);

=======
/*
*
* Public API
*
*/

ipcm_res_t
IPCManager_::create_ipcp(CreateIPCPPromise* promise,
			const rina::ApplicationProcessNamingInformation& name,
			const std::string& type)
{
	IPCMIPCProcess *ipcp;
	ostringstream ss;
	rina::IPCProcessFactory fact;
	std::list<std::string> ipcp_types;
	bool difCorrect = false;
	std::string s;
	SyscallTransState* trans;

	try {
		// Check that the AP name is not empty
		if (name.processName == std::string("")) {
			ss << "Cannot create IPC process with an "
				"empty AP name" << endl;
			FLUSH_LOG(ERR, ss);
			throw rina::CreateIPCProcessException();
		}

		//Check if dif type exists
		list_ipcp_types(ipcp_types);
		if(std::find(ipcp_types.begin(), ipcp_types.end(), type)
							== ipcp_types.end()){
			ss << "IPCP type parameter "
				   << name.toString()
				   << " is wrong, options are: "
				   << s;
				FLUSH_LOG(ERR, ss);
				throw rina::CreateIPCProcessException();
		}

		//Call the factory
		ipcp = ipcp_factory_.create(name, type);

		//Auto release the write lock
		rina::WriteScopedLock writelock(ipcp->rwlock, false);

		//Set the promise
		if (promise){
			promise->ipcp_id = ipcp->get_id();
		}

		//TODO: this should be moved to the factory
		//Moreover the API should be homgenized such that the
		if (type != rina::NORMAL_IPC_PROCESS) {
			// Shim IPC processes are set as initialized
			// immediately.
			ipcp->setInitialized();

			//And mark the promise as completed
			if (promise) {
				promise->ret = IPCM_SUCCESS;
				promise->signal();
			}

			//Show a nice trace
			ss << "IPC process " << name.toString() << " created "
				"[id = " << ipcp->get_id() << "]" << endl;
			FLUSH_LOG(INFO, ss);

			return IPCM_SUCCESS;
		} else {
			// Normal IPC processes can be set as
			// initialized only when the corresponding
			// IPC process daemon is initialized, so we
			// defer the operation.

			//Add transaction state
			trans = new SyscallTransState(promise, ipcp->get_id());
			if(!trans){
				assert(0);
				ss << "Failed to create IPC process '" <<
							name.toString() << "' of type '" <<
							type << "'. Out of memory!" << endl;
						FLUSH_LOG(ERR, ss);
				FLUSH_LOG(ERR, ss);
				throw rina::CreateIPCProcessException();
			}

			if(add_syscall_transaction_state(trans) < 0){
				assert(0);
				throw rina::CreateIPCProcessException();
			}
			//Show a nice trace
			ss << "IPC process " << name.toString() << " created and waiting for initialization"
				"[id = " << ipcp->get_id() << "]" << endl;
			FLUSH_LOG(INFO, ss);
		}
	} catch(rina::ConcurrentException& e) {
		ss << "Failed to create IPC process '" <<
			name.toString() << "' of type '" <<
			type << "'. Transaction timed out" << endl;
		FLUSH_LOG(ERR, ss);
		return IPCM_FAILURE;
	} catch(...) {
		ss << "Failed to create IPC process '" <<
			name.toString() << "' of type '" <<
			type << "'" << endl;
		FLUSH_LOG(ERR, ss);
		return IPCM_FAILURE;
	}


	return IPCM_PENDING;
}

ipcm_res_t
IPCManager_::destroy_ipcp(unsigned int ipcp_id)
{
	ostringstream ss;

	try {
		ipcp_factory_.destroy(ipcp_id);
		ss << "IPC process destroyed [id = " << ipcp_id
			<< "]" << endl;
		FLUSH_LOG(INFO, ss);
	} catch (rina::DestroyIPCProcessException& e) {
		ss  << ": Error while destroying IPC "
			"process with id " << ipcp_id << endl;
		FLUSH_LOG(ERR, ss);
		return IPCM_FAILURE;
	}

	return IPCM_SUCCESS;
}

void
IPCManager_::list_ipcps(std::ostream& os)
{
	//Prevent any insertion/deletion to happen
	rina::ReadScopedLock readlock(ipcp_factory_.rwlock);

	vector<IPCMIPCProcess *> ipcps;
	ipcp_factory_.listIPCProcesses(ipcps);

	os << "Current IPC processes (id | name | type | state | Registered applications | Port-ids of flows provided)" << endl;
	for (unsigned int i = 0; i < ipcps.size(); i++) {
		ipcps[i]->get_description(os);
	}
}

bool
IPCManager_::ipcp_exists(const int ipcp_id){
	return ipcp_factory_.exists(ipcp_id);
}

void
IPCManager_::list_ipcp_types(std::list<std::string>& types)
{
	types = ipcp_factory_.getSupportedIPCProcessTypes();
}

//TODO this assumes single IPCP per DIF
int IPCManager_::get_ipcp_by_dif_name(std::string& difName){

	IPCMIPCProcess* ipcp;
	int ret;
	rina::ApplicationProcessNamingInformation dif(difName, string());

	ipcp = select_ipcp_by_dif(dif);
	if(!ipcp)
		ret = -1;
	else
		ret = ipcp->get_id();

	return ret;
}



ipcm_res_t
IPCManager_::assign_to_dif(Promise* promise, const int ipcp_id,
			  const rina::ApplicationProcessNamingInformation &
			  dif_name)
{
	rinad::DIFProperties dif_props;
	rina::DIFInformation dif_info;
	rina::DIFConfiguration dif_config;
	ostringstream ss;
	bool found;
	IPCMIPCProcess* ipcp;
	IPCPTransState* trans;

	try {
		ipcp = lookup_ipcp_by_id(ipcp_id, true);
>>>>>>> 26381072
		if(!ipcp){
			ss << "Invalid IPCP id "<< ipcp_id;
			FLUSH_LOG(ERR, ss);
			throw Exception();
		}

<<<<<<< HEAD
		slave_ipcp = select_ipcp_by_dif(dif_name, true);

		if (!slave_ipcp) {
			ss << "Cannot find any IPC process belonging "
			   << "to DIF " << dif_name.toString()
			   << endl;
=======
		//Auto release the write lock
		rina::WriteScopedLock writelock(ipcp->rwlock, false);

		// Try to extract the DIF properties from the
		// configuration.
		found = config.lookup_dif_properties(dif_name,
				dif_props);
		if (!found) {
			ss << "Cannot find properties for DIF "
				<< dif_name.toString();
>>>>>>> 26381072
			FLUSH_LOG(ERR, ss);
			throw Exception();
		}

<<<<<<< HEAD
		//Auto release the write lock
		rina::WriteScopedLock writelock(ipcp->rwlock, false);
		rina::WriteScopedLock swritelock(slave_ipcp->rwlock, false);

		//Create a transaction
		trans = new IPCPregTransState(promise, ipcp->get_id(),
							slave_ipcp->get_id());
=======
		// Fill in the DIFConfiguration object.
		if (ipcp->get_type() == rina::NORMAL_IPC_PROCESS) {
			rina::EFCPConfiguration efcp_config;
			rina::NamespaceManagerConfiguration nsm_config;
			rina::AddressingConfiguration address_config;
			unsigned int address;

			// FIll in the EFCPConfiguration object.
			efcp_config.set_data_transfer_constants(
					dif_props.dataTransferConstants);
			rina::QoSCube * qosCube = 0;
			for (list<rina::QoSCube>::iterator
					qit = dif_props.qosCubes.begin();
					qit != dif_props.qosCubes.end();
					qit++) {
				qosCube = new rina::QoSCube(*qit);
				if(!qosCube){
					ss << "Unable to allocate memory for the QoSCube object. Out of memory! "
					<< dif_name.toString();
					FLUSH_LOG(ERR, ss);
					throw Exception();
				}
				efcp_config.add_qos_cube(qosCube);
			}

			for (list<AddressPrefixConfiguration>::iterator
					ait = dif_props.addressPrefixes.begin();
					ait != dif_props.addressPrefixes.end();
					ait ++) {
				rina::AddressPrefixConfiguration prefix;
				prefix.address_prefix_ = ait->addressPrefix;
				prefix.organization_ = ait->organization;
				address_config.address_prefixes_.push_back(prefix);
			}

			for (list<rinad::KnownIPCProcessAddress>::iterator
					kit = dif_props.knownIPCProcessAddresses.begin();
					kit != dif_props.knownIPCProcessAddresses.end();
					kit ++) {
				rina::StaticIPCProcessAddress static_address;
				static_address.ap_name_ = kit->name.processName;
				static_address.ap_instance_ = kit->name.processInstance;
				static_address.address_ = kit->address;
				address_config.static_address_.push_back(static_address);
			}
			nsm_config.addressing_configuration_ = address_config;

			found = dif_props.
				lookup_ipcp_address(ipcp->get_name(),
						address);
			if (!found) {
				ss << "No address for IPC process " <<
					ipcp->get_name().toString() <<
					" in DIF " << dif_name.toString() <<
					endl;
				FLUSH_LOG(ERR, ss);
				throw Exception();
			}
			dif_config.set_efcp_configuration(efcp_config);
			dif_config.nsm_configuration_ = nsm_config;
			dif_config.pduft_generator_configuration_ =
				dif_props.pdufTableGeneratorConfiguration;
			dif_config.rmt_configuration_ = dif_props.rmtConfiguration;
			dif_config.set_address(address);
		}

		for (map<string, string>::const_iterator
				pit = dif_props.configParameters.begin();
				pit != dif_props.configParameters.end();
				pit++) {
			dif_config.add_parameter
				(rina::Parameter(pit->first, pit->second));
		}

		// Fill in the DIFInformation object.
		dif_info.set_dif_name(dif_name);
		dif_info.set_dif_type(ipcp->get_type());
		dif_info.set_dif_configuration(dif_config);

		// Validate the parameters
		DIFConfigValidator validator(dif_config, dif_info,
				ipcp->get_type());
		if(!validator.validateConfigs())
			throw rina::BadConfigurationException("DIF configuration validator failed");

		//Create a transaction
		trans = new IPCPTransState(promise, ipcp->get_id());
>>>>>>> 26381072
		if(!trans){
			ss << "Unable to allocate memory for the transaction object. Out of memory! "
				<< dif_name.toString();
			FLUSH_LOG(ERR, ss);
			throw Exception();
		}

		//Store transaction
		if(add_transaction_state(trans) < 0){
			ss << "Unable to add transaction; out of memory? "
				<< dif_name.toString();
			FLUSH_LOG(ERR, ss);
			throw Exception();
		}

<<<<<<< HEAD
		//Register
		slave_ipcp->registerApplication(
				ipcp->get_name(), ipcp->get_id(), trans->tid);

		ss << "Requested DIF registration of IPC process " <<
			ipcp->get_name().toString() << " at DIF " <<
			dif_name.toString() << " through IPC process "
		   << slave_ipcp->get_name().toString()
		   << endl;
		FLUSH_LOG(INFO, ss);
	} catch(rina::ConcurrentException& e) {
		ss  << ": Error while requesting registration. Operation timedout" << endl;
		FLUSH_LOG(ERR, ss);
		return IPCM_FAILURE;
	} catch (Exception& e) {
		ss  << ": Error while requesting registration: "
		    << e.what() << endl;
		FLUSH_LOG(ERR, ss);
		return IPCM_FAILURE;
=======
		ipcp->assignToDIF(dif_info, trans->tid);

		ss << "Requested DIF assignment of IPC process " <<
			ipcp->get_name().toString() << " to DIF " <<
			dif_name.toString() << endl;
		FLUSH_LOG(INFO, ss);
	} catch(rina::ConcurrentException& e) {
		ss << "Error while assigning " <<
			ipcp->get_name().toString() <<
			" to DIF " << dif_name.toString() <<
			". Operation timedout"<< endl;
		FLUSH_LOG(ERR, ss);
		return IPCM_FAILURE;
	} catch (rina::AssignToDIFException& e) {
		ss << "Error while assigning " <<
			ipcp->get_name().toString() <<
			" to DIF " << dif_name.toString() << endl;
		FLUSH_LOG(ERR, ss);
		return IPCM_FAILURE;
	} catch (rina::BadConfigurationException& e) {
		LOG_ERR("Asssign IPCP %d to dif %s failed. Bad configuration.",
						ipcp_id,
						dif_name.toString().c_str());
		return IPCM_FAILURE;
	}catch (Exception &e) {
		LOG_ERR("Asssign IPCP %d to dif %s failed. Unknown error catched: %s:%d",
						ipcp_id,
						dif_name.toString().c_str(),
						__FILE__,
						__LINE__);
		return IPCM_FAILURE;
>>>>>>> 26381072
	}

	return IPCM_PENDING;
}

ipcm_res_t
<<<<<<< HEAD
IPCManager_::unregister_ipcp_from_ipcp(Promise* promise, int ipcp_id,
		int slave_ipcp_id)
{
	ostringstream ss;
	IPCMIPCProcess *ipcp, *slave_ipcp;
	IPCPregTransState* trans;

	try {

		ipcp = lookup_ipcp_by_id(ipcp_id);
=======
IPCManager_::register_at_dif(Promise* promise, const int ipcp_id,
			    const rina::ApplicationProcessNamingInformation&
			    dif_name)
{
	// Select a slave (N-1) IPC process.
	IPCMIPCProcess *ipcp, *slave_ipcp;
	ostringstream ss;
	IPCPregTransState* trans;

	// Try to register @ipcp to the slave IPC process.
	try {
		ipcp = lookup_ipcp_by_id(ipcp_id, true);
>>>>>>> 26381072

		if(!ipcp){
			ss << "Invalid IPCP id "<< ipcp_id;
			FLUSH_LOG(ERR, ss);
			throw Exception();
		}

<<<<<<< HEAD
		slave_ipcp = lookup_ipcp_by_id(slave_ipcp_id);

		if (!slave_ipcp) {
			ss << "Invalid IPCP id "<< slave_ipcp_id;
=======
		slave_ipcp = select_ipcp_by_dif(dif_name, true);

		if (!slave_ipcp) {
			ss << "Cannot find any IPC process belonging "
			   << "to DIF " << dif_name.toString()
			   << endl;
>>>>>>> 26381072
			FLUSH_LOG(ERR, ss);
			throw Exception();
		}

		//Auto release the write lock
		rina::WriteScopedLock writelock(ipcp->rwlock, false);
		rina::WriteScopedLock swritelock(slave_ipcp->rwlock, false);

		//Create a transaction
		trans = new IPCPregTransState(promise, ipcp->get_id(),
<<<<<<< HEAD
				slave_ipcp->get_id());

		if(!trans){
			ss << "Unable to allocate memory for the transaction object. Out of memory! ";
=======
							slave_ipcp->get_id());
		if(!trans){
			ss << "Unable to allocate memory for the transaction object. Out of memory! "
				<< dif_name.toString();
>>>>>>> 26381072
			FLUSH_LOG(ERR, ss);
			throw Exception();
		}

		//Store transaction
		if(add_transaction_state(trans) < 0){
<<<<<<< HEAD
			ss << "Unable to add transaction; out of memory? ";
=======
			ss << "Unable to add transaction; out of memory? "
				<< dif_name.toString();
>>>>>>> 26381072
			FLUSH_LOG(ERR, ss);
			throw Exception();
		}

<<<<<<< HEAD
		// Forward the unregistration request to the IPC process
		// that the client IPC process is registered to
		slave_ipcp->unregisterApplication(ipcp->get_name(),
				trans->tid);

		ss << "Requested unregistration of IPC process " <<
				ipcp->get_name().toString() << " from IPC "
				"process " << slave_ipcp->get_name().toString() << endl;
		FLUSH_LOG(INFO, ss);
	} catch(rina::ConcurrentException& e) {
		ss  << ": Error while unregistering IPC process "
				<< ipcp->get_name().toString() << " from IPC "
				"process " << slave_ipcp->get_name().toString() <<
				"The operation timedout"<< endl;
		FLUSH_LOG(ERR, ss);
		return IPCM_FAILURE;
	} catch (rina::IpcmUnregisterApplicationException& e) {
		ss  << ": Error while unregistering IPC process "
				<< ipcp->get_name().toString() << " from IPC "
				"process " << slave_ipcp->get_name().toString() << endl;
		FLUSH_LOG(ERR, ss);
		return IPCM_FAILURE;
	} catch (Exception& e) {
		ss  << ": Unknown error while requesting unregistering IPCP"
				<< endl;
=======
		//Register
		slave_ipcp->registerApplication(
				ipcp->get_name(), ipcp->get_id(), trans->tid);

		ss << "Requested DIF registration of IPC process " <<
			ipcp->get_name().toString() << " at DIF " <<
			dif_name.toString() << " through IPC process "
		   << slave_ipcp->get_name().toString()
		   << endl;
		FLUSH_LOG(INFO, ss);
	} catch(rina::ConcurrentException& e) {
		ss  << ": Error while requesting registration. Operation timedout" << endl;
		FLUSH_LOG(ERR, ss);
		return IPCM_FAILURE;
	} catch (Exception& e) {
		ss  << ": Error while requesting registration: "
		    << e.what() << endl;
>>>>>>> 26381072
		FLUSH_LOG(ERR, ss);
		return IPCM_FAILURE;
	}

	return IPCM_PENDING;
}

ipcm_res_t
<<<<<<< HEAD
IPCManager_::enroll_to_dif(Promise* promise, const int ipcp_id,
			  const rinad::NeighborData& neighbor)
{
	ostringstream ss;
	IPCMIPCProcess *ipcp;
	IPCPTransState* trans;

	try {
=======
IPCManager_::unregister_ipcp_from_ipcp(Promise* promise, int ipcp_id,
		int slave_ipcp_id)
{
	ostringstream ss;
	IPCMIPCProcess *ipcp, *slave_ipcp;
	IPCPregTransState* trans;

	try {

>>>>>>> 26381072
		ipcp = lookup_ipcp_by_id(ipcp_id);

		if(!ipcp){
			ss << "Invalid IPCP id "<< ipcp_id;
<<<<<<< HEAD
                	FLUSH_LOG(ERR, ss);
=======
			FLUSH_LOG(ERR, ss);
			throw Exception();
		}

		slave_ipcp = lookup_ipcp_by_id(slave_ipcp_id);

		if (!slave_ipcp) {
			ss << "Invalid IPCP id "<< slave_ipcp_id;
			FLUSH_LOG(ERR, ss);
>>>>>>> 26381072
			throw Exception();
		}

		//Auto release the write lock
		rina::WriteScopedLock writelock(ipcp->rwlock, false);
<<<<<<< HEAD

		//Create a transaction
		trans = new IPCPTransState(promise, ipcp->get_id());

		if(!trans){
			ss << "Unable to allocate memory for the transaction object. Out of memory! "
				<< neighbor.difName.toString();
=======
		rina::WriteScopedLock swritelock(slave_ipcp->rwlock, false);

		//Create a transaction
		trans = new IPCPregTransState(promise, ipcp->get_id(),
				slave_ipcp->get_id());

		if(!trans){
			ss << "Unable to allocate memory for the transaction object. Out of memory! ";
>>>>>>> 26381072
			FLUSH_LOG(ERR, ss);
			throw Exception();
		}

		//Store transaction
		if(add_transaction_state(trans) < 0){
<<<<<<< HEAD
			ss << "Unable to add transaction; out of memory? "
				<< neighbor.difName.toString();
=======
			ss << "Unable to add transaction; out of memory? ";
>>>>>>> 26381072
			FLUSH_LOG(ERR, ss);
			throw Exception();
		}

<<<<<<< HEAD
		ipcp->enroll(neighbor.difName,
				neighbor.supportingDifName,
				neighbor.apName, trans->tid);

		ss << "Requested enrollment of IPC process " <<
			ipcp->get_name().toString() << " to DIF " <<
			neighbor.difName.toString() << " through DIF "
			<< neighbor.supportingDifName.toString() <<
			" and neighbor IPC process " <<
			neighbor.apName.toString() << endl;
		FLUSH_LOG(INFO, ss);
	} catch(rina::ConcurrentException& e) {
		ss  << ": Error while enrolling "
			<< "to DIF " << neighbor.difName.toString()
			<<". Operation timedout"<< endl;
		FLUSH_LOG(ERR, ss);
		return IPCM_FAILURE;
	}  catch (rina::EnrollException& e) {
		ss  << ": Error while enrolling "
			<< "to DIF " << neighbor.difName.toString()
			<< endl;
		FLUSH_LOG(ERR, ss);
		return IPCM_FAILURE;
	} catch (Exception& e) {
		ss  << ": Unknown error while enrolling IPCP"
		    << endl;
=======
		// Forward the unregistration request to the IPC process
		// that the client IPC process is registered to
		slave_ipcp->unregisterApplication(ipcp->get_name(),
				trans->tid);

		ss << "Requested unregistration of IPC process " <<
				ipcp->get_name().toString() << " from IPC "
				"process " << slave_ipcp->get_name().toString() << endl;
		FLUSH_LOG(INFO, ss);
	} catch(rina::ConcurrentException& e) {
		ss  << ": Error while unregistering IPC process "
				<< ipcp->get_name().toString() << " from IPC "
				"process " << slave_ipcp->get_name().toString() <<
				"The operation timedout"<< endl;
		FLUSH_LOG(ERR, ss);
		return IPCM_FAILURE;
	} catch (rina::IpcmUnregisterApplicationException& e) {
		ss  << ": Error while unregistering IPC process "
				<< ipcp->get_name().toString() << " from IPC "
				"process " << slave_ipcp->get_name().toString() << endl;
		FLUSH_LOG(ERR, ss);
		return IPCM_FAILURE;
	} catch (Exception& e) {
		ss  << ": Unknown error while requesting unregistering IPCP"
				<< endl;
>>>>>>> 26381072
		FLUSH_LOG(ERR, ss);
		return IPCM_FAILURE;
	}

	return IPCM_PENDING;
}

ipcm_res_t
<<<<<<< HEAD
IPCManager_::enroll_to_difs(Promise* promise, const int ipcp_id,
			       const list<rinad::NeighborData>& neighbors)
{
	ostringstream ss;

	try{
		for (list<rinad::NeighborData>::const_iterator
				nit = neighbors.begin();
					nit != neighbors.end(); nit++) {
			//FIXME: this should be a set of promises
			enroll_to_dif(promise, ipcp_id, *nit);
		}
	} catch (Exception& e) {
		ss  << ": Unknown error while enrolling to difs"
=======
IPCManager_::enroll_to_dif(Promise* promise, const int ipcp_id,
			  const rinad::NeighborData& neighbor)
{
	ostringstream ss;
	IPCMIPCProcess *ipcp;
	IPCPTransState* trans;

	try {
		ipcp = lookup_ipcp_by_id(ipcp_id);

		if(!ipcp){
			ss << "Invalid IPCP id "<< ipcp_id;
                	FLUSH_LOG(ERR, ss);
			throw Exception();
		}

		//Auto release the write lock
		rina::WriteScopedLock writelock(ipcp->rwlock, false);

		//Create a transaction
		trans = new IPCPTransState(promise, ipcp->get_id());

		if(!trans){
			ss << "Unable to allocate memory for the transaction object. Out of memory! "
				<< neighbor.difName.toString();
			FLUSH_LOG(ERR, ss);
			throw Exception();
		}

		//Store transaction
		if(add_transaction_state(trans) < 0){
			ss << "Unable to add transaction; out of memory? "
				<< neighbor.difName.toString();
			FLUSH_LOG(ERR, ss);
			throw Exception();
		}

		ipcp->enroll(neighbor.difName,
				neighbor.supportingDifName,
				neighbor.apName, trans->tid);

		ss << "Requested enrollment of IPC process " <<
			ipcp->get_name().toString() << " to DIF " <<
			neighbor.difName.toString() << " through DIF "
			<< neighbor.supportingDifName.toString() <<
			" and neighbor IPC process " <<
			neighbor.apName.toString() << endl;
		FLUSH_LOG(INFO, ss);
	} catch(rina::ConcurrentException& e) {
		ss  << ": Error while enrolling "
			<< "to DIF " << neighbor.difName.toString()
			<<". Operation timedout"<< endl;
		FLUSH_LOG(ERR, ss);
		return IPCM_FAILURE;
	}  catch (rina::EnrollException& e) {
		ss  << ": Error while enrolling "
			<< "to DIF " << neighbor.difName.toString()
			<< endl;
		FLUSH_LOG(ERR, ss);
		return IPCM_FAILURE;
	} catch (Exception& e) {
		ss  << ": Unknown error while enrolling IPCP"
>>>>>>> 26381072
		    << endl;
		FLUSH_LOG(ERR, ss);
		return IPCM_FAILURE;
	}

<<<<<<< HEAD
	return IPCM_SUCCESS;
=======
	return IPCM_PENDING;
>>>>>>> 26381072
}

bool IPCManager_::lookup_dif_by_application(
	const rina::ApplicationProcessNamingInformation& apName,
	rina::ApplicationProcessNamingInformation& difName){
	return config.lookup_dif_by_application(apName, difName);
}

ipcm_res_t
IPCManager_::apply_configuration()
{
	ostringstream ss;
	list<int> ipcps;
	list<rinad::IPCProcessToCreate>::iterator cit;
	list<int>::iterator pit;

	//TODO: move this to a write_lock over the IPCP

	try{
		//FIXME TODO XXX this method needs to be heavily refactored
		//It is not clear which exceptions can be thrown and what to do
		//if this happens. Just protecting to prevent dead-locks.

		// Examine all the IPCProcesses that are going to be created
		// according to the configuration file.
		ipcm_res_t result;
		CreateIPCPPromise c_promise;
		Promise promise;
		for (cit = config.ipcProcessesToCreate.begin();
		     cit != config.ipcProcessesToCreate.end(); cit++) {
			std::string	type;
			ostringstream      ss;

			if (!config.lookup_type_by_dif(cit->difName, type)) {
				ss << "Failed to retrieve DIF type for "
				   << cit->name.toString() << endl;
				FLUSH_LOG(ERR, ss);
				continue;
			}

			try {
				if (create_ipcp(&c_promise, cit->name, type) == IPCM_FAILURE ||
						c_promise.wait() != IPCM_SUCCESS) {
					continue;
				}
				ipcps.push_back(c_promise.ipcp_id);

				if (assign_to_dif(&promise, c_promise.ipcp_id, cit->difName) == IPCM_FAILURE ||
						promise.wait() != IPCM_SUCCESS) {
					ss << "Problems assigning IPCP " << c_promise.ipcp_id
						<< " to DIF " << cit->difName.processName <<endl;
					FLUSH_LOG(ERR, ss);
				}
				for (list<rina::ApplicationProcessNamingInformation>::const_iterator
						nit = cit->difsToRegisterAt.begin();
						nit != cit->difsToRegisterAt.end(); nit++) {
					if (register_at_dif(&promise, c_promise.ipcp_id, *nit) == IPCM_FAILURE ||
							promise.wait() != IPCM_SUCCESS) {
						ss << "Problems registering IPCP " << c_promise.ipcp_id
								<< " to DIF " << nit->processName << endl;
						FLUSH_LOG(ERR, ss);
					}
				}
			} catch (Exception &e) {
				LOG_ERR("Exception while applying configuration: %s",
					e.what());
				continue;
			}
		}

		// Perform all the enrollments specified by the configuration file.
		for (pit = ipcps.begin(), cit = config.ipcProcessesToCreate.begin();
<<<<<<< HEAD
		     pit != ipcps.end();
		     pit++, cit++) {
			Promise promise;

			//Wait
			if(enroll_to_difs(&promise, *pit, cit->neighbors) == IPCM_FAILURE ||
				promise.wait() != IPCM_SUCCESS){

				LOG_ERR("Exception while applying configuration: could not enroll to dif!");
				return IPCM_FAILURE;
=======
				pit != ipcps.end();
				pit++, cit++) {
			Promise promise;
			try{
				for (list<rinad::NeighborData>::const_iterator
						nit = cit->neighbors.begin();
						nit != cit->neighbors.end(); nit++) {
					if (enroll_to_dif(&promise, *pit, *nit) == IPCM_FAILURE ||
							promise.wait() != IPCM_SUCCESS) {
						ss  << ": Unknown error while enrolling IPCP " << *pit
							<< " to neighbour " << nit->apName.getEncodedString() << endl;
						FLUSH_LOG(ERR, ss);
						continue;
					}
				}
			} catch (Exception& e) {
				ss  << ": Unknown error while enrolling IPCP "<<
						*pit << " to neighbours." << endl;
				FLUSH_LOG(ERR, ss);
				continue;
>>>>>>> 26381072
			}
		}
	} catch (Exception &e) {
		LOG_ERR("Exception while applying configuration: %s",
								e.what());
		return IPCM_FAILURE;
	}

	return IPCM_SUCCESS;
}

ipcm_res_t
IPCManager_::update_dif_configuration(Promise* promise, int ipcp_id,
				     const rina::DIFConfiguration & dif_config)
{
	ostringstream ss;
	IPCMIPCProcess *ipcp;
	IPCPTransState* trans;

	try {
		ipcp = lookup_ipcp_by_id(ipcp_id, true);

		if(!ipcp){
			ss << "Invalid IPCP id "<< ipcp_id;
                	FLUSH_LOG(ERR, ss);
			throw Exception();
		}

		//Auto release the write lock
		rina::WriteScopedLock writelock(ipcp->rwlock, false);

		// Request a configuration update for the IPC process
		/* FIXME The meaning of this operation is unclear: what
		 * configuration is modified? The configuration of the
		 * IPC process only or the configuration of the whole DIF
		 * (which possibly contains more IPC process, both on the same
		 * processing systems and on different processing systems) ?
		 */
		trans = new IPCPTransState(promise, ipcp->get_id());

		if(!trans){
			ss << "Unable to allocate memory for the transaction object. Out of memory! ";
			FLUSH_LOG(ERR, ss);
			throw Exception();
		}

		//Store transaction
		if(add_transaction_state(trans) < 0){
			ss << "Unable to add transaction; out of memory? ";
			FLUSH_LOG(ERR, ss);
			throw Exception();
		}
		ipcp->updateDIFConfiguration(dif_config, trans->tid);

		ss << "Requested configuration update for IPC process " <<
			ipcp->get_name().toString() << endl;
		FLUSH_LOG(INFO, ss);
	} catch(rina::ConcurrentException& e) {
		ss  << ": Error while updating DIF configuration "
			" for IPC process " << ipcp->get_name().toString() <<
			"Operation timedout."<< endl;
		FLUSH_LOG(ERR, ss);
		return IPCM_FAILURE;
	}  catch (rina::UpdateDIFConfigurationException& e) {
		ss  << ": Error while updating DIF configuration "
			" for IPC process " << ipcp->get_name().toString() << endl;
		FLUSH_LOG(ERR, ss);
		return IPCM_FAILURE;
	} catch (Exception& e) {
		ss  << ": Unknown error while update configuration"
		    << endl;
		FLUSH_LOG(ERR, ss);
		return IPCM_FAILURE;
	}

	return IPCM_PENDING;
}

ipcm_res_t
IPCManager_::query_rib(QueryRIBPromise* promise, const int ipcp_id)
{
	ostringstream ss;
	IPCMIPCProcess *ipcp;
	RIBqTransState* trans;

	try {
		ipcp = lookup_ipcp_by_id(ipcp_id);

		if(!ipcp){
			ss << "Invalid IPCP id "<< ipcp_id;
                	FLUSH_LOG(ERR, ss);
			throw Exception();
		}

		//Auto release the read lock
		rina::ReadScopedLock readlock(ipcp->rwlock, false);

		trans = new RIBqTransState(promise, ipcp->get_id());
		if(!trans){
			ss << "Unable to allocate memory for the transaction object. Out of memory! ";
			FLUSH_LOG(ERR, ss);
			throw Exception();
		}

		//Store transaction
		if(add_transaction_state(trans) < 0){
			ss << "Unable to add transaction; out of memory? ";
			FLUSH_LOG(ERR, ss);
			throw Exception();
		}

		ipcp->queryRIB("", "", 0, 0, "", trans->tid);

		ss << "Requested query RIB of IPC process " <<
			ipcp->get_name().toString() << endl;
		FLUSH_LOG(INFO, ss);
	} catch(rina::ConcurrentException& e) {
		ss << "Error while querying RIB of IPC Process " <<
			ipcp->get_name().toString() <<
			". Operation timedout"<< endl;
		FLUSH_LOG(ERR, ss);
		return IPCM_FAILURE;
	} catch (rina::QueryRIBException& e) {
		ss << "Error while querying RIB of IPC Process " <<
			ipcp->get_name().toString() << endl;
		return IPCM_FAILURE;
	}catch (Exception& e) {
		ss  << ": Unknown error while query RIB"
		    << endl;
		FLUSH_LOG(ERR, ss);
		return IPCM_FAILURE;
	}

	return IPCM_PENDING;
}

std::string IPCManager_::get_log_level() const
{
	return log_level_;
}

ipcm_res_t
IPCManager_::set_policy_set_param(Promise* promise, const int ipcp_id,
		const std::string& component_path,
		const std::string& param_name,
		const std::string& param_value)
{
	ostringstream ss;
	IPCPTransState* trans = NULL;
	IPCMIPCProcess *ipcp;

	try {
		ipcp = lookup_ipcp_by_id(ipcp_id);

		if(!ipcp){
			ss << "Invalid IPCP id "<< ipcp_id;
			FLUSH_LOG(ERR, ss);
			throw rina::SetPolicySetParamException();
		}

		//Auto release the read lock
		rina::ReadScopedLock readlock(ipcp->rwlock, false);

		trans = new IPCPTransState(promise, ipcp->get_id());
		if(!trans){
			ss << "Unable to allocate memory for the transaction object. Out of memory! ";
			FLUSH_LOG(ERR, ss);
			throw rina::SetPolicySetParamException();
		}

		//Store transaction
		if(add_transaction_state(trans) < 0){
			ss << "Unable to add transaction; out of memory? ";
			FLUSH_LOG(ERR, ss);
			throw rina::SetPolicySetParamException();
		}

		ipcp->setPolicySetParam(component_path,
				param_name, param_value, trans->tid);

		ss << "Issued set-policy-set-param to IPC process " <<
				ipcp->get_name().toString() << endl;
		FLUSH_LOG(INFO, ss);

	} catch(rina::ConcurrentException& e) {
		ss << "Error while issuing set-policy-set-param request "
				"to IPC Process " << ipcp->get_name().toString()
				<< ". Operation timedout"<< endl;
		FLUSH_LOG(ERR, ss);
		return IPCM_FAILURE;
	} catch (rina::SetPolicySetParamException& e) {
		ss << "Error while issuing set-policy-set-param request "
				"to IPC Process " << ipcp->get_name().toString() << endl;
		FLUSH_LOG(ERR, ss);
		return IPCM_FAILURE;
	}catch (Exception& e) {
		ss  << ": Unknown error while issuing set-policy-set-param request"
				<< endl;
		FLUSH_LOG(ERR, ss);
		return IPCM_FAILURE;
	}

	return IPCM_PENDING;
}

ipcm_res_t
IPCManager_::select_policy_set(Promise* promise, const int ipcp_id,
		const std::string& component_path,
		const std::string& ps_name)
{
	ostringstream ss;
	IPCMIPCProcess *ipcp;
	IPCPTransState* trans;

	try {
		ipcp = lookup_ipcp_by_id(ipcp_id);

		if(!ipcp){
			ss << "Invalid IPCP id "<< ipcp_id;
			FLUSH_LOG(ERR, ss);
			throw Exception();
		}

		//Auto release the read lock
		rina::ReadScopedLock readlock(ipcp->rwlock, false);


		trans = new IPCPTransState(promise, ipcp->get_id());
		if(!trans){
			ss << "Unable to allocate memory for the transaction object. Out of memory! ";
			FLUSH_LOG(ERR, ss);
			throw Exception();
		}

		//Store transaction
		if(add_transaction_state(trans) < 0){
			ss << "Unable to add transaction; out of memory? ";
			FLUSH_LOG(ERR, ss);
			throw Exception();
		}

		ipcp->selectPolicySet(component_path, ps_name, trans->tid);

		ss << "Issued select-policy-set to IPC process " <<
				ipcp->get_name().toString() << endl;
		FLUSH_LOG(INFO, ss);
	} catch(rina::ConcurrentException& e) {
		ss << "Error while issuing select-policy-set request "
				"to IPC Process " << ipcp->get_name().toString() <<
				". Operation timedout."<< endl;
		FLUSH_LOG(ERR, ss);
		return IPCM_FAILURE;
	} catch (rina::SelectPolicySetException& e) {
		ss << "Error while issuing select-policy-set request "
				"to IPC Process " << ipcp->get_name().toString() << endl;
		FLUSH_LOG(ERR, ss);
		return IPCM_FAILURE;
	}catch (Exception& e) {
		ss  << ": Unknown error while issuing select-policy-set request"
				<< endl;
		FLUSH_LOG(ERR, ss);
		return IPCM_FAILURE;
	}

	return IPCM_PENDING;
}

ipcm_res_t
IPCManager_::plugin_load(Promise* promise, const int ipcp_id,
		const std::string& plugin_name, bool load)
{
	ostringstream ss;
	IPCMIPCProcess *ipcp;
	IPCPTransState* trans;

	try {
		ipcp = lookup_ipcp_by_id(ipcp_id);

		if(!ipcp){
			ss << "Invalid IPCP id "<< ipcp_id;
			FLUSH_LOG(ERR, ss);
			throw Exception();
		}

		//Auto release the read lock
		rina::ReadScopedLock readlock(ipcp->rwlock, false);

		trans = new IPCPTransState(promise, ipcp->get_id());
		if(!trans){
			ss << "Unable to allocate memory for the transaction object. Out of memory! ";
			FLUSH_LOG(ERR, ss);
			throw Exception();
		}
		//Store transaction
		if(add_transaction_state(trans) < 0){
			ss << "Unable to add transaction; out of memory? ";
			FLUSH_LOG(ERR, ss);
			throw Exception();
		}
		ipcp->pluginLoad(plugin_name, load, trans->tid);

		ss << "Issued plugin-load to IPC process " <<
				ipcp->get_name().toString() << endl;
		FLUSH_LOG(INFO, ss);
	} catch(rina::ConcurrentException& e) {
		ss << "Error while issuing plugin-load request "
				"to IPC Process " << ipcp->get_name().toString() <<
				". Operation timedout"<< endl;
		FLUSH_LOG(ERR, ss);
		return IPCM_FAILURE;
	} catch (rina::PluginLoadException& e) {
		ss << "Error while issuing plugin-load request "
				"to IPC Process " << ipcp->get_name().toString() << endl;
		FLUSH_LOG(ERR, ss);
		return IPCM_FAILURE;
	} catch (Exception& e) {
		ss  << ": Unknown error while issuing plugin-load request "
				<< endl;
		FLUSH_LOG(ERR, ss);
		return IPCM_FAILURE;
	}

	return IPCM_PENDING;
}

ipcm_res_t
IPCManager_::unregister_app_from_ipcp(Promise* promise,
		const rina::ApplicationUnregistrationRequestEvent& req_event,
		int slave_ipcp_id)
{
	ostringstream ss;
	IPCMIPCProcess *slave_ipcp;
	IPCPTransState* trans;

	try {
		slave_ipcp = lookup_ipcp_by_id(slave_ipcp_id, true);

		if (!slave_ipcp) {
			ss << "Cannot find any IPC process belonging "<<endl;
			FLUSH_LOG(ERR, ss);
			throw Exception();
		}

		//Auto release the write lock
		rina::WriteScopedLock writelock(slave_ipcp->rwlock, false);

		// Forward the unregistration request to the IPC process
		// that the application is registered to
		trans = new IPCPTransState(promise, slave_ipcp->get_id());
		if(!trans){
			ss << "Unable to allocate memory for the transaction object. Out of memory! ";
			FLUSH_LOG(ERR, ss);
			throw Exception();
		}

		//Store transaction
		if(add_transaction_state(trans) < 0){
			ss << "Unable to add transaction; out of memory? ";
			FLUSH_LOG(ERR, ss);
			throw Exception();
		}

		slave_ipcp->unregisterApplication(req_event.applicationName,
				trans->tid);
		ss << "Requested unregistration of application " <<
				req_event.applicationName.toString() << " from IPC "
				"process " << slave_ipcp->get_name().toString() << endl;
		FLUSH_LOG(INFO, ss);
	} catch(rina::ConcurrentException& e) {
		ss  << ": Error while unregistering application "
				<< req_event.applicationName.toString() << " from IPC "
				"process " << slave_ipcp->get_name().toString() <<
				". Operation timedout."<< endl;
		FLUSH_LOG(ERR, ss);
		return IPCM_FAILURE;
	} catch (rina::IpcmUnregisterApplicationException& e) {
		ss  << ": Error while unregistering application "
				<< req_event.applicationName.toString() << " from IPC "
				"process " << slave_ipcp->get_name().toString() << endl;
		FLUSH_LOG(ERR, ss);
		return IPCM_FAILURE;
	} catch (Exception& e) {
		ss  << ": Unknown error while unregistering application "
				<< endl;
		FLUSH_LOG(ERR, ss);
		return IPCM_FAILURE;
	}

	return IPCM_PENDING;
}

//
// Transactions
//

TransactionState::TransactionState(Promise* _promise):
					promise(_promise),
					tid(IPCManager->__tid_gen.next()){
	if (promise)
		promise->ret = IPCM_PENDING;
};

//State management routines
int IPCManager_::add_transaction_state(TransactionState* t){

	//Lock
	rina::WriteScopedLock writelock(trans_rwlock);

	//Check if exists already
	if ( pend_transactions.find(t->tid) != pend_transactions.end() ){
		assert(0); //Transaction id repeated
		return -1;
	}

	//Just add and return
	try{
		pend_transactions[t->tid] = t;
	}catch(...){
		LOG_DBG("Could not add transaction %u. Out of memory?", t->tid);
		assert(0);
		return -1;
	}

	return 0;
}

int IPCManager_::remove_transaction_state(int tid){

	TransactionState* t;
	//Lock
	rina::WriteScopedLock writelock(trans_rwlock);

	//Check if it really exists
	if ( pend_transactions.find(tid) == pend_transactions.end() )
		return -1;

	t = pend_transactions[tid];
	pend_transactions.erase(tid);
	delete t;

	return 0;
}

//Syscall state management routines
int IPCManager_::add_syscall_transaction_state(SyscallTransState* t){

	//Lock
	rina::WriteScopedLock writelock(trans_rwlock);

	//Check if exists already
	if ( pend_sys_trans.find(t->tid) != pend_sys_trans.end() ){
		assert(0); //Transaction id repeated
		return -1;
	}

	//Just add and return
	try{
		pend_sys_trans[t->tid] = t;
	}catch(...){
		LOG_DBG("Could not add syscall transaction %u. Out of memory?",
								 t->tid);
		assert(0);
		return -1;
	}
	return 0;
}

int IPCManager_::remove_syscall_transaction_state(int tid){

	SyscallTransState* t;

	//Lock
	rina::WriteScopedLock writelock(trans_rwlock);

	//Check if it really exists
	if ( pend_sys_trans.find(tid) == pend_sys_trans.end() )
		return -1;

	t = pend_sys_trans[tid];
	pend_sys_trans.erase(tid);
	delete t;

	return 0;
}

//Main I/O loop
void IPCManager_::run(){

	rina::IPCEvent *event;

	keep_running = true;

	LOG_DBG("Starting main I/O loop...");

	while(keep_running) {
		event = rina::ipcEventProducer->eventTimedWait(
						IPCM_EVENT_TIMEOUT_S,
						IPCM_EVENT_TIMEOUT_NS);
		if(!event)
			continue;

<<<<<<< HEAD
=======
		if (!keep_running)
			break;

>>>>>>> 26381072
		LOG_DBG("Got event of type %s and sequence number %u",
		rina::IPCEvent::eventTypeToString(event->eventType).c_str(),
							event->sequenceNumber);

		if (!event) {
			std::cerr << "Null event received" << std::endl;
			continue;
		}

		try {
			switch(event->eventType){
				case rina::FLOW_ALLOCATION_REQUESTED_EVENT:
						{
						DOWNCAST_DECL(event, rina::FlowRequestEvent, e);
						flow_allocation_requested_event_handler(e);
						}
						break;

				case rina::ALLOCATE_FLOW_RESPONSE_EVENT:
						{
        					DOWNCAST_DECL(event, rina::AllocateFlowResponseEvent, e);
						allocate_flow_response_event_handler(e);
						}
						break;

				case rina::FLOW_DEALLOCATION_REQUESTED_EVENT:
						{
						DOWNCAST_DECL(event, rina::FlowDeallocateRequestEvent, e);
						flow_deallocation_requested_event_handler(e);
						}
						break;

				case rina::FLOW_DEALLOCATED_EVENT:
						{
						DOWNCAST_DECL(event, rina::FlowDeallocatedEvent, e);
						IPCManager->flow_deallocated_event_handler(e);
						}
						break;
				case rina::APPLICATION_REGISTRATION_REQUEST_EVENT:
						{
        					DOWNCAST_DECL(event, rina::ApplicationRegistrationRequestEvent, e);
						app_reg_req_handler(e);
						}
						break;

				case rina::APPLICATION_UNREGISTRATION_REQUEST_EVENT:
						{
        					DOWNCAST_DECL(event, rina::ApplicationUnregistrationRequestEvent, e);
						application_unregistration_request_event_handler(e);
						}
						break;

				case rina::ASSIGN_TO_DIF_RESPONSE_EVENT:
						{
        					DOWNCAST_DECL(event, rina::AssignToDIFResponseEvent, e);
						assign_to_dif_response_event_handler(e);
						}
						break;

				case rina::UPDATE_DIF_CONFIG_RESPONSE_EVENT:
						{
        					DOWNCAST_DECL(event, rina::UpdateDIFConfigurationResponseEvent, e);
						update_dif_config_response_event_handler(e);
						}
						break;

				case rina::ENROLL_TO_DIF_RESPONSE_EVENT:
						{
        					DOWNCAST_DECL(event, rina::EnrollToDIFResponseEvent, e);
						enroll_to_dif_response_event_handler(e);
						}
						break;

<<<<<<< HEAD
				case rina::NEIGHBORS_MODIFIED_NOTIFICATION_EVENT:
						{
        					DOWNCAST_DECL(event, rina::NeighborsModifiedNotificationEvent, e);
						neighbors_modified_notification_event_handler(e);
						}
						break;

=======
>>>>>>> 26381072
				case rina::OS_PROCESS_FINALIZED:
						{
						DOWNCAST_DECL(event, rina::OSProcessFinalizedEvent, e);
						os_process_finalized_handler(e);
						}
						break;

				case rina::IPCM_REGISTER_APP_RESPONSE_EVENT:
						{
        					DOWNCAST_DECL(event, rina::IpcmRegisterApplicationResponseEvent, e);
						app_reg_response_handler(e);
						}
						break;

				case rina::IPCM_UNREGISTER_APP_RESPONSE_EVENT:
						{
        					DOWNCAST_DECL(event, rina::IpcmUnregisterApplicationResponseEvent, e);
						unreg_app_response_handler(e);
						}
						break;

				case rina::IPCM_DEALLOCATE_FLOW_RESPONSE_EVENT:
						{
        					DOWNCAST_DECL(event, rina::IpcmDeallocateFlowResponseEvent, e);
						ipcm_deallocate_flow_response_event_handler(e);
						}
						break;

				case rina::IPCM_ALLOCATE_FLOW_REQUEST_RESULT:
						{
        					DOWNCAST_DECL(event, rina::IpcmAllocateFlowRequestResultEvent, e);
						ipcm_allocate_flow_request_result_handler(e);
						}
						break;

				case rina::QUERY_RIB_RESPONSE_EVENT:
						{
						DOWNCAST_DECL(event, rina::QueryRIBResponseEvent, e);
						query_rib_response_event_handler(e);
						}
						break;

				case rina::IPC_PROCESS_DAEMON_INITIALIZED_EVENT:
						{
						DOWNCAST_DECL(event, rina::IPCProcessDaemonInitializedEvent, e);
						ipc_process_daemon_initialized_event_handler(e);
						}
						break;

				//Policies
				case rina::IPC_PROCESS_SET_POLICY_SET_PARAM_RESPONSE:
					{
        				DOWNCAST_DECL(event, rina::SetPolicySetParamResponseEvent, e);
					ipc_process_set_policy_set_param_response_handler(e);
					}
					break;
				case rina::IPC_PROCESS_SELECT_POLICY_SET_RESPONSE:
					{
        				DOWNCAST_DECL(event, rina::SelectPolicySetResponseEvent, e);
					ipc_process_select_policy_set_response_handler(e);
					}
					break;
				case rina::IPC_PROCESS_PLUGIN_LOAD_RESPONSE:
					{
        				DOWNCAST_DECL(event, rina::PluginLoadResponseEvent, e);
					ipc_process_plugin_load_response_handler(e);
					}
					break;
			}

		} catch (Exception &e) {
			LOG_ERR("ERROR while processing event: %s", e.what());
			//TODO: move locking to a smaller scope
		}

		delete event;
	}

	//TODO: probably move this to a private method if it starts to grow
	LOG_DBG("Stopping I/O loop and cleaning the house...");

	//Destroy all IPCPs
<<<<<<< HEAD
	const std::vector<IPCMIPCProcess *>& ipcps = ipcp_factory_.listIPCProcesses();
=======
	std::vector<IPCMIPCProcess *> ipcps;
	ipcp_factory_.listIPCProcesses(ipcps);
>>>>>>> 26381072
	std::vector<IPCMIPCProcess *>::const_iterator it;

	//Rwlock: write
	for(it = ipcps.begin(); it != ipcps.end(); ++it){
		if(destroy_ipcp((*it)->get_id()) < 0 ){
			LOG_WARN("Warning could not destroy IPCP id: %d\n",
								(*it)->get_id());
		}
	}
}

} //rinad namespace<|MERGE_RESOLUTION|>--- conflicted
+++ resolved
@@ -34,7 +34,6 @@
 #include "rina-configuration.h"
 #include "ipcm.h"
 #include "dif-validator.h"
-<<<<<<< HEAD
 
 //Addons
 #include "addons/console.h"
@@ -54,27 +53,6 @@
 #define IPCM_EVENT_TIMEOUT_NS 100000000 //0.1 sec
 #define IPCM_TRANS_TIMEOUT_S 7
 
-=======
-
-//Addons
-#include "addons/console.h"
-#include "addons/scripting.h"
-//[+] Add more here...
-
-//IPCM IPCP
-#include "ipcp.h"
-
-//Handler specifics (transaction states)
-#include "ipcp-handlers.h"
-#include "flow-alloc-handlers.h"
-#include "misc-handlers.h"
-
-//Timeouts for timed wait
-#define IPCM_EVENT_TIMEOUT_S 0
-#define IPCM_EVENT_TIMEOUT_NS 100000000 //0.1 sec
-#define IPCM_TRANS_TIMEOUT_S 7
-
->>>>>>> 26381072
 //Downcast MACRO
 #ifndef DOWNCAST_DECL
 	// Useful MACRO to perform downcasts in declarations.
@@ -84,207 +62,6 @@
 
 
 using namespace std;
-<<<<<<< HEAD
-
-namespace rinad {
-
-//
-//IPCManager_
-//
-
-//Singleton instance
-Singleton<IPCManager_> IPCManager;
-
-IPCManager_::IPCManager_() : script(NULL), console(NULL){ }
-
-IPCManager_::~IPCManager_()
-{
-	if (console)
-		delete console;
-
-	//TODO: Maybe we should join here
-	if (script)
-		delete script;
-}
-
-void IPCManager_::init(unsigned int wait_time, const std::string& loglevel)
-{
-	// Initialize the IPC manager infrastructure in librina.
-
-	try {
-		rina::initializeIPCManager(1,
-					   config.local.installationPath,
-					   config.local.libraryPath,
-					   loglevel,
-					   config.local.logPath);
-		LOG_DBG("IPC Manager daemon initialized");
-		LOG_DBG("       installation path: %s",
-			config.local.installationPath.c_str());
-		LOG_DBG("       library path: %s",
-			config.local.libraryPath.c_str());
-		LOG_DBG("       log folder: %s", config.local.logPath.c_str());
-	} catch (rina::InitializationException) {
-		LOG_ERR("Error while initializing librina-ipc-manager");
-		exit(EXIT_FAILURE);
-	}
-}
-
-ipcm_res_t
-IPCManager_::start_script_worker()
-{
-	if (script)
-		return IPCM_FAILURE;
-
-	rina::ThreadAttributes ta;
-	script = new rina::Thread(&ta, script_function, this);
-
-	return IPCM_SUCCESS;
-}
-
-ipcm_res_t
-IPCManager_::start_console_worker()
-{
-	if (console)
-		return IPCM_FAILURE;
-
-	rina::ThreadAttributes ta;
-	console = new IPCMConsole(ta, config.local.consolePort);
-
-	return IPCM_SUCCESS;
-}
-
-/*
-*
-* Public API
-*
-*/
-
-ipcm_res_t
-IPCManager_::create_ipcp(CreateIPCPPromise* promise,
-			const rina::ApplicationProcessNamingInformation& name,
-			const std::string& type)
-{
-	IPCMIPCProcess *ipcp;
-	ostringstream ss;
-	rina::IPCProcessFactory fact;
-	std::list<std::string> ipcp_types;
-	bool difCorrect = false;
-	std::string s;
-	SyscallTransState* trans;
-
-	try {
-		// Check that the AP name is not empty
-		if (name.processName == std::string("")) {
-			ss << "Cannot create IPC process with an "
-				"empty AP name" << endl;
-			FLUSH_LOG(ERR, ss);
-			throw rina::CreateIPCProcessException();
-		}
-
-		//Check if dif type exists
-		list_ipcp_types(ipcp_types);
-		if(std::find(ipcp_types.begin(), ipcp_types.end(), type)
-							== ipcp_types.end()){
-			ss << "IPCP type parameter "
-				   << name.toString()
-				   << " is wrong, options are: "
-				   << s;
-				FLUSH_LOG(ERR, ss);
-				throw rina::CreateIPCProcessException();
-		}
-
-		//Call the factory
-		ipcp = ipcp_factory_.create(name, type);
-
-		//Auto release the write lock
-		rina::WriteScopedLock writelock(ipcp->rwlock, false);
-
-		//Set the promise
-		if (promise){
-			promise->ipcp_id = ipcp->get_id();
-		}
-
-		//TODO: this should be moved to the factory
-		//Moreover the API should be homgenized such that the
-		if (type != rina::NORMAL_IPC_PROCESS) {
-			// Shim IPC processes are set as initialized
-			// immediately.
-			ipcp->setInitialized();
-
-			//And mark the promise as completed
-			if (promise) {
-				promise->ret = IPCM_SUCCESS;
-				promise->signal();
-			}
-
-			//Show a nice trace
-			ss << "IPC process " << name.toString() << " created "
-				"[id = " << ipcp->get_id() << "]" << endl;
-			FLUSH_LOG(INFO, ss);
-
-			return IPCM_SUCCESS;
-		} else {
-			// Normal IPC processes can be set as
-			// initialized only when the corresponding
-			// IPC process daemon is initialized, so we
-			// defer the operation.
-
-			//Add transaction state
-			trans = new SyscallTransState(promise, ipcp->get_id());
-			if(!trans){
-				assert(0);
-				ss << "Failed to create IPC process '" <<
-							name.toString() << "' of type '" <<
-							type << "'. Out of memory!" << endl;
-						FLUSH_LOG(ERR, ss);
-				FLUSH_LOG(ERR, ss);
-				throw rina::CreateIPCProcessException();
-			}
-
-			if(add_syscall_transaction_state(trans) < 0){
-				assert(0);
-				throw rina::CreateIPCProcessException();
-			}
-			//Show a nice trace
-			ss << "IPC process " << name.toString() << " created and waiting for initialization"
-				"[id = " << ipcp->get_id() << "]" << endl;
-			FLUSH_LOG(INFO, ss);
-		}
-	} catch(rina::ConcurrentException& e) {
-		ss << "Failed to create IPC process '" <<
-			name.toString() << "' of type '" <<
-			type << "'. Transaction timed out" << endl;
-		FLUSH_LOG(ERR, ss);
-		return IPCM_FAILURE;
-	} catch(...) {
-		ss << "Failed to create IPC process '" <<
-			name.toString() << "' of type '" <<
-			type << "'" << endl;
-		FLUSH_LOG(ERR, ss);
-		return IPCM_FAILURE;
-	}
-
-
-	return IPCM_PENDING;
-}
-
-ipcm_res_t
-IPCManager_::destroy_ipcp(unsigned int ipcp_id)
-{
-	ostringstream ss;
-
-	try {
-		ipcp_factory_.destroy(ipcp_id);
-		ss << "IPC process destroyed [id = " << ipcp_id
-			<< "]" << endl;
-		FLUSH_LOG(INFO, ss);
-	} catch (rina::DestroyIPCProcessException& e) {
-		ss  << ": Error while destroying IPC "
-			"process with id " << ipcp_id << endl;
-		FLUSH_LOG(ERR, ss);
-		return IPCM_FAILURE;
-	}
-=======
 
 namespace rinad {
 
@@ -349,20 +126,153 @@
 
 	rina::ThreadAttributes ta;
 	console = new IPCMConsole(ta, config.local.consolePort);
->>>>>>> 26381072
 
 	return IPCM_SUCCESS;
 }
 
-<<<<<<< HEAD
+/*
+*
+* Public API
+*
+*/
+
+ipcm_res_t
+IPCManager_::create_ipcp(CreateIPCPPromise* promise,
+			const rina::ApplicationProcessNamingInformation& name,
+			const std::string& type)
+{
+	IPCMIPCProcess *ipcp;
+	ostringstream ss;
+	rina::IPCProcessFactory fact;
+	std::list<std::string> ipcp_types;
+	bool difCorrect = false;
+	std::string s;
+	SyscallTransState* trans;
+
+	try {
+		// Check that the AP name is not empty
+		if (name.processName == std::string("")) {
+			ss << "Cannot create IPC process with an "
+				"empty AP name" << endl;
+			FLUSH_LOG(ERR, ss);
+			throw rina::CreateIPCProcessException();
+		}
+
+		//Check if dif type exists
+		list_ipcp_types(ipcp_types);
+		if(std::find(ipcp_types.begin(), ipcp_types.end(), type)
+							== ipcp_types.end()){
+			ss << "IPCP type parameter "
+				   << name.toString()
+				   << " is wrong, options are: "
+				   << s;
+				FLUSH_LOG(ERR, ss);
+				throw rina::CreateIPCProcessException();
+		}
+
+		//Call the factory
+		ipcp = ipcp_factory_.create(name, type);
+
+		//Auto release the write lock
+		rina::WriteScopedLock writelock(ipcp->rwlock, false);
+
+		//Set the promise
+		if (promise){
+			promise->ipcp_id = ipcp->get_id();
+		}
+
+		//TODO: this should be moved to the factory
+		//Moreover the API should be homgenized such that the
+		if (type != rina::NORMAL_IPC_PROCESS) {
+			// Shim IPC processes are set as initialized
+			// immediately.
+			ipcp->setInitialized();
+
+			//And mark the promise as completed
+			if (promise) {
+				promise->ret = IPCM_SUCCESS;
+				promise->signal();
+			}
+
+			//Show a nice trace
+			ss << "IPC process " << name.toString() << " created "
+				"[id = " << ipcp->get_id() << "]" << endl;
+			FLUSH_LOG(INFO, ss);
+
+			return IPCM_SUCCESS;
+		} else {
+			// Normal IPC processes can be set as
+			// initialized only when the corresponding
+			// IPC process daemon is initialized, so we
+			// defer the operation.
+
+			//Add transaction state
+			trans = new SyscallTransState(promise, ipcp->get_id());
+			if(!trans){
+				assert(0);
+				ss << "Failed to create IPC process '" <<
+							name.toString() << "' of type '" <<
+							type << "'. Out of memory!" << endl;
+						FLUSH_LOG(ERR, ss);
+				FLUSH_LOG(ERR, ss);
+				throw rina::CreateIPCProcessException();
+			}
+
+			if(add_syscall_transaction_state(trans) < 0){
+				assert(0);
+				throw rina::CreateIPCProcessException();
+			}
+			//Show a nice trace
+			ss << "IPC process " << name.toString() << " created and waiting for initialization"
+				"[id = " << ipcp->get_id() << "]" << endl;
+			FLUSH_LOG(INFO, ss);
+		}
+	} catch(rina::ConcurrentException& e) {
+		ss << "Failed to create IPC process '" <<
+			name.toString() << "' of type '" <<
+			type << "'. Transaction timed out" << endl;
+		FLUSH_LOG(ERR, ss);
+		return IPCM_FAILURE;
+	} catch(...) {
+		ss << "Failed to create IPC process '" <<
+			name.toString() << "' of type '" <<
+			type << "'" << endl;
+		FLUSH_LOG(ERR, ss);
+		return IPCM_FAILURE;
+	}
+
+
+	return IPCM_PENDING;
+}
+
+ipcm_res_t
+IPCManager_::destroy_ipcp(unsigned int ipcp_id)
+{
+	ostringstream ss;
+
+	try {
+		ipcp_factory_.destroy(ipcp_id);
+		ss << "IPC process destroyed [id = " << ipcp_id
+			<< "]" << endl;
+		FLUSH_LOG(INFO, ss);
+	} catch (rina::DestroyIPCProcessException& e) {
+		ss  << ": Error while destroying IPC "
+			"process with id " << ipcp_id << endl;
+		FLUSH_LOG(ERR, ss);
+		return IPCM_FAILURE;
+	}
+
+	return IPCM_SUCCESS;
+}
+
 void
 IPCManager_::list_ipcps(std::ostream& os)
 {
-	const vector<IPCMIPCProcess *>& ipcps =
-		ipcp_factory_.listIPCProcesses();
-
 	//Prevent any insertion/deletion to happen
 	rina::ReadScopedLock readlock(ipcp_factory_.rwlock);
+
+	vector<IPCMIPCProcess *> ipcps;
+	ipcp_factory_.listIPCProcesses(ipcps);
 
 	os << "Current IPC processes (id | name | type | state | Registered applications | Port-ids of flows provided)" << endl;
 	for (unsigned int i = 0; i < ipcps.size(); i++) {
@@ -586,232 +496,22 @@
 	try {
 		ipcp = lookup_ipcp_by_id(ipcp_id, true);
 
-=======
-/*
-*
-* Public API
-*
-*/
-
-ipcm_res_t
-IPCManager_::create_ipcp(CreateIPCPPromise* promise,
-			const rina::ApplicationProcessNamingInformation& name,
-			const std::string& type)
-{
-	IPCMIPCProcess *ipcp;
-	ostringstream ss;
-	rina::IPCProcessFactory fact;
-	std::list<std::string> ipcp_types;
-	bool difCorrect = false;
-	std::string s;
-	SyscallTransState* trans;
-
-	try {
-		// Check that the AP name is not empty
-		if (name.processName == std::string("")) {
-			ss << "Cannot create IPC process with an "
-				"empty AP name" << endl;
-			FLUSH_LOG(ERR, ss);
-			throw rina::CreateIPCProcessException();
-		}
-
-		//Check if dif type exists
-		list_ipcp_types(ipcp_types);
-		if(std::find(ipcp_types.begin(), ipcp_types.end(), type)
-							== ipcp_types.end()){
-			ss << "IPCP type parameter "
-				   << name.toString()
-				   << " is wrong, options are: "
-				   << s;
-				FLUSH_LOG(ERR, ss);
-				throw rina::CreateIPCProcessException();
-		}
-
-		//Call the factory
-		ipcp = ipcp_factory_.create(name, type);
-
-		//Auto release the write lock
-		rina::WriteScopedLock writelock(ipcp->rwlock, false);
-
-		//Set the promise
-		if (promise){
-			promise->ipcp_id = ipcp->get_id();
-		}
-
-		//TODO: this should be moved to the factory
-		//Moreover the API should be homgenized such that the
-		if (type != rina::NORMAL_IPC_PROCESS) {
-			// Shim IPC processes are set as initialized
-			// immediately.
-			ipcp->setInitialized();
-
-			//And mark the promise as completed
-			if (promise) {
-				promise->ret = IPCM_SUCCESS;
-				promise->signal();
-			}
-
-			//Show a nice trace
-			ss << "IPC process " << name.toString() << " created "
-				"[id = " << ipcp->get_id() << "]" << endl;
-			FLUSH_LOG(INFO, ss);
-
-			return IPCM_SUCCESS;
-		} else {
-			// Normal IPC processes can be set as
-			// initialized only when the corresponding
-			// IPC process daemon is initialized, so we
-			// defer the operation.
-
-			//Add transaction state
-			trans = new SyscallTransState(promise, ipcp->get_id());
-			if(!trans){
-				assert(0);
-				ss << "Failed to create IPC process '" <<
-							name.toString() << "' of type '" <<
-							type << "'. Out of memory!" << endl;
-						FLUSH_LOG(ERR, ss);
-				FLUSH_LOG(ERR, ss);
-				throw rina::CreateIPCProcessException();
-			}
-
-			if(add_syscall_transaction_state(trans) < 0){
-				assert(0);
-				throw rina::CreateIPCProcessException();
-			}
-			//Show a nice trace
-			ss << "IPC process " << name.toString() << " created and waiting for initialization"
-				"[id = " << ipcp->get_id() << "]" << endl;
-			FLUSH_LOG(INFO, ss);
-		}
-	} catch(rina::ConcurrentException& e) {
-		ss << "Failed to create IPC process '" <<
-			name.toString() << "' of type '" <<
-			type << "'. Transaction timed out" << endl;
-		FLUSH_LOG(ERR, ss);
-		return IPCM_FAILURE;
-	} catch(...) {
-		ss << "Failed to create IPC process '" <<
-			name.toString() << "' of type '" <<
-			type << "'" << endl;
-		FLUSH_LOG(ERR, ss);
-		return IPCM_FAILURE;
-	}
-
-
-	return IPCM_PENDING;
-}
-
-ipcm_res_t
-IPCManager_::destroy_ipcp(unsigned int ipcp_id)
-{
-	ostringstream ss;
-
-	try {
-		ipcp_factory_.destroy(ipcp_id);
-		ss << "IPC process destroyed [id = " << ipcp_id
-			<< "]" << endl;
-		FLUSH_LOG(INFO, ss);
-	} catch (rina::DestroyIPCProcessException& e) {
-		ss  << ": Error while destroying IPC "
-			"process with id " << ipcp_id << endl;
-		FLUSH_LOG(ERR, ss);
-		return IPCM_FAILURE;
-	}
-
-	return IPCM_SUCCESS;
-}
-
-void
-IPCManager_::list_ipcps(std::ostream& os)
-{
-	//Prevent any insertion/deletion to happen
-	rina::ReadScopedLock readlock(ipcp_factory_.rwlock);
-
-	vector<IPCMIPCProcess *> ipcps;
-	ipcp_factory_.listIPCProcesses(ipcps);
-
-	os << "Current IPC processes (id | name | type | state | Registered applications | Port-ids of flows provided)" << endl;
-	for (unsigned int i = 0; i < ipcps.size(); i++) {
-		ipcps[i]->get_description(os);
-	}
-}
-
-bool
-IPCManager_::ipcp_exists(const int ipcp_id){
-	return ipcp_factory_.exists(ipcp_id);
-}
-
-void
-IPCManager_::list_ipcp_types(std::list<std::string>& types)
-{
-	types = ipcp_factory_.getSupportedIPCProcessTypes();
-}
-
-//TODO this assumes single IPCP per DIF
-int IPCManager_::get_ipcp_by_dif_name(std::string& difName){
-
-	IPCMIPCProcess* ipcp;
-	int ret;
-	rina::ApplicationProcessNamingInformation dif(difName, string());
-
-	ipcp = select_ipcp_by_dif(dif);
-	if(!ipcp)
-		ret = -1;
-	else
-		ret = ipcp->get_id();
-
-	return ret;
-}
-
-
-
-ipcm_res_t
-IPCManager_::assign_to_dif(Promise* promise, const int ipcp_id,
-			  const rina::ApplicationProcessNamingInformation &
-			  dif_name)
-{
-	rinad::DIFProperties dif_props;
-	rina::DIFInformation dif_info;
-	rina::DIFConfiguration dif_config;
-	ostringstream ss;
-	bool found;
-	IPCMIPCProcess* ipcp;
-	IPCPTransState* trans;
-
-	try {
-		ipcp = lookup_ipcp_by_id(ipcp_id, true);
->>>>>>> 26381072
 		if(!ipcp){
 			ss << "Invalid IPCP id "<< ipcp_id;
 			FLUSH_LOG(ERR, ss);
 			throw Exception();
 		}
 
-<<<<<<< HEAD
 		slave_ipcp = select_ipcp_by_dif(dif_name, true);
 
 		if (!slave_ipcp) {
 			ss << "Cannot find any IPC process belonging "
 			   << "to DIF " << dif_name.toString()
 			   << endl;
-=======
-		//Auto release the write lock
-		rina::WriteScopedLock writelock(ipcp->rwlock, false);
-
-		// Try to extract the DIF properties from the
-		// configuration.
-		found = config.lookup_dif_properties(dif_name,
-				dif_props);
-		if (!found) {
-			ss << "Cannot find properties for DIF "
-				<< dif_name.toString();
->>>>>>> 26381072
-			FLUSH_LOG(ERR, ss);
-			throw Exception();
-		}
-
-<<<<<<< HEAD
+			FLUSH_LOG(ERR, ss);
+			throw Exception();
+		}
+
 		//Auto release the write lock
 		rina::WriteScopedLock writelock(ipcp->rwlock, false);
 		rina::WriteScopedLock swritelock(slave_ipcp->rwlock, false);
@@ -819,95 +519,6 @@
 		//Create a transaction
 		trans = new IPCPregTransState(promise, ipcp->get_id(),
 							slave_ipcp->get_id());
-=======
-		// Fill in the DIFConfiguration object.
-		if (ipcp->get_type() == rina::NORMAL_IPC_PROCESS) {
-			rina::EFCPConfiguration efcp_config;
-			rina::NamespaceManagerConfiguration nsm_config;
-			rina::AddressingConfiguration address_config;
-			unsigned int address;
-
-			// FIll in the EFCPConfiguration object.
-			efcp_config.set_data_transfer_constants(
-					dif_props.dataTransferConstants);
-			rina::QoSCube * qosCube = 0;
-			for (list<rina::QoSCube>::iterator
-					qit = dif_props.qosCubes.begin();
-					qit != dif_props.qosCubes.end();
-					qit++) {
-				qosCube = new rina::QoSCube(*qit);
-				if(!qosCube){
-					ss << "Unable to allocate memory for the QoSCube object. Out of memory! "
-					<< dif_name.toString();
-					FLUSH_LOG(ERR, ss);
-					throw Exception();
-				}
-				efcp_config.add_qos_cube(qosCube);
-			}
-
-			for (list<AddressPrefixConfiguration>::iterator
-					ait = dif_props.addressPrefixes.begin();
-					ait != dif_props.addressPrefixes.end();
-					ait ++) {
-				rina::AddressPrefixConfiguration prefix;
-				prefix.address_prefix_ = ait->addressPrefix;
-				prefix.organization_ = ait->organization;
-				address_config.address_prefixes_.push_back(prefix);
-			}
-
-			for (list<rinad::KnownIPCProcessAddress>::iterator
-					kit = dif_props.knownIPCProcessAddresses.begin();
-					kit != dif_props.knownIPCProcessAddresses.end();
-					kit ++) {
-				rina::StaticIPCProcessAddress static_address;
-				static_address.ap_name_ = kit->name.processName;
-				static_address.ap_instance_ = kit->name.processInstance;
-				static_address.address_ = kit->address;
-				address_config.static_address_.push_back(static_address);
-			}
-			nsm_config.addressing_configuration_ = address_config;
-
-			found = dif_props.
-				lookup_ipcp_address(ipcp->get_name(),
-						address);
-			if (!found) {
-				ss << "No address for IPC process " <<
-					ipcp->get_name().toString() <<
-					" in DIF " << dif_name.toString() <<
-					endl;
-				FLUSH_LOG(ERR, ss);
-				throw Exception();
-			}
-			dif_config.set_efcp_configuration(efcp_config);
-			dif_config.nsm_configuration_ = nsm_config;
-			dif_config.pduft_generator_configuration_ =
-				dif_props.pdufTableGeneratorConfiguration;
-			dif_config.rmt_configuration_ = dif_props.rmtConfiguration;
-			dif_config.set_address(address);
-		}
-
-		for (map<string, string>::const_iterator
-				pit = dif_props.configParameters.begin();
-				pit != dif_props.configParameters.end();
-				pit++) {
-			dif_config.add_parameter
-				(rina::Parameter(pit->first, pit->second));
-		}
-
-		// Fill in the DIFInformation object.
-		dif_info.set_dif_name(dif_name);
-		dif_info.set_dif_type(ipcp->get_type());
-		dif_info.set_dif_configuration(dif_config);
-
-		// Validate the parameters
-		DIFConfigValidator validator(dif_config, dif_info,
-				ipcp->get_type());
-		if(!validator.validateConfigs())
-			throw rina::BadConfigurationException("DIF configuration validator failed");
-
-		//Create a transaction
-		trans = new IPCPTransState(promise, ipcp->get_id());
->>>>>>> 26381072
 		if(!trans){
 			ss << "Unable to allocate memory for the transaction object. Out of memory! "
 				<< dif_name.toString();
@@ -923,7 +534,6 @@
 			throw Exception();
 		}
 
-<<<<<<< HEAD
 		//Register
 		slave_ipcp->registerApplication(
 				ipcp->get_name(), ipcp->get_id(), trans->tid);
@@ -943,46 +553,12 @@
 		    << e.what() << endl;
 		FLUSH_LOG(ERR, ss);
 		return IPCM_FAILURE;
-=======
-		ipcp->assignToDIF(dif_info, trans->tid);
-
-		ss << "Requested DIF assignment of IPC process " <<
-			ipcp->get_name().toString() << " to DIF " <<
-			dif_name.toString() << endl;
-		FLUSH_LOG(INFO, ss);
-	} catch(rina::ConcurrentException& e) {
-		ss << "Error while assigning " <<
-			ipcp->get_name().toString() <<
-			" to DIF " << dif_name.toString() <<
-			". Operation timedout"<< endl;
-		FLUSH_LOG(ERR, ss);
-		return IPCM_FAILURE;
-	} catch (rina::AssignToDIFException& e) {
-		ss << "Error while assigning " <<
-			ipcp->get_name().toString() <<
-			" to DIF " << dif_name.toString() << endl;
-		FLUSH_LOG(ERR, ss);
-		return IPCM_FAILURE;
-	} catch (rina::BadConfigurationException& e) {
-		LOG_ERR("Asssign IPCP %d to dif %s failed. Bad configuration.",
-						ipcp_id,
-						dif_name.toString().c_str());
-		return IPCM_FAILURE;
-	}catch (Exception &e) {
-		LOG_ERR("Asssign IPCP %d to dif %s failed. Unknown error catched: %s:%d",
-						ipcp_id,
-						dif_name.toString().c_str(),
-						__FILE__,
-						__LINE__);
-		return IPCM_FAILURE;
->>>>>>> 26381072
 	}
 
 	return IPCM_PENDING;
 }
 
 ipcm_res_t
-<<<<<<< HEAD
 IPCManager_::unregister_ipcp_from_ipcp(Promise* promise, int ipcp_id,
 		int slave_ipcp_id)
 {
@@ -993,20 +569,6 @@
 	try {
 
 		ipcp = lookup_ipcp_by_id(ipcp_id);
-=======
-IPCManager_::register_at_dif(Promise* promise, const int ipcp_id,
-			    const rina::ApplicationProcessNamingInformation&
-			    dif_name)
-{
-	// Select a slave (N-1) IPC process.
-	IPCMIPCProcess *ipcp, *slave_ipcp;
-	ostringstream ss;
-	IPCPregTransState* trans;
-
-	// Try to register @ipcp to the slave IPC process.
-	try {
-		ipcp = lookup_ipcp_by_id(ipcp_id, true);
->>>>>>> 26381072
 
 		if(!ipcp){
 			ss << "Invalid IPCP id "<< ipcp_id;
@@ -1014,19 +576,10 @@
 			throw Exception();
 		}
 
-<<<<<<< HEAD
 		slave_ipcp = lookup_ipcp_by_id(slave_ipcp_id);
 
 		if (!slave_ipcp) {
 			ss << "Invalid IPCP id "<< slave_ipcp_id;
-=======
-		slave_ipcp = select_ipcp_by_dif(dif_name, true);
-
-		if (!slave_ipcp) {
-			ss << "Cannot find any IPC process belonging "
-			   << "to DIF " << dif_name.toString()
-			   << endl;
->>>>>>> 26381072
 			FLUSH_LOG(ERR, ss);
 			throw Exception();
 		}
@@ -1037,34 +590,21 @@
 
 		//Create a transaction
 		trans = new IPCPregTransState(promise, ipcp->get_id(),
-<<<<<<< HEAD
 				slave_ipcp->get_id());
 
 		if(!trans){
 			ss << "Unable to allocate memory for the transaction object. Out of memory! ";
-=======
-							slave_ipcp->get_id());
-		if(!trans){
-			ss << "Unable to allocate memory for the transaction object. Out of memory! "
-				<< dif_name.toString();
->>>>>>> 26381072
 			FLUSH_LOG(ERR, ss);
 			throw Exception();
 		}
 
 		//Store transaction
 		if(add_transaction_state(trans) < 0){
-<<<<<<< HEAD
 			ss << "Unable to add transaction; out of memory? ";
-=======
-			ss << "Unable to add transaction; out of memory? "
-				<< dif_name.toString();
->>>>>>> 26381072
-			FLUSH_LOG(ERR, ss);
-			throw Exception();
-		}
-
-<<<<<<< HEAD
+			FLUSH_LOG(ERR, ss);
+			throw Exception();
+		}
+
 		// Forward the unregistration request to the IPC process
 		// that the client IPC process is registered to
 		slave_ipcp->unregisterApplication(ipcp->get_name(),
@@ -1090,25 +630,6 @@
 	} catch (Exception& e) {
 		ss  << ": Unknown error while requesting unregistering IPCP"
 				<< endl;
-=======
-		//Register
-		slave_ipcp->registerApplication(
-				ipcp->get_name(), ipcp->get_id(), trans->tid);
-
-		ss << "Requested DIF registration of IPC process " <<
-			ipcp->get_name().toString() << " at DIF " <<
-			dif_name.toString() << " through IPC process "
-		   << slave_ipcp->get_name().toString()
-		   << endl;
-		FLUSH_LOG(INFO, ss);
-	} catch(rina::ConcurrentException& e) {
-		ss  << ": Error while requesting registration. Operation timedout" << endl;
-		FLUSH_LOG(ERR, ss);
-		return IPCM_FAILURE;
-	} catch (Exception& e) {
-		ss  << ": Error while requesting registration: "
-		    << e.what() << endl;
->>>>>>> 26381072
 		FLUSH_LOG(ERR, ss);
 		return IPCM_FAILURE;
 	}
@@ -1117,7 +638,6 @@
 }
 
 ipcm_res_t
-<<<<<<< HEAD
 IPCManager_::enroll_to_dif(Promise* promise, const int ipcp_id,
 			  const rinad::NeighborData& neighbor)
 {
@@ -1126,40 +646,16 @@
 	IPCPTransState* trans;
 
 	try {
-=======
-IPCManager_::unregister_ipcp_from_ipcp(Promise* promise, int ipcp_id,
-		int slave_ipcp_id)
-{
-	ostringstream ss;
-	IPCMIPCProcess *ipcp, *slave_ipcp;
-	IPCPregTransState* trans;
-
-	try {
-
->>>>>>> 26381072
 		ipcp = lookup_ipcp_by_id(ipcp_id);
 
 		if(!ipcp){
 			ss << "Invalid IPCP id "<< ipcp_id;
-<<<<<<< HEAD
                 	FLUSH_LOG(ERR, ss);
-=======
-			FLUSH_LOG(ERR, ss);
-			throw Exception();
-		}
-
-		slave_ipcp = lookup_ipcp_by_id(slave_ipcp_id);
-
-		if (!slave_ipcp) {
-			ss << "Invalid IPCP id "<< slave_ipcp_id;
-			FLUSH_LOG(ERR, ss);
->>>>>>> 26381072
 			throw Exception();
 		}
 
 		//Auto release the write lock
 		rina::WriteScopedLock writelock(ipcp->rwlock, false);
-<<<<<<< HEAD
 
 		//Create a transaction
 		trans = new IPCPTransState(promise, ipcp->get_id());
@@ -1167,33 +663,18 @@
 		if(!trans){
 			ss << "Unable to allocate memory for the transaction object. Out of memory! "
 				<< neighbor.difName.toString();
-=======
-		rina::WriteScopedLock swritelock(slave_ipcp->rwlock, false);
-
-		//Create a transaction
-		trans = new IPCPregTransState(promise, ipcp->get_id(),
-				slave_ipcp->get_id());
-
-		if(!trans){
-			ss << "Unable to allocate memory for the transaction object. Out of memory! ";
->>>>>>> 26381072
 			FLUSH_LOG(ERR, ss);
 			throw Exception();
 		}
 
 		//Store transaction
 		if(add_transaction_state(trans) < 0){
-<<<<<<< HEAD
 			ss << "Unable to add transaction; out of memory? "
 				<< neighbor.difName.toString();
-=======
-			ss << "Unable to add transaction; out of memory? ";
->>>>>>> 26381072
-			FLUSH_LOG(ERR, ss);
-			throw Exception();
-		}
-
-<<<<<<< HEAD
+			FLUSH_LOG(ERR, ss);
+			throw Exception();
+		}
+
 		ipcp->enroll(neighbor.difName,
 				neighbor.supportingDifName,
 				neighbor.apName, trans->tid);
@@ -1220,130 +701,11 @@
 	} catch (Exception& e) {
 		ss  << ": Unknown error while enrolling IPCP"
 		    << endl;
-=======
-		// Forward the unregistration request to the IPC process
-		// that the client IPC process is registered to
-		slave_ipcp->unregisterApplication(ipcp->get_name(),
-				trans->tid);
-
-		ss << "Requested unregistration of IPC process " <<
-				ipcp->get_name().toString() << " from IPC "
-				"process " << slave_ipcp->get_name().toString() << endl;
-		FLUSH_LOG(INFO, ss);
-	} catch(rina::ConcurrentException& e) {
-		ss  << ": Error while unregistering IPC process "
-				<< ipcp->get_name().toString() << " from IPC "
-				"process " << slave_ipcp->get_name().toString() <<
-				"The operation timedout"<< endl;
-		FLUSH_LOG(ERR, ss);
-		return IPCM_FAILURE;
-	} catch (rina::IpcmUnregisterApplicationException& e) {
-		ss  << ": Error while unregistering IPC process "
-				<< ipcp->get_name().toString() << " from IPC "
-				"process " << slave_ipcp->get_name().toString() << endl;
-		FLUSH_LOG(ERR, ss);
-		return IPCM_FAILURE;
-	} catch (Exception& e) {
-		ss  << ": Unknown error while requesting unregistering IPCP"
-				<< endl;
->>>>>>> 26381072
 		FLUSH_LOG(ERR, ss);
 		return IPCM_FAILURE;
 	}
 
 	return IPCM_PENDING;
-}
-
-ipcm_res_t
-<<<<<<< HEAD
-IPCManager_::enroll_to_difs(Promise* promise, const int ipcp_id,
-			       const list<rinad::NeighborData>& neighbors)
-{
-	ostringstream ss;
-
-	try{
-		for (list<rinad::NeighborData>::const_iterator
-				nit = neighbors.begin();
-					nit != neighbors.end(); nit++) {
-			//FIXME: this should be a set of promises
-			enroll_to_dif(promise, ipcp_id, *nit);
-		}
-	} catch (Exception& e) {
-		ss  << ": Unknown error while enrolling to difs"
-=======
-IPCManager_::enroll_to_dif(Promise* promise, const int ipcp_id,
-			  const rinad::NeighborData& neighbor)
-{
-	ostringstream ss;
-	IPCMIPCProcess *ipcp;
-	IPCPTransState* trans;
-
-	try {
-		ipcp = lookup_ipcp_by_id(ipcp_id);
-
-		if(!ipcp){
-			ss << "Invalid IPCP id "<< ipcp_id;
-                	FLUSH_LOG(ERR, ss);
-			throw Exception();
-		}
-
-		//Auto release the write lock
-		rina::WriteScopedLock writelock(ipcp->rwlock, false);
-
-		//Create a transaction
-		trans = new IPCPTransState(promise, ipcp->get_id());
-
-		if(!trans){
-			ss << "Unable to allocate memory for the transaction object. Out of memory! "
-				<< neighbor.difName.toString();
-			FLUSH_LOG(ERR, ss);
-			throw Exception();
-		}
-
-		//Store transaction
-		if(add_transaction_state(trans) < 0){
-			ss << "Unable to add transaction; out of memory? "
-				<< neighbor.difName.toString();
-			FLUSH_LOG(ERR, ss);
-			throw Exception();
-		}
-
-		ipcp->enroll(neighbor.difName,
-				neighbor.supportingDifName,
-				neighbor.apName, trans->tid);
-
-		ss << "Requested enrollment of IPC process " <<
-			ipcp->get_name().toString() << " to DIF " <<
-			neighbor.difName.toString() << " through DIF "
-			<< neighbor.supportingDifName.toString() <<
-			" and neighbor IPC process " <<
-			neighbor.apName.toString() << endl;
-		FLUSH_LOG(INFO, ss);
-	} catch(rina::ConcurrentException& e) {
-		ss  << ": Error while enrolling "
-			<< "to DIF " << neighbor.difName.toString()
-			<<". Operation timedout"<< endl;
-		FLUSH_LOG(ERR, ss);
-		return IPCM_FAILURE;
-	}  catch (rina::EnrollException& e) {
-		ss  << ": Error while enrolling "
-			<< "to DIF " << neighbor.difName.toString()
-			<< endl;
-		FLUSH_LOG(ERR, ss);
-		return IPCM_FAILURE;
-	} catch (Exception& e) {
-		ss  << ": Unknown error while enrolling IPCP"
->>>>>>> 26381072
-		    << endl;
-		FLUSH_LOG(ERR, ss);
-		return IPCM_FAILURE;
-	}
-
-<<<<<<< HEAD
-	return IPCM_SUCCESS;
-=======
-	return IPCM_PENDING;
->>>>>>> 26381072
 }
 
 bool IPCManager_::lookup_dif_by_application(
@@ -1416,18 +778,6 @@
 
 		// Perform all the enrollments specified by the configuration file.
 		for (pit = ipcps.begin(), cit = config.ipcProcessesToCreate.begin();
-<<<<<<< HEAD
-		     pit != ipcps.end();
-		     pit++, cit++) {
-			Promise promise;
-
-			//Wait
-			if(enroll_to_difs(&promise, *pit, cit->neighbors) == IPCM_FAILURE ||
-				promise.wait() != IPCM_SUCCESS){
-
-				LOG_ERR("Exception while applying configuration: could not enroll to dif!");
-				return IPCM_FAILURE;
-=======
 				pit != ipcps.end();
 				pit++, cit++) {
 			Promise promise;
@@ -1448,7 +798,6 @@
 						*pit << " to neighbours." << endl;
 				FLUSH_LOG(ERR, ss);
 				continue;
->>>>>>> 26381072
 			}
 		}
 	} catch (Exception &e) {
@@ -1950,12 +1299,9 @@
 		if(!event)
 			continue;
 
-<<<<<<< HEAD
-=======
 		if (!keep_running)
 			break;
 
->>>>>>> 26381072
 		LOG_DBG("Got event of type %s and sequence number %u",
 		rina::IPCEvent::eventTypeToString(event->eventType).c_str(),
 							event->sequenceNumber);
@@ -2029,16 +1375,6 @@
 						}
 						break;
 
-<<<<<<< HEAD
-				case rina::NEIGHBORS_MODIFIED_NOTIFICATION_EVENT:
-						{
-        					DOWNCAST_DECL(event, rina::NeighborsModifiedNotificationEvent, e);
-						neighbors_modified_notification_event_handler(e);
-						}
-						break;
-
-=======
->>>>>>> 26381072
 				case rina::OS_PROCESS_FINALIZED:
 						{
 						DOWNCAST_DECL(event, rina::OSProcessFinalizedEvent, e);
@@ -2121,12 +1457,8 @@
 	LOG_DBG("Stopping I/O loop and cleaning the house...");
 
 	//Destroy all IPCPs
-<<<<<<< HEAD
-	const std::vector<IPCMIPCProcess *>& ipcps = ipcp_factory_.listIPCProcesses();
-=======
 	std::vector<IPCMIPCProcess *> ipcps;
 	ipcp_factory_.listIPCProcesses(ipcps);
->>>>>>> 26381072
 	std::vector<IPCMIPCProcess *>::const_iterator it;
 
 	//Rwlock: write
