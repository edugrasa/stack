/*
 * IPC Manager
 *
 *    Vincenzo Maffione     <v.maffione@nextworks.it>
 *    Francesco Salvestrini <f.salvestrini@nextworks.it>
 *
 * This program is free software; you can redistribute it and/or modify
 * it under the terms of the GNU General Public License as published by
 * the Free Software Foundation; either version 2 of the License, or
 * (at your option) any later version.
 *
 * This program is distributed in the hope that it will be useful,
 * but WITHOUT ANY WARRANTY; without even the implied warranty of
 * MERCHANTABILITY or FITNESS FOR A PARTICULAR PURPOSE.  See the
 * GNU General Public License for more details.
 *
 * You should have received a copy of the GNU General Public License
 * along with this program; if not, write to the Free Software
 * Foundation, Inc., 675 Mass Ave, Cambridge, MA 02139, USA.
 */

#include <cstdlib>
#include <iostream>
#include <map>
#include <vector>

#define RINA_PREFIX     "ipcm"

#include <librina/common.h>
#include <librina/ipc-manager.h>
#include <librina/logs.h>

#include "event-loop.h"
#include "rina-configuration.h"
#include "helpers.h"
#include "ipcm.h"

using namespace std;


namespace rinad {

/* Macro useful to perform downcasts in declarations. */
#define DOWNCAST_DECL(_var,_class,_name)        \
        _class *_name = dynamic_cast<_class*>(_var);

#define IPCM_LOG_FILE "/tmp/ipcm-log-file"

void *console_function(void *opaque)
{
        IPCManager *ipcm = static_cast<IPCManager *>(opaque);

        cout << "Console starts: " << ipcm << endl;
        cout << "Console stops" << endl;

        return NULL;
}

void *script_function(void *opaque)
{
        IPCManager *ipcm = static_cast<IPCManager *>(opaque);

        cout << "Script starts: " << ipcm << endl;

        ipcm->apply_configuration();

        cout << "Script stops" << endl;

        return NULL;
}

IPCManager::IPCManager()
{
        /* Initialize the IPC manager infrastructure in librina. */
        try {
                rina::initializeIPCManager(1, config.local.installationPath,
                                           config.local.libraryPath,
                                           LOG_LEVEL_INFO, IPCM_LOG_FILE);
        } catch (rina::InitializationException) {
                cerr << "Cannot initialize librina-ipc-manager" << endl;
                exit(EXIT_FAILURE);
        }

        /* Create and start the console thread. */
        console = new rina::Thread(new rina::ThreadAttributes(),
                                   console_function, this);

        script = new rina::Thread(new rina::ThreadAttributes(),
                                   script_function, this);
}

IPCManager::~IPCManager()
{
        delete console;
        delete script;
}

void
IPCMConcurrency::wait_for_event(rina::IPCEventType ty, unsigned int seqnum)
{
        event_waiting = true;
        event_ty = ty;
        event_sn = seqnum;
        doWait();
}

void IPCMConcurrency::notify_event(rina::IPCEvent *event)
{
        if (event_waiting && event_ty == event->eventType
                        && (event_sn == 0 ||
                            event_sn == event->sequenceNumber)) {
                signal();
                event_waiting = false;
        }
}

static void
ipcm_pre_function(rina::IPCEvent *event, EventLoopData *opaque)
{
        DOWNCAST_DECL(opaque, IPCManager, ipcm);

<<<<<<< HEAD
=======
        (void) event;
>>>>>>> 02ca898e
        ipcm->concurrency.lock();
}

static void
ipcm_post_function(rina::IPCEvent *event, EventLoopData *opaque)
{
        DOWNCAST_DECL(opaque, IPCManager, ipcm);

        ipcm->concurrency.notify_event(event);
        ipcm->concurrency.unlock();
}

rina::IPCProcess *
IPCManager::create_ipcp(const rina::ApplicationProcessNamingInformation& name,
                        const string& type)
{
        rina::IPCProcess *ipcp = NULL;
        bool wait = false;

        concurrency.lock();

        try {
                ipcp = rina::ipcProcessFactory->create(name,
                                type);
                if (type != rina::NORMAL_IPC_PROCESS) {
                        /* Shim IPC processes are set as initialized
                         * immediately. */
                        ipcp->setInitialized();
                } else {
                        /* Normal IPC processes can be set as
                         * initialized only when the corresponding
                         * IPC process daemon is initialized, so we
                         * defer the operation. */
                        pending_normal_ipcp_inits[ipcp->id] = ipcp;
                        wait = true;
                }
        } catch (rina::CreateIPCProcessException) {
                cerr << "Failed to create  IPC process '" <<
                        name.toString() << "' of type '" <<
                        type << "'" << endl;
        }

        if (wait) {
                concurrency.wait_for_event(
                        rina::IPC_PROCESS_DAEMON_INITIALIZED_EVENT, 0);
        }

        concurrency.unlock();

        return ipcp;
}

int
IPCManager::assign_to_dif(rina::IPCProcess *ipcp,
                          const rina::ApplicationProcessNamingInformation&
                          dif_name)
{
        if (!ipcp) {
                return 0;
        }

        rinad::DIFProperties dif_props;
        rina::DIFInformation dif_info;
        rina::DIFConfiguration dif_config;
        bool found;
        int ret = -1;

        concurrency.lock();

        /* Try to extract the DIF properties from the
         * configuration. */
        found = config.lookup_dif_properties(dif_name,
                        dif_props);
        if (!found) {
                cerr << "Cannot find properties for DIF "
                        << dif_name.toString();
                goto out;
        }

        /* Fill in the DIFConfiguration object. */
        if (ipcp->type == rina::NORMAL_IPC_PROCESS) {
                rina::EFCPConfiguration efcp_config;
                unsigned int address;

                /* FIll in the EFCPConfiguration object. */
                efcp_config.set_data_transfer_constants(
                                dif_props.dataTransferConstants);
                for (list<rina::QoSCube>::iterator
                                qit = dif_props.qosCubes.begin();
                                qit != dif_props.qosCubes.end();
                                qit++) {
                        efcp_config.add_qos_cube(*qit);
                }

                found = dif_props.
                        lookup_ipcp_address(ipcp->name,
                                        address);
                if (!found) {
                        cerr << "No address for IPC process " <<
                                ipcp->name.toString() <<
                                " in DIF " << dif_name.toString() <<
                                endl;
                        goto out;
                }
                dif_config.set_efcp_configuration(efcp_config);
                dif_config.set_address(address);
        }

        for (list<rina::Parameter>::const_iterator
                        pit = dif_props.configParameters.begin();
                        pit != dif_props.configParameters.end();
                        pit++) {
                dif_config.add_parameter(*pit);
        }

        /* Fill in the DIFInformation object. */
        dif_info.set_dif_name(dif_name);
        dif_info.set_dif_type(ipcp->type);
        dif_info.set_dif_configuration(dif_config);

        /* Invoke librina to assign the IPC process to the
         * DIF specified by dif_info. */
        try {
                unsigned int seqnum = ipcp->assignToDIF(dif_info);

                pending_ipcp_dif_assignments[seqnum] = ipcp;
                concurrency.wait_for_event(rina::ASSIGN_TO_DIF_RESPONSE_EVENT,
                                           seqnum);
        } catch (rina::AssignToDIFException) {
                cerr << "Error while assigning " <<
                        ipcp->name.toString() <<
                        " to DIF " << dif_name.toString() << endl;
        }

        ret = 0;
out:
        concurrency.unlock();
<<<<<<< HEAD

        return ret;
}

/* Returns an IPC process assigned to the DIF specified by @dif_name,
 * if any.
 */
rina::IPCProcess *
IPCManager::select_ipcp_by_dif(const
                        rina::ApplicationProcessNamingInformation& dif_name)
{
        const vector<rina::IPCProcess *>& ipcps =
                rina::ipcProcessFactory->listIPCProcesses();

        for (unsigned int i = 0; i < ipcps.size(); i++) {
                rina::DIFInformation dif_info = ipcps[i]->getDIFInformation();

                if (dif_info.dif_name_ == dif_name) {
                        return ipcps[i];
                }
        }

        return NULL;
}

// Returns any IPC process in the system, giving priority to
// normal IPC processes.
rina::IPCProcess *
IPCManager::select_ipcp()
{
        const vector<rina::IPCProcess *>& ipcps =
                rina::ipcProcessFactory->listIPCProcesses();

        for (unsigned int i = 0; i < ipcps.size(); i++) {
                if (ipcps[i]->type == rina::NORMAL_IPC_PROCESS) {
                        return ipcps[i];
                }
        }

        for (unsigned int i = 0; i < ipcps.size(); i++) {
                return ipcps[i];
        }

        return NULL;
=======

        return ret;
>>>>>>> 02ca898e
}

int
IPCManager::register_at_dif(rina::IPCProcess *ipcp,
                            const rina::ApplicationProcessNamingInformation&
                            dif_name)
{
        /* Select a slave (N-1) IPC process. */
        rina::IPCProcess *slave_ipcp = select_ipcp_by_dif(dif_name);
        unsigned int seqnum;

        if (!slave_ipcp) {
                cerr << "Cannot find any IPC process belonging "
                        << "to DIF " << dif_name.toString() << endl;
                return -1;
        }

        concurrency.lock();

        /* Try to register @ipcp to the slave IPC process. */
        try {
                seqnum = slave_ipcp->registerApplication(
                                ipcp->name, ipcp->id);

                pending_ipcp_registrations[seqnum] =
                        PendingIPCPRegistration(ipcp, slave_ipcp);

                concurrency.wait_for_event(
                        rina::IPCM_REGISTER_APP_RESPONSE_EVENT, seqnum);
        } catch (Exception) {
                cerr << __func__ << ": Error while requesting "
                        << "registration" << endl;
        }

        concurrency.unlock();

        return 0;
}

int IPCManager::register_at_difs(rina::IPCProcess *ipcp,
                const list<rina::ApplicationProcessNamingInformation>& difs)
{
        for (list<rina::ApplicationProcessNamingInformation>::const_iterator
                        nit = difs.begin(); nit != difs.end(); nit++) {
                register_at_dif(ipcp, *nit);
        }

        return 0;
}

int
IPCManager::enroll_to_dif(rina::IPCProcess *ipcp,
                          const rinad::NeighborData& neighbor)
{
        concurrency.lock();

        try {
                unsigned int seqnum;

                seqnum = ipcp->enroll(neighbor.difName,
                                neighbor.supportingDifName,
                                neighbor.apName);
                pending_ipcp_enrollments[seqnum] = ipcp;
        } catch (rina::EnrollException) {
                cerr << __func__ << ": Error while enrolling "
                        << "to DIF " << neighbor.difName.toString()
                        << endl;
        }

        concurrency.unlock();

        return 0;
}

int IPCManager::enroll_to_difs(rina::IPCProcess *ipcp,
                               const list<rinad::NeighborData>& neighbors)
{
        for (list<rinad::NeighborData>::const_iterator
                        nit = neighbors.begin();
                                nit != neighbors.end(); nit++) {
                enroll_to_dif(ipcp, *nit);
        }

        return 0;
}

int
IPCManager::apply_configuration()
{
        list<rina::IPCProcess *> ipcps;
        list<rinad::IPCProcessToCreate>::iterator cit;
        list<rina::IPCProcess *>::iterator pit;

        /* Examine all the IPCProcesses that are going to be created
         * according to the configuration file.
         */
        for (cit = config.ipcProcessesToCreate.begin();
                        cit != config.ipcProcessesToCreate.end(); cit++) {
                rina::IPCProcess *ipcp;

                ipcp = create_ipcp(cit->name, cit->type);
                assign_to_dif(ipcp, cit->difName);
                register_at_difs(ipcp, cit->difsToRegisterAt);

                ipcps.push_back(ipcp);
        }

        /* Perform all the enrollments specified by the configuration file. */
        for (pit = ipcps.begin(), cit = config.ipcProcessesToCreate.begin();
                                        pit != ipcps.end(); pit++, cit++) {
                enroll_to_difs(*pit, cit->neighbors);
        }

        return 0;
}

int
IPCManager::unregister_app_from_ipcp(
                const rina::ApplicationUnregistrationRequestEvent& req_event,
                rina::IPCProcess *slave_ipcp)
{
        unsigned int seqnum;

        try {
                // Forward the unregistration request to the IPC process
                // that the application is registered to
                seqnum = slave_ipcp->unregisterApplication(req_event.
                                                           applicationName);
                pending_app_unregistrations[seqnum] =
                                PendingAppUnregistration(slave_ipcp, req_event);
        } catch (rina::IpcmUnregisterApplicationException) {
                cerr << __func__ << ": Error while unregistering application "
                        << req_event.applicationName.toString() << " from IPC "
                        "process " << slave_ipcp->name.toString() << endl;
                return -1;
        }

        return 0;
}

int
IPCManager::update_dif_configuration(rina::IPCProcess *ipcp,
                                     const rina::DIFConfiguration& dif_config)
{
        try {
                unsigned int seqnum;

                // Request a configuration update for the IPC process
                /* XXX The meaning of this operation is unclear: what
                 * configuration is modified? The configuration of the
                 * IPC process only or the configuration of the whole DIF
                 * (which possibly contains more IPC process, both on the same
                 * processing systems and on different processing systems) ?
                 */
                seqnum = ipcp->updateDIFConfiguration(dif_config);
                pending_dif_config_updates[seqnum] = ipcp;
        } catch (rina::UpdateDIFConfigurationException) {
                cerr << __func__ << ": Error while updating DIF configuration "
                        " for IPC process " << ipcp->name.toString() << endl;
        }

        return 0;
}

static void flow_allocation_requested_event_handler(rina::IPCEvent *event, EventLoopData *opaque)
{
        (void) event; // Stop compiler barfs
        (void) opaque;    // Stop compiler barfs
}

static void allocate_flow_request_result_event_handler(rina::IPCEvent *event, EventLoopData *opaque)
{
        (void) event; // Stop compiler barfs
        (void) opaque;    // Stop compiler barfs
}

static void allocate_flow_response_event_handler(rina::IPCEvent *event, EventLoopData *opaque)
{
        (void) event; // Stop compiler barfs
        (void) opaque;    // Stop compiler barfs
}

static void flow_deallocation_requested_event_handler(rina::IPCEvent *event, EventLoopData *opaque)
{
        (void) event; // Stop compiler barfs
        (void) opaque;    // Stop compiler barfs
}

static void deallocate_flow_response_event_handler(rina::IPCEvent *event, EventLoopData *opaque)
{
        (void) event; // Stop compiler barfs
        (void) opaque;    // Stop compiler barfs
}

static void application_unregistered_event_handler(rina::IPCEvent *event, EventLoopData *opaque)
{
        (void) event; // Stop compiler barfs
        (void) opaque;    // Stop compiler barfs
}

static void flow_deallocated_event_handler(rina::IPCEvent *event, EventLoopData *opaque)
{
        (void) event; // Stop compiler barfs
        (void) opaque;    // Stop compiler barfs
}

static void application_registration_request_event_handler(rina::IPCEvent *e,
                                                       EventLoopData *opaque)
{
        DOWNCAST_DECL(e, rina::ApplicationRegistrationRequestEvent, event);
        DOWNCAST_DECL(opaque, IPCManager, ipcm);
        const rina::ApplicationRegistrationInformation& info = event->
                                applicationRegistrationInformation;
        const rina::ApplicationProcessNamingInformation app_name =
                                info.appName;
        rina::IPCProcess *slave_ipcp = NULL;
        unsigned int seqnum;

        if (info.applicationRegistrationType ==
                        rina::APPLICATION_REGISTRATION_ANY_DIF) {
                rina::ApplicationProcessNamingInformation dif_name;
                bool found;

                // See if the configuration specifies a mapping between
                // the registering application and a DIF.
                found = ipcm->config.lookup_dif_by_application(app_name,
                                                               dif_name);
                if (found) {
                        // If a mapping exists, select an IPC process
                        // from the specified DIF.
                        slave_ipcp = select_ipcp_by_dif(dif_name);
                } else {
                        // Otherwise select any IPC process.
                        slave_ipcp = select_ipcp();
                }
        } else if (info.applicationRegistrationType ==
                        rina::APPLICATION_REGISTRATION_SINGLE_DIF) {
                // Select an IPC process from the DIF specified in the
                // registration request.
                slave_ipcp = select_ipcp_by_dif(info.difName);
        } else {
                cerr << __func__ << ": Unsupported registration type: "
                        << info.applicationRegistrationType << endl;
                return;
        }

        if (!slave_ipcp) {
                cerr << __func__ << ": Cannot find a suitable DIF to "
                        "register application " << app_name.toString() << endl;
                return;
        }

        try {
                seqnum = slave_ipcp->registerApplication(app_name,
                                                info.ipcProcessId);
                ipcm->pending_app_registrations[seqnum] =
                        PendingAppRegistration(slave_ipcp, *event);
        } catch (rina::IpcmRegisterApplicationException) {
                cerr << __func__ << ": Error while registering application "
                        << app_name.toString() << endl;
        }
}

static bool ipcm_register_response_common(
        rina::IpcmRegisterApplicationResponseEvent *event,
        const rina::ApplicationProcessNamingInformation& app_name,
        rina::IPCProcess *slave_ipcp,
        const rina::ApplicationProcessNamingInformation& slave_dif_name)
{
        bool success = (event->result == 0);

        try {
                /* Notify the N-1 IPC process. */
                slave_ipcp->registerApplicationResult(
                                        event->sequenceNumber, success);
        } catch (rina::IpcmRegisterApplicationException) {
                cerr <<  __func__ << ": Error while reporting DIF "
                        "assignment result of IPC process "
                        << app_name.toString() <<
                        " to N-1 DIF " << slave_dif_name.toString()
                        << endl;
        }

        return success;
}

static void ipcm_register_response_ipcp(
        rina::IpcmRegisterApplicationResponseEvent *event,
        IPCManager *ipcm,
        map<unsigned int, PendingIPCPRegistration>::iterator mit)
{
        rina::IPCProcess *ipcp = mit->second.ipcp;
        rina::IPCProcess *slave_ipcp = mit->second.slave_ipcp;
        const rina::ApplicationProcessNamingInformation&
                slave_dif_name = slave_ipcp->
                getDIFInformation().dif_name_;
        bool success;

        success = ipcm_register_response_common(event, ipcp->name,
                                        slave_ipcp, slave_dif_name);
        if (success) {
                /* Notify the registered IPC process. */
                try {
                        ipcp->notifyRegistrationToSupportingDIF(
                                        slave_ipcp->name,
                                        slave_dif_name
                                        );
                } catch (rina::NotifyRegistrationToDIFException) {
                        cerr << __func__ << ": Error while notifying "
                                "IPC process " <<
                                ipcp->name.toString() <<
                                " about registration to N-1 DIF"
                                << slave_dif_name.toString() << endl;
                }
        } else {
                cerr << __func__ << "Cannot register IPC process "
                        << ipcp->name.toString() <<
                        " to DIF " << slave_dif_name.toString() << endl;
        }

        ipcm->pending_ipcp_registrations.erase(mit);
}

static void ipcm_register_response_app(
        rina::IpcmRegisterApplicationResponseEvent *event,
        IPCManager *ipcm,
        map<unsigned int, PendingAppRegistration>::iterator mit)
{
        rina::IPCProcess *slave_ipcp = mit->second.slave_ipcp;
        const rina::ApplicationRegistrationRequestEvent& req_event =
                        mit->second.req_event;
        const rina::ApplicationProcessNamingInformation& app_name =
                req_event.applicationRegistrationInformation.
                appName;
        const rina::ApplicationProcessNamingInformation&
                slave_dif_name = slave_ipcp->
                getDIFInformation().dif_name_;
        bool success;

        success = ipcm_register_response_common(event, app_name, slave_ipcp,
                                           slave_dif_name);

        /* Notify the application about the successful registration. */
        try {
                rina::applicationManager->applicationRegistered(req_event,
                                slave_dif_name, success ? 0 : -1);
        } catch (rina::NotifyApplicationRegisteredException) {
                cerr << __func__ << "Error while notifying application "
                        << app_name.toString() << " about registration "
                        "to DIF " << slave_dif_name.toString() << endl;
        }

        ipcm->pending_app_registrations.erase(mit);
}

static void ipcm_register_app_response_event_handler(rina::IPCEvent *e,
                                                EventLoopData *opaque)
{

        DOWNCAST_DECL(e, rina::IpcmRegisterApplicationResponseEvent, event);
        DOWNCAST_DECL(opaque, IPCManager, ipcm);
        map<unsigned int, PendingIPCPRegistration>::iterator it;
        map<unsigned int, PendingAppRegistration>::iterator jt;

        it = ipcm->pending_ipcp_registrations.find(event->sequenceNumber);
        jt = ipcm->pending_app_registrations.find(event->sequenceNumber);

        if (it != ipcm->pending_ipcp_registrations.end()) {
                ipcm_register_response_ipcp(event, ipcm, it);
        } else if (jt != ipcm->pending_app_registrations.end()) {
                ipcm_register_response_app(event, ipcm, jt);
        } else {
                cerr <<  __func__ << ": Warning: DIF assignment response "
                        "received, but no pending DIF assignment " << endl;
        }
}

static void application_manager_app_unregistered(
                rina::ApplicationUnregistrationRequestEvent event,
                int result)
{
        // Inform the application about the unregistration result
        try {
                if (event.sequenceNumber > 0) {
                        rina::applicationManager->
                                        applicationUnregistered(event, result);
                }
        } catch (rina::NotifyApplicationUnregisteredException) {
                cerr << __func__ << ": Error while notifying application "
                        << event.applicationName.toString() << " about "
                        "failed unregistration" << endl;
        }
}

static void application_unregistration_request_event_handler(
                                                rina::IPCEvent *e,
                                                EventLoopData *opaque)
{
        DOWNCAST_DECL(e, rina::ApplicationUnregistrationRequestEvent, event);
        DOWNCAST_DECL(opaque, IPCManager, ipcm);
        // Select any IPC process in the DIF from which the application
        // wants to unregister from
        rina::IPCProcess *slave_ipcp = select_ipcp_by_dif(event->DIFName);
        int err;

        if (!slave_ipcp) {
                cerr << __func__ << ": Error: Application " <<
                        event->applicationName.toString() <<
                        " wants to unregister from DIF " <<
                        event->DIFName.toString() << " but couldn't find "
                        "any IPC process belonging to it" << endl;

                application_manager_app_unregistered(*event, -1);
                return;
        }

        err = ipcm->unregister_app_from_ipcp(*event, slave_ipcp);
        if (err) {
                // Inform the unregistering application that the unregistration
                // operation failed
                application_manager_app_unregistered(*event, -1);
        }
}

static bool ipcm_unregister_response_common(
                        rina::IpcmUnregisterApplicationResponseEvent *event,
                        rina::IPCProcess *slave_ipcp,
                        const rina::ApplicationProcessNamingInformation&
                        app_name)
{
        bool success = (event->result == 0);

        try {
                // Inform the IPC process about the application unregistration
                slave_ipcp->unregisterApplicationResult(event->
                                sequenceNumber, success);
        } catch (rina::IpcmRegisterApplicationException) {
                cerr << __func__ << ": Error while reporing "
                        "unregistration result for application "
                        << app_name.toString() << endl;
        }

        return success;
}

static void ipcm_unregister_response_ipcp(
                        rina::IpcmUnregisterApplicationResponseEvent *event,
                        IPCManager *ipcm, map<unsigned int,
                        PendingIPCPUnregistration>::iterator mit)
{
        rina::IPCProcess *slave_ipcp = mit->second.slave_ipcp;
        rina::IPCProcess *ipcp = mit->second.ipcp;
        rina::ApplicationProcessNamingInformation slave_dif_name = slave_ipcp->
                                                getDIFInformation().dif_name_;
        bool success;

        // Inform the supporting IPC process
        success = ipcm_unregister_response_common(event, slave_ipcp,
                                                  ipcp->name);

        try {
                if (success) {
                        // Notify the IPCP process that it has been unregistered
                        // from the DIF
                        ipcp->notifyUnregistrationFromSupportingDIF(
                                                        slave_ipcp->name,
                                                        slave_dif_name);
                } else {
                        cerr << __func__ << ": Cannot unregister IPC Process "
                                << ipcp->name.toString() << " from DIF " <<
                                slave_dif_name.toString() << endl;
                }
        } catch (rina::NotifyRegistrationToDIFException) {
                cerr << __func__ << ": Error while reporing "
                        "unregistration result for IPC process "
                        << ipcp->name.toString() << endl;
        }

        ipcm->pending_ipcp_unregistrations.erase(mit);
}

static void ipcm_unregister_response_app(
                        rina::IpcmUnregisterApplicationResponseEvent *event,
                        IPCManager *ipcm, map<unsigned int,
                        PendingAppUnregistration>::iterator mit)
{
        // Inform the supporting IPC process
        ipcm_unregister_response_common(event, mit->second.slave_ipcp,
                                        mit->second.req_event.applicationName);

        // Inform the application
        application_manager_app_unregistered(mit->second.req_event,
                        event->result);

        ipcm->pending_app_unregistrations.erase(mit);
}

static void ipcm_unregister_app_response_event_handler(rina::IPCEvent *e,
                                                       EventLoopData *opaque)
{
        DOWNCAST_DECL(e, rina::IpcmUnregisterApplicationResponseEvent, event);
        DOWNCAST_DECL(opaque, IPCManager, ipcm);
        map<unsigned int, PendingAppUnregistration>::iterator it;
        map<unsigned int, PendingIPCPUnregistration>::iterator jt;

        it = ipcm->pending_app_unregistrations.find(event->sequenceNumber);
        jt = ipcm->pending_ipcp_unregistrations.find(event->sequenceNumber);
        if (it != ipcm->pending_app_unregistrations.end()) {
                ipcm_unregister_response_app(event, ipcm, it);
        } else if (jt != ipcm->pending_ipcp_unregistrations.end()) {
                ipcm_unregister_response_ipcp(event, ipcm, jt);
        } else {
                cerr <<  __func__ << ": Warning: Unregistration response "
                        "received, but no pending DIF assignment " << endl;
        }
}

static void register_application_response_event_handler(rina::IPCEvent *event, EventLoopData *opaque)
{
        (void) event; // Stop compiler barfs
        (void) opaque;    // Stop compiler barfs
}

static void unregister_application_response_event_handler(rina::IPCEvent *event, EventLoopData *opaque)
{
        (void) event; // Stop compiler barfs
        (void) opaque;    // Stop compiler barfs
}

static void application_registration_canceled_event_handler(rina::IPCEvent *event, EventLoopData *opaque)
{
        (void) event; // Stop compiler barfs
        (void) opaque;    // Stop compiler barfs
}

static void assign_to_dif_request_event_handler(rina::IPCEvent *event, EventLoopData *opaque)
{
        (void) event; // Stop compiler barfs
        (void) opaque;    // Stop compiler barfs
}

static void assign_to_dif_response_event_handler(rina::IPCEvent *e,
                                            EventLoopData *opaque)
{
        DOWNCAST_DECL(e, rina::AssignToDIFResponseEvent, event);
        DOWNCAST_DECL(opaque, IPCManager, ipcm);
        map<unsigned int, rina::IPCProcess*>::iterator mit;
        bool success = (event->result == 0);

        mit = ipcm->pending_ipcp_dif_assignments.find(
                                        event->sequenceNumber);
        if (mit != ipcm->pending_ipcp_dif_assignments.end()) {
                rina::IPCProcess *ipcp = mit->second;

                // Inform the IPC process about the result of the
                // DIF assignment operation
                try {
                        ipcp->assignToDIFResult(success);
                } catch (rina::AssignToDIFException) {
                        cerr <<  __func__ << ": Error while reporting DIF "
                                "assignment result for IPC process "
                                << ipcp->name.toString() << endl;
                }
                ipcm->pending_ipcp_dif_assignments.erase(mit);
        } else {
                cerr <<  __func__ << ": Warning: DIF assignment response "
                        "received, but no pending DIF assignment" << endl;
        }
}

static void update_dif_config_request_event_handler(rina::IPCEvent *event,
                                                    EventLoopData *opaque)
{
        (void) event; // Stop compiler barfs
        (void) opaque;    // Stop compiler barfs
}

static void update_dif_config_response_event_handler(rina::IPCEvent *e,
                                                     EventLoopData *opaque)
{
        DOWNCAST_DECL(e, rina::UpdateDIFConfigurationResponseEvent, event);
        DOWNCAST_DECL(opaque, IPCManager, ipcm);
        map<unsigned int, rina::IPCProcess*>::iterator mit;
        bool success = (event->result == 0);
        rina::IPCProcess *ipcp = NULL;

        mit = ipcm->pending_dif_config_updates.find(event->sequenceNumber);
        if (mit == ipcm->pending_dif_config_updates.end()) {
                cerr << __func__ << ": Warning: DIF configuration update "
                        "response received, but no corresponding pending "
                        "request" << endl;
                return;
        }

        ipcp = mit->second;
        try {

                // Inform the requesting IPC process about the result of
                // the configuration update operation
                ipcp->updateDIFConfigurationResult(success);
        } catch (rina::UpdateDIFConfigurationException) {
                cerr << __func__ << ": Error while reporting DIF "
                        "configuration update for process " <<
                        ipcp->name.toString() << endl;
        }

        ipcm->pending_dif_config_updates.erase(mit);
}

static void enroll_to_dif_request_event_handler(rina::IPCEvent *event, EventLoopData *opaque)
{
        (void) event; // Stop compiler barfs
        (void) opaque;    // Stop compiler barfs
}

static void enroll_to_dif_response_event_handler(rina::IPCEvent *event, EventLoopData *opaque)
{
        (void) event; // Stop compiler barfs
        (void) opaque;    // Stop compiler barfs
}

static void neighbors_modified_notificaiton_event_handler(rina::IPCEvent *event, EventLoopData *opaque)
{
        (void) event; // Stop compiler barfs
        (void) opaque;    // Stop compiler barfs
}

static void ipc_process_dif_registration_notification_handler(rina::IPCEvent *event, EventLoopData *opaque)
{
        (void) event; // Stop compiler barfs
        (void) opaque;    // Stop compiler barfs
}

static void ipc_process_query_rib_handler(rina::IPCEvent *event, EventLoopData *opaque)
{
        (void) event; // Stop compiler barfs
        (void) opaque;    // Stop compiler barfs
}

static void get_dif_properties_handler(rina::IPCEvent *event, EventLoopData *opaque)
{
        (void) event; // Stop compiler barfs
        (void) opaque;    // Stop compiler barfs
}

static void get_dif_properties_response_event_handler(rina::IPCEvent *event, EventLoopData *opaque)
{
        (void) event; // Stop compiler barfs
        (void) opaque;    // Stop compiler barfs
}

static void os_process_finalized_handler(rina::IPCEvent *e,
                                         EventLoopData *opaque)
{
        DOWNCAST_DECL(e, rina::OSProcessFinalizedEvent, event);
        DOWNCAST_DECL(opaque, IPCManager, ipcm);
        const vector<rina::IPCProcess *>& ipcps =
                rina::ipcProcessFactory->listIPCProcesses();
        const rina::ApplicationProcessNamingInformation& app_name =
                                                event->applicationName;

        // TODO clean pending flows

        // Look if the terminating application has pending registrations
        // with some IPC process
        for (unsigned int i = 0; i < ipcps.size(); i++) {
                if (application_is_registered_to_ipcp(app_name,
                                                            ipcps[i])) {
                        // Build a structure that will be used during
                        // the unregistration process. The last argument
                        // is the request sequence number: 0 means that
                        // the unregistration response does not match
                        // an application request - this is indeed an
                        // unregistration forced by the IPCM.
                        rina::ApplicationUnregistrationRequestEvent
                                req_event(app_name, ipcps[i]->
                                        getDIFInformation().dif_name_, 0);

                        ipcm->unregister_app_from_ipcp(req_event, ipcps[i]);
                }
        }
}

static void ipcm_deallocate_flow_response_event_handler(rina::IPCEvent *event, EventLoopData *opaque)
{
        (void) event; // Stop compiler barfs
        (void) opaque;    // Stop compiler barfs
}

static void ipcm_allocate_flow_request_result_handler(rina::IPCEvent *event, EventLoopData *opaque)
{
        (void) event; // Stop compiler barfs
        (void) opaque;    // Stop compiler barfs
}

static void query_rib_response_event_handler(rina::IPCEvent *event, EventLoopData *opaque)
{
        (void) event; // Stop compiler barfs
        (void) opaque;    // Stop compiler barfs
}

static void ipc_process_daemon_initialized_event_handler(rina::IPCEvent *e,
                                                    EventLoopData *opaque)
{
        DOWNCAST_DECL(e, rina::IPCProcessDaemonInitializedEvent, event);
        DOWNCAST_DECL(opaque, IPCManager, ipcm);
        map<unsigned short, rina::IPCProcess *>::iterator mit;

        /* Perform deferred "setInitiatialized()" of a normal IPC process, if
         * needed. */
        mit = ipcm->pending_normal_ipcp_inits.find(event->ipcProcessId);
        if (mit != ipcm->pending_normal_ipcp_inits.end()) {
                mit->second->setInitialized();
                ipcm->pending_normal_ipcp_inits.erase(mit);
        } else {
                cerr <<  __func__ << ": Warning: IPCP daemon initialized, "
                        "but no pending normal IPC process initialization"
                        << endl;
        }
}

static void timer_expired_event_handler(rina::IPCEvent *event, EventLoopData *opaque)
{
        (void) event; // Stop compiler barfs
        (void) opaque;    // Stop compiler barfs
}

static void ipc_process_create_connection_response_handler(rina::IPCEvent *event, EventLoopData *opaque)
{
        (void) event; // Stop compiler barfs
        (void) opaque;    // Stop compiler barfs
}

static void ipc_process_update_connection_response_handler(rina::IPCEvent *event, EventLoopData *opaque)
{
        (void) event; // Stop compiler barfs
        (void) opaque;    // Stop compiler barfs
}

static void ipc_process_create_connection_result_handler(rina::IPCEvent *event, EventLoopData *opaque)
{
        (void) event; // Stop compiler barfs
        (void) opaque;    // Stop compiler barfs
}

static void ipc_process_destroy_connection_result_handler(rina::IPCEvent *event, EventLoopData *opaque)
{
        (void) event; // Stop compiler barfs
        (void) opaque;    // Stop compiler barfs
}

static void ipc_process_dump_ft_response_handler(rina::IPCEvent *event, EventLoopData *opaque)
{
        (void) event; // Stop compiler barfs
        (void) opaque;    // Stop compiler barfs
}

void register_handlers_all(EventLoop& loop)
{
        loop.register_pre_function(ipcm_pre_function);
        loop.register_post_function(ipcm_post_function);

        loop.register_event(rina::FLOW_ALLOCATION_REQUESTED_EVENT,
                        flow_allocation_requested_event_handler);
        loop.register_event(rina::ALLOCATE_FLOW_REQUEST_RESULT_EVENT,
                        allocate_flow_request_result_event_handler);
        loop.register_event(rina::ALLOCATE_FLOW_RESPONSE_EVENT,
                        allocate_flow_response_event_handler);
        loop.register_event(rina::FLOW_DEALLOCATION_REQUESTED_EVENT,
                        flow_deallocation_requested_event_handler);
        loop.register_event(rina::DEALLOCATE_FLOW_RESPONSE_EVENT,
                        deallocate_flow_response_event_handler);
        loop.register_event(rina::APPLICATION_UNREGISTERED_EVENT,
                        application_unregistered_event_handler);
        loop.register_event(rina::FLOW_DEALLOCATED_EVENT,
                        flow_deallocated_event_handler);
        loop.register_event(rina::APPLICATION_REGISTRATION_REQUEST_EVENT,
                        application_registration_request_event_handler);
        loop.register_event(rina::REGISTER_APPLICATION_RESPONSE_EVENT,
                        register_application_response_event_handler);
        loop.register_event(rina::APPLICATION_UNREGISTRATION_REQUEST_EVENT,
                        application_unregistration_request_event_handler);
        loop.register_event(rina::UNREGISTER_APPLICATION_RESPONSE_EVENT,
                        unregister_application_response_event_handler);
        loop.register_event(rina::APPLICATION_REGISTRATION_CANCELED_EVENT,
                        application_registration_canceled_event_handler);
        loop.register_event(rina::ASSIGN_TO_DIF_REQUEST_EVENT,
                        assign_to_dif_request_event_handler);
        loop.register_event(rina::ASSIGN_TO_DIF_RESPONSE_EVENT,
                        assign_to_dif_response_event_handler);
        loop.register_event(rina::UPDATE_DIF_CONFIG_REQUEST_EVENT,
                        update_dif_config_request_event_handler);
        loop.register_event(rina::UPDATE_DIF_CONFIG_RESPONSE_EVENT,
                        update_dif_config_response_event_handler);
        loop.register_event(rina::ENROLL_TO_DIF_REQUEST_EVENT,
                        enroll_to_dif_request_event_handler);
        loop.register_event(rina::ENROLL_TO_DIF_RESPONSE_EVENT,
                        enroll_to_dif_response_event_handler);
        loop.register_event(rina::NEIGHBORS_MODIFIED_NOTIFICAITON_EVENT,
                        neighbors_modified_notificaiton_event_handler);
        loop.register_event(rina::IPC_PROCESS_DIF_REGISTRATION_NOTIFICATION,
                        ipc_process_dif_registration_notification_handler);
        loop.register_event(rina::IPC_PROCESS_QUERY_RIB,
                        ipc_process_query_rib_handler);
        loop.register_event(rina::GET_DIF_PROPERTIES,
                        get_dif_properties_handler);
        loop.register_event(rina::GET_DIF_PROPERTIES_RESPONSE_EVENT,
                        get_dif_properties_response_event_handler);
        loop.register_event(rina::OS_PROCESS_FINALIZED,
                        os_process_finalized_handler);
        loop.register_event(rina::IPCM_REGISTER_APP_RESPONSE_EVENT,
                        ipcm_register_app_response_event_handler);
        loop.register_event(rina::IPCM_UNREGISTER_APP_RESPONSE_EVENT,
                        ipcm_unregister_app_response_event_handler);
        loop.register_event(rina::IPCM_DEALLOCATE_FLOW_RESPONSE_EVENT,
                        ipcm_deallocate_flow_response_event_handler);
        loop.register_event(rina::IPCM_ALLOCATE_FLOW_REQUEST_RESULT,
                        ipcm_allocate_flow_request_result_handler);
        loop.register_event(rina::QUERY_RIB_RESPONSE_EVENT,
                        query_rib_response_event_handler);
        loop.register_event(rina::IPC_PROCESS_DAEMON_INITIALIZED_EVENT,
                        ipc_process_daemon_initialized_event_handler);
        loop.register_event(rina::TIMER_EXPIRED_EVENT,
                        timer_expired_event_handler);
        loop.register_event(rina::IPC_PROCESS_CREATE_CONNECTION_RESPONSE,
                        ipc_process_create_connection_response_handler);
        loop.register_event(rina::IPC_PROCESS_UPDATE_CONNECTION_RESPONSE,
                        ipc_process_update_connection_response_handler);
        loop.register_event(rina::IPC_PROCESS_CREATE_CONNECTION_RESULT,
                        ipc_process_create_connection_result_handler);
        loop.register_event(rina::IPC_PROCESS_DESTROY_CONNECTION_RESULT,
                        ipc_process_destroy_connection_result_handler);
        loop.register_event(rina::IPC_PROCESS_DUMP_FT_RESPONSE,
                        ipc_process_dump_ft_response_handler);
<<<<<<< HEAD
=======
}

>>>>>>> 02ca898e
}<|MERGE_RESOLUTION|>--- conflicted
+++ resolved
@@ -119,10 +119,7 @@
 {
         DOWNCAST_DECL(opaque, IPCManager, ipcm);
 
-<<<<<<< HEAD
-=======
         (void) event;
->>>>>>> 02ca898e
         ipcm->concurrency.lock();
 }
 
@@ -260,55 +257,8 @@
         ret = 0;
 out:
         concurrency.unlock();
-<<<<<<< HEAD
 
         return ret;
-}
-
-/* Returns an IPC process assigned to the DIF specified by @dif_name,
- * if any.
- */
-rina::IPCProcess *
-IPCManager::select_ipcp_by_dif(const
-                        rina::ApplicationProcessNamingInformation& dif_name)
-{
-        const vector<rina::IPCProcess *>& ipcps =
-                rina::ipcProcessFactory->listIPCProcesses();
-
-        for (unsigned int i = 0; i < ipcps.size(); i++) {
-                rina::DIFInformation dif_info = ipcps[i]->getDIFInformation();
-
-                if (dif_info.dif_name_ == dif_name) {
-                        return ipcps[i];
-                }
-        }
-
-        return NULL;
-}
-
-// Returns any IPC process in the system, giving priority to
-// normal IPC processes.
-rina::IPCProcess *
-IPCManager::select_ipcp()
-{
-        const vector<rina::IPCProcess *>& ipcps =
-                rina::ipcProcessFactory->listIPCProcesses();
-
-        for (unsigned int i = 0; i < ipcps.size(); i++) {
-                if (ipcps[i]->type == rina::NORMAL_IPC_PROCESS) {
-                        return ipcps[i];
-                }
-        }
-
-        for (unsigned int i = 0; i < ipcps.size(); i++) {
-                return ipcps[i];
-        }
-
-        return NULL;
-=======
-
-        return ret;
->>>>>>> 02ca898e
 }
 
 int
@@ -1143,9 +1093,6 @@
                         ipc_process_destroy_connection_result_handler);
         loop.register_event(rina::IPC_PROCESS_DUMP_FT_RESPONSE,
                         ipc_process_dump_ft_response_handler);
-<<<<<<< HEAD
-=======
-}
-
->>>>>>> 02ca898e
+}
+
 }