/*
 * IPC Manager
 *
 *    Vincenzo Maffione     <v.maffione@nextworks.it>
 *    Francesco Salvestrini <f.salvestrini@nextworks.it>
 *
 * This program is free software; you can redistribute it and/or modify
 * it under the terms of the GNU General Public License as published by
 * the Free Software Foundation; either version 2 of the License, or
 * (at your option) any later version.
 *
 * This program is distributed in the hope that it will be useful,
 * but WITHOUT ANY WARRANTY; without even the implied warranty of
 * MERCHANTABILITY or FITNESS FOR A PARTICULAR PURPOSE.  See the
 * GNU General Public License for more details.
 *
 * You should have received a copy of the GNU General Public License
 * along with this program; if not, write to the Free Software
 * Foundation, Inc., 675 Mass Ave, Cambridge, MA 02139, USA.
 */

#include <cstdlib>
#include <iostream>
#include <map>
#include <vector>

#include <librina/common.h>
#include <librina/ipc-manager.h>

#include "event-loop.h"
#include "rina-configuration.h"
#include "helpers.h"
#include "ipcm.h"
#include "console.h"
#include "registration.h"
#include "flow-allocation.h"

using namespace std;

namespace rinad {

void *
script_function(void *opaque)
{
        IPCManager *ipcm = static_cast<IPCManager *>(opaque);

        LOG_DBG("script starts");

        ipcm->apply_configuration();

        LOG_DBG("script stops");

        return NULL;
}

IPCManager::IPCManager(unsigned int wait_time) :
        concurrency(wait_time), script(NULL), console(NULL)
{ }

IPCManager::~IPCManager()
{
        if (console) {
                delete console;
        }

        if (script) {
                // Maybe we should join here
                delete script;
        }
}

void IPCManager::init(const std::string& loglevel)
{
        // Initialize the IPC manager infrastructure in librina.
        try {
                rina::initializeIPCManager(1,
                                           config.local.installationPath,
                                           config.local.libraryPath,
                                           loglevel,
                                           config.local.logPath);
                LOG_DBG("IPC Manager daemon initialized");
                LOG_DBG("       installation path: %s",
                        config.local.installationPath.c_str());
                LOG_DBG("       library path: %s",
                        config.local.libraryPath.c_str());
                LOG_DBG("       log folder: %s", config.local.logPath.c_str());
        } catch (rina::InitializationException) {
                LOG_ERR("Error while initializing librina-ipc-manager");
                exit(EXIT_FAILURE);
        }
}

int
IPCManager::start_script_worker()
{
        if (script)
                return -1;

        rina::ThreadAttributes ta;
        script = new rina::Thread(&ta, script_function, this);

        return 0;
}

int
IPCManager::start_console_worker()
{
        if (console) {
                return -1;
        }

        rina::ThreadAttributes ta;
        console = new IPCMConsole(*this, ta);

        return 0;
}

bool
IPCMConcurrency::wait_for_event(rina::IPCEventType ty, unsigned int seqnum,
                                int &result)
{
        bool arrived = false;

        event_waiting = true;
        event_ty      = ty;
        event_sn      = seqnum;
        event_result  = -1;

        try {
                timedwait(wait_time, 0);
                arrived = true;
        } catch (rina::ConcurrentException) {
                event_waiting = false;
                event_result = -1;
        }

        result = event_result;

        return arrived;
}

void
IPCMConcurrency::notify_event(rina::IPCEvent *event)
{
        if (event_waiting && event_ty == event->eventType
                        && (event_sn == 0 ||
                            event_sn == event->sequenceNumber)) {
                signal();
                event_waiting = false;
        }
}

static void
ipcm_pre_function(rina::IPCEvent *event, EventLoopData *opaque)
{
        DOWNCAST_DECL(opaque, IPCManager, ipcm);

        (void) event;
        ipcm->concurrency.lock();
}

static void
ipcm_post_function(rina::IPCEvent *event, EventLoopData *opaque)
{
        DOWNCAST_DECL(opaque, IPCManager, ipcm);

        ipcm->concurrency.notify_event(event);
        ipcm->concurrency.unlock();
}

rina::IPCProcess *
IPCManager::create_ipcp(const rina::ApplicationProcessNamingInformation& name,
                        const string& type)
{
        rina::IPCProcess *      ipcp = NULL;
        bool                    wait = false;
        ostringstream           ss;
        rina::IPCProcessFactory fact;
        std::list<std::string>  supportedDIFS;
        bool                    difCorrect = false;
        std::string             s;


        concurrency.lock();

        try {
                // Check that the AP name is not empty
                if (name.processName == std::string()) {
                        ss << "Cannot create IPC process with an "
                                "empty AP name" << endl;
                        FLUSH_LOG(ERR, ss);

                        throw rina::CreateIPCProcessException();
                }

                // Check if @type is one of the supported DIF types.
                supportedDIFS = fact.getSupportedIPCProcessTypes();
                for (std::list<std::string>::iterator it =
                             supportedDIFS.begin();
                     it != supportedDIFS.end();
                     ++it) {
                        if (type == *it)
                                difCorrect = true;

                        s.append(*it);
                        s.append(", ");
                }

                if (!difCorrect) {
                        ss << "difType parameter of DIF "
                           << name.toString()
                           << " is wrong, options are: "
                           << s;
                        FLUSH_LOG(ERR, ss);

                        throw rina::CreateIPCProcessException();
                }

                ipcp = rina::ipcProcessFactory->create(name,
                                                       type);
                if (type != rina::NORMAL_IPC_PROCESS) {
                        // Shim IPC processes are set as initialized
                        // immediately.
                        ipcp->setInitialized();
                } else {
                        // Normal IPC processes can be set as
                        // initialized only when the corresponding
                        // IPC process daemon is initialized, so we
                        // defer the operation.
                        pending_normal_ipcp_inits[ipcp->id] = ipcp;
                        wait = true;
                }
                ss << "IPC process " << name.toString() << " created "
                        "[id = " << ipcp->id << "]" << endl;
                FLUSH_LOG(INFO, ss);

                if (wait) {
                        int ret;
                        bool arrived = concurrency.wait_for_event(
                                        rina::IPC_PROCESS_DAEMON_INITIALIZED_EVENT,
                                        0, ret);

                        if (!arrived) {
                                ss << "Timed out while waiting for IPC process daemon"
                                        "to initialize" << endl;
                                FLUSH_LOG(ERR, ss);
                        }
                }

        } catch (rina::CreateIPCProcessException) {
                ss << "Failed to create IPC process '" <<
                        name.toString() << "' of type '" <<
                        type << "'" << endl;
                FLUSH_LOG(ERR, ss);
        }

        concurrency.unlock();

        return ipcp;
}

int
IPCManager::destroy_ipcp(unsigned int ipcp_id)
{
        ostringstream ss;

        try {
                rina::ipcProcessFactory->destroy(ipcp_id);
                ss << "IPC process destroyed [id = " << ipcp_id
                        << "]" << endl;
                FLUSH_LOG(INFO, ss);
        } catch (rina::DestroyIPCProcessException) {
                ss  << ": Error while destroying IPC "
                        "process with id " << ipcp_id << endl;
                FLUSH_LOG(ERR, ss);
                return -1;
        }

        return 0;
}

int
IPCManager::list_ipcps(std::ostream& os)
{
        const vector<rina::IPCProcess *>& ipcps =
                rina::ipcProcessFactory->listIPCProcesses();

        os << "Current IPC processes:" << endl;
        for (unsigned int i = 0; i < ipcps.size(); i++) {
                os << "    " << ipcps[i]->id << ": " <<
                        ipcps[i]->name.toString() << "\n";
        }

        return 0;
}

int
IPCManager::list_ipcp_types(std::ostream& os)
{
        const list<string>& types = rina::ipcProcessFactory->
                                        getSupportedIPCProcessTypes();

        os << "Supported IPC process types:" << endl;
        for (list<string>::const_iterator it = types.begin();
                                        it != types.end(); it++) {
                os << "    " << *it << endl;
        }

        return 0;
}

/// DIFValidator CLASS
DIFConfigValidator::DIFConfigValidator(const rina::DIFConfiguration &dif_config,
                const rina::DIFInformation &dif_info, std::string type)
                :dif_config_(dif_config), dif_info_(dif_info)
{
        if (type == "normal-ipc")
                type_ = NORMAL;
        else if (type == "shim-dummy")
                type_ = SHIM_DUMMY;
        else if (type == "shim-eth-vlan")
                type_ = SHIM_ETH;
        else if (type == "shim-tcp-udp")
                type_ = SHIM_TCP_UDP;
        else if (type == "shim-hv")
                type_ = SHIM_HV;
        else
                type_ = SHIM_NOT_DEFINED;
}

bool DIFConfigValidator::validateConfigs()
{
        if (type_ == NORMAL)
                return validateNormal();
        else if (type_ == SHIM_ETH)
                return validateShimEth();
        else if (type_ == SHIM_DUMMY)
                return validateShimDummy();
        else if(type_ == SHIM_TCP_UDP)
                return validateShimTcpUdp();
        else if(type_ == SHIM_HV)
                return validateShimHv();
        else
                return validateBasicDIFConfigs();
}

bool DIFConfigValidator::validateShimEth()
{
        vector<string> expected_params;

        expected_params.push_back("interface-name");

        return validateBasicDIFConfigs() &&
                validateConfigParameters(expected_params);
}

bool DIFConfigValidator::validateShimTcpUdp()
{
        return validateBasicDIFConfigs();
}

bool DIFConfigValidator::validateShimHv()
{
        vector<string> expected_params;

        expected_params.push_back("vmpi-id");

        return validateBasicDIFConfigs() &&
                validateConfigParameters(expected_params);
}

bool DIFConfigValidator::validateShimDummy()
{
        return validateBasicDIFConfigs();
}

bool DIFConfigValidator::validateNormal()
{
        return  dataTransferConstants() && qosCubes() &&
                        knownIPCProcessAddresses() && pdufTableGeneratorConfiguration();
}

bool DIFConfigValidator::validateBasicDIFConfigs()
{
        return !dif_info_.dif_name_.processName.empty();
}

bool DIFConfigValidator::validateConfigParameters(
                        const vector<string>& expected_params)
{
        vector<bool> found_params(expected_params.size());

        for (unsigned int i = 0; i < found_params.size(); i++) {
                found_params[i] = false;
        }

        for (unsigned int i = 0; i < expected_params.size(); i++) {
                for (std::list<rina::Parameter>::const_iterator it =
                        dif_config_.parameters_.begin();
                                it != dif_config_.parameters_.end(); it++) {
                        if (it->name == expected_params[i]) {
                                found_params[i] = true;
                                break;
                        }
                }
        }

        for (unsigned int i = 0; i < found_params.size(); i++) {
                if (!found_params[i]) {
                        return false;
                }
        }

        return true;
}

bool DIFConfigValidator::dataTransferConstants() {
        rina::DataTransferConstants data_trans_config = dif_config_.efcp_configuration_
                        .data_transfer_constants_;
        bool result = data_trans_config.address_length_ != 0 &&
                      data_trans_config.qos_id_length_ != 0 &&
                      data_trans_config.port_id_length_ != 0 &&
                      data_trans_config.cep_id_length_ != 0 &&
                      data_trans_config.sequence_number_length_ != 0 &&
                      data_trans_config.length_length_ != 0 &&
                      data_trans_config.max_pdu_size_ != 0 &&
                      data_trans_config.max_pdu_lifetime_ != 0;
        if (!result)
                LOG_ERR("Data Transfer Constants configuration failed");
        return result;
}

bool DIFConfigValidator::qosCubes()
{
        bool result =
                dif_config_.efcp_configuration_.qos_cubes_.begin()
                != dif_config_.efcp_configuration_.qos_cubes_.end();

        for (std::list<rina::QoSCube*>::const_iterator it = dif_config_.
                     efcp_configuration_.qos_cubes_.begin();
             it != dif_config_.efcp_configuration_.qos_cubes_.end();
             ++it) {
                bool temp_result =  !(*it)->name_.empty() &&
                        (*it)->id_ != 0;
                result = result && temp_result;
        }

        if (!result)
                LOG_ERR("QoS Cubes configuration failed");

        return result;
}

bool DIFConfigValidator::knownIPCProcessAddresses()
{
        std::list<rina::StaticIPCProcessAddress> staticAddress =
                        dif_config_.nsm_configuration_.
                        addressing_configuration_.static_address_;
        bool result = staticAddress.begin() != staticAddress.end();
        for (std::list<rina::StaticIPCProcessAddress>::iterator it =
                        staticAddress.begin();
             it != staticAddress.end();
             ++it) {
                bool temp_result = !it->ap_name_.empty() && it->address_ != 0;
                result = result && temp_result;
        }

        if (!result)
                LOG_ERR("Know IPCP Processes Addresses configuration failed");

        return result;
}

bool DIFConfigValidator::pdufTableGeneratorConfiguration()
{
        bool result =
                dif_config_.pduft_generator_configuration_.
                pduft_generator_policy_.name_.compare("LinkState") == 0 &&
                dif_config_.pduft_generator_configuration_.
                pduft_generator_policy_.version_.compare("0") == 0;

        if (!result)
                LOG_ERR("PDUFT Generator configuration failed");

        return result;
}

int
IPCManager::assign_to_dif(rina::IPCProcess * ipcp,
                          const rina::ApplicationProcessNamingInformation &
                          dif_name)
{
        if (!ipcp)
                return -1;

        rinad::DIFProperties   dif_props;
        rina::DIFInformation   dif_info;
        rina::DIFConfiguration dif_config;
        ostringstream          ss;
        unsigned int           seqnum;
        bool                   arrived = true;
        bool                   found;
        int                    ret = -1;

        concurrency.lock();

        try {

                // Try to extract the DIF properties from the
                // configuration.
                found = config.lookup_dif_properties(dif_name,
                                dif_props);
                if (!found) {
                        ss << "Cannot find properties for DIF "
                                << dif_name.toString();
                        throw Exception();
                }

                // Fill in the DIFConfiguration object.
                if (ipcp->type == rina::NORMAL_IPC_PROCESS) {
                        rina::EFCPConfiguration efcp_config;
                        rina::NamespaceManagerConfiguration nsm_config;
                        rina::AddressingConfiguration address_config;
                        unsigned int address;

                        // FIll in the EFCPConfiguration object.
                        efcp_config.set_data_transfer_constants(
                                        dif_props.dataTransferConstants);
                        rina::QoSCube * qosCube = 0;
                        for (list<rina::QoSCube>::iterator
                                        qit = dif_props.qosCubes.begin();
                                        qit != dif_props.qosCubes.end();
                                        qit++) {
                                qosCube = new rina::QoSCube(*qit);
                                efcp_config.add_qos_cube(qosCube);
                        }

                        for (list<AddressPrefixConfiguration>::iterator
                                        ait = dif_props.addressPrefixes.begin();
                                        ait != dif_props.addressPrefixes.end();
                                        ait ++) {
                                rina::AddressPrefixConfiguration prefix;
                                prefix.address_prefix_ = ait->addressPrefix;
                                prefix.organization_ = ait->organization;
                                address_config.address_prefixes_.push_back(prefix);
                        }

                        for (list<rinad::KnownIPCProcessAddress>::iterator
                                        kit = dif_props.knownIPCProcessAddresses.begin();
                                        kit != dif_props.knownIPCProcessAddresses.end();
                                        kit ++) {
                                rina::StaticIPCProcessAddress static_address;
                                static_address.ap_name_ = kit->name.processName;
                                static_address.ap_instance_ = kit->name.processInstance;
                                static_address.address_ = kit->address;
                                address_config.static_address_.push_back(static_address);
                        }
                        nsm_config.addressing_configuration_ = address_config;

                        found = dif_props.
                                lookup_ipcp_address(ipcp->name,
                                                address);
                        if (!found) {
                                ss << "No address for IPC process " <<
                                        ipcp->name.toString() <<
                                        " in DIF " << dif_name.toString() <<
                                        endl;
                                throw Exception();
                        }
                        dif_config.set_efcp_configuration(efcp_config);
                        dif_config.nsm_configuration_ = nsm_config;
                        dif_config.pduft_generator_configuration_ =
                                dif_props.pdufTableGeneratorConfiguration;
                        dif_config.rmt_configuration_ = dif_props.rmtConfiguration;
                        dif_config.set_address(address);
                }

                for (map<string, string>::const_iterator
                                pit = dif_props.configParameters.begin();
                                pit != dif_props.configParameters.end();
                                pit++) {
                        dif_config.add_parameter
                                (rina::Parameter(pit->first, pit->second));
                }

                // Fill in the DIFInformation object.
                dif_info.set_dif_name(dif_name);
                dif_info.set_dif_type(ipcp->type);
                dif_info.set_dif_configuration(dif_config);

                // Validate the parameters
                DIFConfigValidator validator(dif_config, dif_info,
                                ipcp->type);
                if(!validator.validateConfigs())
                        throw rina::BadConfigurationException("DIF configuration validator failed");

                // Invoke librina to assign the IPC process to the
                // DIF specified by dif_info.
                seqnum = ipcp->assignToDIF(dif_info);

                pending_ipcp_dif_assignments[seqnum] = ipcp;
                ss << "Requested DIF assignment of IPC process " <<
                        ipcp->name.toString() << " to DIF " <<
                        dif_name.toString() << endl;
                FLUSH_LOG(INFO, ss);
                arrived = concurrency.wait_for_event(rina::ASSIGN_TO_DIF_RESPONSE_EVENT,
                                                     seqnum, ret);
        } catch (rina::AssignToDIFException) {
                ss << "Error while assigning " <<
                        ipcp->name.toString() <<
                        " to DIF " << dif_name.toString() << endl;
                FLUSH_LOG(ERR, ss);
        } catch (rina::BadConfigurationException &e) {
                LOG_ERR("DIF %s configuration failed", dif_name.toString().c_str());
                throw e;
        }
        catch (Exception) {
                FLUSH_LOG(ERR, ss);
        }

        concurrency.unlock();

        if (!arrived) {
                ss  << ": Timed out" << endl;
                FLUSH_LOG(ERR, ss);
                return -1;
        }

        return ret;
}

int
IPCManager::register_at_dif(rina::IPCProcess *ipcp,
                            const rina::ApplicationProcessNamingInformation&
                            dif_name)
{
        // Select a slave (N-1) IPC process.
        rina::IPCProcess *slave_ipcp = select_ipcp_by_dif(dif_name);
        ostringstream ss;
        unsigned int seqnum;
        bool arrived = true;
        int ret = -1;

        if (!slave_ipcp) {
                ss << "Cannot find any IPC process belonging "
                   << "to DIF " << dif_name.toString()
                   << endl;
                FLUSH_LOG(ERR, ss);
                return -1;
        }

        concurrency.lock();

        // Try to register @ipcp to the slave IPC process.
        try {
                seqnum = slave_ipcp->registerApplication(
                                ipcp->name, ipcp->id);

                pending_ipcp_registrations[seqnum] =
                        make_pair(ipcp, slave_ipcp);

                ss << "Requested DIF registration of IPC process " <<
                        ipcp->name.toString() << " at DIF " <<
                        dif_name.toString() << " through IPC process "
                   << slave_ipcp->name.toString()
                   << endl;
                FLUSH_LOG(INFO, ss);

                arrived = concurrency.wait_for_event(
                        rina::IPCM_REGISTER_APP_RESPONSE_EVENT, seqnum, ret);
        } catch (Exception) {
                ss  << ": Error while requesting registration"
                    << endl;
                FLUSH_LOG(ERR, ss);
        }

        concurrency.unlock();

        if (!arrived) {
                ss  << ": Timed out" << endl;
                FLUSH_LOG(ERR, ss);
                return -1;
        }

        return ret;
}

int IPCManager::register_at_difs(rina::IPCProcess *ipcp,
                const list<rina::ApplicationProcessNamingInformation>& difs)
{
        for (list<rina::ApplicationProcessNamingInformation>::const_iterator
                        nit = difs.begin(); nit != difs.end(); nit++) {
                register_at_dif(ipcp, *nit);
        }

        return 0;
}

int
IPCManager::enroll_to_dif(rina::IPCProcess *ipcp,
                          const rinad::NeighborData& neighbor,
                          bool sync)
{
        ostringstream ss;
        bool arrived = true;
        int ret = -1;

        concurrency.lock();

        try {
                unsigned int seqnum;

                seqnum = ipcp->enroll(neighbor.difName,
                                neighbor.supportingDifName,
                                neighbor.apName);
                pending_ipcp_enrollments[seqnum] = ipcp;
                ss << "Requested enrollment of IPC process " <<
                        ipcp->name.toString() << " to DIF " <<
                        neighbor.difName.toString() << " through DIF "
                        << neighbor.supportingDifName.toString() <<
                        " and neighbor IPC process " <<
                        neighbor.apName.toString() << endl;
                FLUSH_LOG(INFO, ss);
                if (sync) {
                        arrived =
                                concurrency.wait_for_event(rina::ENROLL_TO_DIF_RESPONSE_EVENT,
                                                           seqnum,
                                                           ret);
                } else {
                        ret = 0;
                }
        } catch (rina::EnrollException) {
                ss  << ": Error while enrolling "
                        << "to DIF " << neighbor.difName.toString()
                        << endl;
                FLUSH_LOG(ERR, ss);
        }

        concurrency.unlock();

        if (!arrived) {
                ss  << ": Timed out" << endl;
                FLUSH_LOG(ERR, ss);
                return -1;
        }

        return ret;
}

int IPCManager::enroll_to_difs(rina::IPCProcess *ipcp,
                               const list<rinad::NeighborData>& neighbors)
{
        for (list<rinad::NeighborData>::const_iterator
                        nit = neighbors.begin();
                                nit != neighbors.end(); nit++) {
                enroll_to_dif(ipcp, *nit, false);
        }

        return 0;
}

int
IPCManager::apply_configuration()
{
        list<rina::IPCProcess *> ipcps;
        list<rinad::IPCProcessToCreate>::iterator cit;
        list<rina::IPCProcess *>::iterator pit;

        // Examine all the IPCProcesses that are going to be created
        // according to the configuration file.
        for (cit = config.ipcProcessesToCreate.begin();
             cit != config.ipcProcessesToCreate.end(); cit++) {
                rina::IPCProcess * ipcp = NULL;
                std::string        type;
                ostringstream      ss;

                if (!config.lookup_type_by_dif(cit->difName, type)) {
                        ss << "Failed to retrieve DIF type for "
                           << cit->name.toString() << endl;
                        FLUSH_LOG(ERR, ss);

                        continue;
                }

                try {
                        ipcp = create_ipcp(cit->name, type);
                        if (!ipcp) {
                                continue;
                        }
                        assign_to_dif(ipcp, cit->difName);
                        register_at_difs(ipcp, cit->difsToRegisterAt);
                } catch (Exception &e) {
                        LOG_ERR("Exception while applying configuration: %s",
                                e.what());
                }

                ipcps.push_back(ipcp);
        }

        // Perform all the enrollments specified by the configuration file.
        for (pit = ipcps.begin(), cit = config.ipcProcessesToCreate.begin();
             pit != ipcps.end();
             pit++, cit++) {
                enroll_to_difs(*pit, cit->neighbors);
        }

        return 0;
}

int
IPCManager::update_dif_configuration(rina::IPCProcess *             ipcp,
                                     const rina::DIFConfiguration & dif_config)
{
        ostringstream ss;
        bool arrived = true;
        int ret = -1;

        concurrency.lock();

        try {
                unsigned int seqnum;

                // Request a configuration update for the IPC process
                /* FIXME The meaning of this operation is unclear: what
                 * configuration is modified? The configuration of the
                 * IPC process only or the configuration of the whole DIF
                 * (which possibly contains more IPC process, both on the same
                 * processing systems and on different processing systems) ?
                 */
                seqnum = ipcp->updateDIFConfiguration(dif_config);
                pending_dif_config_updates[seqnum] = ipcp;

                ss << "Requested configuration update for IPC process " <<
                        ipcp->name.toString() << endl;
                FLUSH_LOG(INFO, ss);

                arrived = concurrency.wait_for_event(
                        rina::UPDATE_DIF_CONFIG_RESPONSE_EVENT, seqnum, ret);
        } catch (rina::UpdateDIFConfigurationException) {
                ss  << ": Error while updating DIF configuration "
                        " for IPC process " << ipcp->name.toString() << endl;
                FLUSH_LOG(ERR, ss);
        }

        concurrency.unlock();

        if (!arrived) {
                ss  << ": Timed out" << endl;
                FLUSH_LOG(ERR, ss);
                return -1;
        }

        return ret;
}

std::string
IPCManager::query_rib(rina::IPCProcess *ipcp)
{
        if (!ipcp) {
                return "Bogus input parameters";
        }

        std::string   retstr = "Query RIB operation was not successful";
        ostringstream ss;
        bool          arrived = true;
        int           ret = -1;

        concurrency.lock();

        // Invoke librina to assign the IPC process to the
        // DIF specified by dif_info.

        try {
                unsigned int seqnum = ipcp->queryRIB("", "", 0, 0, "");

                pending_ipcp_query_rib_responses[seqnum] = ipcp;
                ss << "Requested query RIB of IPC process " <<
                        ipcp->name.toString() << endl;
                FLUSH_LOG(INFO, ss);
                arrived = concurrency.wait_for_event(rina::QUERY_RIB_RESPONSE_EVENT,
                                           seqnum, ret);

                std::map<unsigned int, std::string >::iterator mit;
                mit = query_rib_responses.find(seqnum);
                if (mit != query_rib_responses.end()) {
                        retstr = mit->second;
                        query_rib_responses.erase(seqnum);
                }

        } catch (rina::QueryRIBException) {
                ss << "Error while querying RIB of IPC Process " <<
                        ipcp->name.toString() << endl;
                FLUSH_LOG(ERR, ss);
        }

        concurrency.unlock();

        if (!arrived) {
                ss  << ": Timed out" << endl;
                FLUSH_LOG(ERR, ss);
        }

        return retstr;
}

<<<<<<< HEAD
int
IPCManager::set_policy_set_param(rina::IPCProcess *ipcp,
                                 const std::string& component_path,
                                 const std::string& param_name,
                                 const std::string& param_value)
{
        ostringstream ss;
        unsigned int seqnum;
        bool arrived = false;
        int ret = -1;

        concurrency.lock();

        try {
                seqnum = ipcp->setPolicySetParam(component_path,
                                                 param_name, param_value);

                pending_set_policy_set_param_ops[seqnum] = ipcp;
                ss << "Issued set-policy-set-param to IPC process " <<
                        ipcp->name.toString() << endl;
                FLUSH_LOG(INFO, ss);
                arrived = concurrency.wait_for_event(
                                rina::IPC_PROCESS_SET_POLICY_SET_PARAM_RESPONSE,
                                seqnum, ret);
        } catch (rina::SetPolicySetParamException) {
                ss << "Error while issuing set-policy-set-param request "
                        "to IPC Process " << ipcp->name.toString() << endl;
                FLUSH_LOG(ERR, ss);
        }

        concurrency.unlock();

        if (!arrived) {
                ss  << ": Timed out" << endl;
                FLUSH_LOG(ERR, ss);
        }

        return ret;
}

int
IPCManager::select_policy_set(rina::IPCProcess *ipcp,
                              const std::string& component_path,
                              const std::string& ps_name)
{
        ostringstream ss;
        unsigned int seqnum;
        bool arrived = false;
        int ret = -1;

        concurrency.lock();

        try {
                seqnum = ipcp->selectPolicySet(component_path, ps_name);

                pending_select_policy_set_ops[seqnum] = ipcp;
                ss << "Issued select-policy-set to IPC process " <<
                        ipcp->name.toString() << endl;
                FLUSH_LOG(INFO, ss);
                arrived = concurrency.wait_for_event(
                                rina::IPC_PROCESS_SELECT_POLICY_SET_RESPONSE,
                                seqnum, ret);
        } catch (rina::SelectPolicySetException) {
                ss << "Error while issuing select-policy-set request "
                        "to IPC Process " << ipcp->name.toString() << endl;
                FLUSH_LOG(ERR, ss);
        }

        concurrency.unlock();

        if (!arrived) {
                ss  << ": Timed out" << endl;
                FLUSH_LOG(ERR, ss);
        }

        return ret;
}

int
IPCManager::plugin_load(rina::IPCProcess *ipcp,
                        const std::string& plugin_name, bool load)
{
        ostringstream ss;
        unsigned int seqnum;
        bool arrived = false;
        int ret = -1;

        concurrency.lock();

        try {
                seqnum = ipcp->pluginLoad(plugin_name, load);

                pending_plugin_load_ops[seqnum] = ipcp;
                ss << "Issued plugin-load to IPC process " <<
                        ipcp->name.toString() << endl;
                FLUSH_LOG(INFO, ss);
                arrived = concurrency.wait_for_event(
                                rina::IPC_PROCESS_PLUGIN_LOAD_RESPONSE,
                                seqnum, ret);
        } catch (rina::PluginLoadException) {
                ss << "Error while issuing plugin-load request "
                        "to IPC Process " << ipcp->name.toString() << endl;
                FLUSH_LOG(ERR, ss);
        }

        concurrency.unlock();

        if (!arrived) {
                ss  << ": Timed out" << endl;
                FLUSH_LOG(ERR, ss);
        }

        return ret;
=======
std::string IPCManager::get_log_level() const
{
	return log_level_;
>>>>>>> 74a99ad9
}

static void
application_unregistered_event_handler(rina::IPCEvent * event,
                                       EventLoopData *  opaque)
{
        (void) event;  // Stop compiler barfs
        (void) opaque; // Stop compiler barfs
}

static void
assign_to_dif_request_event_handler(rina::IPCEvent * event,
                                    EventLoopData *  opaque)
{
        (void) event;  // Stop compiler barfs
        (void) opaque; // Stop compiler barfs
}

static void
assign_to_dif_response_event_handler(rina::IPCEvent *       e,
                                            EventLoopData * opaque)
{
        DOWNCAST_DECL(e, rina::AssignToDIFResponseEvent, event);
        DOWNCAST_DECL(opaque, IPCManager, ipcm);
        map<unsigned int, rina::IPCProcess*>::iterator mit;
        ostringstream ss;
        bool success = (event->result == 0);
        int ret = -1;

        mit = ipcm->pending_ipcp_dif_assignments.find(
                                        event->sequenceNumber);
        if (mit != ipcm->pending_ipcp_dif_assignments.end()) {
                rina::IPCProcess *ipcp = mit->second;

                // Inform the IPC process about the result of the
                // DIF assignment operation
                try {
                        ipcp->assignToDIFResult(success);
                        ss << "DIF assignment operation completed for IPC "
                                << "process " << ipcp->name.toString() <<
                                " [success=" << success << "]" << endl;
                        FLUSH_LOG(INFO, ss);
                        ret = 0;
                } catch (rina::AssignToDIFException) {
                        ss << ": Error while reporting DIF "
                                "assignment result for IPC process "
                                << ipcp->name.toString() << endl;
                        FLUSH_LOG(ERR, ss);
                }
                ipcm->pending_ipcp_dif_assignments.erase(mit);
        } else {
                ss << ": Warning: DIF assignment response "
                        "received, but no pending DIF assignment" << endl;
                FLUSH_LOG(WARN, ss);
        }

        ipcm->concurrency.set_event_result(ret);
}

static void
update_dif_config_request_event_handler(rina::IPCEvent *event,
                                        EventLoopData *opaque)
{
        (void) event;  // Stop compiler barfs
        (void) opaque; // Stop compiler barfs
}

static void
update_dif_config_response_event_handler(rina::IPCEvent *e,
                                         EventLoopData *opaque)
{
        DOWNCAST_DECL(e, rina::UpdateDIFConfigurationResponseEvent, event);
        DOWNCAST_DECL(opaque, IPCManager, ipcm);
        map<unsigned int, rina::IPCProcess*>::iterator mit;
        bool success = (event->result == 0);
        rina::IPCProcess *ipcp = NULL;
        ostringstream ss;

        mit = ipcm->pending_dif_config_updates.find(event->sequenceNumber);
        if (mit == ipcm->pending_dif_config_updates.end()) {
                ss  << ": Warning: DIF configuration update "
                        "response received, but no corresponding pending "
                        "request" << endl;
                FLUSH_LOG(WARN, ss);
                return;
        }

        ipcp = mit->second;
        try {

                // Inform the requesting IPC process about the result of
                // the configuration update operation
                ipcp->updateDIFConfigurationResult(success);
                ss << "Configuration update operation completed for IPC "
                        << "process " << ipcp->name.toString() <<
                        " [success=" << success << "]" << endl;
                FLUSH_LOG(INFO, ss);
        } catch (rina::UpdateDIFConfigurationException) {
                ss  << ": Error while reporting DIF "
                        "configuration update for process " <<
                        ipcp->name.toString() << endl;
                FLUSH_LOG(ERR, ss);
        }

        ipcm->pending_dif_config_updates.erase(mit);

        ipcm->concurrency.set_event_result(event->result);
}

static void
enroll_to_dif_request_event_handler(rina::IPCEvent *event, EventLoopData *opaque)
{
        (void) event; // Stop compiler barfs
        (void) opaque;    // Stop compiler barfs
}

static void
enroll_to_dif_response_event_handler(rina::IPCEvent *e,
                                                 EventLoopData *opaque)
{
        DOWNCAST_DECL(e, rina::EnrollToDIFResponseEvent, event);
        DOWNCAST_DECL(opaque, IPCManager, ipcm);
        map<unsigned int, rina::IPCProcess *>::iterator mit;
        rina::IPCProcess *ipcp = NULL;
        bool success = (event->result == 0);
        ostringstream ss;
        int ret = -1;

        mit = ipcm->pending_ipcp_enrollments.find(event->sequenceNumber);
        if (mit == ipcm->pending_ipcp_enrollments.end()) {
                ss  << ": Warning: IPC process enrollment "
                        "response received, but no corresponding pending "
                        "request" << endl;
                FLUSH_LOG(WARN, ss);
        } else {
                ipcp = mit->second;
                if (success) {
                        ipcp->addNeighbors(event->neighbors);
                        ipcp->setDIFInformation(event->difInformation);
                        ss << "Enrollment operation completed for IPC "
                                << "process " << ipcp->name.toString() << endl;
                        FLUSH_LOG(INFO, ss);
                        ret = 0;
                } else {
                        ss  << ": Error: Enrollment operation of "
                                "process " << ipcp->name.toString() << " failed"
                                << endl;
                        FLUSH_LOG(ERR, ss);
                }

                ipcm->pending_ipcp_enrollments.erase(mit);
        }

        ipcm->concurrency.set_event_result(ret);
}

static void
neighbors_modified_notification_event_handler(rina::IPCEvent * e,
                                              EventLoopData *  opaque)
{
        DOWNCAST_DECL(e, rina::NeighborsModifiedNotificationEvent, event);
        DOWNCAST_DECL(opaque, IPCManager, ipcm);

        rina::IPCProcess *ipcp =
                rina::ipcProcessFactory->
                getIPCProcess(event->ipcProcessId);
        ostringstream ss;

        if (!event->neighbors.size()) {
                ss  << ": Warning: Empty neighbors-modified "
                        "notification received" << endl;
                FLUSH_LOG(WARN, ss);
                return;
        }

        if (!ipcp) {
                ss  << ": Error: IPC process unexpectedly "
                        "went away" << endl;
                FLUSH_LOG(ERR, ss);
                return;
        }

        if (event->added) {
                // We have new neighbors
                ipcp->addNeighbors(event->neighbors);
        } else {
                // We have lost some neighbors
                ipcp->removeNeighbors(event->neighbors);
        }
        ss << "Neighbors update [" << (event->added ? "+" : "-") <<
                "#" << event->neighbors.size() << "]for IPC process " <<
                ipcp->name.toString() <<  endl;
        FLUSH_LOG(INFO, ss);

        (void) ipcm;
}

static void
ipc_process_dif_registration_notification_handler(rina::IPCEvent *event, EventLoopData *opaque)
{
        (void) event;  // Stop compiler barfs
        (void) opaque; // Stop compiler barfs
}

static void
ipc_process_query_rib_handler(rina::IPCEvent *event, EventLoopData *opaque)
{
        (void) event;  // Stop compiler barfs
        (void) opaque; // Stop compiler barfs
}

static void
get_dif_properties_handler(rina::IPCEvent *event, EventLoopData *opaque)
{
        (void) event;  // Stop compiler barfs
        (void) opaque; // Stop compiler barfs
}

static void
get_dif_properties_response_event_handler(rina::IPCEvent *event, EventLoopData *opaque)
{
        (void) event;  // Stop compiler barfs
        (void) opaque; // Stop compiler barfs
}

static void
os_process_finalized_handler(rina::IPCEvent *e,
                                         EventLoopData *opaque)
{
        DOWNCAST_DECL(e, rina::OSProcessFinalizedEvent, event);
        DOWNCAST_DECL(opaque, IPCManager, ipcm);
        const vector<rina::IPCProcess *>& ipcps =
                rina::ipcProcessFactory->listIPCProcesses();
        const rina::ApplicationProcessNamingInformation& app_name =
                                                event->applicationName;
        list<rina::FlowInformation> involved_flows;
        ostringstream ss;

        ss  << "Application " << app_name.toString()
                        << "terminated" << endl;
        FLUSH_LOG(INFO, ss);

        // Look if the terminating application has allocated flows
        // with some IPC processes
        collect_flows_by_application(app_name, involved_flows);
        for (list<rina::FlowInformation>::iterator fit = involved_flows.begin();
                        fit != involved_flows.end(); fit++) {
                rina::IPCProcess *ipcp = select_ipcp_by_dif(fit->difName);
                rina::FlowDeallocateRequestEvent req_event(fit->portId, 0);

                if (!ipcp) {
                        ss  << ": Cannot find the IPC process "
                                "that provides the flow with port-id " <<
                                fit->portId << endl;
                        FLUSH_LOG(ERR, ss);
                        continue;
                }

                ipcm->deallocate_flow(ipcp, req_event);
        }

        // Look if the terminating application has pending registrations
        // with some IPC processes
        for (unsigned int i = 0; i < ipcps.size(); i++) {
                if (application_is_registered_to_ipcp(app_name,
                                                            ipcps[i])) {
                        // Build a structure that will be used during
                        // the unregistration process. The last argument
                        // is the request sequence number: 0 means that
                        // the unregistration response does not match
                        // an application request - this is indeed an
                        // unregistration forced by the IPCM.
                        rina::ApplicationUnregistrationRequestEvent
                                req_event(app_name, ipcps[i]->
                                        getDIFInformation().dif_name_, 0);

                        ipcm->unregister_app_from_ipcp(req_event, ipcps[i]);
                }
        }

        if (event->ipcProcessId != 0) {
                // TODO The process that crashed was an IPC Process daemon
                // Should we destroy the state in the kernel? Or try to
                // create another IPC Process in user space to bring it back?
        }
}

static void
query_rib_response_event_handler(rina::IPCEvent *e,
                                             EventLoopData *opaque)
{
        DOWNCAST_DECL(e, rina::QueryRIBResponseEvent, event);
        DOWNCAST_DECL(opaque, IPCManager, ipcm);
        ostringstream ss;
        map<unsigned int, rina::IPCProcess *>::iterator mit;
        rina::IPCProcess *ipcp = NULL;
        bool success = (event->result == 0);
        int ret = -1;

        ss << "Query RIB response event arrived" << endl;
        FLUSH_LOG(INFO, ss);

        mit = ipcm->pending_ipcp_query_rib_responses.find(event->sequenceNumber);
        if (mit == ipcm->pending_ipcp_query_rib_responses.end()) {
                ss  << ": Warning: IPC process query RIB "
                        "response received, but no corresponding pending "
                        "request" << endl;
                FLUSH_LOG(WARN, ss);
        } else {
                ipcp = mit->second;
                if (success) {
                        std::stringstream ss;
                        list<rina::RIBObjectData>::iterator lit;

                        ss << "Query RIB operation completed for IPC "
                                << "process " << ipcp->name.toString() << endl;
                        FLUSH_LOG(INFO, ss);
                        for (lit = event->ribObjects.begin(); lit != event->ribObjects.end();
                                        ++lit) {
                                ss << "Name: " << lit->name_ <<
                                        "; Class: "<< lit->class_;
                                ss << "; Instance: "<< lit->instance_ << endl;
                                ss << "Value: " << lit->displayable_value_ <<endl;
                                ss << "" << endl;
                        }
                        ipcm->query_rib_responses[event->sequenceNumber] = ss.str();
                        ret = 0;
                } else {
                        ss  << ": Error: Query RIB operation of "
                                "process " << ipcp->name.toString() << " failed"
                                << endl;
                        FLUSH_LOG(ERR, ss);
                }

                ipcm->pending_ipcp_query_rib_responses.erase(mit);
        }

        ipcm->concurrency.set_event_result(ret);
}

static void
ipc_process_daemon_initialized_event_handler(rina::IPCEvent * e,
                                             EventLoopData *  opaque)
{
        DOWNCAST_DECL(e, rina::IPCProcessDaemonInitializedEvent, event);
        DOWNCAST_DECL(opaque, IPCManager, ipcm);
        map<unsigned short, rina::IPCProcess *>::iterator mit;
        ostringstream ss;
        int ret = -1;

        // Perform deferred "setInitiatialized()" of a normal IPC process, if
        // needed.
        mit = ipcm->pending_normal_ipcp_inits.find(event->ipcProcessId);
        if (mit != ipcm->pending_normal_ipcp_inits.end()) {
                mit->second->setInitialized();
                ipcm->pending_normal_ipcp_inits.erase(mit);
                ss << "IPC process daemon initialized [id = " <<
                        event->ipcProcessId<< "]" << endl;
                FLUSH_LOG(INFO, ss);
                ret = 0;
        } else {
                ss << ": Warning: IPCP daemon initialized, "
                        "but no pending normal IPC process initialization"
                        << endl;
                FLUSH_LOG(WARN, ss);
        }

        ipcm->concurrency.set_event_result(ret);
}

static void
ipc_process_set_policy_set_param_response_handler(rina::IPCEvent *e,
                                                  EventLoopData *opaque)
{
        DOWNCAST_DECL(e, rina::SetPolicySetParamResponseEvent, event);
        DOWNCAST_DECL(opaque, IPCManager, ipcm);
        map<unsigned int, rina::IPCProcess *>::iterator mit;
        bool success = (event->result == 0);
        ostringstream ss;
        int ret = -1;

        mit = ipcm->pending_set_policy_set_param_ops.find(event->sequenceNumber);
        if (mit != ipcm->pending_set_policy_set_param_ops.end()) {
                ipcm->pending_set_policy_set_param_ops.erase(mit);
                ss << "set-policy-set-param-op completed on IPC process "
                       << mit->second->name.toString() <<
                        " [success=" << success << "]" << endl;
                FLUSH_LOG(INFO, ss);
                ret = event->result;
        } else {
                ss << "Warning: unmatched event received" << endl;
                FLUSH_LOG(WARN, ss);
        }

        ipcm->concurrency.set_event_result(ret);
}

static void
ipc_process_plugin_load_response_handler(rina::IPCEvent *e,
                                         EventLoopData *opaque)
{
        DOWNCAST_DECL(e, rina::PluginLoadResponseEvent, event);
        DOWNCAST_DECL(opaque, IPCManager, ipcm);
        map<unsigned int, rina::IPCProcess *>::iterator mit;
        bool success = (event->result == 0);
        ostringstream ss;
        int ret = -1;

        mit = ipcm->pending_plugin_load_ops.find(event->sequenceNumber);
        if (mit != ipcm->pending_plugin_load_ops.end()) {
                ipcm->pending_plugin_load_ops.erase(mit);
                ss << "plugin-load-op completed on IPC process "
                       << mit->second->name.toString() <<
                        " [success=" << success << "]" << endl;
                FLUSH_LOG(INFO, ss);
                ret = event->result;
        } else {
                ss << "Warning: unmatched event received" << endl;
                FLUSH_LOG(WARN, ss);
        }

        ipcm->concurrency.set_event_result(ret);
}

static void
ipc_process_select_policy_set_response_handler(rina::IPCEvent *e,
                                               EventLoopData *opaque)
{
        DOWNCAST_DECL(e, rina::SelectPolicySetResponseEvent, event);
        DOWNCAST_DECL(opaque, IPCManager, ipcm);
        map<unsigned int, rina::IPCProcess *>::iterator mit;
        bool success = (event->result == 0);
        ostringstream ss;
        int ret = -1;

        mit = ipcm->pending_select_policy_set_ops.find(event->sequenceNumber);
        if (mit != ipcm->pending_select_policy_set_ops.end()) {
                ipcm->pending_select_policy_set_ops.erase(mit);
                ss << "select-policy-set-op completed on IPC process "
                       << mit->second->name.toString() <<
                        " [success=" << success << "]" << endl;
                FLUSH_LOG(INFO, ss);
                ret = event->result;
        } else {
                ss << "Warning: unmatched event received" << endl;
                FLUSH_LOG(WARN, ss);
        }

        ipcm->concurrency.set_event_result(ret);
}

static void
timer_expired_event_handler(rina::IPCEvent *event, EventLoopData *opaque)
{
        (void) event;  // Stop compiler barfs
        (void) opaque; // Stop compiler barfs
}

static void
ipc_process_create_connection_response_handler(rina::IPCEvent * event,
                                               EventLoopData *  opaque)
{
        (void) event;  // Stop compiler barfs
        (void) opaque; // Stop compiler barfs
}

static void
ipc_process_update_connection_response_handler(rina::IPCEvent * event,
                                               EventLoopData *  opaque)
{
        (void) event;  // Stop compiler barfs
        (void) opaque; // Stop compiler barfs
}

static void
ipc_process_create_connection_result_handler(rina::IPCEvent * event,
                                             EventLoopData *  opaque)
{
        (void) event;  // Stop compiler barfs
        (void) opaque; // Stop compiler barfs
}

static void
ipc_process_destroy_connection_result_handler(rina::IPCEvent * event,
                                              EventLoopData *  opaque)
{
        (void) event;  // Stop compiler barfs
        (void) opaque; // Stop compiler barfs
}

static void
ipc_process_dump_ft_response_handler(rina::IPCEvent * event,
                                     EventLoopData *  opaque)
{
        (void) event;  // Stop compiler barfs
        (void) opaque; // Stop compiler barfs
}


void
register_handlers_all(EventLoop& loop)
{
        loop.register_pre_function(ipcm_pre_function);
        loop.register_post_function(ipcm_post_function);

        loop.register_event(rina::FLOW_ALLOCATION_REQUESTED_EVENT,
                        flow_allocation_requested_event_handler);
        loop.register_event(rina::ALLOCATE_FLOW_REQUEST_RESULT_EVENT,
                        allocate_flow_request_result_event_handler);
        loop.register_event(rina::ALLOCATE_FLOW_RESPONSE_EVENT,
                        allocate_flow_response_event_handler);
        loop.register_event(rina::FLOW_DEALLOCATION_REQUESTED_EVENT,
                        flow_deallocation_requested_event_handler);
        loop.register_event(rina::DEALLOCATE_FLOW_RESPONSE_EVENT,
                        deallocate_flow_response_event_handler);
        loop.register_event(rina::APPLICATION_UNREGISTERED_EVENT,
                        application_unregistered_event_handler);
        loop.register_event(rina::FLOW_DEALLOCATED_EVENT,
                        flow_deallocated_event_handler);
        loop.register_event(rina::APPLICATION_REGISTRATION_REQUEST_EVENT,
                        application_registration_request_event_handler);
        loop.register_event(rina::REGISTER_APPLICATION_RESPONSE_EVENT,
                        register_application_response_event_handler);
        loop.register_event(rina::APPLICATION_UNREGISTRATION_REQUEST_EVENT,
                        application_unregistration_request_event_handler);
        loop.register_event(rina::UNREGISTER_APPLICATION_RESPONSE_EVENT,
                        unregister_application_response_event_handler);
        loop.register_event(rina::APPLICATION_REGISTRATION_CANCELED_EVENT,
                        application_registration_canceled_event_handler);
        loop.register_event(rina::ASSIGN_TO_DIF_REQUEST_EVENT,
                        assign_to_dif_request_event_handler);
        loop.register_event(rina::ASSIGN_TO_DIF_RESPONSE_EVENT,
                        assign_to_dif_response_event_handler);
        loop.register_event(rina::UPDATE_DIF_CONFIG_REQUEST_EVENT,
                        update_dif_config_request_event_handler);
        loop.register_event(rina::UPDATE_DIF_CONFIG_RESPONSE_EVENT,
                        update_dif_config_response_event_handler);
        loop.register_event(rina::ENROLL_TO_DIF_REQUEST_EVENT,
                        enroll_to_dif_request_event_handler);
        loop.register_event(rina::ENROLL_TO_DIF_RESPONSE_EVENT,
                        enroll_to_dif_response_event_handler);
        loop.register_event(rina::NEIGHBORS_MODIFIED_NOTIFICATION_EVENT,
                        neighbors_modified_notification_event_handler);
        loop.register_event(rina::IPC_PROCESS_DIF_REGISTRATION_NOTIFICATION,
                        ipc_process_dif_registration_notification_handler);
        loop.register_event(rina::IPC_PROCESS_QUERY_RIB,
                        ipc_process_query_rib_handler);
        loop.register_event(rina::GET_DIF_PROPERTIES,
                        get_dif_properties_handler);
        loop.register_event(rina::GET_DIF_PROPERTIES_RESPONSE_EVENT,
                        get_dif_properties_response_event_handler);
        loop.register_event(rina::OS_PROCESS_FINALIZED,
                        os_process_finalized_handler);
        loop.register_event(rina::IPCM_REGISTER_APP_RESPONSE_EVENT,
                        ipcm_register_app_response_event_handler);
        loop.register_event(rina::IPCM_UNREGISTER_APP_RESPONSE_EVENT,
                        ipcm_unregister_app_response_event_handler);
        loop.register_event(rina::IPCM_DEALLOCATE_FLOW_RESPONSE_EVENT,
                        ipcm_deallocate_flow_response_event_handler);
        loop.register_event(rina::IPCM_ALLOCATE_FLOW_REQUEST_RESULT,
                        ipcm_allocate_flow_request_result_handler);
        loop.register_event(rina::QUERY_RIB_RESPONSE_EVENT,
                        query_rib_response_event_handler);
        loop.register_event(rina::IPC_PROCESS_DAEMON_INITIALIZED_EVENT,
                        ipc_process_daemon_initialized_event_handler);
        loop.register_event(rina::TIMER_EXPIRED_EVENT,
                        timer_expired_event_handler);
        loop.register_event(rina::IPC_PROCESS_CREATE_CONNECTION_RESPONSE,
                        ipc_process_create_connection_response_handler);
        loop.register_event(rina::IPC_PROCESS_UPDATE_CONNECTION_RESPONSE,
                        ipc_process_update_connection_response_handler);
        loop.register_event(rina::IPC_PROCESS_CREATE_CONNECTION_RESULT,
                        ipc_process_create_connection_result_handler);
        loop.register_event(rina::IPC_PROCESS_DESTROY_CONNECTION_RESULT,
                        ipc_process_destroy_connection_result_handler);
        loop.register_event(rina::IPC_PROCESS_DUMP_FT_RESPONSE,
                        ipc_process_dump_ft_response_handler);
        loop.register_event(rina::IPC_PROCESS_SET_POLICY_SET_PARAM_RESPONSE,
                        ipc_process_set_policy_set_param_response_handler);
        loop.register_event(rina::IPC_PROCESS_SELECT_POLICY_SET_RESPONSE,
                        ipc_process_select_policy_set_response_handler);
        loop.register_event(rina::IPC_PROCESS_PLUGIN_LOAD_RESPONSE,
                        ipc_process_plugin_load_response_handler);
}

}<|MERGE_RESOLUTION|>--- conflicted
+++ resolved
@@ -903,7 +903,6 @@
         return retstr;
 }
 
-<<<<<<< HEAD
 int
 IPCManager::set_policy_set_param(rina::IPCProcess *ipcp,
                                  const std::string& component_path,
@@ -1017,11 +1016,11 @@
         }
 
         return ret;
-=======
+}
+
 std::string IPCManager::get_log_level() const
 {
 	return log_level_;
->>>>>>> 74a99ad9
 }
 
 static void
