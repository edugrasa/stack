--- conflicted
+++ resolved
@@ -1136,9 +1136,13 @@
 void
 IPCManager_::update_dif_config_request_event_handler(rina::IPCEvent *event)
 {
-<<<<<<< HEAD
-	(void) event;  // Stop compiler barfs
-=======
+	(void)event;
+}
+
+#if 0
+void
+IPCManager_::assign_to_dif_response_event_handler(rina::IPCEvent * e)
+{
         if (!ipcp)
                 return -1;
 
@@ -1277,8 +1281,8 @@
         }
 
         return ret;
->>>>>>> fbd338fb
-}
+}
+#endif
 
 void
 IPCManager_::update_dif_config_response_event_handler(rina::IPCEvent *e)
@@ -1416,11 +1420,8 @@
 	(void) event;  // Stop compiler barfs
 }
 
-<<<<<<< HEAD
-void IPCManager_::get_dif_properties_response_event_handler(rina::IPCEvent *event)
-=======
 int
-IPCManager::set_policy_set_param(rina::IPCProcess *ipcp,
+IPCManager_::set_policy_set_param(rina::IPCProcess *ipcp,
                                  const std::string& component_path,
                                  const std::string& param_name,
                                  const std::string& param_value)
@@ -1460,7 +1461,7 @@
 }
 
 int
-IPCManager::select_policy_set(rina::IPCProcess *ipcp,
+IPCManager_::select_policy_set(rina::IPCProcess *ipcp,
                               const std::string& component_path,
                               const std::string& ps_name)
 {
@@ -1498,7 +1499,7 @@
 }
 
 int
-IPCManager::plugin_load(rina::IPCProcess *ipcp,
+IPCManager_::plugin_load(rina::IPCProcess *ipcp,
                         const std::string& plugin_name, bool load)
 {
         ostringstream ss;
@@ -1534,8 +1535,7 @@
         return ret;
 }
 
-std::string IPCManager::get_log_level() const
->>>>>>> fbd338fb
+void IPCManager_::get_dif_properties_response_event_handler(rina::IPCEvent *event)
 {
 	(void) event;  // Stop compiler barfs
 }
@@ -1706,6 +1706,79 @@
 	(void) event;  // Stop compiler barfs
 }
 
+void IPCManager_::ipc_process_set_policy_set_param_response_handler(
+							rina::IPCEvent *e)
+{
+	DOWNCAST_DECL(e, rina::SetPolicySetParamResponseEvent, event);
+	std::map<unsigned int, rina::IPCProcess *>::iterator mit;
+	bool success = (event->result == 0);
+	ostringstream ss;
+	int ret = -1;
+
+	mit = pending_set_policy_set_param_ops.find(event->sequenceNumber);
+	if (mit != pending_set_policy_set_param_ops.end()) {
+		pending_set_policy_set_param_ops.erase(mit);
+		ss << "set-policy-set-param-op completed on IPC process "
+		<< mit->second->name.toString() <<
+		" [success=" << success << "]" << endl;
+		FLUSH_LOG(INFO, ss);
+		ret = event->result;
+	} else {
+		ss << "Warning: unmatched event received" << endl;
+		FLUSH_LOG(WARN, ss);
+	}
+
+	concurrency.set_event_result(ret);
+}
+
+void IPCManager_::ipc_process_plugin_load_response_handler(rina::IPCEvent *e)
+{
+        DOWNCAST_DECL(e, rina::PluginLoadResponseEvent, event);
+        map<unsigned int, rina::IPCProcess *>::iterator mit;
+        bool success = (event->result == 0);
+        ostringstream ss;
+        int ret = -1;
+
+        mit = pending_plugin_load_ops.find(event->sequenceNumber);
+        if (mit != pending_plugin_load_ops.end()) {
+                pending_plugin_load_ops.erase(mit);
+                ss << "plugin-load-op completed on IPC process "
+                       << mit->second->name.toString() <<
+                        " [success=" << success << "]" << endl;
+                FLUSH_LOG(INFO, ss);
+                ret = event->result;
+        } else {
+                ss << "Warning: unmatched event received" << endl;
+                FLUSH_LOG(WARN, ss);
+        }
+
+        concurrency.set_event_result(ret);
+}
+
+void IPCManager_::ipc_process_select_policy_set_response_handler(
+							rina::IPCEvent *e)
+{
+        DOWNCAST_DECL(e, rina::SelectPolicySetResponseEvent, event);
+        map<unsigned int, rina::IPCProcess *>::iterator mit;
+        bool success = (event->result == 0);
+        ostringstream ss;
+        int ret = -1;
+
+        mit = pending_select_policy_set_ops.find(event->sequenceNumber);
+        if (mit != pending_select_policy_set_ops.end()) {
+                pending_select_policy_set_ops.erase(mit);
+                ss << "select-policy-set-op completed on IPC process "
+                       << mit->second->name.toString() <<
+                        " [success=" << success << "]" << endl;
+                FLUSH_LOG(INFO, ss);
+                ret = event->result;
+        } else {
+                ss << "Warning: unmatched event received" << endl;
+                FLUSH_LOG(WARN, ss);
+        }
+
+        concurrency.set_event_result(ret);
+}
 
 //
 // DIFValidator class
@@ -1774,93 +1847,8 @@
 	return validateBasicDIFConfigs();
 }
 
-<<<<<<< HEAD
+
 bool DIFConfigValidator::validateNormal()
-=======
-static void
-ipc_process_set_policy_set_param_response_handler(rina::IPCEvent *e,
-                                                  EventLoopData *opaque)
-{
-        DOWNCAST_DECL(e, rina::SetPolicySetParamResponseEvent, event);
-        DOWNCAST_DECL(opaque, IPCManager, ipcm);
-        map<unsigned int, rina::IPCProcess *>::iterator mit;
-        bool success = (event->result == 0);
-        ostringstream ss;
-        int ret = -1;
-
-        mit = ipcm->pending_set_policy_set_param_ops.find(event->sequenceNumber);
-        if (mit != ipcm->pending_set_policy_set_param_ops.end()) {
-                ipcm->pending_set_policy_set_param_ops.erase(mit);
-                ss << "set-policy-set-param-op completed on IPC process "
-                       << mit->second->name.toString() <<
-                        " [success=" << success << "]" << endl;
-                FLUSH_LOG(INFO, ss);
-                ret = event->result;
-        } else {
-                ss << "Warning: unmatched event received" << endl;
-                FLUSH_LOG(WARN, ss);
-        }
-
-        ipcm->concurrency.set_event_result(ret);
-}
-
-static void
-ipc_process_plugin_load_response_handler(rina::IPCEvent *e,
-                                         EventLoopData *opaque)
-{
-        DOWNCAST_DECL(e, rina::PluginLoadResponseEvent, event);
-        DOWNCAST_DECL(opaque, IPCManager, ipcm);
-        map<unsigned int, rina::IPCProcess *>::iterator mit;
-        bool success = (event->result == 0);
-        ostringstream ss;
-        int ret = -1;
-
-        mit = ipcm->pending_plugin_load_ops.find(event->sequenceNumber);
-        if (mit != ipcm->pending_plugin_load_ops.end()) {
-                ipcm->pending_plugin_load_ops.erase(mit);
-                ss << "plugin-load-op completed on IPC process "
-                       << mit->second->name.toString() <<
-                        " [success=" << success << "]" << endl;
-                FLUSH_LOG(INFO, ss);
-                ret = event->result;
-        } else {
-                ss << "Warning: unmatched event received" << endl;
-                FLUSH_LOG(WARN, ss);
-        }
-
-        ipcm->concurrency.set_event_result(ret);
-}
-
-static void
-ipc_process_select_policy_set_response_handler(rina::IPCEvent *e,
-                                               EventLoopData *opaque)
-{
-        DOWNCAST_DECL(e, rina::SelectPolicySetResponseEvent, event);
-        DOWNCAST_DECL(opaque, IPCManager, ipcm);
-        map<unsigned int, rina::IPCProcess *>::iterator mit;
-        bool success = (event->result == 0);
-        ostringstream ss;
-        int ret = -1;
-
-        mit = ipcm->pending_select_policy_set_ops.find(event->sequenceNumber);
-        if (mit != ipcm->pending_select_policy_set_ops.end()) {
-                ipcm->pending_select_policy_set_ops.erase(mit);
-                ss << "select-policy-set-op completed on IPC process "
-                       << mit->second->name.toString() <<
-                        " [success=" << success << "]" << endl;
-                FLUSH_LOG(INFO, ss);
-                ret = event->result;
-        } else {
-                ss << "Warning: unmatched event received" << endl;
-                FLUSH_LOG(WARN, ss);
-        }
-
-        ipcm->concurrency.set_event_result(ret);
-}
-
-static void
-timer_expired_event_handler(rina::IPCEvent *event, EventLoopData *opaque)
->>>>>>> fbd338fb
 {
 	return  dataTransferConstants() && qosCubes() &&
 			knownIPCProcessAddresses() && pdufTableGeneratorConfiguration();
@@ -1959,100 +1947,15 @@
 
 bool DIFConfigValidator::pdufTableGeneratorConfiguration()
 {
-<<<<<<< HEAD
 	bool result =
 		dif_config_.pduft_generator_configuration_.
 		pduft_generator_policy_.name_.compare("LinkState") == 0 &&
 		dif_config_.pduft_generator_configuration_.
 		pduft_generator_policy_.version_.compare("0") == 0;
-
 	if (!result)
 		LOG_ERR("PDUFT Generator configuration failed");
 
 	return result;
-=======
-        loop.register_pre_function(ipcm_pre_function);
-        loop.register_post_function(ipcm_post_function);
-
-        loop.register_event(rina::FLOW_ALLOCATION_REQUESTED_EVENT,
-                        flow_allocation_requested_event_handler);
-        loop.register_event(rina::ALLOCATE_FLOW_REQUEST_RESULT_EVENT,
-                        allocate_flow_request_result_event_handler);
-        loop.register_event(rina::ALLOCATE_FLOW_RESPONSE_EVENT,
-                        allocate_flow_response_event_handler);
-        loop.register_event(rina::FLOW_DEALLOCATION_REQUESTED_EVENT,
-                        flow_deallocation_requested_event_handler);
-        loop.register_event(rina::DEALLOCATE_FLOW_RESPONSE_EVENT,
-                        deallocate_flow_response_event_handler);
-        loop.register_event(rina::APPLICATION_UNREGISTERED_EVENT,
-                        application_unregistered_event_handler);
-        loop.register_event(rina::FLOW_DEALLOCATED_EVENT,
-                        flow_deallocated_event_handler);
-        loop.register_event(rina::APPLICATION_REGISTRATION_REQUEST_EVENT,
-                        application_registration_request_event_handler);
-        loop.register_event(rina::REGISTER_APPLICATION_RESPONSE_EVENT,
-                        register_application_response_event_handler);
-        loop.register_event(rina::APPLICATION_UNREGISTRATION_REQUEST_EVENT,
-                        application_unregistration_request_event_handler);
-        loop.register_event(rina::UNREGISTER_APPLICATION_RESPONSE_EVENT,
-                        unregister_application_response_event_handler);
-        loop.register_event(rina::APPLICATION_REGISTRATION_CANCELED_EVENT,
-                        application_registration_canceled_event_handler);
-        loop.register_event(rina::ASSIGN_TO_DIF_REQUEST_EVENT,
-                        assign_to_dif_request_event_handler);
-        loop.register_event(rina::ASSIGN_TO_DIF_RESPONSE_EVENT,
-                        assign_to_dif_response_event_handler);
-        loop.register_event(rina::UPDATE_DIF_CONFIG_REQUEST_EVENT,
-                        update_dif_config_request_event_handler);
-        loop.register_event(rina::UPDATE_DIF_CONFIG_RESPONSE_EVENT,
-                        update_dif_config_response_event_handler);
-        loop.register_event(rina::ENROLL_TO_DIF_REQUEST_EVENT,
-                        enroll_to_dif_request_event_handler);
-        loop.register_event(rina::ENROLL_TO_DIF_RESPONSE_EVENT,
-                        enroll_to_dif_response_event_handler);
-        loop.register_event(rina::NEIGHBORS_MODIFIED_NOTIFICATION_EVENT,
-                        neighbors_modified_notification_event_handler);
-        loop.register_event(rina::IPC_PROCESS_DIF_REGISTRATION_NOTIFICATION,
-                        ipc_process_dif_registration_notification_handler);
-        loop.register_event(rina::IPC_PROCESS_QUERY_RIB,
-                        ipc_process_query_rib_handler);
-        loop.register_event(rina::GET_DIF_PROPERTIES,
-                        get_dif_properties_handler);
-        loop.register_event(rina::GET_DIF_PROPERTIES_RESPONSE_EVENT,
-                        get_dif_properties_response_event_handler);
-        loop.register_event(rina::OS_PROCESS_FINALIZED,
-                        os_process_finalized_handler);
-        loop.register_event(rina::IPCM_REGISTER_APP_RESPONSE_EVENT,
-                        ipcm_register_app_response_event_handler);
-        loop.register_event(rina::IPCM_UNREGISTER_APP_RESPONSE_EVENT,
-                        ipcm_unregister_app_response_event_handler);
-        loop.register_event(rina::IPCM_DEALLOCATE_FLOW_RESPONSE_EVENT,
-                        ipcm_deallocate_flow_response_event_handler);
-        loop.register_event(rina::IPCM_ALLOCATE_FLOW_REQUEST_RESULT,
-                        ipcm_allocate_flow_request_result_handler);
-        loop.register_event(rina::QUERY_RIB_RESPONSE_EVENT,
-                        query_rib_response_event_handler);
-        loop.register_event(rina::IPC_PROCESS_DAEMON_INITIALIZED_EVENT,
-                        ipc_process_daemon_initialized_event_handler);
-        loop.register_event(rina::TIMER_EXPIRED_EVENT,
-                        timer_expired_event_handler);
-        loop.register_event(rina::IPC_PROCESS_CREATE_CONNECTION_RESPONSE,
-                        ipc_process_create_connection_response_handler);
-        loop.register_event(rina::IPC_PROCESS_UPDATE_CONNECTION_RESPONSE,
-                        ipc_process_update_connection_response_handler);
-        loop.register_event(rina::IPC_PROCESS_CREATE_CONNECTION_RESULT,
-                        ipc_process_create_connection_result_handler);
-        loop.register_event(rina::IPC_PROCESS_DESTROY_CONNECTION_RESULT,
-                        ipc_process_destroy_connection_result_handler);
-        loop.register_event(rina::IPC_PROCESS_DUMP_FT_RESPONSE,
-                        ipc_process_dump_ft_response_handler);
-        loop.register_event(rina::IPC_PROCESS_SET_POLICY_SET_PARAM_RESPONSE,
-                        ipc_process_set_policy_set_param_response_handler);
-        loop.register_event(rina::IPC_PROCESS_SELECT_POLICY_SET_RESPONSE,
-                        ipc_process_select_policy_set_response_handler);
-        loop.register_event(rina::IPC_PROCESS_PLUGIN_LOAD_RESPONSE,
-                        ipc_process_plugin_load_response_handler);
->>>>>>> fbd338fb
 }
 
 // End of DIFConfigValidator
