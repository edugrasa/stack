--- conflicted
+++ resolved
@@ -119,6 +119,7 @@
 {
         DOWNCAST_DECL(opaque, IPCManager, ipcm);
 
+        (void) event;
         ipcm->concurrency.lock();
 }
 
@@ -374,7 +375,6 @@
         return 0;
 }
 
-<<<<<<< HEAD
 int
 IPCManager::unregister_app_from_ipcp(
                 const rina::ApplicationUnregistrationRequestEvent& req_event,
@@ -419,99 +419,52 @@
                 cerr << __func__ << ": Error while updating DIF configuration "
                         " for IPC process " << ipcp->name.toString() << endl;
         }
+
+        return 0;
 }
 
 static void flow_allocation_requested_event_handler(rina::IPCEvent *event, EventLoopData *opaque)
-=======
-static void FlowAllocationRequestedEventHandler(rina::IPCEvent * event,
-                                                EventLoopData *  dm)
-{
-        (void) event; // Stop compiler barfs
-        (void) dm;    // Stop compiler barfs
-}
-
-static void AllocateFlowRequestResultEventHandler(rina::IPCEvent * event,
-                                                  EventLoopData *  dm)
-{
-        (void) event; // Stop compiler barfs
-        (void) dm;    // Stop compiler barfs
-}
-
-static void AllocateFlowResponseEventHandler(rina::IPCEvent * event,
-                                             EventLoopData *  dm)
->>>>>>> 0dddbf82
-{
-        (void) event; // Stop compiler barfs
-        (void) dm;    // Stop compiler barfs
-}
-
-<<<<<<< HEAD
+{
+        (void) event; // Stop compiler barfs
+        (void) opaque;    // Stop compiler barfs
+}
+
 static void allocate_flow_request_result_event_handler(rina::IPCEvent *event, EventLoopData *opaque)
-=======
-static void FlowDeallocationRequestedEventHandler(rina::IPCEvent * event,
-                                                  EventLoopData *  dm)
->>>>>>> 0dddbf82
-{
-        (void) event; // Stop compiler barfs
-        (void) dm;    // Stop compiler barfs
-}
-
-<<<<<<< HEAD
+{
+        (void) event; // Stop compiler barfs
+        (void) opaque;    // Stop compiler barfs
+}
+
 static void allocate_flow_response_event_handler(rina::IPCEvent *event, EventLoopData *opaque)
-=======
-static void DeallocateFlowResponseEventHandler(rina::IPCEvent * event,
-                                               EventLoopData *  dm)
->>>>>>> 0dddbf82
-{
-        (void) event; // Stop compiler barfs
-        (void) dm;    // Stop compiler barfs
-}
-
-<<<<<<< HEAD
+{
+        (void) event; // Stop compiler barfs
+        (void) opaque;    // Stop compiler barfs
+}
+
 static void flow_deallocation_requested_event_handler(rina::IPCEvent *event, EventLoopData *opaque)
-=======
-static void ApplicationUnregisteredEventHandler(rina::IPCEvent * event,
-                                                EventLoopData *  dm)
->>>>>>> 0dddbf82
-{
-        (void) event; // Stop compiler barfs
-        (void) dm;    // Stop compiler barfs
-}
-
-<<<<<<< HEAD
+{
+        (void) event; // Stop compiler barfs
+        (void) opaque;    // Stop compiler barfs
+}
+
 static void deallocate_flow_response_event_handler(rina::IPCEvent *event, EventLoopData *opaque)
-=======
-static void FlowDeallocatedEventHandler(rina::IPCEvent * event,
-                                        EventLoopData *  dm)
->>>>>>> 0dddbf82
-{
-        (void) event; // Stop compiler barfs
-        (void) dm;    // Stop compiler barfs
-}
-
-<<<<<<< HEAD
+{
+        (void) event; // Stop compiler barfs
+        (void) opaque;    // Stop compiler barfs
+}
+
 static void application_unregistered_event_handler(rina::IPCEvent *event, EventLoopData *opaque)
-=======
-static void ApplicationRegistrationRequestEventHandler(rina::IPCEvent * event,
-                                                       EventLoopData *  dm)
->>>>>>> 0dddbf82
-{
-        (void) event; // Stop compiler barfs
-        (void) dm;    // Stop compiler barfs
-}
-
-<<<<<<< HEAD
+{
+        (void) event; // Stop compiler barfs
+        (void) opaque;    // Stop compiler barfs
+}
+
 static void flow_deallocated_event_handler(rina::IPCEvent *event, EventLoopData *opaque)
-=======
-static void RegisterApplicationResponseEventHandler(rina::IPCEvent * event,
-                                                    EventLoopData *  dm)
->>>>>>> 0dddbf82
-{
-        (void) event; // Stop compiler barfs
-        (void) dm;    // Stop compiler barfs
-}
-
-<<<<<<< HEAD
+{
+        (void) event; // Stop compiler barfs
+        (void) opaque;    // Stop compiler barfs
+}
+
 static void application_registration_request_event_handler(rina::IPCEvent *e,
                                                        EventLoopData *opaque)
 {
@@ -657,6 +610,8 @@
                         << app_name.toString() << " about registration "
                         "to DIF " << slave_dif_name.toString() << endl;
         }
+
+        ipcm->pending_app_registrations.erase(mit);
 }
 
 static void ipcm_register_app_response_event_handler(rina::IPCEvent *e,
@@ -822,84 +777,29 @@
 }
 
 static void register_application_response_event_handler(rina::IPCEvent *event, EventLoopData *opaque)
-=======
-static void ApplicationUnregistrationRequestEventHandler(rina::IPCEvent *event,
-                                                         EventLoopData * dm)
-{
-        (void) event; // Stop compiler barfs
-        (void) dm;    // Stop compiler barfs
-}
-
-static void UnregisterApplicationResponseEventHandler(rina::IPCEvent * event,
-                                                      EventLoopData *  dm)
-{
-        (void) event; // Stop compiler barfs
-        (void) dm;    // Stop compiler barfs
-}
-
-static void ApplicationRegistrationCanceledEventHandler(rina::IPCEvent* event,
-                                                        EventLoopData * dm)
-{
-        (void) event; // Stop compiler barfs
-        (void) dm;    // Stop compiler barfs
-}
-
-static void AssignToDifRequestEventHandler(rina::IPCEvent * event,
-                                           EventLoopData * dm)
-{
-        (void) event; // Stop compiler barfs
-        (void) dm;    // Stop compiler barfs
-}
-
-static void AssignToDifResponseEventHandler(rina::IPCEvent * event,
-                                            EventLoopData *  dm)
-{
-        (void) event; // Stop compiler barfs
-        (void) dm;    // Stop compiler barfs
-}
-
-static void UpdateDifConfigRequestEventHandler(rina::IPCEvent * event,
-                                               EventLoopData *  dm)
->>>>>>> 0dddbf82
-{
-        (void) event; // Stop compiler barfs
-        (void) dm;    // Stop compiler barfs
-}
-
-<<<<<<< HEAD
+{
+        (void) event; // Stop compiler barfs
+        (void) opaque;    // Stop compiler barfs
+}
+
 static void unregister_application_response_event_handler(rina::IPCEvent *event, EventLoopData *opaque)
-=======
-static void UpdateDifConfigResponseEventHandler(rina::IPCEvent * event,
-                                                EventLoopData *  dm)
->>>>>>> 0dddbf82
-{
-        (void) event; // Stop compiler barfs
-        (void) dm;    // Stop compiler barfs
-}
-
-<<<<<<< HEAD
+{
+        (void) event; // Stop compiler barfs
+        (void) opaque;    // Stop compiler barfs
+}
+
 static void application_registration_canceled_event_handler(rina::IPCEvent *event, EventLoopData *opaque)
-=======
-static void EnrollToDifRequestEventHandler(rina::IPCEvent * event,
-                                           EventLoopData *  dm)
->>>>>>> 0dddbf82
-{
-        (void) event; // Stop compiler barfs
-        (void) dm;    // Stop compiler barfs
-}
-
-<<<<<<< HEAD
+{
+        (void) event; // Stop compiler barfs
+        (void) opaque;    // Stop compiler barfs
+}
+
 static void assign_to_dif_request_event_handler(rina::IPCEvent *event, EventLoopData *opaque)
-=======
-static void EnrollToDifResponseEventHandler(rina::IPCEvent * event,
-                                            EventLoopData *  dm)
->>>>>>> 0dddbf82
-{
-        (void) event; // Stop compiler barfs
-        (void) dm;    // Stop compiler barfs
-}
-
-<<<<<<< HEAD
+{
+        (void) event; // Stop compiler barfs
+        (void) opaque;    // Stop compiler barfs
+}
+
 static void assign_to_dif_response_event_handler(rina::IPCEvent *e,
                                             EventLoopData *opaque)
 {
@@ -929,25 +829,13 @@
         }
 }
 
-static void update_dif_config_request_event_handler(rina::IPCEvent *e,
+static void update_dif_config_request_event_handler(rina::IPCEvent *event,
                                                     EventLoopData *opaque)
-=======
-static void NeighborsModifiedNotificaitonEventHandler(rina::IPCEvent * event,
-                                                      EventLoopData *  dm)
-{
-        (void) event; // Stop compiler barfs
-        (void) dm;    // Stop compiler barfs
-}
-
-static void IpcProcessDifRegistrationNotificationHandler(rina::IPCEvent* event,
-                                                         EventLoopData * dm)
->>>>>>> 0dddbf82
-{
-        (void) event; // Stop compiler barfs
-        (void) dm;    // Stop compiler barfs
-}
-
-<<<<<<< HEAD
+{
+        (void) event; // Stop compiler barfs
+        (void) opaque;    // Stop compiler barfs
+}
+
 static void update_dif_config_response_event_handler(rina::IPCEvent *e,
                                                      EventLoopData *opaque)
 {
@@ -980,67 +868,46 @@
 
 static void enroll_to_dif_request_event_handler(rina::IPCEvent *event, EventLoopData *opaque)
 {
+        (void) event; // Stop compiler barfs
+        (void) opaque;    // Stop compiler barfs
 }
 
 static void enroll_to_dif_response_event_handler(rina::IPCEvent *event, EventLoopData *opaque)
 {
+        (void) event; // Stop compiler barfs
+        (void) opaque;    // Stop compiler barfs
 }
 
 static void neighbors_modified_notificaiton_event_handler(rina::IPCEvent *event, EventLoopData *opaque)
-=======
-static void IpcProcessQueryRibHandler(rina::IPCEvent * event,
-                                      EventLoopData *  dm)
->>>>>>> 0dddbf82
-{
-        (void) event; // Stop compiler barfs
-        (void) dm;    // Stop compiler barfs
-}
-
-<<<<<<< HEAD
+{
+        (void) event; // Stop compiler barfs
+        (void) opaque;    // Stop compiler barfs
+}
+
 static void ipc_process_dif_registration_notification_handler(rina::IPCEvent *event, EventLoopData *opaque)
-=======
-static void GetDifPropertiesHandler(rina::IPCEvent * event,
-                                    EventLoopData *  dm)
->>>>>>> 0dddbf82
-{
-        (void) event; // Stop compiler barfs
-        (void) dm;    // Stop compiler barfs
-}
-
-<<<<<<< HEAD
+{
+        (void) event; // Stop compiler barfs
+        (void) opaque;    // Stop compiler barfs
+}
+
 static void ipc_process_query_rib_handler(rina::IPCEvent *event, EventLoopData *opaque)
-=======
-static void GetDifPropertiesResponseEventHandler(rina::IPCEvent * event,
-                                                 EventLoopData *  dm)
->>>>>>> 0dddbf82
-{
-        (void) event; // Stop compiler barfs
-        (void) dm;    // Stop compiler barfs
-}
-
-<<<<<<< HEAD
+{
+        (void) event; // Stop compiler barfs
+        (void) opaque;    // Stop compiler barfs
+}
+
 static void get_dif_properties_handler(rina::IPCEvent *event, EventLoopData *opaque)
-=======
-static void OsProcessFinalizedHandler(rina::IPCEvent * event,
-                                      EventLoopData *  dm)
->>>>>>> 0dddbf82
-{
-        (void) event; // Stop compiler barfs
-        (void) dm;    // Stop compiler barfs
-}
-
-<<<<<<< HEAD
+{
+        (void) event; // Stop compiler barfs
+        (void) opaque;    // Stop compiler barfs
+}
+
 static void get_dif_properties_response_event_handler(rina::IPCEvent *event, EventLoopData *opaque)
-=======
-static void IpcmRegisterAppResponseEventHandler(rina::IPCEvent * event,
-                                                EventLoopData *  dm)
->>>>>>> 0dddbf82
-{
-        (void) event; // Stop compiler barfs
-        (void) dm;    // Stop compiler barfs
-}
-
-<<<<<<< HEAD
+{
+        (void) event; // Stop compiler barfs
+        (void) opaque;    // Stop compiler barfs
+}
+
 static void os_process_finalized_handler(rina::IPCEvent *e,
                                          EventLoopData *opaque)
 {
@@ -1074,51 +941,25 @@
 }
 
 static void ipcm_deallocate_flow_response_event_handler(rina::IPCEvent *event, EventLoopData *opaque)
-=======
-static void IpcmUnregisterAppResponseEventHandler(rina::IPCEvent * event,
-                                                  EventLoopData *  dm)
-{
-        (void) event; // Stop compiler barfs
-        (void) dm;    // Stop compiler barfs
-}
-
-static void IpcmDeallocateFlowResponseEventHandler(rina::IPCEvent * event,
-                                                   EventLoopData *  dm)
->>>>>>> 0dddbf82
-{
-        (void) event; // Stop compiler barfs
-        (void) dm;    // Stop compiler barfs
-}
-
-<<<<<<< HEAD
+{
+        (void) event; // Stop compiler barfs
+        (void) opaque;    // Stop compiler barfs
+}
+
 static void ipcm_allocate_flow_request_result_handler(rina::IPCEvent *event, EventLoopData *opaque)
-=======
-static void IpcmAllocateFlowRequestResultHandler(rina::IPCEvent * event,
-                                                 EventLoopData *  dm)
->>>>>>> 0dddbf82
-{
-        (void) event; // Stop compiler barfs
-        (void) dm;    // Stop compiler barfs
-}
-
-<<<<<<< HEAD
+{
+        (void) event; // Stop compiler barfs
+        (void) opaque;    // Stop compiler barfs
+}
+
 static void query_rib_response_event_handler(rina::IPCEvent *event, EventLoopData *opaque)
-=======
-static void QueryRibResponseEventHandler(rina::IPCEvent * event,
-                                         EventLoopData *  dm)
->>>>>>> 0dddbf82
-{
-        (void) event; // Stop compiler barfs
-        (void) dm;    // Stop compiler barfs
-}
-
-<<<<<<< HEAD
+{
+        (void) event; // Stop compiler barfs
+        (void) opaque;    // Stop compiler barfs
+}
+
 static void ipc_process_daemon_initialized_event_handler(rina::IPCEvent *e,
                                                     EventLoopData *opaque)
-=======
-static void IpcProcessDaemonInitializedEventHandler(rina::IPCEvent * e,
-                                                    EventLoopData *  dm)
->>>>>>> 0dddbf82
 {
         DOWNCAST_DECL(e, rina::IPCProcessDaemonInitializedEvent, event);
         DOWNCAST_DECL(opaque, IPCManager, ipcm);
@@ -1137,70 +978,40 @@
         }
 }
 
-<<<<<<< HEAD
 static void timer_expired_event_handler(rina::IPCEvent *event, EventLoopData *opaque)
-=======
-static void TimerExpiredEventHandler(rina::IPCEvent * event,
-                                     EventLoopData *  dm)
->>>>>>> 0dddbf82
-{
-        (void) event; // Stop compiler barfs
-        (void) dm;    // Stop compiler barfs
-}
-
-<<<<<<< HEAD
+{
+        (void) event; // Stop compiler barfs
+        (void) opaque;    // Stop compiler barfs
+}
+
 static void ipc_process_create_connection_response_handler(rina::IPCEvent *event, EventLoopData *opaque)
-=======
-static void IpcProcessCreateConnectionResponseHandler(rina::IPCEvent * event,
-                                                      EventLoopData *  dm)
->>>>>>> 0dddbf82
-{
-        (void) event; // Stop compiler barfs
-        (void) dm;    // Stop compiler barfs
-}
-
-<<<<<<< HEAD
+{
+        (void) event; // Stop compiler barfs
+        (void) opaque;    // Stop compiler barfs
+}
+
 static void ipc_process_update_connection_response_handler(rina::IPCEvent *event, EventLoopData *opaque)
-=======
-static void IpcProcessUpdateConnectionResponseHandler(rina::IPCEvent * event,
-                                                      EventLoopData *  dm)
->>>>>>> 0dddbf82
-{
-        (void) event; // Stop compiler barfs
-        (void) dm;    // Stop compiler barfs
-}
-
-<<<<<<< HEAD
+{
+        (void) event; // Stop compiler barfs
+        (void) opaque;    // Stop compiler barfs
+}
+
 static void ipc_process_create_connection_result_handler(rina::IPCEvent *event, EventLoopData *opaque)
-=======
-static void IpcProcessCreateConnectionResultHandler(rina::IPCEvent * event,
-                                                    EventLoopData *  dm)
->>>>>>> 0dddbf82
-{
-        (void) event; // Stop compiler barfs
-        (void) dm;    // Stop compiler barfs
-}
-
-<<<<<<< HEAD
+{
+        (void) event; // Stop compiler barfs
+        (void) opaque;    // Stop compiler barfs
+}
+
 static void ipc_process_destroy_connection_result_handler(rina::IPCEvent *event, EventLoopData *opaque)
-=======
-static void IpcProcessDestroyConnectionResultHandler(rina::IPCEvent * event,
-                                                     EventLoopData *  dm)
->>>>>>> 0dddbf82
-{
-        (void) event; // Stop compiler barfs
-        (void) dm;    // Stop compiler barfs
-}
-
-<<<<<<< HEAD
+{
+        (void) event; // Stop compiler barfs
+        (void) opaque;    // Stop compiler barfs
+}
+
 static void ipc_process_dump_ft_response_handler(rina::IPCEvent *event, EventLoopData *opaque)
-=======
-static void IpcProcessDumpFtResponseHandler(rina::IPCEvent * event,
-                                            EventLoopData *  dm)
->>>>>>> 0dddbf82
-{
-        (void) event; // Stop compiler barfs
-        (void) dm;    // Stop compiler barfs
+{
+        (void) event; // Stop compiler barfs
+        (void) opaque;    // Stop compiler barfs
 }
 
 void register_handlers_all(EventLoop& loop)
