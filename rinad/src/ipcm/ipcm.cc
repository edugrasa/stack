/*
 * IPC Manager
 *
 *    Vincenzo Maffione     <v.maffione@nextworks.it>
 *    Francesco Salvestrini <f.salvestrini@nextworks.it>
 *
 * This program is free software; you can redistribute it and/or modify
 * it under the terms of the GNU General Public License as published by
 * the Free Software Foundation; either version 2 of the License, or
 * (at your option) any later version.
 *
 * This program is distributed in the hope that it will be useful,
 * but WITHOUT ANY WARRANTY; without even the implied warranty of
 * MERCHANTABILITY or FITNESS FOR A PARTICULAR PURPOSE.  See the
 * GNU General Public License for more details.
 *
 * You should have received a copy of the GNU General Public License
 * along with this program; if not, write to the Free Software
 * Foundation, Inc., 675 Mass Ave, Cambridge, MA 02139, USA.
 */

#include <cstdlib>
#include <algorithm>
#include <iostream>
#include <map>
#include <vector>

#include <librina/common.h>
#include <librina/ipc-manager.h>

#define RINA_PREFIX "ipcm"
#include <librina/logs.h>

#include "rina-configuration.h"
#include "ipcm.h"
#include "dif-validator.h"

//Addons
#include "addons/console.h"
#include "addons/scripting.h"
//[+] Add more here...

//IPCM IPCP
#include "ipcp.h"

//Handler specifics (transaction states)
#include "ipcp-handlers.h"
#include "flow-alloc-handlers.h"
#include "misc-handlers.h"

//Timeouts for timed wait
#define IPCM_EVENT_TIMEOUT_S 0
#define IPCM_EVENT_TIMEOUT_NS 100000000 //0.1 sec
#define IPCM_TRANS_TIMEOUT_S 7

using namespace std;

namespace rinad {

//
//IPCManager_
//

//Singleton instance
Singleton<IPCManager_> IPCManager;

IPCManager_::IPCManager_() : script(NULL), console(NULL){ }

IPCManager_::~IPCManager_()
{
	if (console) {
		delete console;
	}

	if (script) {
		// Maybe we should join here
		delete script;
	}
}

void IPCManager_::init(unsigned int wait_time, const std::string& loglevel)
{
	// Initialize the IPC manager infrastructure in librina.

	try {
		rina::initializeIPCManager(1,
					   config.local.installationPath,
					   config.local.libraryPath,
					   loglevel,
					   config.local.logPath);
		LOG_DBG("IPC Manager daemon initialized");
		LOG_DBG("       installation path: %s",
			config.local.installationPath.c_str());
		LOG_DBG("       library path: %s",
			config.local.libraryPath.c_str());
		LOG_DBG("       log folder: %s", config.local.logPath.c_str());
	} catch (rina::InitializationException) {
		LOG_ERR("Error while initializing librina-ipc-manager");
		exit(EXIT_FAILURE);
	}
}

int
IPCManager_::start_script_worker()
{
	if (script)
		return -1;

	rina::ThreadAttributes ta;
	script = new rina::Thread(&ta, script_function, this);

	return 0;
}

int
IPCManager_::start_console_worker()
{
	if (console) {
		return -1;
	}

	rina::ThreadAttributes ta;
	console = new IPCMConsole(ta, config.local.consolePort);

	return 0;
}

/*
*
* Public API
*
*/

int
IPCManager_::create_ipcp(const Addon* callee,
			const rina::ApplicationProcessNamingInformation& name,
			const std::string& type)
{
	IPCMIPCProcess *ipcp;
	ostringstream ss;
	rina::IPCProcessFactory fact;
	std::list<std::string> ipcp_types;
	bool difCorrect = false;
	std::string s;
	int ret;
	SyscallTransState* trans=NULL;

	try {
		// Check that the AP name is not empty
		if (name.processName == std::string("")) {
			ss << "Cannot create IPC process with an "
				"empty AP name" << endl;
			FLUSH_LOG(ERR, ss);
			throw rina::CreateIPCProcessException();
		}

		//Check if dif type exists
		list_ipcp_types(ipcp_types);
		if(std::find(ipcp_types.begin(), ipcp_types.end(), type)
							== ipcp_types.end()){
			ss << "IPCP type parameter "
				   << name.toString()
				   << " is wrong, options are: "
				   << s;
				FLUSH_LOG(ERR, ss);
				throw rina::CreateIPCProcessException();
		}

		ipcp = ipcp_factory_.create(name, type);
<<<<<<< HEAD
=======
		ret = ipcp->get_id();

		//Auto release the write lock
		rina::WriteScopedLock writelock(ipcp->rwlock, false);

>>>>>>> c28a94fd

		//TODO: this should be moved to the factory
		//Moreover the API should be homgenized such that the
		if (type != rina::NORMAL_IPC_PROCESS) {
			// Shim IPC processes are set as initialized
			// immediately.
			ipcp->setInitialized();
		} else {
			// Normal IPC processes can be set as
			// initialized only when the corresponding
			// IPC process daemon is initialized, so we
			// defer the operation.

			//Add transaction state
<<<<<<< HEAD
			state = new TransactionState(callee, ipcp->ipcp_proxy_->id);
=======
			trans = new SyscallTransState(callee, ipcp->get_id());
>>>>>>> c28a94fd

			//TODO: this is a botch that we have to do due to the
			//way ipcmanager in librina works. Since we cannot make
			//sure we add the transaction *before* the response is
			//received (race condition), we simply try to add it
			//and if the notification thread is first, just deduce
			//that has been already notified.
			//
			//The only proper solution is combine the code of the
			//IPCFactory here, since the state is basically the
			//same and is the only way to prevent these nasty race
			//conditions
<<<<<<< HEAD
			if(add_syscall_transaction_state(ipcp->ipcp_proxy_->id, state) < 0){
				delete state;
				state = NULL;
=======
			if(add_syscall_transaction_state(trans) < 0){
				delete trans;
				trans = NULL;
>>>>>>> c28a94fd
			}

<<<<<<< HEAD
		//TODO: fix this accordingly (part of the botch)
		if(state){
			//We have to wait for the notification
			if(callee){
				//callback will be called
				return ipcp->ipcp_proxy_->id;
=======
			//TODO: fix this accordingly (part of the botch)
			if(trans){
				//We have to wait for the notification
				if(callee){
					//callback will be called
					return ipcp->get_id();
				}else{
					//We have to synchronously wait
					trans->timed_wait(IPCM_TRANS_TIMEOUT_S);
					if(!trans->ret < 0){
						ss << "Failed to create IPC process '" <<
							name.toString() << "' of type '" <<
							type << "'" << endl;
						FLUSH_LOG(ERR, ss);
						remove_syscall_transaction_state(trans->tid);
						return -1;
					}
				}
>>>>>>> c28a94fd
			}else{
				//The notification already arrived
				trans = get_syscall_transaction_state(ipcp->get_id());
				if(!trans){
					assert(0);
					ss << "Corrupted ipc create operation"<<endl;
					FLUSH_LOG(ERR, ss);
					return -1;
				}
<<<<<<< HEAD
			}
		}else{
			//The notification already arrived
			state = get_syscall_transaction_state(ipcp->ipcp_proxy_->id);
			if(!state){
				assert(0);
				ss << "Corrupted ipc create operation"<<endl;
				FLUSH_LOG(ERR, ss);
=======
				remove_syscall_transaction_state(trans->tid);
>>>>>>> c28a94fd
			}
		}

		//Show a nice trace
		ss << "IPC process " << name.toString() << " created "
<<<<<<< HEAD
			"[id = " << ipcp->ipcp_proxy_->id << "]" << endl;
=======
			"[id = " << ipcp->get_id() << "]" << endl;
>>>>>>> c28a94fd
		FLUSH_LOG(INFO, ss);


	} catch(rina::ConcurrentException& e) {
		ss << "Failed to create IPC process '" <<
			name.toString() << "' of type '" <<
			type << "'. Transaction timed out" << endl;
		FLUSH_LOG(ERR, ss);
		return -1;
	} catch(...) {
		ss << "Failed to create IPC process '" <<
			name.toString() << "' of type '" <<
			type << "'" << endl;
		FLUSH_LOG(ERR, ss);
		return -1;
	}


	return ret;
}

int
IPCManager_::destroy_ipcp(const Addon* callee, unsigned int ipcp_id)
{
	ostringstream ss;
	int ret = 0;

	try {
		ipcp_factory_.destroy(ipcp_id);
		ss << "IPC process destroyed [id = " << ipcp_id
			<< "]" << endl;
		FLUSH_LOG(INFO, ss);
	} catch (rina::DestroyIPCProcessException) {
		ss  << ": Error while destroying IPC "
			"process with id " << ipcp_id << endl;
		FLUSH_LOG(ERR, ss);
		ret = -1;
	}

	return ret;
}

int
IPCManager_::list_ipcps(std::ostream& os)
{
	const vector<IPCMIPCProcess *>& ipcps =
		ipcp_factory_.listIPCProcesses();

	//Prevent any insertion/deletion to happen
	rina::ReadScopedLock readlock(ipcp_factory_.rwlock);

	os << "Current IPC processes:" << endl;
	for (unsigned int i = 0; i < ipcps.size(); i++) {
<<<<<<< HEAD
		os << "    " << ipcps[i]->ipcp_proxy_->id << ": " <<
			ipcps[i]->ipcp_proxy_->name.toString() << "\n";
=======
		os << "    " << ipcps[i]->get_id() << ": " <<
			ipcps[i]->get_name().toString() << "\n";
>>>>>>> c28a94fd
	}

	return 0;
}

bool
IPCManager_::ipcp_exists(const int ipcp_id){
	return ipcp_factory_.exists(ipcp_id);
}

void
IPCManager_::list_ipcp_types(std::list<std::string>& types)
{
	types = ipcp_factory_.getSupportedIPCProcessTypes();
<<<<<<< HEAD
	return 0;
=======
>>>>>>> c28a94fd
}

//TODO this assumes single IPCP per DIF
int IPCManager_::get_ipcp_by_dif_name(std::string& difName){

	IPCMIPCProcess* ipcp;
	int ret;
	rina::ApplicationProcessNamingInformation dif(difName, string());

	ipcp = select_ipcp_by_dif(dif);
	if(!ipcp)
		ret = -1;
	else
<<<<<<< HEAD
		ret = ipcp->ipcp_proxy_->id;
=======
		ret = ipcp->get_id();
>>>>>>> c28a94fd

	return ret;
}



int
IPCManager_::assign_to_dif(const Addon* callee, const int ipcp_id,
			  const rina::ApplicationProcessNamingInformation &
			  dif_name)
{
	rinad::DIFProperties dif_props;
	rina::DIFInformation dif_info;
	rina::DIFConfiguration dif_config;
<<<<<<< HEAD
	ostringstream	  ss;
	unsigned int	   seqnum;
	bool		   arrived = true;
	bool		   found;
	int		    ret = -1;
	IPCMIPCProcess* ipcp;

	//TODO: move this to a write_lock over the IPCP
=======
	ostringstream ss;
	bool found;
	int ret = 0;
	IPCMIPCProcess* ipcp;
	IPCPTransState* trans;
>>>>>>> c28a94fd

	try {

		ipcp = lookup_ipcp_by_id(ipcp_id, true);


		if(!ipcp){
			ss << "Invalid IPCP id "<< ipcp_id;
			throw Exception();
		}

		//Auto release the write lock
		{
		rina::WriteScopedLock writelock(ipcp->rwlock, false);


		// Try to extract the DIF properties from the
		// configuration.
		found = config.lookup_dif_properties(dif_name,
				dif_props);
		if (!found) {
			ss << "Cannot find properties for DIF "
				<< dif_name.toString();
			throw Exception();
		}

		// Fill in the DIFConfiguration object.
<<<<<<< HEAD
		if (ipcp->ipcp_proxy_->type == rina::NORMAL_IPC_PROCESS) {
=======
		if (ipcp->get_type() == rina::NORMAL_IPC_PROCESS) {
>>>>>>> c28a94fd
			rina::EFCPConfiguration efcp_config;
			rina::NamespaceManagerConfiguration nsm_config;
			rina::AddressingConfiguration address_config;
			unsigned int address;

			// FIll in the EFCPConfiguration object.
			efcp_config.set_data_transfer_constants(
					dif_props.dataTransferConstants);
			rina::QoSCube * qosCube = 0;
			for (list<rina::QoSCube>::iterator
					qit = dif_props.qosCubes.begin();
					qit != dif_props.qosCubes.end();
					qit++) {
				qosCube = new rina::QoSCube(*qit);
				if(!qosCube){
					ss << "Unable to allocate memory for the QoSCube object. Out of memory! "
					<< dif_name.toString();
					throw Exception();
				}
				efcp_config.add_qos_cube(qosCube);
			}

			for (list<AddressPrefixConfiguration>::iterator
					ait = dif_props.addressPrefixes.begin();
					ait != dif_props.addressPrefixes.end();
					ait ++) {
				rina::AddressPrefixConfiguration prefix;
				prefix.address_prefix_ = ait->addressPrefix;
				prefix.organization_ = ait->organization;
				address_config.address_prefixes_.push_back(prefix);
			}

			for (list<rinad::KnownIPCProcessAddress>::iterator
					kit = dif_props.knownIPCProcessAddresses.begin();
					kit != dif_props.knownIPCProcessAddresses.end();
					kit ++) {
				rina::StaticIPCProcessAddress static_address;
				static_address.ap_name_ = kit->name.processName;
				static_address.ap_instance_ = kit->name.processInstance;
				static_address.address_ = kit->address;
				address_config.static_address_.push_back(static_address);
			}
			nsm_config.addressing_configuration_ = address_config;

			found = dif_props.
<<<<<<< HEAD
				lookup_ipcp_address(ipcp->ipcp_proxy_->name,
						address);
			if (!found) {
				ss << "No address for IPC process " <<
					ipcp->ipcp_proxy_->name.toString() <<
=======
				lookup_ipcp_address(ipcp->get_name(),
						address);
			if (!found) {
				ss << "No address for IPC process " <<
					ipcp->get_name().toString() <<
>>>>>>> c28a94fd
					" in DIF " << dif_name.toString() <<
					endl;
				throw Exception();
			}
			dif_config.set_efcp_configuration(efcp_config);
			dif_config.nsm_configuration_ = nsm_config;
			dif_config.pduft_generator_configuration_ =
				dif_props.pdufTableGeneratorConfiguration;
			dif_config.rmt_configuration_ = dif_props.rmtConfiguration;
			dif_config.set_address(address);
		}

		for (map<string, string>::const_iterator
				pit = dif_props.configParameters.begin();
				pit != dif_props.configParameters.end();
				pit++) {
			dif_config.add_parameter
				(rina::Parameter(pit->first, pit->second));
		}

		// Fill in the DIFInformation object.
		dif_info.set_dif_name(dif_name);
<<<<<<< HEAD
		dif_info.set_dif_type(ipcp->ipcp_proxy_->type);
=======
		dif_info.set_dif_type(ipcp->get_type());
>>>>>>> c28a94fd
		dif_info.set_dif_configuration(dif_config);

		// Validate the parameters
		DIFConfigValidator validator(dif_config, dif_info,
<<<<<<< HEAD
				ipcp->ipcp_proxy_->type);
=======
				ipcp->get_type());
>>>>>>> c28a94fd
		if(!validator.validateConfigs())
			throw rina::BadConfigurationException("DIF configuration validator failed");

		//Create a transaction
		trans = new IPCPTransState(callee, ipcp->get_id());
		if(!trans){
			ss << "Unable to allocate memory for the transaction object. Out of memory! "
				<< dif_name.toString();
			throw Exception();
		}

		//Store transaction
		if(add_transaction_state(trans) < 0){
			ss << "Unable to add transaction; out of memory? "
				<< dif_name.toString();
			throw Exception();
		}

		ipcp->assignToDIF(dif_info, trans->tid);

		ss << "Requested DIF assignment of IPC process " <<
<<<<<<< HEAD
			ipcp->ipcp_proxy_->name.toString() << " to DIF " <<
=======
			ipcp->get_name().toString() << " to DIF " <<
>>>>>>> c28a94fd
			dif_name.toString() << endl;
		FLUSH_LOG(INFO, ss);

		} //Write lock scope

		//If it is a synchronous call, wait until it has been finished
		if(!callee){
			//Just wait in the condition variable
			trans->timed_wait(IPCM_TRANS_TIMEOUT_S);

			//Recover the result
			ret = trans->ret;

			//Callback
			//TODO
			remove_transaction_state(trans->tid);
		}
	} catch(rina::ConcurrentException& e) {
		ss << "Error while assigning " <<
			ipcp->get_name().toString() <<
			" to DIF " << dif_name.toString() <<
			". Operation timedout"<< endl;
		FLUSH_LOG(ERR, ss);
		ret = -1;
	} catch (rina::AssignToDIFException) {
		ss << "Error while assigning " <<
<<<<<<< HEAD
			ipcp->ipcp_proxy_->name.toString() <<
=======
			ipcp->get_name().toString() <<
>>>>>>> c28a94fd
			" to DIF " << dif_name.toString() << endl;
		FLUSH_LOG(ERR, ss);
		ret = -1;
	} catch (rina::BadConfigurationException &e) {
		FLUSH_LOG(ERR, ss);
		LOG_ERR("Asssign IPCP %d to dif %s failed. Bad configuration.",
						ipcp_id,
						dif_name.toString().c_str());
		ret = -1;
	}catch (Exception) {
		LOG_ERR("Asssign IPCP %d to dif %s failed. Unknown error catched: %s:%d",
						ipcp_id,
						dif_name.toString().c_str(),
						__FILE__,
						__LINE__);
		FLUSH_LOG(ERR, ss);
		ret = -1;
	}

	return ret;
}

int
IPCManager_::register_at_dif(const Addon* callee, const int ipcp_id,
			    const rina::ApplicationProcessNamingInformation&
			    dif_name)
{
	// Select a slave (N-1) IPC process.
	IPCMIPCProcess *ipcp, *slave_ipcp;
	ostringstream ss;
	int ret = -1;
	IPCPregTransState* trans;

	// Try to register @ipcp to the slave IPC process.
	try {
		ipcp = lookup_ipcp_by_id(ipcp_id, true);

		if(!ipcp){
			ss << "Invalid IPCP id "<< ipcp_id;
			FLUSH_LOG(ERR, ss);
			throw Exception();
		}

		slave_ipcp = select_ipcp_by_dif(dif_name, true);

		if (!slave_ipcp) {
			ss << "Cannot find any IPC process belonging "
			   << "to DIF " << dif_name.toString()
			   << endl;
			FLUSH_LOG(ERR, ss);
			throw Exception();
		}

		//Auto release the write lock
		rina::WriteScopedLock writelock(ipcp->rwlock, false);
		rina::WriteScopedLock swritelock(slave_ipcp->rwlock, false);

<<<<<<< HEAD
		seqnum = opaque_generator_.next();
		slave_ipcp->registerApplication(
				ipcp->ipcp_proxy_->name, ipcp->ipcp_proxy_->id, seqnum);
=======
		//Create a transaction
		trans = new IPCPregTransState(callee, ipcp->get_id(),
							slave_ipcp->get_id());
		if(!trans){
			ss << "Unable to allocate memory for the transaction object. Out of memory! "
				<< dif_name.toString();
			throw Exception();
		}
>>>>>>> c28a94fd

		//Store transaction
		if(add_transaction_state(trans) < 0){
			ss << "Unable to add transaction; out of memory? "
				<< dif_name.toString();
			throw Exception();
		}

		//Register
		slave_ipcp->registerApplication(
				ipcp->get_name(), ipcp->get_id(), trans->tid);

		ss << "Requested DIF registration of IPC process " <<
<<<<<<< HEAD
			ipcp->ipcp_proxy_->name.toString() << " at DIF " <<
			dif_name.toString() << " through IPC process "
		   << slave_ipcp->ipcp_proxy_->name.toString()
=======
			ipcp->get_name().toString() << " at DIF " <<
			dif_name.toString() << " through IPC process "
		   << slave_ipcp->get_name().toString()
>>>>>>> c28a94fd
		   << endl;
		FLUSH_LOG(INFO, ss);

		//If it is a synchronous call, wait until it has been finished
		if(!callee){
			//Just wait in the condition variable
			trans->timed_wait(IPCM_TRANS_TIMEOUT_S);

			//Recover the result
			ret = trans->ret;

			//Callback
			//TODO
			remove_transaction_state(trans->tid);
		}
	} catch(rina::ConcurrentException& e) {
		ss  << ": Error while requesting registration. Operation timedout" << endl;
		FLUSH_LOG(ERR, ss);
		ret = -1;
	} catch (Exception) {
		ss  << ": Error while requesting registration"
		    << endl;
		FLUSH_LOG(ERR, ss);
		ret = -1;
	}

	return ret;
}

int IPCManager_::register_at_difs(const Addon* callee, const int ipcp_id,
		const list<rina::ApplicationProcessNamingInformation>& difs)
{

<<<<<<< HEAD
	IPCMIPCProcess *ipcp;
=======
>>>>>>> c28a94fd
	ostringstream ss;
	int ret = 0;

	//TODO: move this to a write_lock over the IPCP

	try{
		for (list<rina::ApplicationProcessNamingInformation>::const_iterator
				nit = difs.begin(); nit != difs.end(); nit++) {
			register_at_dif(callee, ipcp_id, *nit);
		}
	} catch (Exception) {
		ss  << ": Unknown error while requesting registration at dif"
		    << endl;
		FLUSH_LOG(ERR, ss);
		ret = -1;
	}

	return ret;
}

int
IPCManager_::unregister_ipcp_from_ipcp(const Addon* callee, int ipcp_id,
                                      int slave_ipcp_id)
{
        bool arrived = true;
        ostringstream ss;
        IPCMIPCProcess *ipcp, *slave_ipcp;
	IPCPregTransState* trans;
	int ret;

        try {

		ipcp = lookup_ipcp_by_id(ipcp_id);

		if(!ipcp){
			ss << "Invalid IPCP id "<< ipcp_id;
			FLUSH_LOG(ERR, ss);
			throw Exception();
		}

		slave_ipcp = lookup_ipcp_by_id(slave_ipcp_id);

		if (!slave_ipcp) {
			ss << "Invalid IPCP id "<< slave_ipcp_id;
			FLUSH_LOG(ERR, ss);
			throw Exception();
		}

		//Auto release the write lock
		rina::WriteScopedLock writelock(ipcp->rwlock, false);
		rina::WriteScopedLock swritelock(slave_ipcp->rwlock, false);

		//Create a transaction
		trans = new IPCPregTransState(callee, ipcp->get_id(),
							slave_ipcp->get_id());

		if(!trans){
			ss << "Unable to allocate memory for the transaction object. Out of memory! ";
			throw Exception();
		}

		//Store transaction
		if(add_transaction_state(trans) < 0){
			ss << "Unable to add transaction; out of memory? ";
			throw Exception();
		}


                // Forward the unregistration request to the IPC process
                // that the client IPC process is registered to
                slave_ipcp->unregisterApplication(ipcp->get_name(),
								trans->tid);

                ss << "Requested unregistration of IPC process " <<
                        ipcp->get_name().toString() << " from IPC "
                        "process " << slave_ipcp->get_name().toString() << endl;
                FLUSH_LOG(INFO, ss);

		//If it is a synchronous call, wait until it has been finished
		if(!callee){
			//Just wait in the condition variable
			trans->timed_wait(IPCM_TRANS_TIMEOUT_S);

			//Recover the result
			ret = trans->ret;

			//Callback
			//TODO
			remove_transaction_state(trans->tid);
		}
	} catch(rina::ConcurrentException& e) {
                ss  << ": Error while unregistering IPC process "
                        << ipcp->get_name().toString() << " from IPC "
                        "process " << slave_ipcp->get_name().toString() <<
			"The operation timedout"<< endl;
                FLUSH_LOG(ERR, ss);
                return -1;
        } catch (rina::IpcmUnregisterApplicationException) {
                ss  << ": Error while unregistering IPC process "
                        << ipcp->get_name().toString() << " from IPC "
                        "process " << slave_ipcp->get_name().toString() << endl;
                FLUSH_LOG(ERR, ss);
                return -1;
        }

        if (!arrived) {
                ss  << ": Timed out" << endl;
                FLUSH_LOG(ERR, ss);
                return -1;
        }

        return 0;
}

int
IPCManager_::enroll_to_dif(const Addon* callee, const int ipcp_id,
			  const rinad::NeighborData& neighbor,
			  bool sync)
{
	ostringstream ss;
	IPCMIPCProcess *ipcp;
<<<<<<< HEAD
	bool arrived = true;
=======
>>>>>>> c28a94fd
	int ret = 0;
	IPCPTransState* trans;

	try {
		ipcp = lookup_ipcp_by_id(ipcp_id);

		if(!ipcp){
			ss << "Invalid IPCP id "<< ipcp_id;
                	FLUSH_LOG(ERR, ss);
			throw Exception();
		}

		//Auto release the write lock
		rina::WriteScopedLock writelock(ipcp->rwlock, false);

		//Create a transaction
		trans = new IPCPTransState(callee, ipcp->get_id());

		if(!trans){
			ss << "Unable to allocate memory for the transaction object. Out of memory! "
				<< neighbor.difName.toString(); 
			throw Exception();
		}

		//Store transaction
		if(add_transaction_state(trans) < 0){
			ss << "Unable to add transaction; out of memory? "
				<< neighbor.difName.toString();
			throw Exception();
		}

		ipcp->enroll(neighbor.difName,
				neighbor.supportingDifName,
				neighbor.apName, trans->tid);

		ss << "Requested enrollment of IPC process " <<
<<<<<<< HEAD
			ipcp->ipcp_proxy_->name.toString() << " to DIF " <<
=======
			ipcp->get_name().toString() << " to DIF " <<
>>>>>>> c28a94fd
			neighbor.difName.toString() << " through DIF "
			<< neighbor.supportingDifName.toString() <<
			" and neighbor IPC process " <<
			neighbor.apName.toString() << endl;
		FLUSH_LOG(INFO, ss);

		//If it is a synchronous call, wait until it has been finished
		if(!callee){
			//Just wait in the condition variable
			trans->timed_wait(IPCM_TRANS_TIMEOUT_S);

			//Recover the result
			ret = trans->ret;

			//Callback
			//TODO
			remove_transaction_state(trans->tid);
		}
	} catch(rina::ConcurrentException& e) {
		ss  << ": Error while enrolling "
			<< "to DIF " << neighbor.difName.toString()
			<<". Operation timedout"<< endl;
		FLUSH_LOG(ERR, ss);
		ret = -1;
	}  catch (rina::EnrollException) {
		ss  << ": Error while enrolling "
			<< "to DIF " << neighbor.difName.toString()
			<< endl;
		FLUSH_LOG(ERR, ss);
		ret = -1;
	}

	return ret;
}

int IPCManager_::enroll_to_difs(const Addon* callee, const int ipcp_id,
			       const list<rinad::NeighborData>& neighbors)
{
	ostringstream ss;
<<<<<<< HEAD
	IPCMIPCProcess *ipcp;
=======
>>>>>>> c28a94fd
	int ret = -1;

	try{
		for (list<rinad::NeighborData>::const_iterator
				nit = neighbors.begin();
					nit != neighbors.end(); nit++) {
			enroll_to_dif(callee, ipcp_id, *nit, false);
		}
	} catch (Exception) {
		ss  << ": Unknown error while enrolling to difs"
		    << endl;
		FLUSH_LOG(ERR, ss);
		ret = -1;
	}

	return ret;
}

bool IPCManager_::lookup_dif_by_application(
	const rina::ApplicationProcessNamingInformation& apName,
	rina::ApplicationProcessNamingInformation& difName){
	return config.lookup_dif_by_application(apName, difName);
}

int
IPCManager_::apply_configuration()
{
	ostringstream ss;
	list<int> ipcps;
	list<rinad::IPCProcessToCreate>::iterator cit;
	list<int>::iterator pit;

	//TODO: move this to a write_lock over the IPCP

	try{
		//FIXME TODO XXX this method needs to be heavily refactored
		//It is not clear which exceptions can be thrown and what to do
		//if this happens. Just protecting to prevent dead-locks.

		// Examine all the IPCProcesses that are going to be created
		// according to the configuration file.
		for (cit = config.ipcProcessesToCreate.begin();
		     cit != config.ipcProcessesToCreate.end(); cit++) {
			std::string	type;
			ostringstream      ss;
			int ipcp_id;

			if (!config.lookup_type_by_dif(cit->difName, type)) {
				ss << "Failed to retrieve DIF type for "
				   << cit->name.toString() << endl;
				FLUSH_LOG(ERR, ss);
				continue;
			}

			try {
				ipcp_id = create_ipcp(NULL, cit->name, type);
				if (ipcp_id < 0) {
					continue;
				}
				assign_to_dif(NULL, ipcp_id, cit->difName);
				register_at_difs(NULL, ipcp_id, cit->difsToRegisterAt);
			} catch (Exception &e) {
				LOG_ERR("Exception while applying configuration: %s",
					e.what());
				return -1;
			}

			ipcps.push_back(ipcp_id);
		}

		// Perform all the enrollments specified by the configuration file.
		for (pit = ipcps.begin(), cit = config.ipcProcessesToCreate.begin();
		     pit != ipcps.end();
		     pit++, cit++) {
			enroll_to_difs(NULL, *pit, cit->neighbors);
		}
	} catch (Exception &e) {
		LOG_ERR("Exception while applying configuration: %s",
								e.what());
		return -1;
	}

	return 0;
}

int
IPCManager_::update_dif_configuration(const Addon* callee, int ipcp_id,
				     const rina::DIFConfiguration & dif_config)
{
	ostringstream ss;
	int ret = 0;
<<<<<<< HEAD
	unsigned int seqnum;
	IPCMIPCProcess *ipcp;

	//TODO: move this to a write_lock over the IPCP
=======
	IPCMIPCProcess *ipcp;
	IPCPTransState* trans;
>>>>>>> c28a94fd

	try {
		ipcp = lookup_ipcp_by_id(ipcp_id, true);

		if(!ipcp){
			ss << "Invalid IPCP id "<< ipcp_id;
                	FLUSH_LOG(ERR, ss);
			throw Exception();
		}

		//Auto release the write lock
		rina::WriteScopedLock writelock(ipcp->rwlock, false);

		// Request a configuration update for the IPC process
		/* FIXME The meaning of this operation is unclear: what
		 * configuration is modified? The configuration of the
		 * IPC process only or the configuration of the whole DIF
		 * (which possibly contains more IPC process, both on the same
		 * processing systems and on different processing systems) ?
		 */
		trans = new IPCPTransState(callee, ipcp->get_id());

		if(!trans){
			ss << "Unable to allocate memory for the transaction object. Out of memory! ";
			throw Exception();
		}

		//Store transaction
		if(add_transaction_state(trans) < 0){
			ss << "Unable to add transaction; out of memory? ";
			throw Exception();
		}
		ipcp->updateDIFConfiguration(dif_config, trans->tid);

		ss << "Requested configuration update for IPC process " <<
<<<<<<< HEAD
			ipcp->ipcp_proxy_->name.toString() << endl;
=======
			ipcp->get_name().toString() << endl;
>>>>>>> c28a94fd
		FLUSH_LOG(INFO, ss);

		//If it is a synchronous call, wait until it has been finished
		if(!callee){
			//Just wait in the condition variable
			trans->timed_wait(IPCM_TRANS_TIMEOUT_S);

			//Recover the result
			ret = trans->ret;

			//Callback
			//TODO
			remove_transaction_state(trans->tid);
		}
	} catch(rina::ConcurrentException& e) {
		ss  << ": Error while updating DIF configuration "
<<<<<<< HEAD
			" for IPC process " << ipcp->ipcp_proxy_->name.toString() << endl;
=======
			" for IPC process " << ipcp->get_name().toString() <<
			"Operation timedout."<< endl;
>>>>>>> c28a94fd
		FLUSH_LOG(ERR, ss);
		ret = -1;
	}  catch (rina::UpdateDIFConfigurationException) {
		ss  << ": Error while updating DIF configuration "
			" for IPC process " << ipcp->get_name().toString() << endl;
		FLUSH_LOG(ERR, ss);
		ret = -1;
	}

	return ret;
}

std::string
IPCManager_::query_rib(const Addon* callee, const int ipcp_id)
{
	std::string retstr = "Query RIB operation was not successful";
	ostringstream ss;
<<<<<<< HEAD
	bool	  arrived = true;
	int	   ret = -1;
	IPCMIPCProcess *ipcp;


	//TODO: move this to a read_lock over the IPCP
=======
	int ret = -1;
	IPCMIPCProcess *ipcp;
	RIBqTransState* trans;
>>>>>>> c28a94fd

	try {
		ipcp = lookup_ipcp_by_id(ipcp_id);

		if(!ipcp){
			ss << "Invalid IPCP id "<< ipcp_id;
                	FLUSH_LOG(ERR, ss);
			throw Exception();
		}

		//Auto release the read lock
		rina::ReadScopedLock readlock(ipcp->rwlock, false);


		trans = new RIBqTransState(callee, ipcp->get_id());
		if(!trans){
			ss << "Unable to allocate memory for the transaction object. Out of memory! ";
			throw Exception();
		}

		//Store transaction
		if(add_transaction_state(trans) < 0){
			ss << "Unable to add transaction; out of memory? ";
			throw Exception();
		}

		ipcp->queryRIB("", "", 0, 0, "", trans->tid);

		ss << "Requested query RIB of IPC process " <<
<<<<<<< HEAD
			ipcp->ipcp_proxy_->name.toString() << endl;
=======
			ipcp->get_name().toString() << endl;
>>>>>>> c28a94fd
		FLUSH_LOG(INFO, ss);

		//If it is a synchronous call, wait until it has been finished
		if(!callee){
			//Just wait in the condition variable
			trans->timed_wait(IPCM_TRANS_TIMEOUT_S);

			//Callback
			//TODO

			//Copy value
			retstr = trans->ret;

			//Remove and destroy
			remove_transaction_state(trans->tid);
			return 	retstr;
		}else{
			return std::string("");
		}
	} catch(rina::ConcurrentException& e) {
		ss << "Error while querying RIB of IPC Process " <<
<<<<<<< HEAD
			ipcp->ipcp_proxy_->name.toString() << endl;
=======
			ipcp->get_name().toString() <<
			". Operation timedout"<< endl;
>>>>>>> c28a94fd
		FLUSH_LOG(ERR, ss);
		ret = -1;
	} catch (rina::QueryRIBException) {
		ss << "Error while querying RIB of IPC Process " <<
			ipcp->get_name().toString() << endl;
		FLUSH_LOG(ERR, ss);
	}

	return retstr;
}

std::string IPCManager_::get_log_level() const
{
	return log_level_;
}


int
IPCManager_::set_policy_set_param(const Addon* callee, const int ipcp_id,
                                 const std::string& component_path,
                                 const std::string& param_name,
                                 const std::string& param_value)
{
        ostringstream ss;
<<<<<<< HEAD
        unsigned int seqnum;
        bool arrived = false;
        int ret = -1;
        IPCMIPCProcess *ipcp;

	//TODO: move this to a write_lock over the IPCP
=======
        int ret = 0;
	IPCPTransState* trans;
        IPCMIPCProcess *ipcp;
>>>>>>> c28a94fd

        try {
        	ipcp = lookup_ipcp_by_id(ipcp_id);

        	if(!ipcp){
        		ss << "Invalid IPCP id "<< ipcp_id;
        		FLUSH_LOG(ERR, ss);
        		throw Exception();
        	}

		//Auto release the read lock
		rina::ReadScopedLock readlock(ipcp->rwlock, false);

		trans = new IPCPTransState(callee, ipcp->get_id());
		if(!trans){
			ss << "Unable to allocate memory for the transaction object. Out of memory! ";
			throw Exception();
		}

		//Store transaction
		if(add_transaction_state(trans) < 0){
			ss << "Unable to add transaction; out of memory? ";
			throw Exception();
		}

        	ipcp->setPolicySetParam(component_path,
        			param_name, param_value, trans->tid);

        	ss << "Issued set-policy-set-param to IPC process " <<
<<<<<<< HEAD
        			ipcp->ipcp_proxy_->name.toString() << endl;
        	FLUSH_LOG(INFO, ss);
        	/*arrived = concurrency.wait_for_event(
                                rina::IPC_PROCESS_SET_POLICY_SET_PARAM_RESPONSE,
                                seqnum, ret);*/
        } catch (rina::SetPolicySetParamException) {
                ss << "Error while issuing set-policy-set-param request "
                        "to IPC Process " << ipcp->ipcp_proxy_->name.toString() << endl;
                FLUSH_LOG(ERR, ss);
        }
=======
        			ipcp->get_name().toString() << endl;
        	FLUSH_LOG(INFO, ss);
>>>>>>> c28a94fd

		//If it is a synchronous call, wait until it has been finished
		if(!callee){
			//Just wait in the condition variable
			trans->timed_wait(IPCM_TRANS_TIMEOUT_S);

			//Recover the result
			ret = trans->ret;

			//Callback
			//TODO
			remove_transaction_state(trans->tid);
		}
        } catch(rina::ConcurrentException& e) {
		ss << "Error while issuing set-policy-set-param request "
                        "to IPC Process " << ipcp->get_name().toString()
			<< ". Operation timedout"<< endl;
		FLUSH_LOG(ERR, ss);
		ret = -1;
	} catch (rina::SetPolicySetParamException) {
                ss << "Error while issuing set-policy-set-param request "
                        "to IPC Process " << ipcp->get_name().toString() << endl;
                FLUSH_LOG(ERR, ss);
		ret = -1;
        }

        return ret;
}

int
IPCManager_::select_policy_set(const Addon* callee, const int ipcp_id,
                              const std::string& component_path,
                              const std::string& ps_name)
{
        ostringstream ss;
<<<<<<< HEAD
        unsigned int seqnum;
        bool arrived = false;
        int ret = -1;
        IPCMIPCProcess *ipcp;
=======
        int ret = 0;
        IPCMIPCProcess *ipcp;
	IPCPTransState* trans;
>>>>>>> c28a94fd

        try {
        	ipcp = lookup_ipcp_by_id(ipcp_id);

        	if(!ipcp){
        		ss << "Invalid IPCP id "<< ipcp_id;
        		FLUSH_LOG(ERR, ss);
        		throw Exception();
        	}

		//Auto release the read lock
		rina::ReadScopedLock readlock(ipcp->rwlock, false);


		trans = new IPCPTransState(callee, ipcp->get_id());
		if(!trans){
			ss << "Unable to allocate memory for the transaction object. Out of memory! ";
			throw Exception();
		}

		//Store transaction
		if(add_transaction_state(trans) < 0){
			ss << "Unable to add transaction; out of memory? ";
			throw Exception();
		}

        	ipcp->selectPolicySet(component_path, ps_name, trans->tid);

        	ss << "Issued select-policy-set to IPC process " <<
<<<<<<< HEAD
        			ipcp->ipcp_proxy_->name.toString() << endl;
        	FLUSH_LOG(INFO, ss);
        	/*arrived = concurrency.wait_for_event(
                                rina::IPC_PROCESS_SELECT_POLICY_SET_RESPONSE,
                                seqnum, ret);*/
        } catch (rina::SelectPolicySetException) {
                ss << "Error while issuing select-policy-set request "
                        "to IPC Process " << ipcp->ipcp_proxy_->name.toString() << endl;
                FLUSH_LOG(ERR, ss);
        }
=======
        			ipcp->get_name().toString() << endl;
        	FLUSH_LOG(INFO, ss);
>>>>>>> c28a94fd

		if(!callee){
			//Just wait in the condition variable
			trans->timed_wait(IPCM_TRANS_TIMEOUT_S);

			//Recover the result
			ret = trans->ret;

			//Callback
			//TODO
			remove_transaction_state(trans->tid);
		}
        } catch(rina::ConcurrentException& e) {
		ss << "Error while issuing select-policy-set request "
                        "to IPC Process " << ipcp->get_name().toString() <<
			". Operation timedout."<< endl;
		FLUSH_LOG(ERR, ss);
		ret = -1;
	} catch (rina::SelectPolicySetException) {
                ss << "Error while issuing select-policy-set request "
                        "to IPC Process " << ipcp->get_name().toString() << endl;
                FLUSH_LOG(ERR, ss);
		ret = -1;
        }

        return ret;
}

int
IPCManager_::plugin_load(const Addon* callee, const int ipcp_id,
                        const std::string& plugin_name, bool load)
{
        ostringstream ss;
<<<<<<< HEAD
        unsigned int seqnum;
        bool arrived = false;
        int ret = -1;
        IPCMIPCProcess *ipcp;

	//TODO: move this to a write_lock over the IPCP
=======
        int ret = 0;
        IPCMIPCProcess *ipcp;
	IPCPTransState* trans;
>>>>>>> c28a94fd

        try {
        	ipcp = lookup_ipcp_by_id(ipcp_id);

        	if(!ipcp){
        		ss << "Invalid IPCP id "<< ipcp_id;
        		FLUSH_LOG(ERR, ss);
        		throw Exception();
        	}

		//Auto release the read lock
		rina::ReadScopedLock readlock(ipcp->rwlock, false);

		trans = new IPCPTransState(callee, ipcp->get_id());
		if(!trans){
			ss << "Unable to allocate memory for the transaction object. Out of memory! ";
			throw Exception();
		}
		//Store transaction
		if(add_transaction_state(trans) < 0){
			ss << "Unable to add transaction; out of memory? ";
			throw Exception();
		}
        	ipcp->pluginLoad(plugin_name, load, trans->tid);

        	ss << "Issued plugin-load to IPC process " <<
<<<<<<< HEAD
        			ipcp->ipcp_proxy_->name.toString() << endl;
=======
        			ipcp->get_name().toString() << endl;
>>>>>>> c28a94fd
        	FLUSH_LOG(INFO, ss);

		if(!callee){
			//Just wait in the condition variable
			trans->timed_wait(IPCM_TRANS_TIMEOUT_S);

			//Recover the result
			ret = trans->ret;

			//Callback
			//TODO
			remove_transaction_state(trans->tid);
		}
        } catch(rina::ConcurrentException& e) {
		ss << "Error while issuing plugin-load request "
                        "to IPC Process " << ipcp->get_name().toString() <<
			". Operation timedout"<< endl;
		FLUSH_LOG(ERR, ss);
		ret = -1;
	} catch (rina::PluginLoadException) {
                ss << "Error while issuing plugin-load request "
<<<<<<< HEAD
                        "to IPC Process " << ipcp->ipcp_proxy_->name.toString() << endl;
=======
                        "to IPC Process " << ipcp->get_name().toString() << endl;
>>>>>>> c28a94fd
                FLUSH_LOG(ERR, ss);
		ret = -1;
        }

        return ret;
}

int
IPCManager_::unregister_app_from_ipcp(const Addon* callee,
                const rina::ApplicationUnregistrationRequestEvent& req_event,
                int slave_ipcp_id)
{
        ostringstream ss;
        IPCMIPCProcess *slave_ipcp;
	IPCPTransState* trans;
	int ret = 0;

        try {
		slave_ipcp = lookup_ipcp_by_id(slave_ipcp_id, true);

		if (!slave_ipcp) {
			ss << "Cannot find any IPC process belonging "<<endl;
			FLUSH_LOG(ERR, ss);
			throw Exception();
		}

		//Auto release the write lock
		rina::WriteScopedLock writelock(slave_ipcp->rwlock, false);

                // Forward the unregistration request to the IPC process
                // that the application is registered to
		trans = new IPCPTransState(callee, slave_ipcp->get_id());
		if(!trans){
			ss << "Unable to allocate memory for the transaction object. Out of memory! ";
			throw Exception();
		}

		//Store transaction
		if(add_transaction_state(trans) < 0){
			ss << "Unable to add transaction; out of memory? ";
			throw Exception();
		}
                slave_ipcp->unregisterApplication(req_event.applicationName,
                                                  trans->tid);
                ss << "Requested unregistration of application " <<
                        req_event.applicationName.toString() << " from IPC "
                        "process " << slave_ipcp->get_name().toString() << endl;
                FLUSH_LOG(INFO, ss);

		if(!callee){
			//Just wait in the condition variable
			trans->timed_wait(IPCM_TRANS_TIMEOUT_S);

			//Recover the result
			ret = trans->ret;

			//Callback
			//TODO
			remove_transaction_state(trans->tid);
		}
        } catch(rina::ConcurrentException& e) {
		ss  << ": Error while unregistering application "
                        << req_event.applicationName.toString() << " from IPC "
                        "process " << slave_ipcp->get_name().toString() <<
			". Operation timedout."<< endl;
		FLUSH_LOG(ERR, ss);
		ret = -1;
	} catch (rina::IpcmUnregisterApplicationException) {
                ss  << ": Error while unregistering application "
                        << req_event.applicationName.toString() << " from IPC "
                        "process " << slave_ipcp->get_name().toString() << endl;
                FLUSH_LOG(ERR, ss);
                return -1;
        }

        return ret;
}

//
// Transactions
//

TransactionState::TransactionState(const Addon* _callee):
					callee(_callee),
					tid(IPCManager->__tid_gen.next()),
					complete(false){

};


//State management routines
int IPCManager_::add_transaction_state(TransactionState* t){

	//Lock
	rina::WriteScopedLock writelock(trans_rwlock);

	//Check if exists already
	if ( pend_transactions.find(t->tid) != pend_transactions.end() ){
		assert(0); //Transaction id repeated
		return -1;
	}

	//Just add and return
	try{
		pend_transactions[t->tid] = t;
	}catch(...){
		LOG_DBG("Could not add transaction %u. Out of memory?", t->tid);
		assert(0);
		return -1;
	}
	return 0;
}

int IPCManager_::remove_transaction_state(int tid){

	TransactionState* t;
	//Lock
	rina::WriteScopedLock writelock(trans_rwlock);

	//Check if it really exists
	if ( pend_transactions.find(tid) == pend_transactions.end() )
		return -1;

	t = pend_transactions[tid];
	pend_transactions.erase(tid);
	delete t;

	return 0;
}

//Syscall state management routines
int IPCManager_::add_syscall_transaction_state(SyscallTransState* t){

	//Lock
	rina::WriteScopedLock writelock(trans_rwlock);

	//Check if exists already
	if ( pend_sys_trans.find(t->tid) != pend_sys_trans.end() ){
		assert(0); //Transaction id repeated
		return -1;
	}

	//Just add and return
	try{
		pend_sys_trans[t->tid] = t;
	}catch(...){
		LOG_DBG("Could not add syscall transaction %u. Out of memory?",
								 t->tid);
		assert(0);
		return -1;
	}
	return 0;
}

int IPCManager_::remove_syscall_transaction_state(int tid){

	SyscallTransState* t;

	//Lock
	rina::WriteScopedLock writelock(trans_rwlock);

	//Check if it really exists
	if ( pend_sys_trans.find(tid) == pend_sys_trans.end() )
		return -1;

	t = pend_sys_trans[tid];
	pend_sys_trans.erase(tid);
	delete t;

	return 0;
}


//Main I/O loop
void IPCManager_::run(){

	rina::IPCEvent *event;

	keep_running = true;

	LOG_DBG("Starting main I/O loop...");

	while(keep_running) {
		event = rina::ipcEventProducer->eventTimedWait(
						IPCM_EVENT_TIMEOUT_S,
						IPCM_EVENT_TIMEOUT_NS);
		if(!event)
			continue;

		LOG_DBG("Got event of type %s and sequence number %u",
		rina::IPCEvent::eventTypeToString(event->eventType).c_str(),
							event->sequenceNumber);

		if (!event) {
			std::cerr << "Null event received" << std::endl;
			continue;
		}

		try {
			switch(event->eventType){
				case rina::FLOW_ALLOCATION_REQUESTED_EVENT:
						flow_allocation_requested_event_handler(event);
						break;

				case rina::ALLOCATE_FLOW_REQUEST_RESULT_EVENT:
						allocate_flow_request_result_event_handler(event);
						break;

				case rina::ALLOCATE_FLOW_RESPONSE_EVENT:
						{
        					DOWNCAST_DECL(event, rina::AllocateFlowResponseEvent, e);
						allocate_flow_response_event_handler(e);
						}
						break;

				case rina::FLOW_DEALLOCATION_REQUESTED_EVENT:
						flow_deallocation_requested_event_handler(event);
						break;

				case rina::DEALLOCATE_FLOW_RESPONSE_EVENT:
						deallocate_flow_response_event_handler(event);
						break;

				case rina::APPLICATION_UNREGISTERED_EVENT:
						application_unregistered_event_handler(event);
						break;

				case rina::FLOW_DEALLOCATED_EVENT:
						IPCManager->flow_deallocated_event_handler(event);
						break;

				case rina::APPLICATION_REGISTRATION_REQUEST_EVENT:
						{
        					DOWNCAST_DECL(event, rina::ApplicationRegistrationRequestEvent, e);
						app_reg_req_handler(e);
						}
						break;

				case rina::REGISTER_APPLICATION_RESPONSE_EVENT:
						register_application_response_event_handler(event);
						break;

				case rina::APPLICATION_UNREGISTRATION_REQUEST_EVENT:
						application_unregistration_request_event_handler(event);
						break;

				case rina::UNREGISTER_APPLICATION_RESPONSE_EVENT:
						unregister_application_response_event_handler(event);
						break;

				case rina::APPLICATION_REGISTRATION_CANCELED_EVENT:
						application_registration_canceled_event_handler(event);
						break;

				case rina::ASSIGN_TO_DIF_REQUEST_EVENT:
						assign_to_dif_request_event_handler(event);
						break;

				case rina::ASSIGN_TO_DIF_RESPONSE_EVENT:
						{
        					DOWNCAST_DECL(event, rina::AssignToDIFResponseEvent, e);
						assign_to_dif_response_event_handler(e);
						}
						break;

				case rina::UPDATE_DIF_CONFIG_REQUEST_EVENT:
						update_dif_config_request_event_handler(event);
						break;

				case rina::UPDATE_DIF_CONFIG_RESPONSE_EVENT:
						{
        					DOWNCAST_DECL(event, rina::UpdateDIFConfigurationResponseEvent, e);
						update_dif_config_response_event_handler(e);
						}
						break;

				case rina::ENROLL_TO_DIF_REQUEST_EVENT:
						enroll_to_dif_request_event_handler(event);
						break;

				case rina::ENROLL_TO_DIF_RESPONSE_EVENT:
						{
        					DOWNCAST_DECL(event, rina::EnrollToDIFResponseEvent, e);
						enroll_to_dif_response_event_handler(e);
						}
						break;

				case rina::NEIGHBORS_MODIFIED_NOTIFICATION_EVENT:
						{
        					DOWNCAST_DECL(event, rina::NeighborsModifiedNotificationEvent, e);
						neighbors_modified_notification_event_handler(e);
						}
						break;

				case rina::IPC_PROCESS_DIF_REGISTRATION_NOTIFICATION:
						ipc_process_dif_registration_notification_handler(event);
						break;

				case rina::IPC_PROCESS_QUERY_RIB:
						{
						DOWNCAST_DECL(event, rina::QueryRIBResponseEvent, e);
						ipc_process_query_rib_handler(e);
						}
						break;

				case rina::GET_DIF_PROPERTIES:
						get_dif_properties_handler(event);
						break;

				case rina::GET_DIF_PROPERTIES_RESPONSE_EVENT:
						get_dif_properties_response_event_handler(event);
						break;

				case rina::OS_PROCESS_FINALIZED:
						os_process_finalized_handler(event);
						break;

				case rina::IPCM_REGISTER_APP_RESPONSE_EVENT:
						{
        					DOWNCAST_DECL(event, rina::IpcmRegisterApplicationResponseEvent, e);
						app_reg_response_handler(e);
						}
						break;

				case rina::IPCM_UNREGISTER_APP_RESPONSE_EVENT:
						{
        					DOWNCAST_DECL(event, rina::IpcmUnregisterApplicationResponseEvent, e);
						unreg_app_response_handler(e);
						}
						break;

				case rina::IPCM_DEALLOCATE_FLOW_RESPONSE_EVENT:
						{
        					DOWNCAST_DECL(event, rina::IpcmDeallocateFlowResponseEvent, e);
						ipcm_deallocate_flow_response_event_handler(e);
						}
						break;

				case rina::IPCM_ALLOCATE_FLOW_REQUEST_RESULT:
						{
        					DOWNCAST_DECL(event, rina::IpcmAllocateFlowRequestResultEvent, e);
						ipcm_allocate_flow_request_result_handler(e);
						}
						break;

				case rina::QUERY_RIB_RESPONSE_EVENT:
						{
						DOWNCAST_DECL(event, rina::QueryRIBResponseEvent, e);
						query_rib_response_event_handler(e);
						}
						break;

				case rina::IPC_PROCESS_DAEMON_INITIALIZED_EVENT:
						{
						DOWNCAST_DECL(event, rina::IPCProcessDaemonInitializedEvent, e);
						ipc_process_daemon_initialized_event_handler(e);
						}
						break;

				case rina::TIMER_EXPIRED_EVENT:
						timer_expired_event_handler(event);
						break;

				case rina::IPC_PROCESS_CREATE_CONNECTION_RESPONSE:
						ipc_process_create_connection_response_handler(event);
						break;

				case rina::IPC_PROCESS_UPDATE_CONNECTION_RESPONSE:
						ipc_process_update_connection_response_handler(event);
						break;

				case rina::IPC_PROCESS_CREATE_CONNECTION_RESULT:
						ipc_process_create_connection_result_handler(event);
						break;

				case rina::IPC_PROCESS_DESTROY_CONNECTION_RESULT:
						ipc_process_destroy_connection_result_handler(event);
						break;

				case rina::IPC_PROCESS_DUMP_FT_RESPONSE:
						ipc_process_dump_ft_response_handler(event);
						break;

				//Policies
				case rina::IPC_PROCESS_SET_POLICY_SET_PARAM_RESPONSE:
					{
        				DOWNCAST_DECL(event, rina::SetPolicySetParamResponseEvent, e);
					ipc_process_set_policy_set_param_response_handler(e);
					}
					break;
				case rina::IPC_PROCESS_SELECT_POLICY_SET_RESPONSE:
					{
        				DOWNCAST_DECL(event, rina::SelectPolicySetResponseEvent, e);
					ipc_process_select_policy_set_response_handler(e);
					}
					break;
				case rina::IPC_PROCESS_PLUGIN_LOAD_RESPONSE:
					{
        				DOWNCAST_DECL(event, rina::PluginLoadResponseEvent, e);
					ipc_process_plugin_load_response_handler(e);
					}
					break;
			}

		} catch (Exception &e) {
			LOG_ERR("ERROR while processing event: %s", e.what());
			//TODO: move locking to a smaller scope
		}

		delete event;
	}

	//TODO: probably move this to a private method if it starts to grow
	LOG_DBG("Stopping I/O loop and cleaning the house...");

	//Destroy all IPCPs
	const std::vector<IPCMIPCProcess *>& ipcps = ipcp_factory_.listIPCProcesses();
	std::vector<IPCMIPCProcess *>::const_iterator it;

	//Rwlock: write
	for(it = ipcps.begin(); it != ipcps.end(); ++it){
<<<<<<< HEAD
		if(destroy_ipcp(NULL, (*it)->ipcp_proxy_->id) < 0 ){
			LOG_WARN("Warning could not destroy IPCP id: %d\n",
								(*it)->ipcp_proxy_->id);
=======
		if(destroy_ipcp(NULL, (*it)->get_id()) < 0 ){
			LOG_WARN("Warning could not destroy IPCP id: %d\n",
								(*it)->get_id());
>>>>>>> c28a94fd
		}
	}
}

} //rinad namespace<|MERGE_RESOLUTION|>--- conflicted
+++ resolved
@@ -167,14 +167,11 @@
 		}
 
 		ipcp = ipcp_factory_.create(name, type);
-<<<<<<< HEAD
-=======
 		ret = ipcp->get_id();
 
 		//Auto release the write lock
 		rina::WriteScopedLock writelock(ipcp->rwlock, false);
 
->>>>>>> c28a94fd
 
 		//TODO: this should be moved to the factory
 		//Moreover the API should be homgenized such that the
@@ -189,11 +186,7 @@
 			// defer the operation.
 
 			//Add transaction state
-<<<<<<< HEAD
-			state = new TransactionState(callee, ipcp->ipcp_proxy_->id);
-=======
 			trans = new SyscallTransState(callee, ipcp->get_id());
->>>>>>> c28a94fd
 
 			//TODO: this is a botch that we have to do due to the
 			//way ipcmanager in librina works. Since we cannot make
@@ -206,25 +199,11 @@
 			//IPCFactory here, since the state is basically the
 			//same and is the only way to prevent these nasty race
 			//conditions
-<<<<<<< HEAD
-			if(add_syscall_transaction_state(ipcp->ipcp_proxy_->id, state) < 0){
-				delete state;
-				state = NULL;
-=======
 			if(add_syscall_transaction_state(trans) < 0){
 				delete trans;
 				trans = NULL;
->>>>>>> c28a94fd
 			}
 
-<<<<<<< HEAD
-		//TODO: fix this accordingly (part of the botch)
-		if(state){
-			//We have to wait for the notification
-			if(callee){
-				//callback will be called
-				return ipcp->ipcp_proxy_->id;
-=======
 			//TODO: fix this accordingly (part of the botch)
 			if(trans){
 				//We have to wait for the notification
@@ -243,7 +222,6 @@
 						return -1;
 					}
 				}
->>>>>>> c28a94fd
 			}else{
 				//The notification already arrived
 				trans = get_syscall_transaction_state(ipcp->get_id());
@@ -253,28 +231,13 @@
 					FLUSH_LOG(ERR, ss);
 					return -1;
 				}
-<<<<<<< HEAD
-			}
-		}else{
-			//The notification already arrived
-			state = get_syscall_transaction_state(ipcp->ipcp_proxy_->id);
-			if(!state){
-				assert(0);
-				ss << "Corrupted ipc create operation"<<endl;
-				FLUSH_LOG(ERR, ss);
-=======
 				remove_syscall_transaction_state(trans->tid);
->>>>>>> c28a94fd
 			}
 		}
 
 		//Show a nice trace
 		ss << "IPC process " << name.toString() << " created "
-<<<<<<< HEAD
-			"[id = " << ipcp->ipcp_proxy_->id << "]" << endl;
-=======
 			"[id = " << ipcp->get_id() << "]" << endl;
->>>>>>> c28a94fd
 		FLUSH_LOG(INFO, ss);
 
 
@@ -328,13 +291,8 @@
 
 	os << "Current IPC processes:" << endl;
 	for (unsigned int i = 0; i < ipcps.size(); i++) {
-<<<<<<< HEAD
-		os << "    " << ipcps[i]->ipcp_proxy_->id << ": " <<
-			ipcps[i]->ipcp_proxy_->name.toString() << "\n";
-=======
 		os << "    " << ipcps[i]->get_id() << ": " <<
 			ipcps[i]->get_name().toString() << "\n";
->>>>>>> c28a94fd
 	}
 
 	return 0;
@@ -349,10 +307,6 @@
 IPCManager_::list_ipcp_types(std::list<std::string>& types)
 {
 	types = ipcp_factory_.getSupportedIPCProcessTypes();
-<<<<<<< HEAD
-	return 0;
-=======
->>>>>>> c28a94fd
 }
 
 //TODO this assumes single IPCP per DIF
@@ -366,11 +320,7 @@
 	if(!ipcp)
 		ret = -1;
 	else
-<<<<<<< HEAD
-		ret = ipcp->ipcp_proxy_->id;
-=======
 		ret = ipcp->get_id();
->>>>>>> c28a94fd
 
 	return ret;
 }
@@ -385,22 +335,11 @@
 	rinad::DIFProperties dif_props;
 	rina::DIFInformation dif_info;
 	rina::DIFConfiguration dif_config;
-<<<<<<< HEAD
-	ostringstream	  ss;
-	unsigned int	   seqnum;
-	bool		   arrived = true;
-	bool		   found;
-	int		    ret = -1;
-	IPCMIPCProcess* ipcp;
-
-	//TODO: move this to a write_lock over the IPCP
-=======
 	ostringstream ss;
 	bool found;
 	int ret = 0;
 	IPCMIPCProcess* ipcp;
 	IPCPTransState* trans;
->>>>>>> c28a94fd
 
 	try {
 
@@ -428,11 +367,7 @@
 		}
 
 		// Fill in the DIFConfiguration object.
-<<<<<<< HEAD
-		if (ipcp->ipcp_proxy_->type == rina::NORMAL_IPC_PROCESS) {
-=======
 		if (ipcp->get_type() == rina::NORMAL_IPC_PROCESS) {
->>>>>>> c28a94fd
 			rina::EFCPConfiguration efcp_config;
 			rina::NamespaceManagerConfiguration nsm_config;
 			rina::AddressingConfiguration address_config;
@@ -478,19 +413,11 @@
 			nsm_config.addressing_configuration_ = address_config;
 
 			found = dif_props.
-<<<<<<< HEAD
-				lookup_ipcp_address(ipcp->ipcp_proxy_->name,
-						address);
-			if (!found) {
-				ss << "No address for IPC process " <<
-					ipcp->ipcp_proxy_->name.toString() <<
-=======
 				lookup_ipcp_address(ipcp->get_name(),
 						address);
 			if (!found) {
 				ss << "No address for IPC process " <<
 					ipcp->get_name().toString() <<
->>>>>>> c28a94fd
 					" in DIF " << dif_name.toString() <<
 					endl;
 				throw Exception();
@@ -513,20 +440,12 @@
 
 		// Fill in the DIFInformation object.
 		dif_info.set_dif_name(dif_name);
-<<<<<<< HEAD
-		dif_info.set_dif_type(ipcp->ipcp_proxy_->type);
-=======
 		dif_info.set_dif_type(ipcp->get_type());
->>>>>>> c28a94fd
 		dif_info.set_dif_configuration(dif_config);
 
 		// Validate the parameters
 		DIFConfigValidator validator(dif_config, dif_info,
-<<<<<<< HEAD
-				ipcp->ipcp_proxy_->type);
-=======
 				ipcp->get_type());
->>>>>>> c28a94fd
 		if(!validator.validateConfigs())
 			throw rina::BadConfigurationException("DIF configuration validator failed");
 
@@ -548,11 +467,7 @@
 		ipcp->assignToDIF(dif_info, trans->tid);
 
 		ss << "Requested DIF assignment of IPC process " <<
-<<<<<<< HEAD
-			ipcp->ipcp_proxy_->name.toString() << " to DIF " <<
-=======
 			ipcp->get_name().toString() << " to DIF " <<
->>>>>>> c28a94fd
 			dif_name.toString() << endl;
 		FLUSH_LOG(INFO, ss);
 
@@ -579,11 +494,7 @@
 		ret = -1;
 	} catch (rina::AssignToDIFException) {
 		ss << "Error while assigning " <<
-<<<<<<< HEAD
-			ipcp->ipcp_proxy_->name.toString() <<
-=======
 			ipcp->get_name().toString() <<
->>>>>>> c28a94fd
 			" to DIF " << dif_name.toString() << endl;
 		FLUSH_LOG(ERR, ss);
 		ret = -1;
@@ -641,11 +552,6 @@
 		rina::WriteScopedLock writelock(ipcp->rwlock, false);
 		rina::WriteScopedLock swritelock(slave_ipcp->rwlock, false);
 
-<<<<<<< HEAD
-		seqnum = opaque_generator_.next();
-		slave_ipcp->registerApplication(
-				ipcp->ipcp_proxy_->name, ipcp->ipcp_proxy_->id, seqnum);
-=======
 		//Create a transaction
 		trans = new IPCPregTransState(callee, ipcp->get_id(),
 							slave_ipcp->get_id());
@@ -654,7 +560,6 @@
 				<< dif_name.toString();
 			throw Exception();
 		}
->>>>>>> c28a94fd
 
 		//Store transaction
 		if(add_transaction_state(trans) < 0){
@@ -668,15 +573,9 @@
 				ipcp->get_name(), ipcp->get_id(), trans->tid);
 
 		ss << "Requested DIF registration of IPC process " <<
-<<<<<<< HEAD
-			ipcp->ipcp_proxy_->name.toString() << " at DIF " <<
-			dif_name.toString() << " through IPC process "
-		   << slave_ipcp->ipcp_proxy_->name.toString()
-=======
 			ipcp->get_name().toString() << " at DIF " <<
 			dif_name.toString() << " through IPC process "
 		   << slave_ipcp->get_name().toString()
->>>>>>> c28a94fd
 		   << endl;
 		FLUSH_LOG(INFO, ss);
 
@@ -710,10 +609,6 @@
 		const list<rina::ApplicationProcessNamingInformation>& difs)
 {
 
-<<<<<<< HEAD
-	IPCMIPCProcess *ipcp;
-=======
->>>>>>> c28a94fd
 	ostringstream ss;
 	int ret = 0;
 
@@ -835,10 +730,6 @@
 {
 	ostringstream ss;
 	IPCMIPCProcess *ipcp;
-<<<<<<< HEAD
-	bool arrived = true;
-=======
->>>>>>> c28a94fd
 	int ret = 0;
 	IPCPTransState* trans;
 
@@ -875,11 +766,7 @@
 				neighbor.apName, trans->tid);
 
 		ss << "Requested enrollment of IPC process " <<
-<<<<<<< HEAD
-			ipcp->ipcp_proxy_->name.toString() << " to DIF " <<
-=======
 			ipcp->get_name().toString() << " to DIF " <<
->>>>>>> c28a94fd
 			neighbor.difName.toString() << " through DIF "
 			<< neighbor.supportingDifName.toString() <<
 			" and neighbor IPC process " <<
@@ -919,10 +806,6 @@
 			       const list<rinad::NeighborData>& neighbors)
 {
 	ostringstream ss;
-<<<<<<< HEAD
-	IPCMIPCProcess *ipcp;
-=======
->>>>>>> c28a94fd
 	int ret = -1;
 
 	try{
@@ -1014,15 +897,8 @@
 {
 	ostringstream ss;
 	int ret = 0;
-<<<<<<< HEAD
-	unsigned int seqnum;
-	IPCMIPCProcess *ipcp;
-
-	//TODO: move this to a write_lock over the IPCP
-=======
 	IPCMIPCProcess *ipcp;
 	IPCPTransState* trans;
->>>>>>> c28a94fd
 
 	try {
 		ipcp = lookup_ipcp_by_id(ipcp_id, true);
@@ -1058,11 +934,7 @@
 		ipcp->updateDIFConfiguration(dif_config, trans->tid);
 
 		ss << "Requested configuration update for IPC process " <<
-<<<<<<< HEAD
-			ipcp->ipcp_proxy_->name.toString() << endl;
-=======
 			ipcp->get_name().toString() << endl;
->>>>>>> c28a94fd
 		FLUSH_LOG(INFO, ss);
 
 		//If it is a synchronous call, wait until it has been finished
@@ -1079,12 +951,8 @@
 		}
 	} catch(rina::ConcurrentException& e) {
 		ss  << ": Error while updating DIF configuration "
-<<<<<<< HEAD
-			" for IPC process " << ipcp->ipcp_proxy_->name.toString() << endl;
-=======
 			" for IPC process " << ipcp->get_name().toString() <<
 			"Operation timedout."<< endl;
->>>>>>> c28a94fd
 		FLUSH_LOG(ERR, ss);
 		ret = -1;
 	}  catch (rina::UpdateDIFConfigurationException) {
@@ -1102,18 +970,9 @@
 {
 	std::string retstr = "Query RIB operation was not successful";
 	ostringstream ss;
-<<<<<<< HEAD
-	bool	  arrived = true;
-	int	   ret = -1;
-	IPCMIPCProcess *ipcp;
-
-
-	//TODO: move this to a read_lock over the IPCP
-=======
 	int ret = -1;
 	IPCMIPCProcess *ipcp;
 	RIBqTransState* trans;
->>>>>>> c28a94fd
 
 	try {
 		ipcp = lookup_ipcp_by_id(ipcp_id);
@@ -1143,11 +1002,7 @@
 		ipcp->queryRIB("", "", 0, 0, "", trans->tid);
 
 		ss << "Requested query RIB of IPC process " <<
-<<<<<<< HEAD
-			ipcp->ipcp_proxy_->name.toString() << endl;
-=======
 			ipcp->get_name().toString() << endl;
->>>>>>> c28a94fd
 		FLUSH_LOG(INFO, ss);
 
 		//If it is a synchronous call, wait until it has been finished
@@ -1169,12 +1024,8 @@
 		}
 	} catch(rina::ConcurrentException& e) {
 		ss << "Error while querying RIB of IPC Process " <<
-<<<<<<< HEAD
-			ipcp->ipcp_proxy_->name.toString() << endl;
-=======
 			ipcp->get_name().toString() <<
 			". Operation timedout"<< endl;
->>>>>>> c28a94fd
 		FLUSH_LOG(ERR, ss);
 		ret = -1;
 	} catch (rina::QueryRIBException) {
@@ -1199,18 +1050,9 @@
                                  const std::string& param_value)
 {
         ostringstream ss;
-<<<<<<< HEAD
-        unsigned int seqnum;
-        bool arrived = false;
-        int ret = -1;
-        IPCMIPCProcess *ipcp;
-
-	//TODO: move this to a write_lock over the IPCP
-=======
         int ret = 0;
 	IPCPTransState* trans;
         IPCMIPCProcess *ipcp;
->>>>>>> c28a94fd
 
         try {
         	ipcp = lookup_ipcp_by_id(ipcp_id);
@@ -1240,21 +1082,8 @@
         			param_name, param_value, trans->tid);
 
         	ss << "Issued set-policy-set-param to IPC process " <<
-<<<<<<< HEAD
-        			ipcp->ipcp_proxy_->name.toString() << endl;
-        	FLUSH_LOG(INFO, ss);
-        	/*arrived = concurrency.wait_for_event(
-                                rina::IPC_PROCESS_SET_POLICY_SET_PARAM_RESPONSE,
-                                seqnum, ret);*/
-        } catch (rina::SetPolicySetParamException) {
-                ss << "Error while issuing set-policy-set-param request "
-                        "to IPC Process " << ipcp->ipcp_proxy_->name.toString() << endl;
-                FLUSH_LOG(ERR, ss);
-        }
-=======
         			ipcp->get_name().toString() << endl;
         	FLUSH_LOG(INFO, ss);
->>>>>>> c28a94fd
 
 		//If it is a synchronous call, wait until it has been finished
 		if(!callee){
@@ -1290,16 +1119,9 @@
                               const std::string& ps_name)
 {
         ostringstream ss;
-<<<<<<< HEAD
-        unsigned int seqnum;
-        bool arrived = false;
-        int ret = -1;
-        IPCMIPCProcess *ipcp;
-=======
         int ret = 0;
         IPCMIPCProcess *ipcp;
 	IPCPTransState* trans;
->>>>>>> c28a94fd
 
         try {
         	ipcp = lookup_ipcp_by_id(ipcp_id);
@@ -1329,21 +1151,8 @@
         	ipcp->selectPolicySet(component_path, ps_name, trans->tid);
 
         	ss << "Issued select-policy-set to IPC process " <<
-<<<<<<< HEAD
-        			ipcp->ipcp_proxy_->name.toString() << endl;
-        	FLUSH_LOG(INFO, ss);
-        	/*arrived = concurrency.wait_for_event(
-                                rina::IPC_PROCESS_SELECT_POLICY_SET_RESPONSE,
-                                seqnum, ret);*/
-        } catch (rina::SelectPolicySetException) {
-                ss << "Error while issuing select-policy-set request "
-                        "to IPC Process " << ipcp->ipcp_proxy_->name.toString() << endl;
-                FLUSH_LOG(ERR, ss);
-        }
-=======
         			ipcp->get_name().toString() << endl;
         	FLUSH_LOG(INFO, ss);
->>>>>>> c28a94fd
 
 		if(!callee){
 			//Just wait in the condition variable
@@ -1377,18 +1186,9 @@
                         const std::string& plugin_name, bool load)
 {
         ostringstream ss;
-<<<<<<< HEAD
-        unsigned int seqnum;
-        bool arrived = false;
-        int ret = -1;
-        IPCMIPCProcess *ipcp;
-
-	//TODO: move this to a write_lock over the IPCP
-=======
         int ret = 0;
         IPCMIPCProcess *ipcp;
 	IPCPTransState* trans;
->>>>>>> c28a94fd
 
         try {
         	ipcp = lookup_ipcp_by_id(ipcp_id);
@@ -1415,11 +1215,7 @@
         	ipcp->pluginLoad(plugin_name, load, trans->tid);
 
         	ss << "Issued plugin-load to IPC process " <<
-<<<<<<< HEAD
-        			ipcp->ipcp_proxy_->name.toString() << endl;
-=======
         			ipcp->get_name().toString() << endl;
->>>>>>> c28a94fd
         	FLUSH_LOG(INFO, ss);
 
 		if(!callee){
@@ -1441,11 +1237,7 @@
 		ret = -1;
 	} catch (rina::PluginLoadException) {
                 ss << "Error while issuing plugin-load request "
-<<<<<<< HEAD
-                        "to IPC Process " << ipcp->ipcp_proxy_->name.toString() << endl;
-=======
                         "to IPC Process " << ipcp->get_name().toString() << endl;
->>>>>>> c28a94fd
                 FLUSH_LOG(ERR, ss);
 		ret = -1;
         }
@@ -1867,15 +1659,9 @@
 
 	//Rwlock: write
 	for(it = ipcps.begin(); it != ipcps.end(); ++it){
-<<<<<<< HEAD
-		if(destroy_ipcp(NULL, (*it)->ipcp_proxy_->id) < 0 ){
-			LOG_WARN("Warning could not destroy IPCP id: %d\n",
-								(*it)->ipcp_proxy_->id);
-=======
 		if(destroy_ipcp(NULL, (*it)->get_id()) < 0 ){
 			LOG_WARN("Warning could not destroy IPCP id: %d\n",
 								(*it)->get_id());
->>>>>>> c28a94fd
 		}
 	}
 }
