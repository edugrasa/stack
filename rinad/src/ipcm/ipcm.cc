/*
 * IPC Manager
 *
 *    Vincenzo Maffione     <v.maffione@nextworks.it>
 *    Francesco Salvestrini <f.salvestrini@nextworks.it>
 *
 * This program is free software; you can redistribute it and/or modify
 * it under the terms of the GNU General Public License as published by
 * the Free Software Foundation; either version 2 of the License, or
 * (at your option) any later version.
 *
 * This program is distributed in the hope that it will be useful,
 * but WITHOUT ANY WARRANTY; without even the implied warranty of
 * MERCHANTABILITY or FITNESS FOR A PARTICULAR PURPOSE.  See the
 * GNU General Public License for more details.
 *
 * You should have received a copy of the GNU General Public License
 * along with this program; if not, write to the Free Software
 * Foundation, Inc., 675 Mass Ave, Cambridge, MA 02139, USA.
 */

#include <cstdlib>
#include <algorithm>
#include <iostream>
#include <map>
#include <vector>

#include <librina/common.h>
#include <librina/ipc-manager.h>

#define RINA_PREFIX "ipcm"
#include <librina/logs.h>

#include "rina-configuration.h"
#include "ipcm.h"
#include "dif-validator.h"
<<<<<<< HEAD

//Addons
#include "addons/console.h"
#include "addons/scripting.h"
//[+] Add more here...

//IPCM IPCP
#include "ipcp.h"

//Handler specifics (transaction states)
#include "ipcp-handlers.h"
#include "flow-alloc-handlers.h"
#include "misc-handlers.h"

//Timeouts for timed wait
#define IPCM_EVENT_TIMEOUT_S 0
#define IPCM_EVENT_TIMEOUT_NS 100000000 //0.1 sec
#define IPCM_TRANS_TIMEOUT_S 7

//Downcast MACRO
#ifndef DOWNCAST_DECL
	// Useful MACRO to perform downcasts in declarations.
	#define DOWNCAST_DECL(_var,_class,_name)\
		_class *_name = dynamic_cast<_class*>(_var);
#endif //DOWNCAST_DECL

=======

//Addons
#include "addons/console.h"
#include "addons/scripting.h"
//[+] Add more here...

//IPCM IPCP
#include "ipcp.h"

//Handler specifics (transaction states)
#include "ipcp-handlers.h"
#include "flow-alloc-handlers.h"
#include "misc-handlers.h"

//Timeouts for timed wait
#define IPCM_EVENT_TIMEOUT_S 0
#define IPCM_EVENT_TIMEOUT_NS 100000000 //0.1 sec
#define IPCM_TRANS_TIMEOUT_S 7

//Downcast MACRO
#ifndef DOWNCAST_DECL
	// Useful MACRO to perform downcasts in declarations.
	#define DOWNCAST_DECL(_var,_class,_name)\
		_class *_name = dynamic_cast<_class*>(_var);
#endif //DOWNCAST_DECL

>>>>>>> 5301feb0

using namespace std;

namespace rinad {

//
//IPCManager_
//

//Singleton instance
Singleton<IPCManager_> IPCManager;

IPCManager_::IPCManager_() : script(NULL), console(NULL){ }

IPCManager_::~IPCManager_()
{
	if (console)
		delete console;

	//TODO: Maybe we should join here
	if (script)
		delete script;
}

void IPCManager_::init(unsigned int wait_time, const std::string& loglevel)
{
	// Initialize the IPC manager infrastructure in librina.

	try {
		rina::initializeIPCManager(1,
					   config.local.installationPath,
					   config.local.libraryPath,
					   loglevel,
					   config.local.logPath);
		LOG_DBG("IPC Manager daemon initialized");
		LOG_DBG("       installation path: %s",
			config.local.installationPath.c_str());
		LOG_DBG("       library path: %s",
			config.local.libraryPath.c_str());
		LOG_DBG("       log folder: %s", config.local.logPath.c_str());
	} catch (rina::InitializationException& e) {
		LOG_ERR("Error while initializing librina-ipc-manager");
		exit(EXIT_FAILURE);
	}
}

ipcm_res_t
IPCManager_::start_script_worker()
{
	if (script)
		return IPCM_FAILURE;
<<<<<<< HEAD

	rina::ThreadAttributes ta;
	script = new rina::Thread(&ta, script_function, this);

=======

	rina::ThreadAttributes ta;
	script = new rina::Thread(&ta, script_function, this);

>>>>>>> 5301feb0
	return IPCM_SUCCESS;
}

ipcm_res_t
IPCManager_::start_console_worker()
{
	if (console)
		return IPCM_FAILURE;
<<<<<<< HEAD

	rina::ThreadAttributes ta;
	console = new IPCMConsole(ta, config.local.consolePort);

	return IPCM_SUCCESS;
}

/*
*
* Public API
*
*/

ipcm_res_t
IPCManager_::create_ipcp(CreateIPCPPromise* promise,
			const rina::ApplicationProcessNamingInformation& name,
			const std::string& type)
{
	IPCMIPCProcess *ipcp;
	ostringstream ss;
	rina::IPCProcessFactory fact;
	std::list<std::string> ipcp_types;
	bool difCorrect = false;
	std::string s;
	SyscallTransState* trans;

	try {
		// Check that the AP name is not empty
		if (name.processName == std::string("")) {
			ss << "Cannot create IPC process with an "
				"empty AP name" << endl;
			FLUSH_LOG(ERR, ss);
			throw rina::CreateIPCProcessException();
		}

		//Check if dif type exists
		list_ipcp_types(ipcp_types);
		if(std::find(ipcp_types.begin(), ipcp_types.end(), type)
							== ipcp_types.end()){
			ss << "IPCP type parameter "
				   << name.toString()
				   << " is wrong, options are: "
				   << s;
				FLUSH_LOG(ERR, ss);
				throw rina::CreateIPCProcessException();
		}

		//Call the factory
		ipcp = ipcp_factory_.create(name, type);

		//Auto release the write lock
		rina::WriteScopedLock writelock(ipcp->rwlock, false);

		//Set the promise
		if (promise){
			promise->ipcp_id = ipcp->get_id();
		}

		//TODO: this should be moved to the factory
		//Moreover the API should be homgenized such that the
		if (type != rina::NORMAL_IPC_PROCESS) {
			// Shim IPC processes are set as initialized
			// immediately.
			ipcp->setInitialized();

			//And mark the promise as completed
			if (promise) {
				promise->ret = IPCM_SUCCESS;
				promise->signal();
			}

			//Show a nice trace
			ss << "IPC process " << name.toString() << " created "
				"[id = " << ipcp->get_id() << "]" << endl;
			FLUSH_LOG(INFO, ss);

			return IPCM_SUCCESS;
		} else {
			// Normal IPC processes can be set as
			// initialized only when the corresponding
			// IPC process daemon is initialized, so we
			// defer the operation.

			//Add transaction state
			trans = new SyscallTransState(promise, ipcp->get_id());
			if(!trans){
				assert(0);
				ss << "Failed to create IPC process '" <<
							name.toString() << "' of type '" <<
							type << "'. Out of memory!" << endl;
						FLUSH_LOG(ERR, ss);
				FLUSH_LOG(ERR, ss);
				throw rina::CreateIPCProcessException();
			}

			if(add_syscall_transaction_state(trans) < 0){
				assert(0);
				throw rina::CreateIPCProcessException();
			}
			//Show a nice trace
			ss << "IPC process " << name.toString() << " created and waiting for initialization"
				"[id = " << ipcp->get_id() << "]" << endl;
			FLUSH_LOG(INFO, ss);
		}
	} catch(rina::ConcurrentException& e) {
		ss << "Failed to create IPC process '" <<
			name.toString() << "' of type '" <<
			type << "'. Transaction timed out" << endl;
		FLUSH_LOG(ERR, ss);
		return IPCM_FAILURE;
	} catch(...) {
		ss << "Failed to create IPC process '" <<
			name.toString() << "' of type '" <<
			type << "'" << endl;
		FLUSH_LOG(ERR, ss);
		return IPCM_FAILURE;
	}


	return IPCM_PENDING;
}

ipcm_res_t
IPCManager_::destroy_ipcp(unsigned int ipcp_id)
{
	ostringstream ss;

	try {
		ipcp_factory_.destroy(ipcp_id);
		ss << "IPC process destroyed [id = " << ipcp_id
			<< "]" << endl;
		FLUSH_LOG(INFO, ss);
	} catch (rina::DestroyIPCProcessException& e) {
		ss  << ": Error while destroying IPC "
			"process with id " << ipcp_id << endl;
=======

	rina::ThreadAttributes ta;
	console = new IPCMConsole(ta, config.local.consolePort);

	return IPCM_SUCCESS;
}

/*
*
* Public API
*
*/

ipcm_res_t
IPCManager_::create_ipcp(CreateIPCPPromise* promise,
			const rina::ApplicationProcessNamingInformation& name,
			const std::string& type)
{
	IPCMIPCProcess *ipcp;
	ostringstream ss;
	rina::IPCProcessFactory fact;
	std::list<std::string> ipcp_types;
	bool difCorrect = false;
	std::string s;
	SyscallTransState* trans;

	try {
		// Check that the AP name is not empty
		if (name.processName == std::string("")) {
			ss << "Cannot create IPC process with an "
				"empty AP name" << endl;
			FLUSH_LOG(ERR, ss);
			throw rina::CreateIPCProcessException();
		}

		//Check if dif type exists
		list_ipcp_types(ipcp_types);
		if(std::find(ipcp_types.begin(), ipcp_types.end(), type)
							== ipcp_types.end()){
			ss << "IPCP type parameter "
				   << name.toString()
				   << " is wrong, options are: "
				   << s;
				FLUSH_LOG(ERR, ss);
				throw rina::CreateIPCProcessException();
		}

		//Call the factory
		ipcp = ipcp_factory_.create(name, type);

		//Auto release the write lock
		rina::WriteScopedLock writelock(ipcp->rwlock, false);

		//Set the promise
		if (promise){
			promise->ipcp_id = ipcp->get_id();
		}

		//TODO: this should be moved to the factory
		//Moreover the API should be homgenized such that the
		if (type != rina::NORMAL_IPC_PROCESS) {
			// Shim IPC processes are set as initialized
			// immediately.
			ipcp->setInitialized();

			//And mark the promise as completed
			if (promise) {
				promise->ret = IPCM_SUCCESS;
				promise->signal();
			}

			//Show a nice trace
			ss << "IPC process " << name.toString() << " created "
				"[id = " << ipcp->get_id() << "]" << endl;
			FLUSH_LOG(INFO, ss);

			return IPCM_SUCCESS;
		} else {
			// Normal IPC processes can be set as
			// initialized only when the corresponding
			// IPC process daemon is initialized, so we
			// defer the operation.

			//Add transaction state
			trans = new SyscallTransState(promise, ipcp->get_id());
			if(!trans){
				assert(0);
				ss << "Failed to create IPC process '" <<
							name.toString() << "' of type '" <<
							type << "'. Out of memory!" << endl;
						FLUSH_LOG(ERR, ss);
				FLUSH_LOG(ERR, ss);
				throw rina::CreateIPCProcessException();
			}

			if(add_syscall_transaction_state(trans) < 0){
				assert(0);
				throw rina::CreateIPCProcessException();
			}
			//Show a nice trace
			ss << "IPC process " << name.toString() << " created and waiting for initialization"
				"[id = " << ipcp->get_id() << "]" << endl;
			FLUSH_LOG(INFO, ss);
		}
	} catch(rina::ConcurrentException& e) {
		ss << "Failed to create IPC process '" <<
			name.toString() << "' of type '" <<
			type << "'. Transaction timed out" << endl;
		FLUSH_LOG(ERR, ss);
		return IPCM_FAILURE;
	} catch(...) {
		ss << "Failed to create IPC process '" <<
			name.toString() << "' of type '" <<
			type << "'" << endl;
>>>>>>> 5301feb0
		FLUSH_LOG(ERR, ss);
		return IPCM_FAILURE;
	}

<<<<<<< HEAD
	return IPCM_SUCCESS;
}

void
IPCManager_::list_ipcps(std::ostream& os)
{
	//Prevent any insertion/deletion to happen
	rina::ReadScopedLock readlock(ipcp_factory_.rwlock);

	vector<IPCMIPCProcess *> ipcps;
	ipcp_factory_.listIPCProcesses(ipcps);

	os << "Current IPC processes (id | name | type | state | Registered applications | Port-ids of flows provided)" << endl;
	for (unsigned int i = 0; i < ipcps.size(); i++) {
		ipcps[i]->get_description(os);
	}
}

bool
IPCManager_::ipcp_exists(const int ipcp_id){
	return ipcp_factory_.exists(ipcp_id);
}

void
IPCManager_::list_ipcp_types(std::list<std::string>& types)
{
	types = ipcp_factory_.getSupportedIPCProcessTypes();
}

//TODO this assumes single IPCP per DIF
int IPCManager_::get_ipcp_by_dif_name(std::string& difName){

	IPCMIPCProcess* ipcp;
	int ret;
	rina::ApplicationProcessNamingInformation dif(difName, string());

	ipcp = select_ipcp_by_dif(dif);
	if(!ipcp)
		ret = -1;
	else
		ret = ipcp->get_id();

	return ret;
}



ipcm_res_t
IPCManager_::assign_to_dif(Promise* promise, const int ipcp_id,
=======

	return IPCM_PENDING;
}

ipcm_res_t
IPCManager_::destroy_ipcp(unsigned short ipcp_id)
{
	ostringstream ss;

	try {
		ipcp_factory_.destroy(ipcp_id);
		ss << "IPC process destroyed [id = " << ipcp_id
			<< "]" << endl;
		FLUSH_LOG(INFO, ss);
	} catch (rina::DestroyIPCProcessException& e) {
		ss  << ": Error while destroying IPC "
			"process with id " << ipcp_id << endl;
		FLUSH_LOG(ERR, ss);
		return IPCM_FAILURE;
	}

	return IPCM_SUCCESS;
}

void
IPCManager_::list_ipcps(std::ostream& os)
{
	//Prevent any insertion/deletion to happen
	rina::ReadScopedLock readlock(ipcp_factory_.rwlock);

	vector<IPCMIPCProcess *> ipcps;
	ipcp_factory_.listIPCProcesses(ipcps);

	os << "Current IPC processes (id | name | type | state | Registered applications | Port-ids of flows provided)" << endl;
	for (unsigned int i = 0; i < ipcps.size(); i++) {
		ipcps[i]->get_description(os);
	}
}

bool
IPCManager_::ipcp_exists(const unsigned short ipcp_id){
	return ipcp_factory_.exists(ipcp_id);
}

void
IPCManager_::list_ipcp_types(std::list<std::string>& types)
{
	types = ipcp_factory_.getSupportedIPCProcessTypes();
}

//TODO this assumes single IPCP per DIF
int IPCManager_::get_ipcp_by_dif_name(std::string& difName){

	IPCMIPCProcess* ipcp;
	int ret;
	rina::ApplicationProcessNamingInformation dif(difName, string());

	ipcp = select_ipcp_by_dif(dif);
	if(!ipcp)
		ret = -1;
	else
		ret = ipcp->get_id();

	return ret;
}

ipcm_res_t
IPCManager_::assign_to_dif(Promise* promise, const unsigned short ipcp_id,
>>>>>>> 5301feb0
			  const rina::ApplicationProcessNamingInformation &
			  dif_name)
{
	rinad::DIFProperties dif_props;
	rina::DIFInformation dif_info;
	rina::DIFConfiguration dif_config;
	ostringstream ss;
	bool found;
	IPCMIPCProcess* ipcp;
	IPCPTransState* trans;

	try {
		ipcp = lookup_ipcp_by_id(ipcp_id, true);
		if(!ipcp){
			ss << "Invalid IPCP id "<< ipcp_id;
			FLUSH_LOG(ERR, ss);
			throw Exception();
		}

		//Auto release the write lock
		rina::WriteScopedLock writelock(ipcp->rwlock, false);

		// Try to extract the DIF properties from the
		// configuration.
		found = config.lookup_dif_properties(dif_name,
				dif_props);
		if (!found) {
			ss << "Cannot find properties for DIF "
				<< dif_name.toString();
			FLUSH_LOG(ERR, ss);
			throw Exception();
		}

		// Fill in the DIFConfiguration object.
		if (ipcp->get_type() == rina::NORMAL_IPC_PROCESS) {
			rina::EFCPConfiguration efcp_config;
			rina::NamespaceManagerConfiguration nsm_config;
			rina::AddressingConfiguration address_config;
			unsigned int address;

			// FIll in the EFCPConfiguration object.
			efcp_config.set_data_transfer_constants(
					dif_props.dataTransferConstants);
			rina::QoSCube * qosCube = 0;
			for (list<rina::QoSCube>::iterator
					qit = dif_props.qosCubes.begin();
					qit != dif_props.qosCubes.end();
					qit++) {
				qosCube = new rina::QoSCube(*qit);
				if(!qosCube){
					ss << "Unable to allocate memory for the QoSCube object. Out of memory! "
					<< dif_name.toString();
					FLUSH_LOG(ERR, ss);
					throw Exception();
				}
				efcp_config.add_qos_cube(qosCube);
			}

			for (list<AddressPrefixConfiguration>::iterator
					ait = dif_props.addressPrefixes.begin();
					ait != dif_props.addressPrefixes.end();
					ait ++) {
				rina::AddressPrefixConfiguration prefix;
				prefix.address_prefix_ = ait->addressPrefix;
				prefix.organization_ = ait->organization;
				address_config.address_prefixes_.push_back(prefix);
			}

			for (list<rinad::KnownIPCProcessAddress>::iterator
					kit = dif_props.knownIPCProcessAddresses.begin();
					kit != dif_props.knownIPCProcessAddresses.end();
					kit ++) {
				rina::StaticIPCProcessAddress static_address;
				static_address.ap_name_ = kit->name.processName;
				static_address.ap_instance_ = kit->name.processInstance;
				static_address.address_ = kit->address;
				address_config.static_address_.push_back(static_address);
			}
			nsm_config.addressing_configuration_ = address_config;

			found = dif_props.
				lookup_ipcp_address(ipcp->get_name(),
						address);
			if (!found) {
				ss << "No address for IPC process " <<
					ipcp->get_name().toString() <<
					" in DIF " << dif_name.toString() <<
					endl;
				FLUSH_LOG(ERR, ss);
				throw Exception();
			}
			dif_config.set_efcp_configuration(efcp_config);
			dif_config.nsm_configuration_ = nsm_config;
			dif_config.pduft_generator_configuration_ =
				dif_props.pdufTableGeneratorConfiguration;
			dif_config.rmt_configuration_ = dif_props.rmtConfiguration;
			dif_config.set_address(address);
		}

		for (map<string, string>::const_iterator
				pit = dif_props.configParameters.begin();
				pit != dif_props.configParameters.end();
				pit++) {
			dif_config.add_parameter
				(rina::Parameter(pit->first, pit->second));
		}

		// Fill in the DIFInformation object.
		dif_info.set_dif_name(dif_name);
		dif_info.set_dif_type(ipcp->get_type());
		dif_info.set_dif_configuration(dif_config);

		// Validate the parameters
		DIFConfigValidator validator(dif_config, dif_info,
				ipcp->get_type());
		if(!validator.validateConfigs())
			throw rina::BadConfigurationException("DIF configuration validator failed");

		//Create a transaction
		trans = new IPCPTransState(promise, ipcp->get_id());
		if(!trans){
			ss << "Unable to allocate memory for the transaction object. Out of memory! "
				<< dif_name.toString();
			FLUSH_LOG(ERR, ss);
			throw Exception();
		}

		//Store transaction
		if(add_transaction_state(trans) < 0){
			ss << "Unable to add transaction; out of memory? "
				<< dif_name.toString();
			FLUSH_LOG(ERR, ss);
			throw Exception();
		}

		ipcp->assignToDIF(dif_info, trans->tid);

		ss << "Requested DIF assignment of IPC process " <<
			ipcp->get_name().toString() << " to DIF " <<
			dif_name.toString() << endl;
		FLUSH_LOG(INFO, ss);
	} catch(rina::ConcurrentException& e) {
		ss << "Error while assigning " <<
			ipcp->get_name().toString() <<
			" to DIF " << dif_name.toString() <<
			". Operation timedout"<< endl;
		FLUSH_LOG(ERR, ss);
		return IPCM_FAILURE;
	} catch (rina::AssignToDIFException& e) {
		ss << "Error while assigning " <<
			ipcp->get_name().toString() <<
			" to DIF " << dif_name.toString() << endl;
		FLUSH_LOG(ERR, ss);
		return IPCM_FAILURE;
	} catch (rina::BadConfigurationException& e) {
		LOG_ERR("Asssign IPCP %d to dif %s failed. Bad configuration.",
						ipcp_id,
						dif_name.toString().c_str());
		return IPCM_FAILURE;
	}catch (Exception &e) {
		LOG_ERR("Asssign IPCP %d to dif %s failed. Unknown error catched: %s:%d",
						ipcp_id,
						dif_name.toString().c_str(),
						__FILE__,
						__LINE__);
		return IPCM_FAILURE;
	}

	return IPCM_PENDING;
}

ipcm_res_t
<<<<<<< HEAD
IPCManager_::register_at_dif(Promise* promise, const int ipcp_id,
=======
IPCManager_::register_at_dif(Promise* promise, const unsigned short ipcp_id,
>>>>>>> 5301feb0
			    const rina::ApplicationProcessNamingInformation&
			    dif_name)
{
	// Select a slave (N-1) IPC process.
	IPCMIPCProcess *ipcp, *slave_ipcp;
	ostringstream ss;
	IPCPregTransState* trans;

	// Try to register @ipcp to the slave IPC process.
	try {
		ipcp = lookup_ipcp_by_id(ipcp_id, true);

		if(!ipcp){
			ss << "Invalid IPCP id "<< ipcp_id;
			FLUSH_LOG(ERR, ss);
			throw Exception();
		}

		slave_ipcp = select_ipcp_by_dif(dif_name, true);

		if (!slave_ipcp) {
			ss << "Cannot find any IPC process belonging "
			   << "to DIF " << dif_name.toString()
			   << endl;
			FLUSH_LOG(ERR, ss);
			throw Exception();
		}

		//Auto release the write lock
		rina::WriteScopedLock writelock(ipcp->rwlock, false);
		rina::WriteScopedLock swritelock(slave_ipcp->rwlock, false);

		//Create a transaction
		trans = new IPCPregTransState(promise, ipcp->get_id(),
							slave_ipcp->get_id());
		if(!trans){
			ss << "Unable to allocate memory for the transaction object. Out of memory! "
				<< dif_name.toString();
			FLUSH_LOG(ERR, ss);
			throw Exception();
		}

		//Store transaction
		if(add_transaction_state(trans) < 0){
			ss << "Unable to add transaction; out of memory? "
				<< dif_name.toString();
			FLUSH_LOG(ERR, ss);
			throw Exception();
		}

		//Register
		slave_ipcp->registerApplication(
				ipcp->get_name(), ipcp->get_id(), trans->tid);

		ss << "Requested DIF registration of IPC process " <<
			ipcp->get_name().toString() << " at DIF " <<
			dif_name.toString() << " through IPC process "
		   << slave_ipcp->get_name().toString()
		   << endl;
		FLUSH_LOG(INFO, ss);
	} catch(rina::ConcurrentException& e) {
		ss  << ": Error while requesting registration. Operation timedout" << endl;
		FLUSH_LOG(ERR, ss);
		return IPCM_FAILURE;
	} catch (Exception& e) {
		ss  << ": Error while requesting registration: "
		    << e.what() << endl;
		FLUSH_LOG(ERR, ss);
		return IPCM_FAILURE;
	}

	return IPCM_PENDING;
}

ipcm_res_t
<<<<<<< HEAD
IPCManager_::unregister_ipcp_from_ipcp(Promise* promise, int ipcp_id,
		int slave_ipcp_id)
=======
IPCManager_::unregister_ipcp_from_ipcp(Promise* promise, const unsigned short ipcp_id,
		const unsigned short slave_ipcp_id)
>>>>>>> 5301feb0
{
	ostringstream ss;
	IPCMIPCProcess *ipcp, *slave_ipcp;
	IPCPregTransState* trans;

	try {

		ipcp = lookup_ipcp_by_id(ipcp_id);

		if(!ipcp){
			ss << "Invalid IPCP id "<< ipcp_id;
			FLUSH_LOG(ERR, ss);
			throw Exception();
		}

		slave_ipcp = lookup_ipcp_by_id(slave_ipcp_id);

		if (!slave_ipcp) {
			ss << "Invalid IPCP id "<< slave_ipcp_id;
			FLUSH_LOG(ERR, ss);
			throw Exception();
		}

		//Auto release the write lock
		rina::WriteScopedLock writelock(ipcp->rwlock, false);
		rina::WriteScopedLock swritelock(slave_ipcp->rwlock, false);

		//Create a transaction
		trans = new IPCPregTransState(promise, ipcp->get_id(),
				slave_ipcp->get_id());

		if(!trans){
			ss << "Unable to allocate memory for the transaction object. Out of memory! ";
			FLUSH_LOG(ERR, ss);
			throw Exception();
		}

		//Store transaction
		if(add_transaction_state(trans) < 0){
			ss << "Unable to add transaction; out of memory? ";
			FLUSH_LOG(ERR, ss);
			throw Exception();
		}

		// Forward the unregistration request to the IPC process
		// that the client IPC process is registered to
		slave_ipcp->unregisterApplication(ipcp->get_name(),
				trans->tid);

		ss << "Requested unregistration of IPC process " <<
				ipcp->get_name().toString() << " from IPC "
				"process " << slave_ipcp->get_name().toString() << endl;
		FLUSH_LOG(INFO, ss);
	} catch(rina::ConcurrentException& e) {
		ss  << ": Error while unregistering IPC process "
				<< ipcp->get_name().toString() << " from IPC "
				"process " << slave_ipcp->get_name().toString() <<
				"The operation timedout"<< endl;
		FLUSH_LOG(ERR, ss);
		return IPCM_FAILURE;
	} catch (rina::IpcmUnregisterApplicationException& e) {
		ss  << ": Error while unregistering IPC process "
				<< ipcp->get_name().toString() << " from IPC "
				"process " << slave_ipcp->get_name().toString() << endl;
		FLUSH_LOG(ERR, ss);
		return IPCM_FAILURE;
	} catch (Exception& e) {
		ss  << ": Unknown error while requesting unregistering IPCP"
				<< endl;
		FLUSH_LOG(ERR, ss);
		return IPCM_FAILURE;
	}

	return IPCM_PENDING;
}

ipcm_res_t
<<<<<<< HEAD
IPCManager_::enroll_to_dif(Promise* promise, const int ipcp_id,
=======
IPCManager_::enroll_to_dif(Promise* promise, const unsigned short ipcp_id,
>>>>>>> 5301feb0
			  const rinad::NeighborData& neighbor)
{
	ostringstream ss;
	IPCMIPCProcess *ipcp;
	IPCPTransState* trans;

	try {
		ipcp = lookup_ipcp_by_id(ipcp_id);

		if(!ipcp){
			ss << "Invalid IPCP id "<< ipcp_id;
                	FLUSH_LOG(ERR, ss);
			throw Exception();
		}

		//Auto release the write lock
<<<<<<< HEAD
		rina::WriteScopedLock writelock(ipcp->rwlock, false);
=======
		rina::ReadScopedLock readlock(ipcp->rwlock, false);
>>>>>>> 5301feb0

		//Create a transaction
		trans = new IPCPTransState(promise, ipcp->get_id());

		if(!trans){
			ss << "Unable to allocate memory for the transaction object. Out of memory! "
				<< neighbor.difName.toString();
			FLUSH_LOG(ERR, ss);
			throw Exception();
		}

		//Store transaction
		if(add_transaction_state(trans) < 0){
			ss << "Unable to add transaction; out of memory? "
				<< neighbor.difName.toString();
			FLUSH_LOG(ERR, ss);
			throw Exception();
		}

		ipcp->enroll(neighbor.difName,
				neighbor.supportingDifName,
				neighbor.apName, trans->tid);

		ss << "Requested enrollment of IPC process " <<
			ipcp->get_name().toString() << " to DIF " <<
			neighbor.difName.toString() << " through DIF "
			<< neighbor.supportingDifName.toString() <<
			" and neighbor IPC process " <<
			neighbor.apName.toString() << endl;
		FLUSH_LOG(INFO, ss);
	} catch(rina::ConcurrentException& e) {
		ss  << ": Error while enrolling "
			<< "to DIF " << neighbor.difName.toString()
			<<". Operation timedout"<< endl;
		FLUSH_LOG(ERR, ss);
		return IPCM_FAILURE;
	}  catch (rina::EnrollException& e) {
		ss  << ": Error while enrolling "
			<< "to DIF " << neighbor.difName.toString()
			<< endl;
		FLUSH_LOG(ERR, ss);
		return IPCM_FAILURE;
	} catch (Exception& e) {
		ss  << ": Unknown error while enrolling IPCP"
		    << endl;
		FLUSH_LOG(ERR, ss);
		return IPCM_FAILURE;
	}

	return IPCM_PENDING;
}

bool IPCManager_::lookup_dif_by_application(
	const rina::ApplicationProcessNamingInformation& apName,
	rina::ApplicationProcessNamingInformation& difName){
	return config.lookup_dif_by_application(apName, difName);
}

ipcm_res_t
IPCManager_::apply_configuration()
{
	ostringstream ss;
	list<int> ipcps;
	list<rinad::IPCProcessToCreate>::iterator cit;
	list<int>::iterator pit;

	//TODO: move this to a write_lock over the IPCP

	try{
		//FIXME TODO XXX this method needs to be heavily refactored
		//It is not clear which exceptions can be thrown and what to do
		//if this happens. Just protecting to prevent dead-locks.

		// Examine all the IPCProcesses that are going to be created
		// according to the configuration file.
		ipcm_res_t result;
		CreateIPCPPromise c_promise;
		Promise promise;
		for (cit = config.ipcProcessesToCreate.begin();
		     cit != config.ipcProcessesToCreate.end(); cit++) {
			std::string	type;
			ostringstream      ss;

			if (!config.lookup_type_by_dif(cit->difName, type)) {
				ss << "Failed to retrieve DIF type for "
				   << cit->name.toString() << endl;
				FLUSH_LOG(ERR, ss);
				continue;
			}

			try {
				if (create_ipcp(&c_promise, cit->name, type) == IPCM_FAILURE ||
						c_promise.wait() != IPCM_SUCCESS) {
					continue;
				}
				ipcps.push_back(c_promise.ipcp_id);

				if (assign_to_dif(&promise, c_promise.ipcp_id, cit->difName) == IPCM_FAILURE ||
						promise.wait() != IPCM_SUCCESS) {
					ss << "Problems assigning IPCP " << c_promise.ipcp_id
						<< " to DIF " << cit->difName.processName <<endl;
					FLUSH_LOG(ERR, ss);
				}
				for (list<rina::ApplicationProcessNamingInformation>::const_iterator
						nit = cit->difsToRegisterAt.begin();
						nit != cit->difsToRegisterAt.end(); nit++) {
					if (register_at_dif(&promise, c_promise.ipcp_id, *nit) == IPCM_FAILURE ||
							promise.wait() != IPCM_SUCCESS) {
						ss << "Problems registering IPCP " << c_promise.ipcp_id
								<< " to DIF " << nit->processName << endl;
						FLUSH_LOG(ERR, ss);
					}
				}
			} catch (Exception &e) {
				LOG_ERR("Exception while applying configuration: %s",
					e.what());
				continue;
			}
		}

		// Perform all the enrollments specified by the configuration file.
		for (pit = ipcps.begin(), cit = config.ipcProcessesToCreate.begin();
				pit != ipcps.end();
				pit++, cit++) {
			Promise promise;
			try{
				for (list<rinad::NeighborData>::const_iterator
						nit = cit->neighbors.begin();
						nit != cit->neighbors.end(); nit++) {
					if (enroll_to_dif(&promise, *pit, *nit) == IPCM_FAILURE ||
							promise.wait() != IPCM_SUCCESS) {
						ss  << ": Unknown error while enrolling IPCP " << *pit
							<< " to neighbour " << nit->apName.getEncodedString() << endl;
						FLUSH_LOG(ERR, ss);
						continue;
					}
				}
			} catch (Exception& e) {
				ss  << ": Unknown error while enrolling IPCP "<<
						*pit << " to neighbours." << endl;
				FLUSH_LOG(ERR, ss);
				continue;
			}
		}
	} catch (Exception &e) {
		LOG_ERR("Exception while applying configuration: %s",
								e.what());
		return IPCM_FAILURE;
	}

	return IPCM_SUCCESS;
}

ipcm_res_t
<<<<<<< HEAD
IPCManager_::update_dif_configuration(Promise* promise, int ipcp_id,
=======
IPCManager_::update_dif_configuration(Promise* promise, const unsigned short ipcp_id,
>>>>>>> 5301feb0
				     const rina::DIFConfiguration & dif_config)
{
	ostringstream ss;
	IPCMIPCProcess *ipcp;
	IPCPTransState* trans;

	try {
		ipcp = lookup_ipcp_by_id(ipcp_id, true);

		if(!ipcp){
			ss << "Invalid IPCP id "<< ipcp_id;
                	FLUSH_LOG(ERR, ss);
			throw Exception();
		}

		//Auto release the write lock
		rina::WriteScopedLock writelock(ipcp->rwlock, false);

		// Request a configuration update for the IPC process
		/* FIXME The meaning of this operation is unclear: what
		 * configuration is modified? The configuration of the
		 * IPC process only or the configuration of the whole DIF
		 * (which possibly contains more IPC process, both on the same
		 * processing systems and on different processing systems) ?
		 */
		trans = new IPCPTransState(promise, ipcp->get_id());

		if(!trans){
			ss << "Unable to allocate memory for the transaction object. Out of memory! ";
			FLUSH_LOG(ERR, ss);
			throw Exception();
		}

		//Store transaction
		if(add_transaction_state(trans) < 0){
			ss << "Unable to add transaction; out of memory? ";
			FLUSH_LOG(ERR, ss);
			throw Exception();
		}
		ipcp->updateDIFConfiguration(dif_config, trans->tid);

		ss << "Requested configuration update for IPC process " <<
			ipcp->get_name().toString() << endl;
		FLUSH_LOG(INFO, ss);
	} catch(rina::ConcurrentException& e) {
		ss  << ": Error while updating DIF configuration "
			" for IPC process " << ipcp->get_name().toString() <<
			"Operation timedout."<< endl;
		FLUSH_LOG(ERR, ss);
		return IPCM_FAILURE;
	}  catch (rina::UpdateDIFConfigurationException& e) {
		ss  << ": Error while updating DIF configuration "
			" for IPC process " << ipcp->get_name().toString() << endl;
		FLUSH_LOG(ERR, ss);
		return IPCM_FAILURE;
	} catch (Exception& e) {
		ss  << ": Unknown error while update configuration"
		    << endl;
		FLUSH_LOG(ERR, ss);
		return IPCM_FAILURE;
	}

	return IPCM_PENDING;
}

ipcm_res_t
<<<<<<< HEAD
IPCManager_::query_rib(QueryRIBPromise* promise, const int ipcp_id)
=======
IPCManager_::query_rib(QueryRIBPromise* promise, const unsigned short ipcp_id)
>>>>>>> 5301feb0
{
	ostringstream ss;
	IPCMIPCProcess *ipcp;
	RIBqTransState* trans;

	try {
		ipcp = lookup_ipcp_by_id(ipcp_id);

		if(!ipcp){
			ss << "Invalid IPCP id "<< ipcp_id;
                	FLUSH_LOG(ERR, ss);
			throw Exception();
		}

		//Auto release the read lock
		rina::ReadScopedLock readlock(ipcp->rwlock, false);

		trans = new RIBqTransState(promise, ipcp->get_id());
		if(!trans){
			ss << "Unable to allocate memory for the transaction object. Out of memory! ";
			FLUSH_LOG(ERR, ss);
			throw Exception();
		}

		//Store transaction
		if(add_transaction_state(trans) < 0){
			ss << "Unable to add transaction; out of memory? ";
			FLUSH_LOG(ERR, ss);
			throw Exception();
		}

		ipcp->queryRIB("", "", 0, 0, "", trans->tid);

		ss << "Requested query RIB of IPC process " <<
			ipcp->get_name().toString() << endl;
		FLUSH_LOG(INFO, ss);
	} catch(rina::ConcurrentException& e) {
		ss << "Error while querying RIB of IPC Process " <<
			ipcp->get_name().toString() <<
			". Operation timedout"<< endl;
		FLUSH_LOG(ERR, ss);
		return IPCM_FAILURE;
	} catch (rina::QueryRIBException& e) {
		ss << "Error while querying RIB of IPC Process " <<
			ipcp->get_name().toString() << endl;
		return IPCM_FAILURE;
	}catch (Exception& e) {
		ss  << ": Unknown error while query RIB"
		    << endl;
		FLUSH_LOG(ERR, ss);
		return IPCM_FAILURE;
	}

	return IPCM_PENDING;
}

std::string IPCManager_::get_log_level() const
{
	return log_level_;
}

ipcm_res_t
<<<<<<< HEAD
IPCManager_::set_policy_set_param(Promise* promise, const int ipcp_id,
=======
IPCManager_::set_policy_set_param(Promise* promise,
		const unsigned short ipcp_id,
>>>>>>> 5301feb0
		const std::string& component_path,
		const std::string& param_name,
		const std::string& param_value)
{
	ostringstream ss;
	IPCPTransState* trans = NULL;
	IPCMIPCProcess *ipcp;

	try {
		ipcp = lookup_ipcp_by_id(ipcp_id);

		if(!ipcp){
			ss << "Invalid IPCP id "<< ipcp_id;
			FLUSH_LOG(ERR, ss);
			throw rina::SetPolicySetParamException();
		}

		//Auto release the read lock
		rina::ReadScopedLock readlock(ipcp->rwlock, false);

		trans = new IPCPTransState(promise, ipcp->get_id());
		if(!trans){
			ss << "Unable to allocate memory for the transaction object. Out of memory! ";
			FLUSH_LOG(ERR, ss);
			throw rina::SetPolicySetParamException();
		}

		//Store transaction
		if(add_transaction_state(trans) < 0){
			ss << "Unable to add transaction; out of memory? ";
			FLUSH_LOG(ERR, ss);
			throw rina::SetPolicySetParamException();
		}

		ipcp->setPolicySetParam(component_path,
				param_name, param_value, trans->tid);

		ss << "Issued set-policy-set-param to IPC process " <<
				ipcp->get_name().toString() << endl;
		FLUSH_LOG(INFO, ss);

	} catch(rina::ConcurrentException& e) {
		ss << "Error while issuing set-policy-set-param request "
				"to IPC Process " << ipcp->get_name().toString()
				<< ". Operation timedout"<< endl;
		FLUSH_LOG(ERR, ss);
		return IPCM_FAILURE;
	} catch (rina::SetPolicySetParamException& e) {
		ss << "Error while issuing set-policy-set-param request "
				"to IPC Process " << ipcp->get_name().toString() << endl;
		FLUSH_LOG(ERR, ss);
		return IPCM_FAILURE;
	}catch (Exception& e) {
		ss  << ": Unknown error while issuing set-policy-set-param request"
				<< endl;
		FLUSH_LOG(ERR, ss);
		return IPCM_FAILURE;
	}

	return IPCM_PENDING;
}

ipcm_res_t
<<<<<<< HEAD
IPCManager_::select_policy_set(Promise* promise, const int ipcp_id,
=======
IPCManager_::select_policy_set(Promise* promise,
		const unsigned short ipcp_id,
>>>>>>> 5301feb0
		const std::string& component_path,
		const std::string& ps_name)
{
	ostringstream ss;
	IPCMIPCProcess *ipcp;
	IPCPTransState* trans;

	try {
		ipcp = lookup_ipcp_by_id(ipcp_id);

		if(!ipcp){
			ss << "Invalid IPCP id "<< ipcp_id;
			FLUSH_LOG(ERR, ss);
			throw Exception();
		}

		//Auto release the read lock
		rina::ReadScopedLock readlock(ipcp->rwlock, false);

<<<<<<< HEAD

=======
>>>>>>> 5301feb0
		trans = new IPCPTransState(promise, ipcp->get_id());
		if(!trans){
			ss << "Unable to allocate memory for the transaction object. Out of memory! ";
			FLUSH_LOG(ERR, ss);
			throw Exception();
		}

		//Store transaction
		if(add_transaction_state(trans) < 0){
			ss << "Unable to add transaction; out of memory? ";
			FLUSH_LOG(ERR, ss);
			throw Exception();
		}

		ipcp->selectPolicySet(component_path, ps_name, trans->tid);

		ss << "Issued select-policy-set to IPC process " <<
				ipcp->get_name().toString() << endl;
		FLUSH_LOG(INFO, ss);
	} catch(rina::ConcurrentException& e) {
		ss << "Error while issuing select-policy-set request "
				"to IPC Process " << ipcp->get_name().toString() <<
				". Operation timedout."<< endl;
		FLUSH_LOG(ERR, ss);
		return IPCM_FAILURE;
	} catch (rina::SelectPolicySetException& e) {
		ss << "Error while issuing select-policy-set request "
				"to IPC Process " << ipcp->get_name().toString() << endl;
		FLUSH_LOG(ERR, ss);
		return IPCM_FAILURE;
	}catch (Exception& e) {
		ss  << ": Unknown error while issuing select-policy-set request"
				<< endl;
		FLUSH_LOG(ERR, ss);
		return IPCM_FAILURE;
	}

	return IPCM_PENDING;
}

ipcm_res_t
<<<<<<< HEAD
IPCManager_::plugin_load(Promise* promise, const int ipcp_id,
=======
IPCManager_::plugin_load(Promise* promise, const unsigned short ipcp_id,
>>>>>>> 5301feb0
		const std::string& plugin_name, bool load)
{
	ostringstream ss;
	IPCMIPCProcess *ipcp;
	IPCPTransState* trans;

	try {
		ipcp = lookup_ipcp_by_id(ipcp_id);

		if(!ipcp){
			ss << "Invalid IPCP id "<< ipcp_id;
			FLUSH_LOG(ERR, ss);
			throw Exception();
		}

		//Auto release the read lock
		rina::ReadScopedLock readlock(ipcp->rwlock, false);

		trans = new IPCPTransState(promise, ipcp->get_id());
		if(!trans){
			ss << "Unable to allocate memory for the transaction object. Out of memory! ";
			FLUSH_LOG(ERR, ss);
			throw Exception();
		}
		//Store transaction
		if(add_transaction_state(trans) < 0){
			ss << "Unable to add transaction; out of memory? ";
			FLUSH_LOG(ERR, ss);
			throw Exception();
		}
		ipcp->pluginLoad(plugin_name, load, trans->tid);

		ss << "Issued plugin-load to IPC process " <<
				ipcp->get_name().toString() << endl;
		FLUSH_LOG(INFO, ss);
	} catch(rina::ConcurrentException& e) {
		ss << "Error while issuing plugin-load request "
				"to IPC Process " << ipcp->get_name().toString() <<
				". Operation timedout"<< endl;
		FLUSH_LOG(ERR, ss);
		return IPCM_FAILURE;
	} catch (rina::PluginLoadException& e) {
		ss << "Error while issuing plugin-load request "
				"to IPC Process " << ipcp->get_name().toString() << endl;
		FLUSH_LOG(ERR, ss);
		return IPCM_FAILURE;
	} catch (Exception& e) {
		ss  << ": Unknown error while issuing plugin-load request "
				<< endl;
		FLUSH_LOG(ERR, ss);
		return IPCM_FAILURE;
	}

	return IPCM_PENDING;
}

ipcm_res_t
IPCManager_::unregister_app_from_ipcp(Promise* promise,
		const rina::ApplicationUnregistrationRequestEvent& req_event,
<<<<<<< HEAD
		int slave_ipcp_id)
=======
		const unsigned short slave_ipcp_id)
>>>>>>> 5301feb0
{
	ostringstream ss;
	IPCMIPCProcess *slave_ipcp;
	IPCPTransState* trans;

	try {
		slave_ipcp = lookup_ipcp_by_id(slave_ipcp_id, true);

		if (!slave_ipcp) {
			ss << "Cannot find any IPC process belonging "<<endl;
			FLUSH_LOG(ERR, ss);
			throw Exception();
		}

		//Auto release the write lock
		rina::WriteScopedLock writelock(slave_ipcp->rwlock, false);

		// Forward the unregistration request to the IPC process
		// that the application is registered to
		trans = new IPCPTransState(promise, slave_ipcp->get_id());
		if(!trans){
			ss << "Unable to allocate memory for the transaction object. Out of memory! ";
			FLUSH_LOG(ERR, ss);
			throw Exception();
		}

		//Store transaction
		if(add_transaction_state(trans) < 0){
			ss << "Unable to add transaction; out of memory? ";
			FLUSH_LOG(ERR, ss);
			throw Exception();
		}

		slave_ipcp->unregisterApplication(req_event.applicationName,
				trans->tid);
		ss << "Requested unregistration of application " <<
				req_event.applicationName.toString() << " from IPC "
				"process " << slave_ipcp->get_name().toString() << endl;
		FLUSH_LOG(INFO, ss);
	} catch(rina::ConcurrentException& e) {
		ss  << ": Error while unregistering application "
				<< req_event.applicationName.toString() << " from IPC "
				"process " << slave_ipcp->get_name().toString() <<
				". Operation timedout."<< endl;
		FLUSH_LOG(ERR, ss);
		return IPCM_FAILURE;
	} catch (rina::IpcmUnregisterApplicationException& e) {
		ss  << ": Error while unregistering application "
				<< req_event.applicationName.toString() << " from IPC "
				"process " << slave_ipcp->get_name().toString() << endl;
		FLUSH_LOG(ERR, ss);
		return IPCM_FAILURE;
	} catch (Exception& e) {
		ss  << ": Unknown error while unregistering application "
				<< endl;
		FLUSH_LOG(ERR, ss);
		return IPCM_FAILURE;
	}

	return IPCM_PENDING;
}

<<<<<<< HEAD
//
// Transactions
//

TransactionState::TransactionState(Promise* _promise):
					promise(_promise),
					tid(IPCManager->__tid_gen.next()){
	if (promise)
		promise->ret = IPCM_PENDING;
};

//State management routines
int IPCManager_::add_transaction_state(TransactionState* t){

	//Lock
	rina::WriteScopedLock writelock(trans_rwlock);

	//Check if exists already
	if ( pend_transactions.find(t->tid) != pend_transactions.end() ){
		assert(0); //Transaction id repeated
		return -1;
	}

	//Just add and return
	try{
		pend_transactions[t->tid] = t;
	}catch(...){
		LOG_DBG("Could not add transaction %u. Out of memory?", t->tid);
		assert(0);
		return -1;
	}

	return 0;
}

int IPCManager_::remove_transaction_state(int tid){

	TransactionState* t;
	//Lock
	rina::WriteScopedLock writelock(trans_rwlock);

	//Check if it really exists
	if ( pend_transactions.find(tid) == pend_transactions.end() )
		return -1;

	t = pend_transactions[tid];
	pend_transactions.erase(tid);
	delete t;

	return 0;
}

//Syscall state management routines
int IPCManager_::add_syscall_transaction_state(SyscallTransState* t){

	//Lock
	rina::WriteScopedLock writelock(trans_rwlock);

	//Check if exists already
	if ( pend_sys_trans.find(t->tid) != pend_sys_trans.end() ){
		assert(0); //Transaction id repeated
		return -1;
	}

	//Just add and return
	try{
		pend_sys_trans[t->tid] = t;
	}catch(...){
		LOG_DBG("Could not add syscall transaction %u. Out of memory?",
								 t->tid);
		assert(0);
		return -1;
	}
	return 0;
}

int IPCManager_::remove_syscall_transaction_state(int tid){

	SyscallTransState* t;

	//Lock
	rina::WriteScopedLock writelock(trans_rwlock);

	//Check if it really exists
	if ( pend_sys_trans.find(tid) == pend_sys_trans.end() )
		return -1;

	t = pend_sys_trans[tid];
	pend_sys_trans.erase(tid);
	delete t;

	return 0;
}

=======

//
// Promises
//
ipcm_res_t Promise::wait(void){
	unsigned int i;
	// Due to the async nature of the API, notifications (signal)
	// the transaction can well end before the thread is waiting
	// in the condition variable. As apposed to sempahores
	// pthread_cond don't keep the "credit"
	for(i=0; i < PROMISE_TIMEOUT_S *
			(_PROMISE_1_SEC_NSEC/ PROMISE_RETRY_NSEC) ;++i){
		try{
			if(ret != IPCM_PENDING)
				return ret;
			wait_cond.timedwait(0, PROMISE_RETRY_NSEC);
		}catch(...){};
	}

	//hard timeout expired
	if(!trans->abort())
		//The transaction ended at the very last second
		return ret;
	ret = IPCM_FAILURE;
	return ret;
}

ipcm_res_t Promise::timed_wait(const unsigned int seconds){

	if(ret != IPCM_PENDING)
		return ret;
	try{
		wait_cond.timedwait(seconds, 0);
	}catch (rina::ConcurrentException& e) {
		if(ret != IPCM_PENDING)
			return ret;
		return IPCM_PENDING;
	};
	return ret;
}


//
// Transactions
//

TransactionState::TransactionState(Promise* _promise):
					promise(_promise),
					tid(IPCManager->__tid_gen.next()),
					finalised(false){
	if (promise){
		promise->ret = IPCM_PENDING;
		promise->trans = this;
	}
};

//State management routines
int IPCManager_::add_transaction_state(TransactionState* t){

	//Lock
	rina::WriteScopedLock writelock(trans_rwlock);

	//Check if exists already
	if ( pend_transactions.find(t->tid) != pend_transactions.end() ){
		assert(0); //Transaction id repeated
		return -1;
	}

	//Just add and return
	try{
		pend_transactions[t->tid] = t;
	}catch(...){
		LOG_DBG("Could not add transaction %u. Out of memory?", t->tid);
		assert(0);
		return -1;
	}

	return 0;
}

int IPCManager_::remove_transaction_state(int tid){

	TransactionState* t;
	//Lock
	rina::WriteScopedLock writelock(trans_rwlock);

	//Check if it really exists
	if ( pend_transactions.find(tid) == pend_transactions.end() )
		return -1;

	t = pend_transactions[tid];
	pend_transactions.erase(tid);
	delete t;

	return 0;
}

//Syscall state management routines
int IPCManager_::add_syscall_transaction_state(SyscallTransState* t){

	//Lock
	rina::WriteScopedLock writelock(trans_rwlock);

	//Check if exists already
	if ( pend_sys_trans.find(t->tid) != pend_sys_trans.end() ){
		assert(0); //Transaction id repeated
		return -1;
	}

	//Just add and return
	try{
		pend_sys_trans[t->tid] = t;
	}catch(...){
		LOG_DBG("Could not add syscall transaction %u. Out of memory?",
								 t->tid);
		assert(0);
		return -1;
	}
	return 0;
}

int IPCManager_::remove_syscall_transaction_state(int tid){

	SyscallTransState* t;

	//Lock
	rina::WriteScopedLock writelock(trans_rwlock);

	//Check if it really exists
	if ( pend_sys_trans.find(tid) == pend_sys_trans.end() )
		return -1;

	t = pend_sys_trans[tid];
	pend_sys_trans.erase(tid);
	delete t;

	return 0;
}

>>>>>>> 5301feb0
//Main I/O loop
void IPCManager_::run(){

	rina::IPCEvent *event;

	keep_running = true;

	LOG_DBG("Starting main I/O loop...");

	while(keep_running) {
		event = rina::ipcEventProducer->eventTimedWait(
						IPCM_EVENT_TIMEOUT_S,
						IPCM_EVENT_TIMEOUT_NS);
		if(!event)
			continue;

		if (!keep_running)
			break;

		LOG_DBG("Got event of type %s and sequence number %u",
		rina::IPCEvent::eventTypeToString(event->eventType).c_str(),
							event->sequenceNumber);

		if (!event) {
			std::cerr << "Null event received" << std::endl;
			continue;
		}

		try {
			switch(event->eventType){
				case rina::FLOW_ALLOCATION_REQUESTED_EVENT:
						{
						DOWNCAST_DECL(event, rina::FlowRequestEvent, e);
						flow_allocation_requested_event_handler(e);
						}
						break;

				case rina::ALLOCATE_FLOW_RESPONSE_EVENT:
						{
        					DOWNCAST_DECL(event, rina::AllocateFlowResponseEvent, e);
						allocate_flow_response_event_handler(e);
						}
						break;

				case rina::FLOW_DEALLOCATION_REQUESTED_EVENT:
						{
						DOWNCAST_DECL(event, rina::FlowDeallocateRequestEvent, e);
						flow_deallocation_requested_event_handler(e);
						}
						break;

				case rina::FLOW_DEALLOCATED_EVENT:
						{
						DOWNCAST_DECL(event, rina::FlowDeallocatedEvent, e);
						IPCManager->flow_deallocated_event_handler(e);
						}
						break;
				case rina::APPLICATION_REGISTRATION_REQUEST_EVENT:
						{
        					DOWNCAST_DECL(event, rina::ApplicationRegistrationRequestEvent, e);
						app_reg_req_handler(e);
						}
						break;

				case rina::APPLICATION_UNREGISTRATION_REQUEST_EVENT:
						{
        					DOWNCAST_DECL(event, rina::ApplicationUnregistrationRequestEvent, e);
						application_unregistration_request_event_handler(e);
						}
						break;

				case rina::ASSIGN_TO_DIF_RESPONSE_EVENT:
						{
        					DOWNCAST_DECL(event, rina::AssignToDIFResponseEvent, e);
						assign_to_dif_response_event_handler(e);
						}
						break;

				case rina::UPDATE_DIF_CONFIG_RESPONSE_EVENT:
						{
        					DOWNCAST_DECL(event, rina::UpdateDIFConfigurationResponseEvent, e);
						update_dif_config_response_event_handler(e);
						}
						break;

				case rina::ENROLL_TO_DIF_RESPONSE_EVENT:
						{
        					DOWNCAST_DECL(event, rina::EnrollToDIFResponseEvent, e);
						enroll_to_dif_response_event_handler(e);
						}
						break;

				case rina::OS_PROCESS_FINALIZED:
						{
						DOWNCAST_DECL(event, rina::OSProcessFinalizedEvent, e);
						os_process_finalized_handler(e);
						}
						break;

				case rina::IPCM_REGISTER_APP_RESPONSE_EVENT:
						{
        					DOWNCAST_DECL(event, rina::IpcmRegisterApplicationResponseEvent, e);
						app_reg_response_handler(e);
						}
						break;

				case rina::IPCM_UNREGISTER_APP_RESPONSE_EVENT:
						{
        					DOWNCAST_DECL(event, rina::IpcmUnregisterApplicationResponseEvent, e);
						unreg_app_response_handler(e);
						}
						break;

				case rina::IPCM_DEALLOCATE_FLOW_RESPONSE_EVENT:
						{
        					DOWNCAST_DECL(event, rina::IpcmDeallocateFlowResponseEvent, e);
						ipcm_deallocate_flow_response_event_handler(e);
						}
						break;

				case rina::IPCM_ALLOCATE_FLOW_REQUEST_RESULT:
						{
        					DOWNCAST_DECL(event, rina::IpcmAllocateFlowRequestResultEvent, e);
						ipcm_allocate_flow_request_result_handler(e);
						}
						break;

				case rina::QUERY_RIB_RESPONSE_EVENT:
						{
						DOWNCAST_DECL(event, rina::QueryRIBResponseEvent, e);
						query_rib_response_event_handler(e);
						}
						break;

				case rina::IPC_PROCESS_DAEMON_INITIALIZED_EVENT:
						{
						DOWNCAST_DECL(event, rina::IPCProcessDaemonInitializedEvent, e);
						ipc_process_daemon_initialized_event_handler(e);
						}
						break;

				//Policies
				case rina::IPC_PROCESS_SET_POLICY_SET_PARAM_RESPONSE:
					{
        				DOWNCAST_DECL(event, rina::SetPolicySetParamResponseEvent, e);
					ipc_process_set_policy_set_param_response_handler(e);
					}
					break;
				case rina::IPC_PROCESS_SELECT_POLICY_SET_RESPONSE:
					{
        				DOWNCAST_DECL(event, rina::SelectPolicySetResponseEvent, e);
					ipc_process_select_policy_set_response_handler(e);
					}
					break;
				case rina::IPC_PROCESS_PLUGIN_LOAD_RESPONSE:
					{
        				DOWNCAST_DECL(event, rina::PluginLoadResponseEvent, e);
					ipc_process_plugin_load_response_handler(e);
					}
					break;
			}

		} catch (Exception &e) {
			LOG_ERR("ERROR while processing event: %s", e.what());
			//TODO: move locking to a smaller scope
		}

		delete event;
	}

	//TODO: probably move this to a private method if it starts to grow
	LOG_DBG("Stopping I/O loop and cleaning the house...");

	//Destroy all IPCPs
	std::vector<IPCMIPCProcess *> ipcps;
	ipcp_factory_.listIPCProcesses(ipcps);
	std::vector<IPCMIPCProcess *>::const_iterator it;

	//Rwlock: write
	for(it = ipcps.begin(); it != ipcps.end(); ++it){
		if(destroy_ipcp((*it)->get_id()) < 0 ){
			LOG_WARN("Warning could not destroy IPCP id: %d\n",
								(*it)->get_id());
		}
	}
}

} //rinad namespace<|MERGE_RESOLUTION|>--- conflicted
+++ resolved
@@ -34,7 +34,6 @@
 #include "rina-configuration.h"
 #include "ipcm.h"
 #include "dif-validator.h"
-<<<<<<< HEAD
 
 //Addons
 #include "addons/console.h"
@@ -61,34 +60,6 @@
 		_class *_name = dynamic_cast<_class*>(_var);
 #endif //DOWNCAST_DECL
 
-=======
-
-//Addons
-#include "addons/console.h"
-#include "addons/scripting.h"
-//[+] Add more here...
-
-//IPCM IPCP
-#include "ipcp.h"
-
-//Handler specifics (transaction states)
-#include "ipcp-handlers.h"
-#include "flow-alloc-handlers.h"
-#include "misc-handlers.h"
-
-//Timeouts for timed wait
-#define IPCM_EVENT_TIMEOUT_S 0
-#define IPCM_EVENT_TIMEOUT_NS 100000000 //0.1 sec
-#define IPCM_TRANS_TIMEOUT_S 7
-
-//Downcast MACRO
-#ifndef DOWNCAST_DECL
-	// Useful MACRO to perform downcasts in declarations.
-	#define DOWNCAST_DECL(_var,_class,_name)\
-		_class *_name = dynamic_cast<_class*>(_var);
-#endif //DOWNCAST_DECL
-
->>>>>>> 5301feb0
 
 using namespace std;
 
@@ -140,17 +111,10 @@
 {
 	if (script)
 		return IPCM_FAILURE;
-<<<<<<< HEAD
 
 	rina::ThreadAttributes ta;
 	script = new rina::Thread(&ta, script_function, this);
 
-=======
-
-	rina::ThreadAttributes ta;
-	script = new rina::Thread(&ta, script_function, this);
-
->>>>>>> 5301feb0
 	return IPCM_SUCCESS;
 }
 
@@ -159,7 +123,6 @@
 {
 	if (console)
 		return IPCM_FAILURE;
-<<<<<<< HEAD
 
 	rina::ThreadAttributes ta;
 	console = new IPCMConsole(ta, config.local.consolePort);
@@ -283,7 +246,7 @@
 }
 
 ipcm_res_t
-IPCManager_::destroy_ipcp(unsigned int ipcp_id)
+IPCManager_::destroy_ipcp(unsigned short ipcp_id)
 {
 	ostringstream ss;
 
@@ -295,127 +258,10 @@
 	} catch (rina::DestroyIPCProcessException& e) {
 		ss  << ": Error while destroying IPC "
 			"process with id " << ipcp_id << endl;
-=======
-
-	rina::ThreadAttributes ta;
-	console = new IPCMConsole(ta, config.local.consolePort);
-
-	return IPCM_SUCCESS;
-}
-
-/*
-*
-* Public API
-*
-*/
-
-ipcm_res_t
-IPCManager_::create_ipcp(CreateIPCPPromise* promise,
-			const rina::ApplicationProcessNamingInformation& name,
-			const std::string& type)
-{
-	IPCMIPCProcess *ipcp;
-	ostringstream ss;
-	rina::IPCProcessFactory fact;
-	std::list<std::string> ipcp_types;
-	bool difCorrect = false;
-	std::string s;
-	SyscallTransState* trans;
-
-	try {
-		// Check that the AP name is not empty
-		if (name.processName == std::string("")) {
-			ss << "Cannot create IPC process with an "
-				"empty AP name" << endl;
-			FLUSH_LOG(ERR, ss);
-			throw rina::CreateIPCProcessException();
-		}
-
-		//Check if dif type exists
-		list_ipcp_types(ipcp_types);
-		if(std::find(ipcp_types.begin(), ipcp_types.end(), type)
-							== ipcp_types.end()){
-			ss << "IPCP type parameter "
-				   << name.toString()
-				   << " is wrong, options are: "
-				   << s;
-				FLUSH_LOG(ERR, ss);
-				throw rina::CreateIPCProcessException();
-		}
-
-		//Call the factory
-		ipcp = ipcp_factory_.create(name, type);
-
-		//Auto release the write lock
-		rina::WriteScopedLock writelock(ipcp->rwlock, false);
-
-		//Set the promise
-		if (promise){
-			promise->ipcp_id = ipcp->get_id();
-		}
-
-		//TODO: this should be moved to the factory
-		//Moreover the API should be homgenized such that the
-		if (type != rina::NORMAL_IPC_PROCESS) {
-			// Shim IPC processes are set as initialized
-			// immediately.
-			ipcp->setInitialized();
-
-			//And mark the promise as completed
-			if (promise) {
-				promise->ret = IPCM_SUCCESS;
-				promise->signal();
-			}
-
-			//Show a nice trace
-			ss << "IPC process " << name.toString() << " created "
-				"[id = " << ipcp->get_id() << "]" << endl;
-			FLUSH_LOG(INFO, ss);
-
-			return IPCM_SUCCESS;
-		} else {
-			// Normal IPC processes can be set as
-			// initialized only when the corresponding
-			// IPC process daemon is initialized, so we
-			// defer the operation.
-
-			//Add transaction state
-			trans = new SyscallTransState(promise, ipcp->get_id());
-			if(!trans){
-				assert(0);
-				ss << "Failed to create IPC process '" <<
-							name.toString() << "' of type '" <<
-							type << "'. Out of memory!" << endl;
-						FLUSH_LOG(ERR, ss);
-				FLUSH_LOG(ERR, ss);
-				throw rina::CreateIPCProcessException();
-			}
-
-			if(add_syscall_transaction_state(trans) < 0){
-				assert(0);
-				throw rina::CreateIPCProcessException();
-			}
-			//Show a nice trace
-			ss << "IPC process " << name.toString() << " created and waiting for initialization"
-				"[id = " << ipcp->get_id() << "]" << endl;
-			FLUSH_LOG(INFO, ss);
-		}
-	} catch(rina::ConcurrentException& e) {
-		ss << "Failed to create IPC process '" <<
-			name.toString() << "' of type '" <<
-			type << "'. Transaction timed out" << endl;
-		FLUSH_LOG(ERR, ss);
-		return IPCM_FAILURE;
-	} catch(...) {
-		ss << "Failed to create IPC process '" <<
-			name.toString() << "' of type '" <<
-			type << "'" << endl;
->>>>>>> 5301feb0
-		FLUSH_LOG(ERR, ss);
-		return IPCM_FAILURE;
-	}
-
-<<<<<<< HEAD
+		FLUSH_LOG(ERR, ss);
+		return IPCM_FAILURE;
+	}
+
 	return IPCM_SUCCESS;
 }
 
@@ -435,7 +281,7 @@
 }
 
 bool
-IPCManager_::ipcp_exists(const int ipcp_id){
+IPCManager_::ipcp_exists(const unsigned short ipcp_id){
 	return ipcp_factory_.exists(ipcp_id);
 }
 
@@ -461,80 +307,8 @@
 	return ret;
 }
 
-
-
-ipcm_res_t
-IPCManager_::assign_to_dif(Promise* promise, const int ipcp_id,
-=======
-
-	return IPCM_PENDING;
-}
-
-ipcm_res_t
-IPCManager_::destroy_ipcp(unsigned short ipcp_id)
-{
-	ostringstream ss;
-
-	try {
-		ipcp_factory_.destroy(ipcp_id);
-		ss << "IPC process destroyed [id = " << ipcp_id
-			<< "]" << endl;
-		FLUSH_LOG(INFO, ss);
-	} catch (rina::DestroyIPCProcessException& e) {
-		ss  << ": Error while destroying IPC "
-			"process with id " << ipcp_id << endl;
-		FLUSH_LOG(ERR, ss);
-		return IPCM_FAILURE;
-	}
-
-	return IPCM_SUCCESS;
-}
-
-void
-IPCManager_::list_ipcps(std::ostream& os)
-{
-	//Prevent any insertion/deletion to happen
-	rina::ReadScopedLock readlock(ipcp_factory_.rwlock);
-
-	vector<IPCMIPCProcess *> ipcps;
-	ipcp_factory_.listIPCProcesses(ipcps);
-
-	os << "Current IPC processes (id | name | type | state | Registered applications | Port-ids of flows provided)" << endl;
-	for (unsigned int i = 0; i < ipcps.size(); i++) {
-		ipcps[i]->get_description(os);
-	}
-}
-
-bool
-IPCManager_::ipcp_exists(const unsigned short ipcp_id){
-	return ipcp_factory_.exists(ipcp_id);
-}
-
-void
-IPCManager_::list_ipcp_types(std::list<std::string>& types)
-{
-	types = ipcp_factory_.getSupportedIPCProcessTypes();
-}
-
-//TODO this assumes single IPCP per DIF
-int IPCManager_::get_ipcp_by_dif_name(std::string& difName){
-
-	IPCMIPCProcess* ipcp;
-	int ret;
-	rina::ApplicationProcessNamingInformation dif(difName, string());
-
-	ipcp = select_ipcp_by_dif(dif);
-	if(!ipcp)
-		ret = -1;
-	else
-		ret = ipcp->get_id();
-
-	return ret;
-}
-
 ipcm_res_t
 IPCManager_::assign_to_dif(Promise* promise, const unsigned short ipcp_id,
->>>>>>> 5301feb0
 			  const rina::ApplicationProcessNamingInformation &
 			  dif_name)
 {
@@ -707,11 +481,7 @@
 }
 
 ipcm_res_t
-<<<<<<< HEAD
-IPCManager_::register_at_dif(Promise* promise, const int ipcp_id,
-=======
 IPCManager_::register_at_dif(Promise* promise, const unsigned short ipcp_id,
->>>>>>> 5301feb0
 			    const rina::ApplicationProcessNamingInformation&
 			    dif_name)
 {
@@ -787,13 +557,8 @@
 }
 
 ipcm_res_t
-<<<<<<< HEAD
-IPCManager_::unregister_ipcp_from_ipcp(Promise* promise, int ipcp_id,
-		int slave_ipcp_id)
-=======
 IPCManager_::unregister_ipcp_from_ipcp(Promise* promise, const unsigned short ipcp_id,
 		const unsigned short slave_ipcp_id)
->>>>>>> 5301feb0
 {
 	ostringstream ss;
 	IPCMIPCProcess *ipcp, *slave_ipcp;
@@ -871,11 +636,7 @@
 }
 
 ipcm_res_t
-<<<<<<< HEAD
-IPCManager_::enroll_to_dif(Promise* promise, const int ipcp_id,
-=======
 IPCManager_::enroll_to_dif(Promise* promise, const unsigned short ipcp_id,
->>>>>>> 5301feb0
 			  const rinad::NeighborData& neighbor)
 {
 	ostringstream ss;
@@ -892,11 +653,7 @@
 		}
 
 		//Auto release the write lock
-<<<<<<< HEAD
-		rina::WriteScopedLock writelock(ipcp->rwlock, false);
-=======
 		rina::ReadScopedLock readlock(ipcp->rwlock, false);
->>>>>>> 5301feb0
 
 		//Create a transaction
 		trans = new IPCPTransState(promise, ipcp->get_id());
@@ -1051,11 +808,7 @@
 }
 
 ipcm_res_t
-<<<<<<< HEAD
-IPCManager_::update_dif_configuration(Promise* promise, int ipcp_id,
-=======
 IPCManager_::update_dif_configuration(Promise* promise, const unsigned short ipcp_id,
->>>>>>> 5301feb0
 				     const rina::DIFConfiguration & dif_config)
 {
 	ostringstream ss;
@@ -1122,11 +875,7 @@
 }
 
 ipcm_res_t
-<<<<<<< HEAD
-IPCManager_::query_rib(QueryRIBPromise* promise, const int ipcp_id)
-=======
 IPCManager_::query_rib(QueryRIBPromise* promise, const unsigned short ipcp_id)
->>>>>>> 5301feb0
 {
 	ostringstream ss;
 	IPCMIPCProcess *ipcp;
@@ -1189,12 +938,8 @@
 }
 
 ipcm_res_t
-<<<<<<< HEAD
-IPCManager_::set_policy_set_param(Promise* promise, const int ipcp_id,
-=======
 IPCManager_::set_policy_set_param(Promise* promise,
 		const unsigned short ipcp_id,
->>>>>>> 5301feb0
 		const std::string& component_path,
 		const std::string& param_name,
 		const std::string& param_value)
@@ -1258,12 +1003,8 @@
 }
 
 ipcm_res_t
-<<<<<<< HEAD
-IPCManager_::select_policy_set(Promise* promise, const int ipcp_id,
-=======
 IPCManager_::select_policy_set(Promise* promise,
 		const unsigned short ipcp_id,
->>>>>>> 5301feb0
 		const std::string& component_path,
 		const std::string& ps_name)
 {
@@ -1283,10 +1024,6 @@
 		//Auto release the read lock
 		rina::ReadScopedLock readlock(ipcp->rwlock, false);
 
-<<<<<<< HEAD
-
-=======
->>>>>>> 5301feb0
 		trans = new IPCPTransState(promise, ipcp->get_id());
 		if(!trans){
 			ss << "Unable to allocate memory for the transaction object. Out of memory! ";
@@ -1328,11 +1065,7 @@
 }
 
 ipcm_res_t
-<<<<<<< HEAD
-IPCManager_::plugin_load(Promise* promise, const int ipcp_id,
-=======
 IPCManager_::plugin_load(Promise* promise, const unsigned short ipcp_id,
->>>>>>> 5301feb0
 		const std::string& plugin_name, bool load)
 {
 	ostringstream ss;
@@ -1392,11 +1125,7 @@
 ipcm_res_t
 IPCManager_::unregister_app_from_ipcp(Promise* promise,
 		const rina::ApplicationUnregistrationRequestEvent& req_event,
-<<<<<<< HEAD
-		int slave_ipcp_id)
-=======
 		const unsigned short slave_ipcp_id)
->>>>>>> 5301feb0
 {
 	ostringstream ss;
 	IPCMIPCProcess *slave_ipcp;
@@ -1459,102 +1188,6 @@
 	return IPCM_PENDING;
 }
 
-<<<<<<< HEAD
-//
-// Transactions
-//
-
-TransactionState::TransactionState(Promise* _promise):
-					promise(_promise),
-					tid(IPCManager->__tid_gen.next()){
-	if (promise)
-		promise->ret = IPCM_PENDING;
-};
-
-//State management routines
-int IPCManager_::add_transaction_state(TransactionState* t){
-
-	//Lock
-	rina::WriteScopedLock writelock(trans_rwlock);
-
-	//Check if exists already
-	if ( pend_transactions.find(t->tid) != pend_transactions.end() ){
-		assert(0); //Transaction id repeated
-		return -1;
-	}
-
-	//Just add and return
-	try{
-		pend_transactions[t->tid] = t;
-	}catch(...){
-		LOG_DBG("Could not add transaction %u. Out of memory?", t->tid);
-		assert(0);
-		return -1;
-	}
-
-	return 0;
-}
-
-int IPCManager_::remove_transaction_state(int tid){
-
-	TransactionState* t;
-	//Lock
-	rina::WriteScopedLock writelock(trans_rwlock);
-
-	//Check if it really exists
-	if ( pend_transactions.find(tid) == pend_transactions.end() )
-		return -1;
-
-	t = pend_transactions[tid];
-	pend_transactions.erase(tid);
-	delete t;
-
-	return 0;
-}
-
-//Syscall state management routines
-int IPCManager_::add_syscall_transaction_state(SyscallTransState* t){
-
-	//Lock
-	rina::WriteScopedLock writelock(trans_rwlock);
-
-	//Check if exists already
-	if ( pend_sys_trans.find(t->tid) != pend_sys_trans.end() ){
-		assert(0); //Transaction id repeated
-		return -1;
-	}
-
-	//Just add and return
-	try{
-		pend_sys_trans[t->tid] = t;
-	}catch(...){
-		LOG_DBG("Could not add syscall transaction %u. Out of memory?",
-								 t->tid);
-		assert(0);
-		return -1;
-	}
-	return 0;
-}
-
-int IPCManager_::remove_syscall_transaction_state(int tid){
-
-	SyscallTransState* t;
-
-	//Lock
-	rina::WriteScopedLock writelock(trans_rwlock);
-
-	//Check if it really exists
-	if ( pend_sys_trans.find(tid) == pend_sys_trans.end() )
-		return -1;
-
-	t = pend_sys_trans[tid];
-	pend_sys_trans.erase(tid);
-	delete t;
-
-	return 0;
-}
-
-=======
 
 //
 // Promises
@@ -1694,7 +1327,6 @@
 	return 0;
 }
 
->>>>>>> 5301feb0
 //Main I/O loop
 void IPCManager_::run(){
 
