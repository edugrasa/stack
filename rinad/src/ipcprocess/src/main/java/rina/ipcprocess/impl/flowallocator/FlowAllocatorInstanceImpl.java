package rina.ipcprocess.impl.flowallocator;

import java.util.Timer;

import org.apache.commons.logging.Log;
import org.apache.commons.logging.LogFactory;

import eu.irati.librina.AllocateFlowResponseEvent;
import eu.irati.librina.Connection;
import eu.irati.librina.CreateConnectionResponseEvent;
import eu.irati.librina.CreateConnectionResultEvent;
import eu.irati.librina.ExtendedIPCManagerSingleton;
import eu.irati.librina.FlowDeallocateRequestEvent;
import eu.irati.librina.FlowRequestEvent;
import eu.irati.librina.IPCException;
import eu.irati.librina.KernelIPCProcessSingleton;
import eu.irati.librina.UpdateConnectionResponseEvent;
import eu.irati.librina.rina;

import rina.cdap.api.CDAPMessageHandler;
import rina.cdap.api.CDAPSessionDescriptor;
import rina.cdap.api.CDAPSessionManager;
import rina.cdap.api.message.CDAPMessage;
import rina.cdap.api.message.ObjectValue;
import rina.encoding.api.Encoder;
import rina.flowallocator.api.FlowAllocator;
import rina.flowallocator.api.FlowAllocatorInstance;
import rina.flowallocator.api.Flow;
import rina.flowallocator.api.Flow.State;
import rina.ipcprocess.api.IPCProcess;
import rina.ipcprocess.impl.flowallocator.policies.NewFlowRequestPolicy;
import rina.ipcprocess.impl.flowallocator.policies.NewFlowRequestPolicyImpl;
import rina.ipcprocess.impl.flowallocator.timertasks.TearDownFlowTimerTask;
import rina.registrationmanager.api.RegistrationManager;
import rina.ribdaemon.api.RIBDaemon;
import rina.ribdaemon.api.RIBDaemonException;
import rina.ribdaemon.api.RIBObjectNames;

/**
 * The Flow Allocator is the component of the IPC Process that responds to Allocation API invocations 
 * from Application Processes. It creates and monitors a flow and provides any management over its lifetime.
 * Its only service is to network management.
 * @author eduardgrasa
 *
 */
public class FlowAllocatorInstanceImpl implements FlowAllocatorInstance, CDAPMessageHandler{
	
	private static final Log log = LogFactory.getLog(FlowAllocatorInstanceImpl.class);
	public static final long MAXIMUM_PACKET_LIFETIME_IN_MS = 2000L;
	
	public enum FAIState {NULL, CONNECTION_CREATE_REQUESTED, MESSAGE_TO_PEER_FAI_SENT, 
		APP_NOTIFIED_OF_INCOMING_FLOW, CONNECTION_UPDATE_REQUESTED, FLOW_ALLOCATED, 
		CONNECTION_DESTROY_REQUESTED, WAITING_2_MPL_BEFORE_TEARING_DOWN}
	
	private FAIState state = FAIState.NULL;
	
	/**
	 * The new flow request policy, will translate the allocate request into 
	 * a flow object
	 */
	private NewFlowRequestPolicy newFlowRequestPolicy = null;
	
	/**
	 * The Flow Allocator
	 */
	private FlowAllocator flowAllocator = null;
	
	/**
	 * The portId associated to this Flow Allocator instance
	 */
	private int portId = 0;
	
	/**
	 * The flow object related to this Flow Allocator Instance
	 */
	private Flow flow = null;
	
	/**
	 * The request message;
	 */
	private CDAPMessage requestMessage = null;
	
	/**
	 * The underlying portId to reply to the request message
	 */
	private int underlyingPortId = 0;
	
	/**
	 * Controls if this Flow Allocator instance is operative or not
	 */
	private boolean finished = false;
	
	/**
	 * The timer for this Flow Allocator instance
	 */
	private Timer timer = null;
	
	private CDAPSessionManager cdapSessionManager = null;
	
	private IPCProcess ipcProcess = null;
	
	/**
	 * The name of the flow object associated to this FlowAllocatorInstance
	 */
	private String objectName = null;
	
	/**
	 * The RIBDaemon of the IPC process
	 */
	private RIBDaemon ribDaemon = null;
	
	/**
	 * The class used to encode and decode objects transmitted through CDAP
	 */
	private Encoder encoder = null;
	
	/**
	 * The registrationManager
	 */
	private RegistrationManager registrationManager = null;
	
	/**
	 * Proxy to the IPC Process components in the kernel
	 */
	private KernelIPCProcessSingleton kernelIPCProcess = null;
	
	/**
	 * Proxy to the IPC Manager Daemon
	 */
	private ExtendedIPCManagerSingleton ipcManager = null;
	
	/** 
	 * The event requesting the allocation of a flow
	 */
	private FlowRequestEvent flowRequestEvent = null;
	
	private long allocateResponseMessageHandle = 0;
	
	public FlowAllocatorInstanceImpl(IPCProcess ipcProcess, FlowAllocator flowAllocator, 
			CDAPSessionManager cdapSessionManager, int portId){
		initialize(ipcProcess, flowAllocator, portId);
		this.timer = new Timer();
		this.cdapSessionManager = cdapSessionManager;
		//TODO initialize the newFlowRequestPolicy
		this.newFlowRequestPolicy = new NewFlowRequestPolicyImpl();
		log.debug("Created flow allocator instance to manage the flow identified by portId "+portId);
	}
	
	/**
	 * The flow allocator instance will manage a local flow
	 * @param ipcProcess
	 * @param flowAllocator
	 * @param portId
	 */
	public FlowAllocatorInstanceImpl(IPCProcess ipcProcess, FlowAllocator flowAllocator, 
			int portId){
		initialize(ipcProcess, flowAllocator, portId);
		log.debug("Created flow allocator instance to manage the flow identified by portId "+portId);
	}
	
	private void initialize(IPCProcess ipcProcess, FlowAllocator flowAllocator, int portId){
		this.flowAllocator = flowAllocator;
		this.ipcProcess = ipcProcess;
		this.portId = portId;
		this.ribDaemon = ipcProcess.getRIBDaemon();
		this.encoder = ipcProcess.getEncoder();
		this.registrationManager = ipcProcess.getRegistrationManager();
		this.kernelIPCProcess = rina.getKernelIPCProcess();
		this.ipcManager = rina.getExtendedIPCManager();
	}
	
	public int getPortId(){
		return portId;
	}
	
	public Flow getFlow(){
		return this.flow;
	}
	
	public boolean isFinished(){
		return finished;
	}
	
	public synchronized long getAllocateResponseMessageHandle() {
		return allocateResponseMessageHandle;
	}
	
	private void setAllocateResponseMessageHandle(long value){
		allocateResponseMessageHandle = value;
	}

	/**
	 * Generate the flow object, create the local DTP and optionally DTCP instances, generate a CDAP 
	 * M_CREATE request with the flow object and send it to the appropriate IPC process (search the 
	 * directory and the directory forwarding table if needed)
	 * @param flowRequestEvent The flow allocation request
	 * @throws IPCException if there are not enough resources to fulfill the allocate request
	 */
	public void submitAllocateRequest(FlowRequestEvent event) throws IPCException {
		this.flowRequestEvent = event;
		flow = newFlowRequestPolicy.generateFlowObject(event, 
				ipcProcess.getDIFInformation().getDifName().getProcessName(), 
<<<<<<< HEAD
				ipcProcess.getDIFInformation().getDifConfiguration().getQosCubes());
=======
				ipcProcess.getDIFInformation().getDifConfiguration().getEfcpConfiguration().getQosCubes());
>>>>>>> e945c97f
		log.debug("Generated flow object: "+flow.toString());
		
		//1 Check directory to see to what IPC process the CDAP M_CREATE request has to be delivered
		long destinationAddress = registrationManager.getAddress(event.getRemoteApplicationName());
		log.debug("The directory forwarding table returned address "+destinationAddress);
		flow.setDestinationAddress(destinationAddress);
		if (destinationAddress == 0){
			throw new IPCException("Could not find entry in DFT for application "
									+ event.getRemoteApplicationName().getEncodedString());
		}
		
		//2 Check if the destination address is this IPC process (then invoke degenerated form of IPC)
		long sourceAddress = ipcProcess.getAddress().longValue();
		flow.setSourceAddress(sourceAddress);
		flow.setSourcePortId(portId);
		String flowName = ""+sourceAddress+"-"+portId;
		objectName = Flow.FLOW_SET_RIB_OBJECT_NAME + RIBObjectNames.SEPARATOR + flowName;
		if (destinationAddress == sourceAddress){
			// At the moment we don't support allocation of flows between applications at the 
			// same processing system
			throw  new IPCException("Allocation of flows between local applications not supported yet");
		}
		
		//3 Request the creation of the connection(s) in the Kernel
		try{
			this.state = FAIState.CONNECTION_CREATE_REQUESTED;
			kernelIPCProcess.createConnection(flow.getConnections().get(0), 
					flow.getConnectionPolicies());
		} catch(Exception ex) {
			throw new IPCException("Problems requesting the kernel to create a connection: " 
					+ ex.getMessage());
		}
		
		log.debug("Requested the creation of a connection to the kernel, for flow with port-id "+ portId);
	}
	
	private void replyToIPCManager(FlowRequestEvent event, int result) {
		try{
			ipcManager.allocateFlowRequestResult(event, result);
		} catch(Exception ex) {
			log.error("Problems communicating with the IPC Manager Daemon: " + ex.getMessage());
		}
	}
	
	private void releasePortId() {
		try{
			ipcManager.deallocatePortId(portId);
		} catch(Exception ex) {
			log.error("Problems releasing port-id " + portId);
		}
	}
	
	public synchronized void processCreateConnectionResponseEvent(CreateConnectionResponseEvent event) {
		if (state != FAIState.CONNECTION_CREATE_REQUESTED) {
			log.error("Received a process Create Connection Response Event while in "
					+ state + " state. Ignoring it");
			
			return;
		}
		
		if (event.getCepId() < 0) {
			log.error("The EFCP component of the IPC Process could not create a " 
					+  " connection instance: "+event.getCepId());
			replyToIPCManager(flowRequestEvent, -1);
			return;
		}
		
		log.debug("Created connection with cep-id " + event.getCepId());
		flow.getConnections().get(0).setSourceCepId(event.getCepId());
		
		try{
			//5 get the portId of the CDAP session to the destination application process name
			int cdapSessionId = (int) ribDaemon.getNextHop(flow.getDestinationAddress());

			//6 Encode the flow object and send it to the destination IPC process
			ObjectValue objectValue = new ObjectValue();
			objectValue.setByteval(this.encoder.encode(flow));
			CDAPMessage cdapMessage = cdapSessionManager.getCreateObjectRequestMessage(cdapSessionId, null, null, 
					Flow.FLOW_RIB_OBJECT_CLASS, 0, objectName, objectValue, 0, true);
			
			
			underlyingPortId = cdapSessionId;
			requestMessage = cdapMessage;
			state = FAIState.MESSAGE_TO_PEER_FAI_SENT;
			
			ribDaemon.sendADataUnit(flow.getDestinationAddress(), cdapMessage, this);
		}catch(Exception ex){
			log.error("Problems sending M_CREATE <Flow> CDAP message to neighbor: " + ex.getMessage());
			flowAllocator.removeFlowAllocatorInstance(portId);
			releasePortId();
			replyToIPCManager(flowRequestEvent, -1);
		}
	}

	/**
	 * When an FAI is created with a Create_Request(Flow) as input, it will inspect the parameters 
	 * first to determine if the requesting Application (Source_Naming_Info) has access to the requested 
	 * Application (Destination_Naming_Info) by inspecting the Access Control parameter.  If not, a 
	 * negative Create_Response primitive will be returned to the requesting FAI. If it does have access, 
	 * the FAI will determine if the policies proposed are acceptable, invoking the NewFlowRequestPolicy.  
	 * If not, a negative Create_Response is sent.  If they are acceptable, the FAI will invoke a 
	 * Allocate_Request.deliver primitive to notify the requested Application that it has an outstanding 
	 * allocation request.  (If the application is not executing, the FAI will cause the application
	 * to be instantiated.)
	 * @param flow
	 * @param portId
	 * @param invokeId
	 * @param flowObjectName
	 */
	public synchronized void createFlowRequestMessageReceived(Flow flow, CDAPMessage requestMessage, int underlyingPortId) {
		log.debug("Create flow request received.\n  "+flow.toString());
		this.flow = flow;
		if (this.flow.getDestinationAddress() == 0){
			this.flow.setDestinationAddress(this.ipcProcess.getAddress());
		}
		this.requestMessage = requestMessage;
		this.underlyingPortId = underlyingPortId;
		this.objectName = requestMessage.getObjName();
		flow.setDestinationPortId(portId);
		
		//1 Reverse connection source/dest addresses and CEP-ids
		Connection connection = flow.getConnections().remove(0);
		connection.setPortId(portId);
		long aux = connection.getSourceAddress();
		connection.setSourceAddress(connection.getDestAddress());
		connection.setDestAddress(aux);
		connection.setDestCepId(connection.getSourceCepId());
		connection.setFlowUserIpcProcessId(
				ipcProcess.getRegistrationManager().getRegIPCProcessId(
						flow.getDestinationNamingInfo()));
		log.debug("Target application IPC Process id is: "+connection.getFlowUserIpcProcessId());
		flow.getConnections().add(connection);
		
		//2 TODO Check if the source application process has access to the destination application process. If not send negative M_CREATE_R 
		//back to the sender IPC process, and housekeeping.
		//Not done in this version, this decision is left to the application 
		//3 TODO If it has, determine if the proposed policies for the flow are acceptable (invoke NewFlowREquestPolicy)
		//Not done in this version, it is assumed that the proposed policies for the flow are acceptable.
		
		//4 Request creation of connection
		try {
			state = FAIState.CONNECTION_CREATE_REQUESTED;
			kernelIPCProcess.createConnectionArrived(flow.getConnections().get(0), 
					flow.getConnectionPolicies());
			log.debug("Requested the creation of a connection to the kernel to support flow with port-id "+portId);
		} catch (Exception ex) {
			log.error("Problems requesting a connection to the kernel "+ex.getMessage());
			flowAllocator.removeFlowAllocatorInstance(portId);
			releasePortId();
		}
	}
	
	public synchronized void processCreateConnectionResultEvent(CreateConnectionResultEvent event) {
		if (state != FAIState.CONNECTION_CREATE_REQUESTED) {
			log.error("Received an allocate response event while not in APP_NOTIFIED_OF_INCOMING_FLOW state. " 
					+ "Current state: " + state );
			return;
		}
		
		if (event.getSourceCepId() < 0) {
			log.error("Create connection operation was unsuccessful: "+event.getSourceCepId());
			flowAllocator.removeFlowAllocatorInstance(portId);
			releasePortId();
		}
		
		try {
			state = FAIState.APP_NOTIFIED_OF_INCOMING_FLOW;
			long handle = ipcManager.allocateFlowRequestArrived(flow.getDestinationNamingInfo(), 
					flow.getSourceNamingInfo(), flow.getFlowSpec(), portId);
			setAllocateResponseMessageHandle(handle);
			log.debug("Informed IPC Manager about incoming flow allocation request, got handle: " 
					+ getAllocateResponseMessageHandle());
		} catch(Exception ex) {
			log.error("Problems informing the IPC Manager about an incoming flow allocation request: "+ex.getMessage());
			flowAllocator.removeFlowAllocatorInstance(portId);
			releasePortId();
		}
	}

	/**
	 * When the FAI gets a Allocate_Response from the destination application, it formulates a Create_Response 
	 * on the flow object requested.If the response was positive, the FAI will cause DTP and if required DTCP 
	 * instances to be created to support this allocation. A positive Create_Response Flow is sent to the 
	 * requesting FAI with the connection-endpoint-id and other information provided by the destination FAI. 
	 * The Create_Response is sent to requesting FAI with the necessary information reflecting the existing flow, 
	 * or an indication as to why the flow was refused.  
	 * If the response was negative, the FAI does any necessary housekeeping and terminates.
	 * @param event - the response from the application
	 * @throws IPCException
	 */
	public void submitAllocateResponse(AllocateFlowResponseEvent event) {
		if (state != FAIState.APP_NOTIFIED_OF_INCOMING_FLOW) {
			log.error("Received an allocate response event while not in APP_NOTIFIED_OF_INCOMING_FLOW state. " 
					+ "Current state: " + state );
			return;
		}
		
		CDAPMessage cdapMessage = null;
		if (event.getResult() == 0){
			//Create CDAP response message
			try{
				ObjectValue objectValue = new ObjectValue();
				objectValue.setByteval(this.encoder.encode(flow));
				cdapMessage = cdapSessionManager.getCreateObjectResponseMessage(underlyingPortId, null, requestMessage.getObjClass(), 
						0, requestMessage.getObjName(), objectValue, 0, null, requestMessage.getInvokeID());
				
				ribDaemon.sendADataUnit(flow.getSourceAddress(), cdapMessage, null);
				ribDaemon.create(requestMessage.getObjClass(), requestMessage.getObjName(), this);
			}catch(Exception ex){
				log.error("Problems requesting RIB Daemon to send CDAP Message: "+ex.getMessage());
				
				try{
					kernelIPCProcess.destroyConnection(flow.getConnections().get(0));
				} catch(Exception e){
					log.error("Problems requesting the destruction of EFCP connection " + flow.getConnections().get(0).getSourceCepId());
				}
				
				releasePortId();
				
				flowAllocator.removeFlowAllocatorInstance(portId);
				
				try{
					ipcManager.flowDeallocated(portId);
				} catch(Exception e) {
					log.error("Problems communicating with the IPC Manager: " + e.getMessage());
				}
			}
			
			try{
				flow.setState(State.ALLOCATED);
				ribDaemon.create(Flow.FLOW_RIB_OBJECT_CLASS, objectName, this);
			} catch(Exception ex) {
				log.warn("Error creating Flow Rib object: "+ex.getMessage());
			}
			
			state = FAIState.FLOW_ALLOCATED;
			
		}else{
			
			try{
				kernelIPCProcess.destroyConnection(flow.getConnections().get(0));
			} catch(Exception e){
				log.error("Problems requesting the destruction of EFCP connection " + flow.getConnections().get(0).getSourceCepId());
			}
			
			releasePortId();
			
			flowAllocator.removeFlowAllocatorInstance(portId);
			
			//Create CDAP response message
			try{
				cdapMessage = cdapSessionManager.getCreateObjectResponseMessage(underlyingPortId, null, 
						requestMessage.getObjClass(), 0, requestMessage.getObjName(), null, -1, 
						"Application rejected the flow: "+event.getResult(), requestMessage.getInvokeID());
				ribDaemon.sendADataUnit(flow.getSourceAddress(), cdapMessage, null);
			}catch(Exception ex){
				log.error("Problems requesting the RIB Daemon to send a CDAP message: "+ex.getMessage());
			}
		}
	}
	
	/**
	 * If the response to the allocate request is negative 
	 * the Allocation invokes the AllocateRetryPolicy. If the AllocateRetryPolicy returns a positive result, a new Create_Flow Request 
	 * is sent and the CreateFlowTimer is reset.  Otherwise, if the AllocateRetryPolicy returns a negative result or the MaxCreateRetries has been exceeded, 
	 * an Allocate_Request.deliver primitive to notify the Application that the flow could not be created. (If the reason was 
	 * "Application Not Found", the primitive will be delivered to the Inter-DIF Directory to search elsewhere.The FAI deletes the DTP and DTCP instances 
	 * it created and does any other housekeeping necessary, before terminating.  If the response is positive, it completes the binding of the DTP-instance 
	 * with this connection-endpoint-id to the requesting Application and invokes a Allocate_Request.submit primitive to notify the requesting Application 
	 * that its allocation request has been satisfied.
	 * @param CDAPMessage
	 * @param CDAPSessionDescriptor
	 */
	public synchronized void createResponse(CDAPMessage cdapMessage, CDAPSessionDescriptor cdapSessionDescriptor) 
			throws RIBDaemonException {
		if (state != FAIState.MESSAGE_TO_PEER_FAI_SENT) {
			log.error("Received CDAP Message while not in MESSAGE_TO_PEER_FAI_SENT state. " 
					+ "Current state is: " + state );
			return;
		}
		
		if (!cdapMessage.getObjName().equals(requestMessage.getObjName())){
			log.error("Expected create flow response message for flow "+requestMessage.getObjName()+
					", but received create flow response message for flow "+cdapMessage.getObjName());
			//TODO, what to do?
			return;
		}
		
		if (cdapMessage.getResult() != 0){
			log.debug("Unsuccessful create flow response message received for flow "+cdapMessage.getObjName());
			releasePortId();
			flowAllocator.removeFlowAllocatorInstance(portId);
			try {
				flowRequestEvent.setPortId(-1);
				ipcManager.allocateFlowRequestResult(flowRequestEvent, cdapMessage.getResult());
			} catch(Exception ex) {
				log.error("Problems communicating with the IPC Manager: "+ex.getMessage());
			}
			return;
		}

		//5 Update the EFCP connection with the destination cep-id
		try {
			if (cdapMessage.getObjValue() != null){
				Flow receivedFlow = (Flow) this.encoder.decode(cdapMessage.getObjValue().getByteval(), Flow.class);
				this.flow.setDestinationPortId(receivedFlow.getDestinationPortId());
				for(int i=0; i<receivedFlow.getConnections().size(); i++){
					this.flow.getConnections().get(i).setDestCepId(
							receivedFlow.getConnections().get(i).getDestCepId());
				}
			}
			this.state = FAIState.CONNECTION_UPDATE_REQUESTED;
			kernelIPCProcess.updateConnection(flow.getConnections().get(0));
		} catch(Exception ex) {
			log.error("Problems requesting kernel to update connection: "+ex.getMessage());
			flowAllocator.removeFlowAllocatorInstance(portId);
			try {
				flowRequestEvent.setPortId(-1);
				ipcManager.allocateFlowRequestResult(flowRequestEvent, cdapMessage.getResult());
			} catch(Exception e) {
				log.error("Problems communicating with the IPC Manager: "+e.getMessage());
			}
			return;
		}
	}
	
	public void processUpdateConnectionResponseEvent(UpdateConnectionResponseEvent event) {
		if (state != FAIState.CONNECTION_UPDATE_REQUESTED) {
			log.error("Received CDAP Message while not in CONNECTION_UPDATE_REQUESTED state. " 
					+ "Current state is: " + state );
			return;
		}
		
		if (event.getResult() != 0) {
			log.error("The kernel denied the update of a connection: "  + event.getResult());
			
			releasePortId();
			flowAllocator.removeFlowAllocatorInstance(portId);
			
			try {
				flowRequestEvent.setPortId(-1);
				ipcManager.allocateFlowRequestResult(flowRequestEvent, event.getResult());
			} catch(Exception ex) {
				log.error("Problems communicating with the IPC Manager");
			}
			
			return;
		}
		
		log.debug("Successfull create flow message response received for flow "+objectName+".\n "+this.flow.toString());
		try {
			flow.setState(State.ALLOCATED);
			ribDaemon.create(Flow.FLOW_RIB_OBJECT_CLASS, objectName, this);
		} catch(Exception ex) {
			log.warn("Problems requesting the RIB Daemon to create a RIB object: "+ex.getMessage());
		}
		
		state = FAIState.FLOW_ALLOCATED;
		
		try{
			flowRequestEvent.setPortId(portId);
			ipcManager.allocateFlowRequestResult(flowRequestEvent, 0);
		} catch(Exception ex) {
			log.error("Problems communicating with the IPC Manager: "+ex.getMessage());
		}
	}
	
	/**
	 * When a deallocate primitive is invoked, it is passed to the FAI responsible for that port-id.  
	 * The FAI sends an M_DELETE request CDAP PDU on the Flow object referencing the destination port-id, deletes the local 
	 * binding between the Application and the DTP-instance and waits for a response.  (Note that 
	 * the DTP and DTCP if it exists will be deleted automatically after 2MPL)
	 * @throws IPCException
	 */
	public synchronized void submitDeallocate(FlowDeallocateRequestEvent event) {
		if (state != FAIState.FLOW_ALLOCATED) {
			log.error("Received deallocate request while not in FLOW_ALLOCATED state. " 
					+ "Current state is: " + state );
			return;
		}

		try{
			//1 Update flow state
			this.flow.setState(State.WAITING_2_MPL_BEFORE_TEARING_DOWN);
			this.state = FAIState.WAITING_2_MPL_BEFORE_TEARING_DOWN;
			
			//2 Send M_DELETE
			try{
				ObjectValue objectValue = new ObjectValue();
				objectValue.setByteval(this.encoder.encode(flow));
				requestMessage = cdapSessionManager.getDeleteObjectRequestMessage(
						underlyingPortId, null, null, "flow", 0, requestMessage.getObjName(), null, 0, false); 
				
				long address = 0;
				if (ipcProcess.getAddress().longValue() == flow.getSourceAddress()) {
					address = flow.getDestinationAddress();
				} else {
					address = flow.getSourceAddress();
				}
				
				ribDaemon.sendADataUnit(address, requestMessage, null);
			}catch(Exception ex){
				log.error("Problems sending M_DELETE flow request: "+ex.getMessage());
			}

			//3 Wait 2*MPL before tearing down the flow
			TearDownFlowTimerTask timerTask = new TearDownFlowTimerTask(this, this.objectName, true);
			timer.schedule(timerTask, TearDownFlowTimerTask.DELAY);
		}catch(Exception ex){
			log.error("Problems processing flow deallocation request" +ex.getMessage());
		}
	}

	/**
	 * When this PDU is received by the FAI with this port-id, the FAI invokes a Deallocate.deliver to notify the local Application, 
	 * deletes the binding between the Application and the local DTP-instance, and sends a Delete_Response indicating the result.
	 * @param cdapMessage
	 * @param underlyingPortId
	 */
	public synchronized void deleteFlowRequestMessageReceived(CDAPMessage cdapMessage, int underlyingPortId){
		if (state != FAIState.FLOW_ALLOCATED) {
			log.error("Received deallocate request while not in FLOW_ALLOCATED state. " 
					+ "Current state is: " + state );
			return;
		}
		
		//1 Update flow state
		this.flow.setState(State.WAITING_2_MPL_BEFORE_TEARING_DOWN);
		this.state = FAIState.WAITING_2_MPL_BEFORE_TEARING_DOWN;
		
		//3 Set timer
		TearDownFlowTimerTask timerTask = new TearDownFlowTimerTask(this, this.objectName, false);
		timer.schedule(timerTask, TearDownFlowTimerTask.DELAY);
		
		//4 Inform IPC Manager
		try{
			ipcManager.flowDeallocatedRemotely(portId, 0);
		}catch(Exception ex){
			log.error("Error communicating with the IPC Manager: "+ex.getMessage());
		}
	}
	
	public synchronized void destroyFlowAllocatorInstance(String flowObjectName, boolean requestor) {
		if (flow.getState() != State.WAITING_2_MPL_BEFORE_TEARING_DOWN) {
			log.error("Invoked destroy flow allocator instance while not in "
					+ "WAITING_2_MPL_BEFORE_TEARING_DOWN. State: " + flow.getState());
		}

		releasePortId();

		flowAllocator.removeFlowAllocatorInstance(portId);

		try{
			ribDaemon.delete(Flow.FLOW_RIB_OBJECT_CLASS, flowObjectName);
		}catch(Exception ex){
			log.error(ex.getMessage());
			ex.printStackTrace();
		}
	}

	public void deleteResponse(CDAPMessage cdapMessage, CDAPSessionDescriptor cdapSessionDescriptor) throws RIBDaemonException{
	}

	public void readResponse(CDAPMessage arg0, CDAPSessionDescriptor arg1)
			throws RIBDaemonException {
		// TODO Auto-generated method stub
		
	}

	public void startResponse(CDAPMessage arg0, CDAPSessionDescriptor arg1)
			throws RIBDaemonException {
		// TODO Auto-generated method stub
		
	}

	public void stopResponse(CDAPMessage arg0, CDAPSessionDescriptor arg1)
			throws RIBDaemonException {
		// TODO Auto-generated method stub
		
	}

	public void writeResponse(CDAPMessage arg0, CDAPSessionDescriptor arg1)
			throws RIBDaemonException {
		// TODO Auto-generated method stub
		
	}

	public void cancelReadResponse(CDAPMessage arg0, CDAPSessionDescriptor arg1)
			throws RIBDaemonException {
		// TODO Auto-generated method stub
		
	}
}<|MERGE_RESOLUTION|>--- conflicted
+++ resolved
@@ -200,11 +200,7 @@
 		this.flowRequestEvent = event;
 		flow = newFlowRequestPolicy.generateFlowObject(event, 
 				ipcProcess.getDIFInformation().getDifName().getProcessName(), 
-<<<<<<< HEAD
-				ipcProcess.getDIFInformation().getDifConfiguration().getQosCubes());
-=======
 				ipcProcess.getDIFInformation().getDifConfiguration().getEfcpConfiguration().getQosCubes());
->>>>>>> e945c97f
 		log.debug("Generated flow object: "+flow.toString());
 		
 		//1 Check directory to see to what IPC process the CDAP M_CREATE request has to be delivered
@@ -231,8 +227,7 @@
 		//3 Request the creation of the connection(s) in the Kernel
 		try{
 			this.state = FAIState.CONNECTION_CREATE_REQUESTED;
-			kernelIPCProcess.createConnection(flow.getConnections().get(0), 
-					flow.getConnectionPolicies());
+			kernelIPCProcess.createConnection(flow.getConnections().get(0));
 		} catch(Exception ex) {
 			throw new IPCException("Problems requesting the kernel to create a connection: " 
 					+ ex.getMessage());
@@ -347,8 +342,7 @@
 		//4 Request creation of connection
 		try {
 			state = FAIState.CONNECTION_CREATE_REQUESTED;
-			kernelIPCProcess.createConnectionArrived(flow.getConnections().get(0), 
-					flow.getConnectionPolicies());
+			kernelIPCProcess.createConnectionArrived(flow.getConnections().get(0));
 			log.debug("Requested the creation of a connection to the kernel to support flow with port-id "+portId);
 		} catch (Exception ex) {
 			log.error("Problems requesting a connection to the kernel "+ex.getMessage());
