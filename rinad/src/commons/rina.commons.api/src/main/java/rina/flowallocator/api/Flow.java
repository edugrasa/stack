package rina.flowallocator.api;

import java.util.ArrayList;
import java.util.List;

import com.google.common.primitives.UnsignedLongs;

import eu.irati.librina.ApplicationProcessNamingInformation;
import eu.irati.librina.Connection;
import eu.irati.librina.ConnectionPolicies;
import eu.irati.librina.FlowSpecification;

import rina.ribdaemon.api.RIBObjectNames;

/**
 * Encapsulates all the information required to manage a Flow
 * @author eduardgrasa
 *
 */
public class Flow {
	
	public static final String FLOW_SET_RIB_OBJECT_NAME = RIBObjectNames.SEPARATOR + 
			RIBObjectNames.DIF + RIBObjectNames.SEPARATOR + RIBObjectNames.RESOURCE_ALLOCATION 
			+ RIBObjectNames.SEPARATOR + RIBObjectNames.FLOW_ALLOCATOR + RIBObjectNames.SEPARATOR 
			+ RIBObjectNames.FLOWS;
	
	public static final String FLOW_SET_RIB_OBJECT_CLASS = "flow set";
	
	public static final String FLOW_RIB_OBJECT_CLASS = "flow";
	
	public enum State {NULL, ALLOCATION_IN_PROGRESS, ALLOCATED, WAITING_2_MPL_BEFORE_TEARING_DOWN, DEALLOCATED};

	/**
	 * The application that requested the flow
	 */
	private ApplicationProcessNamingInformation sourceNamingInfo = null;
	
	/**
	 * The destination application of the flow
	 */
	private ApplicationProcessNamingInformation destinationNamingInfo = null;
	
	/**
	 * The port-id returned to the Application process that requested the flow. This port-id is used for 
	 * the life of the flow.
	 */
	private int sourcePortId = 0;
	
	/**
	 * The port-id returned to the destination Application process. This port-id is used for 
	 * the life of the flow.
	 */
	private int destinationPortId = 0;
	
	/**
	 * The address of the IPC process that is the source of this flow
	 */
	private long sourceAddress = 0;
	
	/**
	 * The address of the IPC process that is the destination of this flow
	 */
	private long destinationAddress = 0;
	
	/**
	 * All the possible connections of this flow
	 */
	private List<Connection> connections = null;
	
	/**
	 * The index of the connection that is currently Active in this flow
	 */
	private int currentConnectionIndex = 0;
	
	/**
	 * The status of this flow
	 */
	private State state = State.NULL;
	
	/**
	 * The list of parameters from the AllocateRequest that generated this flow
	 */
	private FlowSpecification flowSpec = null;
	
	/**
<<<<<<< HEAD
	 * The policies for this EFCP connection and its parameters
	 */
	private ConnectionPolicies connectionPolicies = null;
	
	/**
=======
>>>>>>> e945c97f
	 * TODO this is just a placeHolder for this piece of data
	 */
	private byte[] accessControl = null;
	
	/**
	 * Maximum number of retries to create the flow before giving up.
	 */
	private int maxCreateFlowRetries = 0;
	
	/**
	 * The current number of retries
	 */
	private int createFlowRetries = 0;
	
	/** 
	 * While the search rules that generate the forwarding table should allow for a 
	 * natural termination condition, it seems wise to have the means to enforce termination.
	 */  
	private int hopCount = 0;
	
	/**
	 * True if this IPC process is the source of the flow, false otherwise
	 */
	private boolean source = false;
	
	private ConnectionPolicies connectionPolicies = null;
	
	public Flow(){
		this.connections = new ArrayList<Connection>();
	}

	public boolean isSource() {
		return source;
	}

	public void setSource(boolean source) {
		this.source = source;
	}
	
	public ApplicationProcessNamingInformation getSourceNamingInfo() {
		return sourceNamingInfo;
	}

	public void setSourceNamingInfo(ApplicationProcessNamingInformation sourceNamingInfo) {
		this.sourceNamingInfo = sourceNamingInfo;
	}

	public ApplicationProcessNamingInformation getDestinationNamingInfo() {
		return destinationNamingInfo;
	}

	public void setDestinationNamingInfo(
			ApplicationProcessNamingInformation destinationNamingInfo) {
		this.destinationNamingInfo = destinationNamingInfo;
	}

	public int getSourcePortId() {
		return sourcePortId;
	}

	public void setSourcePortId(int sourcePortId) {
		this.sourcePortId = sourcePortId;
		if (connections != null) {
			for(int i=0; i<connections.size(); i++){
				connections.get(i).setPortId((int)sourcePortId);
			}
		}
	}

	public int getDestinationPortId() {
		return destinationPortId;
	}

	public void setDestinationPortId(int destinationPortId) {
		this.destinationPortId = destinationPortId;
	}

	public long getSourceAddress() {
		return sourceAddress;
	}

	public void setSourceAddress(long sourceAddress) {
		this.sourceAddress = sourceAddress;
		if (connections != null) {
			for(int i=0; i<connections.size(); i++){
				connections.get(i).setSourceAddress(sourceAddress);
			}
		}
	}

	public long getDestinationAddress() {
		return destinationAddress;
	}

	public void setDestinationAddress(long destinationAddress) {
		this.destinationAddress = destinationAddress;
		if (connections != null) {
			for(int i=0; i<connections.size(); i++){
				connections.get(i).setDestAddress(destinationAddress);
			}
		}
	}

	public List<Connection> getConnections() {
		return this.connections;
	}

	public void setConnections(List<Connection> connections) {
		this.connections = connections;
	}

	public int getCurrentConnectionIndex() {
		return currentConnectionIndex;
	}

	public void setCurrentConnectionIndex(int currentConnectionIndex) {
		this.currentConnectionIndex = currentConnectionIndex;
	}

	public State getState() {
		return state;
	}

	public void setState(State state) {
		this.state = state;
	}

<<<<<<< HEAD
	public FlowSpecification getFlowSpecification() {
		return flowSpec;
	}

	public void setFlowSpecification(FlowSpecification flowSpec) {
		this.flowSpec = flowSpec;
	}

	public ConnectionPolicies getConnectionPolicies() {
		return connectionPolicies;
	}

	public void setConnectionPolicies(ConnectionPolicies connectionPolicies) {
		this.connectionPolicies = connectionPolicies;
	}

=======
>>>>>>> e945c97f
	public byte[] getAccessControl() {
		return accessControl;
	}

	public void setAccessControl(byte[] accessControl) {
		this.accessControl = accessControl;
	}

	public int getMaxCreateFlowRetries() {
		return maxCreateFlowRetries;
	}

	public void setMaxCreateFlowRetries(int maxCreateFlowRetries) {
		this.maxCreateFlowRetries = maxCreateFlowRetries;
	}

	public int getCreateFlowRetries() {
		return createFlowRetries;
	}

	public void setCreateFlowRetries(int createFlowRetries) {
		this.createFlowRetries = createFlowRetries;
	}

	public int getHopCount() {
		return hopCount;
	}

	public void setHopCount(int hopCount) {
		this.hopCount = hopCount;
	}
	
	public FlowSpecification getFlowSpec() {
		return flowSpec;
	}

	public void setFlowSpec(FlowSpecification flowSpec) {
		this.flowSpec = flowSpec;
	}

	public ConnectionPolicies getConnectionPolicies() {
		return connectionPolicies;
	}

	public void setConnectionPolicies(ConnectionPolicies connectionPolicies) {
		this.connectionPolicies = connectionPolicies;
	}

	public String toString(){
		String result = "";
		result = result + "* State: "+this.getState() + "\n";
		result = result + "* Is this IPC Process the requestor of the flow? " + this.isSource() + "\n";
		result = result + "* Max create flow retries: " + this.getMaxCreateFlowRetries() + "\n";
		result = result + "* Hop count: " + this.getHopCount() + "\n";
		result = result + "* Source AP Naming Info: "+this.sourceNamingInfo;
		result = result + "* Source address: " + UnsignedLongs.toString(this.getSourceAddress()) + "\n";
		result = result + "* Source port id: " + UnsignedLongs.toString(this.getSourcePortId()) + "\n";
		result = result + "* Destination AP Naming Info: "+ this.getDestinationNamingInfo();
		result = result + "* Destination addres: " + UnsignedLongs.toString(this.getDestinationAddress()) + "\n";
		result = result + "* Destination port id: "+ UnsignedLongs.toString(this.getDestinationPortId()) + "\n";
		if (connections.size() > 0){
			result = result + "* Connection ids of the connection supporting this flow: +\n";
			for(int i=0; i<connections.size(); i++){
				result = result + "Src CEP-id " +connections.get(i).getSourceCepId() 
						+ "; Dest CEP-id " + connections.get(i).getDestCepId() 
						+ "; Qos-id " + connections.get(i).getQosId() + "\n";
			}
		}
		result = result + "* Index of the current active connection for this flow: "+this.currentConnectionIndex +"\n";
<<<<<<< HEAD
		if (connectionPolicies != null) {
			result = result + "* Connection policies:\n";
			result = result + this.getConnectionPolicies().toString();
		}
=======
>>>>>>> e945c97f
		return result;
	}
}<|MERGE_RESOLUTION|>--- conflicted
+++ resolved
@@ -83,14 +83,6 @@
 	private FlowSpecification flowSpec = null;
 	
 	/**
-<<<<<<< HEAD
-	 * The policies for this EFCP connection and its parameters
-	 */
-	private ConnectionPolicies connectionPolicies = null;
-	
-	/**
-=======
->>>>>>> e945c97f
 	 * TODO this is just a placeHolder for this piece of data
 	 */
 	private byte[] accessControl = null;
@@ -218,25 +210,6 @@
 		this.state = state;
 	}
 
-<<<<<<< HEAD
-	public FlowSpecification getFlowSpecification() {
-		return flowSpec;
-	}
-
-	public void setFlowSpecification(FlowSpecification flowSpec) {
-		this.flowSpec = flowSpec;
-	}
-
-	public ConnectionPolicies getConnectionPolicies() {
-		return connectionPolicies;
-	}
-
-	public void setConnectionPolicies(ConnectionPolicies connectionPolicies) {
-		this.connectionPolicies = connectionPolicies;
-	}
-
-=======
->>>>>>> e945c97f
 	public byte[] getAccessControl() {
 		return accessControl;
 	}
@@ -306,13 +279,6 @@
 			}
 		}
 		result = result + "* Index of the current active connection for this flow: "+this.currentConnectionIndex +"\n";
-<<<<<<< HEAD
-		if (connectionPolicies != null) {
-			result = result + "* Connection policies:\n";
-			result = result + this.getConnectionPolicies().toString();
-		}
-=======
->>>>>>> e945c97f
 		return result;
 	}
 }