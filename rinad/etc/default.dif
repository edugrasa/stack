--- conflicted
+++ resolved
@@ -91,17 +91,11 @@
     	 "organization" : "IRATI"
       } ], 
      "rmtConfiguration" : {
-<<<<<<< HEAD
         "pftConfiguration" : {     
           "policySet" : {
             "name" : "default",
             "version" : "0"
           }
-=======
-        "pftPolicySet" : {
-          "name" : "default",
-          "version" : "1"
->>>>>>> 8fb882eb
         },
         "policySet" : {
           "name" : "default",
@@ -149,17 +143,11 @@
            }
      },
      "resourceAllocatorConfiguration" : {
-<<<<<<< HEAD
          "pduftgConfiguration" : {    
            "policySet" : {
              "name" : "default",
              "version" : "0",
            }
-=======
-         "pduftgPolicySet" : {
-           "name" : "default",
-           "version" : "1",
->>>>>>> 8fb882eb
          }
      },
      "routingConfiguration" : {
