/*
 * syscalls.h - Linux syscall interfaces (non-arch-specific)
 *
 * Copyright (c) 2004 Randy Dunlap
 * Copyright (c) 2004 Open Source Development Labs
 *
 * This file is released under the GPLv2.
 * See the file COPYING for more details.
 */

#ifndef _LINUX_SYSCALLS_H
#define _LINUX_SYSCALLS_H

struct epoll_event;
struct iattr;
struct inode;
struct iocb;
struct io_event;
struct iovec;
struct itimerspec;
struct itimerval;
struct kexec_segment;
struct linux_dirent;
struct linux_dirent64;
struct list_head;
struct mmap_arg_struct;
struct msgbuf;
struct msghdr;
struct mmsghdr;
struct msqid_ds;
struct new_utsname;
struct nfsctl_arg;
struct __old_kernel_stat;
struct oldold_utsname;
struct old_utsname;
struct pollfd;
struct rlimit;
struct rlimit64;
struct rusage;
struct sched_param;
struct sel_arg_struct;
struct semaphore;
struct sembuf;
struct shmid_ds;
struct sockaddr;
struct stat;
struct stat64;
struct statfs;
struct statfs64;
struct __sysctl_args;
struct sysinfo;
struct timespec;
struct timeval;
struct timex;
struct timezone;
struct tms;
struct utimbuf;
struct mq_attr;
struct compat_stat;
struct compat_timeval;
struct robust_list_head;
struct getcpu_cache;
struct old_linux_dirent;
struct perf_event_attr;
struct file_handle;
struct sigaltstack;
struct name_t;

#include <linux/types.h>
#include <linux/aio_abi.h>
#include <linux/capability.h>
#include <linux/signal.h>
#include <linux/list.h>
#include <linux/bug.h>
#include <linux/sem.h>
#include <asm/siginfo.h>
#include <linux/unistd.h>
#include <linux/quota.h>
#include <linux/key.h>
#include <trace/syscall.h>

#define __SC_DECL1(t1, a1)	t1 a1
#define __SC_DECL2(t2, a2, ...) t2 a2, __SC_DECL1(__VA_ARGS__)
#define __SC_DECL3(t3, a3, ...) t3 a3, __SC_DECL2(__VA_ARGS__)
#define __SC_DECL4(t4, a4, ...) t4 a4, __SC_DECL3(__VA_ARGS__)
#define __SC_DECL5(t5, a5, ...) t5 a5, __SC_DECL4(__VA_ARGS__)
#define __SC_DECL6(t6, a6, ...) t6 a6, __SC_DECL5(__VA_ARGS__)

#define __SC_LONG1(t1, a1) 	long a1
#define __SC_LONG2(t2, a2, ...) long a2, __SC_LONG1(__VA_ARGS__)
#define __SC_LONG3(t3, a3, ...) long a3, __SC_LONG2(__VA_ARGS__)
#define __SC_LONG4(t4, a4, ...) long a4, __SC_LONG3(__VA_ARGS__)
#define __SC_LONG5(t5, a5, ...) long a5, __SC_LONG4(__VA_ARGS__)
#define __SC_LONG6(t6, a6, ...) long a6, __SC_LONG5(__VA_ARGS__)

#define __SC_CAST1(t1, a1)	(t1) a1
#define __SC_CAST2(t2, a2, ...) (t2) a2, __SC_CAST1(__VA_ARGS__)
#define __SC_CAST3(t3, a3, ...) (t3) a3, __SC_CAST2(__VA_ARGS__)
#define __SC_CAST4(t4, a4, ...) (t4) a4, __SC_CAST3(__VA_ARGS__)
#define __SC_CAST5(t5, a5, ...) (t5) a5, __SC_CAST4(__VA_ARGS__)
#define __SC_CAST6(t6, a6, ...) (t6) a6, __SC_CAST5(__VA_ARGS__)

#define __SC_TEST(type)		BUILD_BUG_ON(sizeof(type) > sizeof(long))
#define __SC_TEST1(t1, a1)	__SC_TEST(t1)
#define __SC_TEST2(t2, a2, ...)	__SC_TEST(t2); __SC_TEST1(__VA_ARGS__)
#define __SC_TEST3(t3, a3, ...)	__SC_TEST(t3); __SC_TEST2(__VA_ARGS__)
#define __SC_TEST4(t4, a4, ...)	__SC_TEST(t4); __SC_TEST3(__VA_ARGS__)
#define __SC_TEST5(t5, a5, ...)	__SC_TEST(t5); __SC_TEST4(__VA_ARGS__)
#define __SC_TEST6(t6, a6, ...)	__SC_TEST(t6); __SC_TEST5(__VA_ARGS__)

#ifdef CONFIG_FTRACE_SYSCALLS
#define __SC_STR_ADECL1(t, a)		#a
#define __SC_STR_ADECL2(t, a, ...)	#a, __SC_STR_ADECL1(__VA_ARGS__)
#define __SC_STR_ADECL3(t, a, ...)	#a, __SC_STR_ADECL2(__VA_ARGS__)
#define __SC_STR_ADECL4(t, a, ...)	#a, __SC_STR_ADECL3(__VA_ARGS__)
#define __SC_STR_ADECL5(t, a, ...)	#a, __SC_STR_ADECL4(__VA_ARGS__)
#define __SC_STR_ADECL6(t, a, ...)	#a, __SC_STR_ADECL5(__VA_ARGS__)

#define __SC_STR_TDECL1(t, a)		#t
#define __SC_STR_TDECL2(t, a, ...)	#t, __SC_STR_TDECL1(__VA_ARGS__)
#define __SC_STR_TDECL3(t, a, ...)	#t, __SC_STR_TDECL2(__VA_ARGS__)
#define __SC_STR_TDECL4(t, a, ...)	#t, __SC_STR_TDECL3(__VA_ARGS__)
#define __SC_STR_TDECL5(t, a, ...)	#t, __SC_STR_TDECL4(__VA_ARGS__)
#define __SC_STR_TDECL6(t, a, ...)	#t, __SC_STR_TDECL5(__VA_ARGS__)

extern struct ftrace_event_class event_class_syscall_enter;
extern struct ftrace_event_class event_class_syscall_exit;
extern struct trace_event_functions enter_syscall_print_funcs;
extern struct trace_event_functions exit_syscall_print_funcs;

#define SYSCALL_TRACE_ENTER_EVENT(sname)				\
	static struct syscall_metadata __syscall_meta_##sname;		\
	static struct ftrace_event_call __used				\
	  event_enter_##sname = {					\
		.name                   = "sys_enter"#sname,		\
		.class			= &event_class_syscall_enter,	\
		.event.funcs            = &enter_syscall_print_funcs,	\
		.data			= (void *)&__syscall_meta_##sname,\
		.flags			= TRACE_EVENT_FL_CAP_ANY,	\
	};								\
	static struct ftrace_event_call __used				\
	  __attribute__((section("_ftrace_events")))			\
	 *__event_enter_##sname = &event_enter_##sname;

#define SYSCALL_TRACE_EXIT_EVENT(sname)					\
	static struct syscall_metadata __syscall_meta_##sname;		\
	static struct ftrace_event_call __used				\
	  event_exit_##sname = {					\
		.name                   = "sys_exit"#sname,		\
		.class			= &event_class_syscall_exit,	\
		.event.funcs		= &exit_syscall_print_funcs,	\
		.data			= (void *)&__syscall_meta_##sname,\
		.flags			= TRACE_EVENT_FL_CAP_ANY,	\
	};								\
	static struct ftrace_event_call __used				\
	  __attribute__((section("_ftrace_events")))			\
	*__event_exit_##sname = &event_exit_##sname;

#define SYSCALL_METADATA(sname, nb)				\
	SYSCALL_TRACE_ENTER_EVENT(sname);			\
	SYSCALL_TRACE_EXIT_EVENT(sname);			\
	static struct syscall_metadata __used			\
	  __syscall_meta_##sname = {				\
		.name 		= "sys"#sname,			\
		.syscall_nr	= -1,	/* Filled in at boot */	\
		.nb_args 	= nb,				\
		.types		= types_##sname,		\
		.args		= args_##sname,			\
		.enter_event	= &event_enter_##sname,		\
		.exit_event	= &event_exit_##sname,		\
		.enter_fields	= LIST_HEAD_INIT(__syscall_meta_##sname.enter_fields), \
	};							\
	static struct syscall_metadata __used			\
	  __attribute__((section("__syscalls_metadata")))	\
	 *__p_syscall_meta_##sname = &__syscall_meta_##sname;

#define SYSCALL_DEFINE0(sname)					\
	SYSCALL_TRACE_ENTER_EVENT(_##sname);			\
	SYSCALL_TRACE_EXIT_EVENT(_##sname);			\
	static struct syscall_metadata __used			\
	  __syscall_meta__##sname = {				\
		.name 		= "sys_"#sname,			\
		.syscall_nr	= -1,	/* Filled in at boot */	\
		.nb_args 	= 0,				\
		.enter_event	= &event_enter__##sname,	\
		.exit_event	= &event_exit__##sname,		\
		.enter_fields	= LIST_HEAD_INIT(__syscall_meta__##sname.enter_fields), \
	};							\
	static struct syscall_metadata __used			\
	  __attribute__((section("__syscalls_metadata")))	\
	 *__p_syscall_meta_##sname = &__syscall_meta__##sname;	\
	asmlinkage long sys_##sname(void)
#else
#define SYSCALL_DEFINE0(name)	   asmlinkage long sys_##name(void)
#endif

#define SYSCALL_DEFINE1(name, ...) SYSCALL_DEFINEx(1, _##name, __VA_ARGS__)
#define SYSCALL_DEFINE2(name, ...) SYSCALL_DEFINEx(2, _##name, __VA_ARGS__)
#define SYSCALL_DEFINE3(name, ...) SYSCALL_DEFINEx(3, _##name, __VA_ARGS__)
#define SYSCALL_DEFINE4(name, ...) SYSCALL_DEFINEx(4, _##name, __VA_ARGS__)
#define SYSCALL_DEFINE5(name, ...) SYSCALL_DEFINEx(5, _##name, __VA_ARGS__)
#define SYSCALL_DEFINE6(name, ...) SYSCALL_DEFINEx(6, _##name, __VA_ARGS__)

#ifdef CONFIG_PPC64
#define SYSCALL_ALIAS(alias, name)					\
	asm ("\t.globl " #alias "\n\t.set " #alias ", " #name "\n"	\
	     "\t.globl ." #alias "\n\t.set ." #alias ", ." #name)
#else
#if defined(CONFIG_ALPHA) || defined(CONFIG_MIPS)
#define SYSCALL_ALIAS(alias, name)					\
	asm ( #alias " = " #name "\n\t.globl " #alias)
#else
#define SYSCALL_ALIAS(alias, name)					\
	asm ("\t.globl " #alias "\n\t.set " #alias ", " #name)
#endif
#endif

#ifdef CONFIG_FTRACE_SYSCALLS
#define SYSCALL_DEFINEx(x, sname, ...)				\
	static const char *types_##sname[] = {			\
		__SC_STR_TDECL##x(__VA_ARGS__)			\
	};							\
	static const char *args_##sname[] = {			\
		__SC_STR_ADECL##x(__VA_ARGS__)			\
	};							\
	SYSCALL_METADATA(sname, x);				\
	__SYSCALL_DEFINEx(x, sname, __VA_ARGS__)
#else
#define SYSCALL_DEFINEx(x, sname, ...)				\
	__SYSCALL_DEFINEx(x, sname, __VA_ARGS__)
#endif

#ifdef CONFIG_HAVE_SYSCALL_WRAPPERS

#define SYSCALL_DEFINE(name) static inline long SYSC_##name

#define __SYSCALL_DEFINEx(x, name, ...)					\
	asmlinkage long sys##name(__SC_DECL##x(__VA_ARGS__));		\
	static inline long SYSC##name(__SC_DECL##x(__VA_ARGS__));	\
	asmlinkage long SyS##name(__SC_LONG##x(__VA_ARGS__))		\
	{								\
		__SC_TEST##x(__VA_ARGS__);				\
		return (long) SYSC##name(__SC_CAST##x(__VA_ARGS__));	\
	}								\
	SYSCALL_ALIAS(sys##name, SyS##name);				\
	static inline long SYSC##name(__SC_DECL##x(__VA_ARGS__))

#else /* CONFIG_HAVE_SYSCALL_WRAPPERS */

#define SYSCALL_DEFINE(name) asmlinkage long sys_##name
#define __SYSCALL_DEFINEx(x, name, ...)					\
	asmlinkage long sys##name(__SC_DECL##x(__VA_ARGS__))

#endif /* CONFIG_HAVE_SYSCALL_WRAPPERS */

asmlinkage long sys_time(time_t __user *tloc);
asmlinkage long sys_stime(time_t __user *tptr);
asmlinkage long sys_gettimeofday(struct timeval __user *tv,
				struct timezone __user *tz);
asmlinkage long sys_settimeofday(struct timeval __user *tv,
				struct timezone __user *tz);
asmlinkage long sys_adjtimex(struct timex __user *txc_p);

asmlinkage long sys_times(struct tms __user *tbuf);

asmlinkage long sys_gettid(void);
asmlinkage long sys_nanosleep(struct timespec __user *rqtp, struct timespec __user *rmtp);
asmlinkage long sys_alarm(unsigned int seconds);
asmlinkage long sys_getpid(void);
asmlinkage long sys_getppid(void);
asmlinkage long sys_getuid(void);
asmlinkage long sys_geteuid(void);
asmlinkage long sys_getgid(void);
asmlinkage long sys_getegid(void);
asmlinkage long sys_getresuid(uid_t __user *ruid, uid_t __user *euid, uid_t __user *suid);
asmlinkage long sys_getresgid(gid_t __user *rgid, gid_t __user *egid, gid_t __user *sgid);
asmlinkage long sys_getpgid(pid_t pid);
asmlinkage long sys_getpgrp(void);
asmlinkage long sys_getsid(pid_t pid);
asmlinkage long sys_getgroups(int gidsetsize, gid_t __user *grouplist);

asmlinkage long sys_setregid(gid_t rgid, gid_t egid);
asmlinkage long sys_setgid(gid_t gid);
asmlinkage long sys_setreuid(uid_t ruid, uid_t euid);
asmlinkage long sys_setuid(uid_t uid);
asmlinkage long sys_setresuid(uid_t ruid, uid_t euid, uid_t suid);
asmlinkage long sys_setresgid(gid_t rgid, gid_t egid, gid_t sgid);
asmlinkage long sys_setfsuid(uid_t uid);
asmlinkage long sys_setfsgid(gid_t gid);
asmlinkage long sys_setpgid(pid_t pid, pid_t pgid);
asmlinkage long sys_setsid(void);
asmlinkage long sys_setgroups(int gidsetsize, gid_t __user *grouplist);

asmlinkage long sys_acct(const char __user *name);
asmlinkage long sys_capget(cap_user_header_t header,
				cap_user_data_t dataptr);
asmlinkage long sys_capset(cap_user_header_t header,
				const cap_user_data_t data);
asmlinkage long sys_personality(unsigned int personality);

asmlinkage long sys_sigpending(old_sigset_t __user *set);
asmlinkage long sys_sigprocmask(int how, old_sigset_t __user *set,
				old_sigset_t __user *oset);
asmlinkage long sys_sigaltstack(const struct sigaltstack __user *uss,
				struct sigaltstack __user *uoss);

asmlinkage long sys_getitimer(int which, struct itimerval __user *value);
asmlinkage long sys_setitimer(int which,
				struct itimerval __user *value,
				struct itimerval __user *ovalue);
asmlinkage long sys_timer_create(clockid_t which_clock,
				 struct sigevent __user *timer_event_spec,
				 timer_t __user * created_timer_id);
asmlinkage long sys_timer_gettime(timer_t timer_id,
				struct itimerspec __user *setting);
asmlinkage long sys_timer_getoverrun(timer_t timer_id);
asmlinkage long sys_timer_settime(timer_t timer_id, int flags,
				const struct itimerspec __user *new_setting,
				struct itimerspec __user *old_setting);
asmlinkage long sys_timer_delete(timer_t timer_id);
asmlinkage long sys_clock_settime(clockid_t which_clock,
				const struct timespec __user *tp);
asmlinkage long sys_clock_gettime(clockid_t which_clock,
				struct timespec __user *tp);
asmlinkage long sys_clock_adjtime(clockid_t which_clock,
				struct timex __user *tx);
asmlinkage long sys_clock_getres(clockid_t which_clock,
				struct timespec __user *tp);
asmlinkage long sys_clock_nanosleep(clockid_t which_clock, int flags,
				const struct timespec __user *rqtp,
				struct timespec __user *rmtp);

asmlinkage long sys_nice(int increment);
asmlinkage long sys_sched_setscheduler(pid_t pid, int policy,
					struct sched_param __user *param);
asmlinkage long sys_sched_setparam(pid_t pid,
					struct sched_param __user *param);
asmlinkage long sys_sched_getscheduler(pid_t pid);
asmlinkage long sys_sched_getparam(pid_t pid,
					struct sched_param __user *param);
asmlinkage long sys_sched_setaffinity(pid_t pid, unsigned int len,
					unsigned long __user *user_mask_ptr);
asmlinkage long sys_sched_getaffinity(pid_t pid, unsigned int len,
					unsigned long __user *user_mask_ptr);
asmlinkage long sys_sched_yield(void);
asmlinkage long sys_sched_get_priority_max(int policy);
asmlinkage long sys_sched_get_priority_min(int policy);
asmlinkage long sys_sched_rr_get_interval(pid_t pid,
					struct timespec __user *interval);
asmlinkage long sys_setpriority(int which, int who, int niceval);
asmlinkage long sys_getpriority(int which, int who);

asmlinkage long sys_shutdown(int, int);
asmlinkage long sys_reboot(int magic1, int magic2, unsigned int cmd,
				void __user *arg);
asmlinkage long sys_restart_syscall(void);
asmlinkage long sys_kexec_load(unsigned long entry, unsigned long nr_segments,
				struct kexec_segment __user *segments,
				unsigned long flags);

asmlinkage long sys_exit(int error_code);
asmlinkage long sys_exit_group(int error_code);
asmlinkage long sys_wait4(pid_t pid, int __user *stat_addr,
				int options, struct rusage __user *ru);
asmlinkage long sys_waitid(int which, pid_t pid,
			   struct siginfo __user *infop,
			   int options, struct rusage __user *ru);
asmlinkage long sys_waitpid(pid_t pid, int __user *stat_addr, int options);
asmlinkage long sys_set_tid_address(int __user *tidptr);
asmlinkage long sys_futex(u32 __user *uaddr, int op, u32 val,
			struct timespec __user *utime, u32 __user *uaddr2,
			u32 val3);

asmlinkage long sys_init_module(void __user *umod, unsigned long len,
				const char __user *uargs);
asmlinkage long sys_delete_module(const char __user *name_user,
				unsigned int flags);

#ifdef CONFIG_OLD_SIGSUSPEND
asmlinkage long sys_sigsuspend(old_sigset_t mask);
#endif

#ifdef CONFIG_OLD_SIGSUSPEND3
asmlinkage long sys_sigsuspend(int unused1, int unused2, old_sigset_t mask);
#endif

asmlinkage long sys_rt_sigsuspend(sigset_t __user *unewset, size_t sigsetsize);

#ifdef CONFIG_OLD_SIGACTION
asmlinkage long sys_sigaction(int, const struct old_sigaction __user *,
				struct old_sigaction __user *);
#endif

#ifndef CONFIG_ODD_RT_SIGACTION
asmlinkage long sys_rt_sigaction(int,
				 const struct sigaction __user *,
				 struct sigaction __user *,
				 size_t);
#endif
asmlinkage long sys_rt_sigprocmask(int how, sigset_t __user *set,
				sigset_t __user *oset, size_t sigsetsize);
asmlinkage long sys_rt_sigpending(sigset_t __user *set, size_t sigsetsize);
asmlinkage long sys_rt_sigtimedwait(const sigset_t __user *uthese,
				siginfo_t __user *uinfo,
				const struct timespec __user *uts,
				size_t sigsetsize);
asmlinkage long sys_rt_tgsigqueueinfo(pid_t tgid, pid_t  pid, int sig,
		siginfo_t __user *uinfo);
asmlinkage long sys_kill(int pid, int sig);
asmlinkage long sys_tgkill(int tgid, int pid, int sig);
asmlinkage long sys_tkill(int pid, int sig);
asmlinkage long sys_rt_sigqueueinfo(int pid, int sig, siginfo_t __user *uinfo);
asmlinkage long sys_sgetmask(void);
asmlinkage long sys_ssetmask(int newmask);
asmlinkage long sys_signal(int sig, __sighandler_t handler);
asmlinkage long sys_pause(void);

asmlinkage long sys_sync(void);
asmlinkage long sys_fsync(unsigned int fd);
asmlinkage long sys_fdatasync(unsigned int fd);
asmlinkage long sys_bdflush(int func, long data);
asmlinkage long sys_mount(char __user *dev_name, char __user *dir_name,
				char __user *type, unsigned long flags,
				void __user *data);
asmlinkage long sys_umount(char __user *name, int flags);
asmlinkage long sys_oldumount(char __user *name);
asmlinkage long sys_truncate(const char __user *path, long length);
asmlinkage long sys_ftruncate(unsigned int fd, unsigned long length);
asmlinkage long sys_stat(const char __user *filename,
			struct __old_kernel_stat __user *statbuf);
asmlinkage long sys_statfs(const char __user * path,
				struct statfs __user *buf);
asmlinkage long sys_statfs64(const char __user *path, size_t sz,
				struct statfs64 __user *buf);
asmlinkage long sys_fstatfs(unsigned int fd, struct statfs __user *buf);
asmlinkage long sys_fstatfs64(unsigned int fd, size_t sz,
				struct statfs64 __user *buf);
asmlinkage long sys_lstat(const char __user *filename,
			struct __old_kernel_stat __user *statbuf);
asmlinkage long sys_fstat(unsigned int fd,
			struct __old_kernel_stat __user *statbuf);
asmlinkage long sys_newstat(const char __user *filename,
				struct stat __user *statbuf);
asmlinkage long sys_newlstat(const char __user *filename,
				struct stat __user *statbuf);
asmlinkage long sys_newfstat(unsigned int fd, struct stat __user *statbuf);
asmlinkage long sys_ustat(unsigned dev, struct ustat __user *ubuf);
#if BITS_PER_LONG == 32
asmlinkage long sys_stat64(const char __user *filename,
				struct stat64 __user *statbuf);
asmlinkage long sys_fstat64(unsigned long fd, struct stat64 __user *statbuf);
asmlinkage long sys_lstat64(const char __user *filename,
				struct stat64 __user *statbuf);
asmlinkage long sys_truncate64(const char __user *path, loff_t length);
asmlinkage long sys_ftruncate64(unsigned int fd, loff_t length);
#endif

asmlinkage long sys_setxattr(const char __user *path, const char __user *name,
			     const void __user *value, size_t size, int flags);
asmlinkage long sys_lsetxattr(const char __user *path, const char __user *name,
			      const void __user *value, size_t size, int flags);
asmlinkage long sys_fsetxattr(int fd, const char __user *name,
			      const void __user *value, size_t size, int flags);
asmlinkage long sys_getxattr(const char __user *path, const char __user *name,
			     void __user *value, size_t size);
asmlinkage long sys_lgetxattr(const char __user *path, const char __user *name,
			      void __user *value, size_t size);
asmlinkage long sys_fgetxattr(int fd, const char __user *name,
			      void __user *value, size_t size);
asmlinkage long sys_listxattr(const char __user *path, char __user *list,
			      size_t size);
asmlinkage long sys_llistxattr(const char __user *path, char __user *list,
			       size_t size);
asmlinkage long sys_flistxattr(int fd, char __user *list, size_t size);
asmlinkage long sys_removexattr(const char __user *path,
				const char __user *name);
asmlinkage long sys_lremovexattr(const char __user *path,
				 const char __user *name);
asmlinkage long sys_fremovexattr(int fd, const char __user *name);

asmlinkage long sys_brk(unsigned long brk);
asmlinkage long sys_mprotect(unsigned long start, size_t len,
				unsigned long prot);
asmlinkage long sys_mremap(unsigned long addr,
			   unsigned long old_len, unsigned long new_len,
			   unsigned long flags, unsigned long new_addr);
asmlinkage long sys_remap_file_pages(unsigned long start, unsigned long size,
			unsigned long prot, unsigned long pgoff,
			unsigned long flags);
asmlinkage long sys_msync(unsigned long start, size_t len, int flags);
asmlinkage long sys_fadvise64(int fd, loff_t offset, size_t len, int advice);
asmlinkage long sys_fadvise64_64(int fd, loff_t offset, loff_t len, int advice);
asmlinkage long sys_munmap(unsigned long addr, size_t len);
asmlinkage long sys_mlock(unsigned long start, size_t len);
asmlinkage long sys_munlock(unsigned long start, size_t len);
asmlinkage long sys_mlockall(int flags);
asmlinkage long sys_munlockall(void);
asmlinkage long sys_madvise(unsigned long start, size_t len, int behavior);
asmlinkage long sys_mincore(unsigned long start, size_t len,
				unsigned char __user * vec);

asmlinkage long sys_pivot_root(const char __user *new_root,
				const char __user *put_old);
asmlinkage long sys_chroot(const char __user *filename);
asmlinkage long sys_mknod(const char __user *filename, umode_t mode,
				unsigned dev);
asmlinkage long sys_link(const char __user *oldname,
				const char __user *newname);
asmlinkage long sys_symlink(const char __user *old, const char __user *new);
asmlinkage long sys_unlink(const char __user *pathname);
asmlinkage long sys_rename(const char __user *oldname,
				const char __user *newname);
asmlinkage long sys_chmod(const char __user *filename, umode_t mode);
asmlinkage long sys_fchmod(unsigned int fd, umode_t mode);

asmlinkage long sys_fcntl(unsigned int fd, unsigned int cmd, unsigned long arg);
#if BITS_PER_LONG == 32
asmlinkage long sys_fcntl64(unsigned int fd,
				unsigned int cmd, unsigned long arg);
#endif
asmlinkage long sys_pipe(int __user *fildes);
asmlinkage long sys_pipe2(int __user *fildes, int flags);
asmlinkage long sys_dup(unsigned int fildes);
asmlinkage long sys_dup2(unsigned int oldfd, unsigned int newfd);
asmlinkage long sys_dup3(unsigned int oldfd, unsigned int newfd, int flags);
asmlinkage long sys_ioperm(unsigned long from, unsigned long num, int on);
asmlinkage long sys_ioctl(unsigned int fd, unsigned int cmd,
				unsigned long arg);
asmlinkage long sys_flock(unsigned int fd, unsigned int cmd);
asmlinkage long sys_io_setup(unsigned nr_reqs, aio_context_t __user *ctx);
asmlinkage long sys_io_destroy(aio_context_t ctx);
asmlinkage long sys_io_getevents(aio_context_t ctx_id,
				long min_nr,
				long nr,
				struct io_event __user *events,
				struct timespec __user *timeout);
asmlinkage long sys_io_submit(aio_context_t, long,
				struct iocb __user * __user *);
asmlinkage long sys_io_cancel(aio_context_t ctx_id, struct iocb __user *iocb,
			      struct io_event __user *result);
asmlinkage long sys_sendfile(int out_fd, int in_fd,
			     off_t __user *offset, size_t count);
asmlinkage long sys_sendfile64(int out_fd, int in_fd,
			       loff_t __user *offset, size_t count);
asmlinkage long sys_readlink(const char __user *path,
				char __user *buf, int bufsiz);
asmlinkage long sys_creat(const char __user *pathname, umode_t mode);
asmlinkage long sys_open(const char __user *filename,
				int flags, umode_t mode);
asmlinkage long sys_close(unsigned int fd);
asmlinkage long sys_access(const char __user *filename, int mode);
asmlinkage long sys_vhangup(void);
asmlinkage long sys_chown(const char __user *filename,
				uid_t user, gid_t group);
asmlinkage long sys_lchown(const char __user *filename,
				uid_t user, gid_t group);
asmlinkage long sys_fchown(unsigned int fd, uid_t user, gid_t group);
#ifdef CONFIG_UID16
asmlinkage long sys_chown16(const char __user *filename,
				old_uid_t user, old_gid_t group);
asmlinkage long sys_lchown16(const char __user *filename,
				old_uid_t user, old_gid_t group);
asmlinkage long sys_fchown16(unsigned int fd, old_uid_t user, old_gid_t group);
asmlinkage long sys_setregid16(old_gid_t rgid, old_gid_t egid);
asmlinkage long sys_setgid16(old_gid_t gid);
asmlinkage long sys_setreuid16(old_uid_t ruid, old_uid_t euid);
asmlinkage long sys_setuid16(old_uid_t uid);
asmlinkage long sys_setresuid16(old_uid_t ruid, old_uid_t euid, old_uid_t suid);
asmlinkage long sys_getresuid16(old_uid_t __user *ruid,
				old_uid_t __user *euid, old_uid_t __user *suid);
asmlinkage long sys_setresgid16(old_gid_t rgid, old_gid_t egid, old_gid_t sgid);
asmlinkage long sys_getresgid16(old_gid_t __user *rgid,
				old_gid_t __user *egid, old_gid_t __user *sgid);
asmlinkage long sys_setfsuid16(old_uid_t uid);
asmlinkage long sys_setfsgid16(old_gid_t gid);
asmlinkage long sys_getgroups16(int gidsetsize, old_gid_t __user *grouplist);
asmlinkage long sys_setgroups16(int gidsetsize, old_gid_t __user *grouplist);
asmlinkage long sys_getuid16(void);
asmlinkage long sys_geteuid16(void);
asmlinkage long sys_getgid16(void);
asmlinkage long sys_getegid16(void);
#endif

asmlinkage long sys_utime(char __user *filename,
				struct utimbuf __user *times);
asmlinkage long sys_utimes(char __user *filename,
				struct timeval __user *utimes);
asmlinkage long sys_lseek(unsigned int fd, off_t offset,
			  unsigned int whence);
asmlinkage long sys_llseek(unsigned int fd, unsigned long offset_high,
			unsigned long offset_low, loff_t __user *result,
			unsigned int whence);
asmlinkage long sys_read(unsigned int fd, char __user *buf, size_t count);
asmlinkage long sys_readahead(int fd, loff_t offset, size_t count);
asmlinkage long sys_readv(unsigned long fd,
			  const struct iovec __user *vec,
			  unsigned long vlen);
asmlinkage long sys_write(unsigned int fd, const char __user *buf,
			  size_t count);
asmlinkage long sys_writev(unsigned long fd,
			   const struct iovec __user *vec,
			   unsigned long vlen);
asmlinkage long sys_pread64(unsigned int fd, char __user *buf,
			    size_t count, loff_t pos);
asmlinkage long sys_pwrite64(unsigned int fd, const char __user *buf,
			     size_t count, loff_t pos);
asmlinkage long sys_preadv(unsigned long fd, const struct iovec __user *vec,
			   unsigned long vlen, unsigned long pos_l, unsigned long pos_h);
asmlinkage long sys_pwritev(unsigned long fd, const struct iovec __user *vec,
			    unsigned long vlen, unsigned long pos_l, unsigned long pos_h);
asmlinkage long sys_getcwd(char __user *buf, unsigned long size);
asmlinkage long sys_mkdir(const char __user *pathname, umode_t mode);
asmlinkage long sys_chdir(const char __user *filename);
asmlinkage long sys_fchdir(unsigned int fd);
asmlinkage long sys_rmdir(const char __user *pathname);
asmlinkage long sys_lookup_dcookie(u64 cookie64, char __user *buf, size_t len);
asmlinkage long sys_quotactl(unsigned int cmd, const char __user *special,
				qid_t id, void __user *addr);
asmlinkage long sys_getdents(unsigned int fd,
				struct linux_dirent __user *dirent,
				unsigned int count);
asmlinkage long sys_getdents64(unsigned int fd,
				struct linux_dirent64 __user *dirent,
				unsigned int count);

asmlinkage long sys_setsockopt(int fd, int level, int optname,
				char __user *optval, int optlen);
asmlinkage long sys_getsockopt(int fd, int level, int optname,
				char __user *optval, int __user *optlen);
asmlinkage long sys_bind(int, struct sockaddr __user *, int);
asmlinkage long sys_connect(int, struct sockaddr __user *, int);
asmlinkage long sys_accept(int, struct sockaddr __user *, int __user *);
asmlinkage long sys_accept4(int, struct sockaddr __user *, int __user *, int);
asmlinkage long sys_getsockname(int, struct sockaddr __user *, int __user *);
asmlinkage long sys_getpeername(int, struct sockaddr __user *, int __user *);
asmlinkage long sys_send(int, void __user *, size_t, unsigned);
asmlinkage long sys_sendto(int, void __user *, size_t, unsigned,
				struct sockaddr __user *, int);
asmlinkage long sys_sendmsg(int fd, struct msghdr __user *msg, unsigned flags);
asmlinkage long sys_sendmmsg(int fd, struct mmsghdr __user *msg,
			     unsigned int vlen, unsigned flags);
asmlinkage long sys_recv(int, void __user *, size_t, unsigned);
asmlinkage long sys_recvfrom(int, void __user *, size_t, unsigned,
				struct sockaddr __user *, int __user *);
asmlinkage long sys_recvmsg(int fd, struct msghdr __user *msg, unsigned flags);
asmlinkage long sys_recvmmsg(int fd, struct mmsghdr __user *msg,
			     unsigned int vlen, unsigned flags,
			     struct timespec __user *timeout);
asmlinkage long sys_socket(int, int, int);
asmlinkage long sys_socketpair(int, int, int, int __user *);
asmlinkage long sys_socketcall(int call, unsigned long __user *args);
asmlinkage long sys_listen(int, int);
asmlinkage long sys_poll(struct pollfd __user *ufds, unsigned int nfds,
				int timeout);
asmlinkage long sys_select(int n, fd_set __user *inp, fd_set __user *outp,
			fd_set __user *exp, struct timeval __user *tvp);
asmlinkage long sys_old_select(struct sel_arg_struct __user *arg);
asmlinkage long sys_epoll_create(int size);
asmlinkage long sys_epoll_create1(int flags);
asmlinkage long sys_epoll_ctl(int epfd, int op, int fd,
				struct epoll_event __user *event);
asmlinkage long sys_epoll_wait(int epfd, struct epoll_event __user *events,
				int maxevents, int timeout);
asmlinkage long sys_epoll_pwait(int epfd, struct epoll_event __user *events,
				int maxevents, int timeout,
				const sigset_t __user *sigmask,
				size_t sigsetsize);
asmlinkage long sys_gethostname(char __user *name, int len);
asmlinkage long sys_sethostname(char __user *name, int len);
asmlinkage long sys_setdomainname(char __user *name, int len);
asmlinkage long sys_newuname(struct new_utsname __user *name);
asmlinkage long sys_uname(struct old_utsname __user *);
asmlinkage long sys_olduname(struct oldold_utsname __user *);

asmlinkage long sys_getrlimit(unsigned int resource,
				struct rlimit __user *rlim);
#if defined(COMPAT_RLIM_OLD_INFINITY) || !(defined(CONFIG_IA64))
asmlinkage long sys_old_getrlimit(unsigned int resource, struct rlimit __user *rlim);
#endif
asmlinkage long sys_setrlimit(unsigned int resource,
				struct rlimit __user *rlim);
asmlinkage long sys_prlimit64(pid_t pid, unsigned int resource,
				const struct rlimit64 __user *new_rlim,
				struct rlimit64 __user *old_rlim);
asmlinkage long sys_getrusage(int who, struct rusage __user *ru);
asmlinkage long sys_umask(int mask);

asmlinkage long sys_msgget(key_t key, int msgflg);
asmlinkage long sys_msgsnd(int msqid, struct msgbuf __user *msgp,
				size_t msgsz, int msgflg);
asmlinkage long sys_msgrcv(int msqid, struct msgbuf __user *msgp,
				size_t msgsz, long msgtyp, int msgflg);
asmlinkage long sys_msgctl(int msqid, int cmd, struct msqid_ds __user *buf);

asmlinkage long sys_semget(key_t key, int nsems, int semflg);
asmlinkage long sys_semop(int semid, struct sembuf __user *sops,
				unsigned nsops);
asmlinkage long sys_semctl(int semid, int semnum, int cmd, union semun arg);
asmlinkage long sys_semtimedop(int semid, struct sembuf __user *sops,
				unsigned nsops,
				const struct timespec __user *timeout);
asmlinkage long sys_shmat(int shmid, char __user *shmaddr, int shmflg);
asmlinkage long sys_shmget(key_t key, size_t size, int flag);
asmlinkage long sys_shmdt(char __user *shmaddr);
asmlinkage long sys_shmctl(int shmid, int cmd, struct shmid_ds __user *buf);
asmlinkage long sys_ipc(unsigned int call, int first, unsigned long second,
		unsigned long third, void __user *ptr, long fifth);

asmlinkage long sys_mq_open(const char __user *name, int oflag, umode_t mode, struct mq_attr __user *attr);
asmlinkage long sys_mq_unlink(const char __user *name);
asmlinkage long sys_mq_timedsend(mqd_t mqdes, const char __user *msg_ptr, size_t msg_len, unsigned int msg_prio, const struct timespec __user *abs_timeout);
asmlinkage long sys_mq_timedreceive(mqd_t mqdes, char __user *msg_ptr, size_t msg_len, unsigned int __user *msg_prio, const struct timespec __user *abs_timeout);
asmlinkage long sys_mq_notify(mqd_t mqdes, const struct sigevent __user *notification);
asmlinkage long sys_mq_getsetattr(mqd_t mqdes, const struct mq_attr __user *mqstat, struct mq_attr __user *omqstat);

asmlinkage long sys_pciconfig_iobase(long which, unsigned long bus, unsigned long devfn);
asmlinkage long sys_pciconfig_read(unsigned long bus, unsigned long dfn,
				unsigned long off, unsigned long len,
				void __user *buf);
asmlinkage long sys_pciconfig_write(unsigned long bus, unsigned long dfn,
				unsigned long off, unsigned long len,
				void __user *buf);

asmlinkage long sys_prctl(int option, unsigned long arg2, unsigned long arg3,
			unsigned long arg4, unsigned long arg5);
asmlinkage long sys_swapon(const char __user *specialfile, int swap_flags);
asmlinkage long sys_swapoff(const char __user *specialfile);
asmlinkage long sys_sysctl(struct __sysctl_args __user *args);
asmlinkage long sys_sysinfo(struct sysinfo __user *info);
asmlinkage long sys_sysfs(int option,
				unsigned long arg1, unsigned long arg2);
asmlinkage long sys_syslog(int type, char __user *buf, int len);
asmlinkage long sys_uselib(const char __user *library);
asmlinkage long sys_ni_syscall(void);
asmlinkage long sys_ptrace(long request, long pid, unsigned long addr,
			   unsigned long data);

asmlinkage long sys_add_key(const char __user *_type,
			    const char __user *_description,
			    const void __user *_payload,
			    size_t plen,
			    key_serial_t destringid);

asmlinkage long sys_request_key(const char __user *_type,
				const char __user *_description,
				const char __user *_callout_info,
				key_serial_t destringid);

asmlinkage long sys_keyctl(int cmd, unsigned long arg2, unsigned long arg3,
			   unsigned long arg4, unsigned long arg5);

asmlinkage long sys_ioprio_set(int which, int who, int ioprio);
asmlinkage long sys_ioprio_get(int which, int who);
asmlinkage long sys_set_mempolicy(int mode, unsigned long __user *nmask,
				unsigned long maxnode);
asmlinkage long sys_migrate_pages(pid_t pid, unsigned long maxnode,
				const unsigned long __user *from,
				const unsigned long __user *to);
asmlinkage long sys_move_pages(pid_t pid, unsigned long nr_pages,
				const void __user * __user *pages,
				const int __user *nodes,
				int __user *status,
				int flags);
asmlinkage long sys_mbind(unsigned long start, unsigned long len,
				unsigned long mode,
				unsigned long __user *nmask,
				unsigned long maxnode,
				unsigned flags);
asmlinkage long sys_get_mempolicy(int __user *policy,
				unsigned long __user *nmask,
				unsigned long maxnode,
				unsigned long addr, unsigned long flags);

asmlinkage long sys_inotify_init(void);
asmlinkage long sys_inotify_init1(int flags);
asmlinkage long sys_inotify_add_watch(int fd, const char __user *path,
					u32 mask);
asmlinkage long sys_inotify_rm_watch(int fd, __s32 wd);

asmlinkage long sys_spu_run(int fd, __u32 __user *unpc,
				 __u32 __user *ustatus);
asmlinkage long sys_spu_create(const char __user *name,
		unsigned int flags, umode_t mode, int fd);

asmlinkage long sys_mknodat(int dfd, const char __user * filename, umode_t mode,
			    unsigned dev);
asmlinkage long sys_mkdirat(int dfd, const char __user * pathname, umode_t mode);
asmlinkage long sys_unlinkat(int dfd, const char __user * pathname, int flag);
asmlinkage long sys_symlinkat(const char __user * oldname,
			      int newdfd, const char __user * newname);
asmlinkage long sys_linkat(int olddfd, const char __user *oldname,
			   int newdfd, const char __user *newname, int flags);
asmlinkage long sys_renameat(int olddfd, const char __user * oldname,
			     int newdfd, const char __user * newname);
asmlinkage long sys_futimesat(int dfd, const char __user *filename,
			      struct timeval __user *utimes);
asmlinkage long sys_faccessat(int dfd, const char __user *filename, int mode);
asmlinkage long sys_fchmodat(int dfd, const char __user * filename,
			     umode_t mode);
asmlinkage long sys_fchownat(int dfd, const char __user *filename, uid_t user,
			     gid_t group, int flag);
asmlinkage long sys_openat(int dfd, const char __user *filename, int flags,
			   umode_t mode);
asmlinkage long sys_newfstatat(int dfd, const char __user *filename,
			       struct stat __user *statbuf, int flag);
asmlinkage long sys_fstatat64(int dfd, const char __user *filename,
			       struct stat64 __user *statbuf, int flag);
asmlinkage long sys_readlinkat(int dfd, const char __user *path, char __user *buf,
			       int bufsiz);
asmlinkage long sys_utimensat(int dfd, const char __user *filename,
				struct timespec __user *utimes, int flags);
asmlinkage long sys_unshare(unsigned long unshare_flags);

asmlinkage long sys_splice(int fd_in, loff_t __user *off_in,
			   int fd_out, loff_t __user *off_out,
			   size_t len, unsigned int flags);

asmlinkage long sys_vmsplice(int fd, const struct iovec __user *iov,
			     unsigned long nr_segs, unsigned int flags);

asmlinkage long sys_tee(int fdin, int fdout, size_t len, unsigned int flags);

asmlinkage long sys_sync_file_range(int fd, loff_t offset, loff_t nbytes,
					unsigned int flags);
asmlinkage long sys_sync_file_range2(int fd, unsigned int flags,
				     loff_t offset, loff_t nbytes);
asmlinkage long sys_get_robust_list(int pid,
				    struct robust_list_head __user * __user *head_ptr,
				    size_t __user *len_ptr);
asmlinkage long sys_set_robust_list(struct robust_list_head __user *head,
				    size_t len);
asmlinkage long sys_getcpu(unsigned __user *cpu, unsigned __user *node, struct getcpu_cache __user *cache);
asmlinkage long sys_signalfd(int ufd, sigset_t __user *user_mask, size_t sizemask);
asmlinkage long sys_signalfd4(int ufd, sigset_t __user *user_mask, size_t sizemask, int flags);
asmlinkage long sys_timerfd_create(int clockid, int flags);
asmlinkage long sys_timerfd_settime(int ufd, int flags,
				    const struct itimerspec __user *utmr,
				    struct itimerspec __user *otmr);
asmlinkage long sys_timerfd_gettime(int ufd, struct itimerspec __user *otmr);
asmlinkage long sys_eventfd(unsigned int count);
asmlinkage long sys_eventfd2(unsigned int count, int flags);
asmlinkage long sys_fallocate(int fd, int mode, loff_t offset, loff_t len);
asmlinkage long sys_old_readdir(unsigned int, struct old_linux_dirent __user *, unsigned int);
asmlinkage long sys_pselect6(int, fd_set __user *, fd_set __user *,
			     fd_set __user *, struct timespec __user *,
			     void __user *);
asmlinkage long sys_ppoll(struct pollfd __user *, unsigned int,
			  struct timespec __user *, const sigset_t __user *,
			  size_t);
asmlinkage long sys_fanotify_init(unsigned int flags, unsigned int event_f_flags);
asmlinkage long sys_fanotify_mark(int fanotify_fd, unsigned int flags,
				  u64 mask, int fd,
				  const char  __user *pathname);
asmlinkage long sys_syncfs(int fd);

asmlinkage long sys_fork(void);
asmlinkage long sys_vfork(void);
#ifdef CONFIG_CLONE_BACKWARDS
asmlinkage long sys_clone(unsigned long, unsigned long, int __user *, int,
	       int __user *);
#else
asmlinkage long sys_clone(unsigned long, unsigned long, int __user *,
	       int __user *, int);
#endif

asmlinkage long sys_execve(const char __user *filename,
		const char __user *const __user *argv,
		const char __user *const __user *envp);

asmlinkage long sys_perf_event_open(
		struct perf_event_attr __user *attr_uptr,
		pid_t pid, int cpu, int group_fd, unsigned long flags);

asmlinkage long sys_mmap_pgoff(unsigned long addr, unsigned long len,
			unsigned long prot, unsigned long flags,
			unsigned long fd, unsigned long pgoff);
asmlinkage long sys_old_mmap(struct mmap_arg_struct __user *arg);
asmlinkage long sys_name_to_handle_at(int dfd, const char __user *name,
				      struct file_handle __user *handle,
				      int __user *mnt_id, int flag);
asmlinkage long sys_open_by_handle_at(int mountdirfd,
				      struct file_handle __user *handle,
				      int flags);
asmlinkage long sys_setns(int fd, int nstype);
asmlinkage long sys_process_vm_readv(pid_t pid,
				     const struct iovec __user *lvec,
				     unsigned long liovcnt,
				     const struct iovec __user *rvec,
				     unsigned long riovcnt,
				     unsigned long flags);
asmlinkage long sys_process_vm_writev(pid_t pid,
				      const struct iovec __user *lvec,
				      unsigned long liovcnt,
				      const struct iovec __user *rvec,
				      unsigned long riovcnt,
				      unsigned long flags);

asmlinkage long sys_kcmp(pid_t pid1, pid_t pid2, int type,
			 unsigned long idx1, unsigned long idx2);
asmlinkage long sys_finit_module(int fd, const char __user *uargs, int flags);
<<<<<<< HEAD
=======
asmlinkage long sys_ipc_process_create(struct name_t *name, 
					ipc_process_id_t ipcp_id, 
					dif_type_t dif_type);

>>>>>>> 6f939e46
asmlinkage long sys_kipcm_call(int param);
#endif<|MERGE_RESOLUTION|>--- conflicted
+++ resolved
@@ -898,12 +898,9 @@
 asmlinkage long sys_kcmp(pid_t pid1, pid_t pid2, int type,
 			 unsigned long idx1, unsigned long idx2);
 asmlinkage long sys_finit_module(int fd, const char __user *uargs, int flags);
-<<<<<<< HEAD
-=======
 asmlinkage long sys_ipc_process_create(struct name_t *name, 
 					ipc_process_id_t ipcp_id, 
 					dif_type_t dif_type);
 
->>>>>>> 6f939e46
 asmlinkage long sys_kipcm_call(int param);
 #endif