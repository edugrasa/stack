#
# Makefile.am
#
# Written by: Francesco Salvestrini <f DOT salvestrini AT nextworks DOT it>
#

EXTRA_DIST                         =
<<<<<<< HEAD
=======
bin_PROGRAMS                       =
bin_SCRIPTS                        =
>>>>>>> d7f37fe0
AM_INSTALLCHECK_STD_OPTIONS_EXEMPT =
bin_PROGRAMS                       =
bin_SCRIPTS                        =


rina_wrap_SOURCES  = rina-wrap.c
rina_wrap_LDFLAGS  =
rina_wrap_LDADD    =
rina_wrap_CPPFLAGS = $(CPPFLAGS_EXTRA)
bin_PROGRAMS       += rina-wrap
AM_INSTALLCHECK_STD_OPTIONS_EXEMPT += rina-wrap

edit = $(SED)							\
        -e 's|@PACKAGE_VERSION[@]|$(PACKAGE_VERSION)|g'		\
        -e 's|@PACKAGE_NAME[@]|$(PACKAGE_NAME)|g'		\
        -e 's|@PACKAGE_URL[@]|$(PACKAGE_URL)|g'			\
        -e 's|@PACKAGE_BUGREPORT[@]|$(PACKAGE_BUGREPORT)|g'	\
        -e 's|@PYTHON[@]|$(PYTHON)|g'				\
        -e 's|@SHELL[@]|$(SHELL)|g'

if HAVE_PYTHON
rina-mem-stats: rina-mem-stats.py Makefile
	rm -f $@ $@.tmp
	srcdir=''; \
	  test -f ./$@.in || srcdir=$(srcdir)/; \
	  $(edit) $${srcdir}$@.py >$@.tmp
	chmod a-w $@.tmp
	chmod a+x $@.tmp
	mv $@.tmp $@

bin_SCRIPTS += rina-mem-stats
AM_INSTALLCHECK_STD_OPTIONS_EXEMPT += rina-mem-stats

if HAVE_PYTHON_MATPLOT_LIB
rina-show-plots: rina-show-plots.py Makefile
	rm -f $@ $@.tmp
	srcdir=''; \
	  test -f ./$@.in || srcdir=$(srcdir)/; \
	  $(edit) $${srcdir}$@.py >$@.tmp
	chmod a-w $@.tmp
	chmod a+x $@.tmp
	mv $@.tmp $@

bin_SCRIPTS += rina-show-plots
AM_INSTALLCHECK_STD_OPTIONS_EXEMPT += rina-show-plots
endif
endif

rina-bug-report: rina-bug-report.in Makefile
	rm -f $@ $@.tmp
	srcdir=''; \
	  test -f ./$@.in || srcdir=$(srcdir)/; \
	  $(edit) $${srcdir}$@.in >$@.tmp
	chmod a-w $@.tmp
	chmod a+x $@.tmp
	mv $@.tmp $@

bin_SCRIPTS += rina-bug-report
AM_INSTALLCHECK_STD_OPTIONS_EXEMPT += rina-bug-report<|MERGE_RESOLUTION|>--- conflicted
+++ resolved
@@ -5,15 +5,9 @@
 #
 
 EXTRA_DIST                         =
-<<<<<<< HEAD
-=======
 bin_PROGRAMS                       =
 bin_SCRIPTS                        =
->>>>>>> d7f37fe0
 AM_INSTALLCHECK_STD_OPTIONS_EXEMPT =
-bin_PROGRAMS                       =
-bin_SCRIPTS                        =
-
 
 rina_wrap_SOURCES  = rina-wrap.c
 rina_wrap_LDFLAGS  =
