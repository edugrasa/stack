--- conflicted
+++ resolved
@@ -29,15 +29,10 @@
 
 #include "server.h"
 
-<<<<<<< HEAD
-class ConnectionCallback : public rina::cdap::CDAPCallbackInterface
-{
-=======
 class ConnectionCallback : public rina::cdap::CDAPCallbackInterface {
->>>>>>> ec22f07e
+
 public:
-	ConnectionCallback(bool *keep_serving,
-			rina::cdap::CDAPProviderInterface **prov);
+	ConnectionCallback(bool *keep_serving);
 	void open_connection(const rina::cdap_rib::con_handle_t &con,
 			const rina::cdap_rib::flags_t &flags, int message_id);
 	void remote_read_request(const rina::cdap_rib::con_handle_t &con,
@@ -46,28 +41,18 @@
 			int message_id);
 	void close_connection(const rina::cdap_rib::con_handle_t &con,
 			const rina::cdap_rib::flags_t &flags, int message_id);
+
+	rina::cdap::CDAPProviderInterface* get_provider(){
+		if(!prov_)
+			prov_ = rina::cdap::getProvider();
+		return prov_;
+	}
+
 private:
 	bool *keep_serving_;
-	rina::cdap::CDAPProviderInterface **prov_;
+	rina::cdap::CDAPProviderInterface *prov_;
 };
 
-<<<<<<< HEAD
-class Server : public Application
-{
-public:
-	Server(const std::string& dif_name, const std::string& app_name,
-			const std::string& app_instance, const int dealloc_wait);
-	void run();
-
-protected:
-	void serveEchoFlow(int port_id);
-	//static void destroyFlow(sigval_t val);
-private:
-	void startWorker(int port_id);
-	int interval;
-	int dw;
-	const unsigned int max_sdu_size_in_bytes = 10000;
-=======
 class CDAPEchoWorker : public ServerWorker {
 public:
 	CDAPEchoWorker(rina::ThreadAttributes * threadAttributes,
@@ -79,7 +64,6 @@
 
 private:
 	void serveEchoFlow(int port_id);
->>>>>>> ec22f07e
 
 	int port_id;
 	unsigned int max_sdu_size;
