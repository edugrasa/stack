//
// Echo CDAP Client
//
// Addy Bombeke <addy.bombeke@ugent.be>
// Vincenzo Maffione <v.maffione@nextworks.it>
// Bernat Gastón <bernat.gaston@i2cat.net>
//
// This program is free software; you can redistribute it and/or modify
// it under the terms of the GNU General Public License as published by
// the Free Software Foundation; either version 2 of the License, or
// (at your option) any later version.
//
// This program is distributed in the hope that it will be useful,
// but WITHOUT ANY WARRANTY; without even the implied warranty of
// MERCHANTABILITY or FITNESS FOR A PARTICULAR PURPOSE. See the
// GNU General Public License for more details.
//
// You should have received a copy of the GNU General Public License
// along with this program; if not, write to the Free Software
// Foundation, Inc., 675 Mass Ave, Cambridge, MA 02139, USA.
//

#include <cstring>
#include <iostream>
#include <sstream>
#include <cassert>
#include <unistd.h>

#define RINA_PREFIX     "cdap-echo-client"
#include <librina/logs.h>
#include <librina/cdap_v2.h>
#include <librina/security-manager.h>

#include "cdap-echo-client.h"

using namespace std;
using namespace rina;

Client::Client(const string& dif_nm, const string& apn, const string& api,
               const string& server_apn, const string& server_api, bool q,
               unsigned long count, bool registration, unsigned int w, int g,
               int dw)
                : Application(dif_nm, apn, api),
                  dif_name(dif_nm),
                  server_name(server_apn),
                  server_instance(server_api),
                  quiet(q),
                  echo_times(count),
                  client_app_reg(registration),
                  wait(w),
                  gap(g),
                  dealloc_wait(dw)
{
        count_ = 0;
}

Client::~Client()
{
        delete cdap_prov_;
}

void Client::run()
{
        keep_running_ = true;
        if (client_app_reg) {
                applicationRegister(false);
        }
        createFlow();
        if (flow_.portId >= 0) {
                // CACEP
                cacep();

                sendReadRMessage();
        }
}

void Client::createFlow()
{
        AllocateFlowRequestResultEvent* afrrevent;
        FlowSpecification qosspec;
        IPCEvent* event;
        uint seqnum;

        qosspec.blocking = false;
        if (gap >= 0)
                qosspec.maxAllowableGap = gap;

        if (dif_name != string()) {
                seqnum = ipcManager->requestFlowAllocationInDIF(
                                ApplicationProcessNamingInformation(
                                                app_name, app_instance),
                                ApplicationProcessNamingInformation(
                                                server_name, server_instance),
                                ApplicationProcessNamingInformation(dif_name,
                                                                    string()),
                                qosspec);
        } else {
                seqnum = ipcManager->requestFlowAllocation(
                                ApplicationProcessNamingInformation(
                                                app_name, app_instance),
                                ApplicationProcessNamingInformation(
                                                server_name, server_instance),
                                qosspec);
        }

        for (;;) {
                event = ipcEventProducer->eventWait();
                if (event
                                && event->eventType
                                                == ALLOCATE_FLOW_REQUEST_RESULT_EVENT
                                && event->sequenceNumber == seqnum) {
                        break;
                }
                LOG_DBG("Client got new event %d", event->eventType);
        }

        afrrevent = dynamic_cast<AllocateFlowRequestResultEvent*>(event);

        flow_ = ipcManager->commitPendingFlow(afrrevent->sequenceNumber,
                                              afrrevent->portId,
                                              afrrevent->difName);
        if (flow_.portId < 0) {
                LOG_ERR("Failed to allocate a flow");
        } else {
                LOG_DBG("[DEBUG] Port id = %d", flow_.portId);
        }
}

void Client::cacep()
{
        char buffer[max_buffer_size];
        cdap::init(this, false);
        cdap_prov_ = cdap::getProvider();
        cdap_rib::vers_info_t ver;
        ver.version_ = 1;
        cdap_rib::src_info_t src;
        int bytes_read = 0;

        src.ap_name_ = flow_.localAppName.processName;
        src.ae_name_ = flow_.localAppName.entityName;
        src.ap_inst_ = flow_.localAppName.processInstance;
        src.ae_inst_ = flow_.localAppName.entityInstance;
        cdap_rib::dest_info_t dest;
        dest.ap_name_ = flow_.remoteAppName.processName;
        dest.ae_name_ = flow_.remoteAppName.entityName;
        dest.ap_inst_ = flow_.remoteAppName.processInstance;
        dest.ae_inst_ = flow_.remoteAppName.entityInstance;
        cdap_rib::auth_policy auth;
        auth.name = rina::IAuthPolicySet::AUTH_NONE;

        std::cout << "open conection request CDAP message sent" << std::endl;
        con_ = cdap_prov_->remote_open_connection(ver, src, dest, auth,
                                           flow_.portId);
        while (true) {
        	try {
        		bytes_read = ipcManager->readSDU(flow_.portId, buffer, max_buffer_size);
        		if (bytes_read == 0) {
        			sleep_wrapper.sleepForMili(50);
        		} else {
        			break;
        		}
        	} catch (Exception &e){
        		LOG_ERR("Exception while reading: %s", e.what());
        		break;
        	}
        }

        cdap_rib::SerializedObject message;
        message.message_ = buffer;
        message.size_ = bytes_read;
        cdap_prov_->process_message(message, flow_.portId);
}

void Client::open_connection_result(const cdap_rib::con_handle_t &con,
                                    const cdap_rib::result_info &res)
{
        (void) con;
        (void) res;
        std::cout << "open conection response CDAP message received"
                  << std::endl;
}
void Client::remote_read_result(const rina::cdap_rib::con_handle_t &con,
                                const rina::cdap_rib::obj_info_t &obj,
                                const rina::cdap_rib::res_info_t &res)
{
        (void) con;
        (void) res;
        (void) obj;
        std::cout << "read response CDAP message received" << std::endl;
}

void Client::close_connection_result(const cdap_rib::con_handle_t &con,
                                     const cdap_rib::result_info &res)
{
        (void) con;
        (void) res;
        std::cout << "release response CDAP message received" << std::endl;
        destroyFlow();
}

void Client::sendReadRMessage()
{
        while (count_ < echo_times) {
                IPCEvent* event = ipcEventProducer->eventPoll();
                char buffer[max_buffer_size];
                if (event) {
                        switch (event->eventType) {
                                case FLOW_DEALLOCATED_EVENT:
                                        std::cout << "Client received a flow deallocation event"
                                                  << std::endl;
                                        destroyFlow();
                                        break;
                                default:
                                        LOG_INFO("Client got new event %d",
                                                 event->eventType);
                                        break;
                        }
                } else {
                        // READ
                        cdap_rib::obj_info_t obj;
                        int bytes_read = 0;
                        obj.name_ = "test name";
                        obj.class_ = "test class";
                        obj.inst_ = 1;
                        cdap_rib::flags_t flags;
                        flags.flags_ = cdap_rib::flags_t::NONE_FLAGS;
                        cdap_rib::filt_info_t filt;
                        filt.filter_ = 0;
                        filt.scope_ = 0;
                        cdap_prov_->remote_read(con_.port_, obj, flags, filt);
                        std::cout << "read request CDAP message sent"
                                  << std::endl;

                        while(true) {
                        	try {
                        		bytes_read = ipcManager->readSDU(flow_.portId, buffer,
                        				max_buffer_size);
                        		if (bytes_read == 0) {
                        			sleep_wrapper.sleepForMili(50);
                        		} else {
                        			break;
                        		}
                        	} catch (Exception & e) {
                        		LOG_ERR("Exception while reading: %s", e.what());
                        		break;
                        	}
                        }
                        cdap_rib::SerializedObject message;
                        message.message_ = buffer;
                        message.size_ = bytes_read;
                        cdap_prov_->process_message(message,flow_.portId);
                        count_++;
                        std::cout << "count: " << count_ << std::endl;
                }
        }
        release();
}

void Client::release()
{
        char buffer[max_buffer_size];
        std::cout << "release request CDAP message sent" << std::endl;
<<<<<<< HEAD
        cdap_prov_->remote_close_connection(con_.port_);
        int bytes_read = ipcManager->readSDU(flow_.portId, buffer, max_buffer_size);
=======
        int bytes_read = 0;
        cdap_prov_->close_connection(con_.port_);
        std::cout << "Waiting for release response" << std::endl;

        while(true) {
        	try {
        		bytes_read = ipcManager->readSDU(flow_.portId, buffer, max_buffer_size);
        		if (bytes_read == 0) {
        			sleep_wrapper.sleepForMili(50);
        		} else {
        			break;
        		}
        	}catch (Exception &e) {
        		LOG_ERR("Exception while reading: %s", e.what());
        		break;
        	}
        }

>>>>>>> ec22f07e
        cdap_rib::SerializedObject message;
        message.message_ = buffer;
        message.size_ = bytes_read;
        cdap_prov_->process_message(message, flow_.portId);
        std::cout << "Release completed" << std::endl;
}

void Client::destroyFlow()
{
        DeallocateFlowResponseEvent *resp = 0;
        unsigned int seqnum;
        IPCEvent* event;
        cdap::destroy(flow_.portId);
        seqnum = ipcManager->requestFlowDeallocation(flow_.portId);

        for (;;) {
                event = ipcEventProducer->eventWait();
                if (event && event->eventType == DEALLOCATE_FLOW_RESPONSE_EVENT
                                && event->sequenceNumber == seqnum) {
                        break;
                }
                LOG_DBG("Client got new event %d", event->eventType);
        }
        resp = dynamic_cast<DeallocateFlowResponseEvent*>(event);
        assert(resp);

        ipcManager->flowDeallocationResult(flow_.portId, resp->result == 0);
}<|MERGE_RESOLUTION|>--- conflicted
+++ resolved
@@ -260,12 +260,8 @@
 {
         char buffer[max_buffer_size];
         std::cout << "release request CDAP message sent" << std::endl;
-<<<<<<< HEAD
+        int bytes_read = 0;
         cdap_prov_->remote_close_connection(con_.port_);
-        int bytes_read = ipcManager->readSDU(flow_.portId, buffer, max_buffer_size);
-=======
-        int bytes_read = 0;
-        cdap_prov_->close_connection(con_.port_);
         std::cout << "Waiting for release response" << std::endl;
 
         while(true) {
@@ -282,7 +278,6 @@
         	}
         }
 
->>>>>>> ec22f07e
         cdap_rib::SerializedObject message;
         message.message_ = buffer;
         message.size_ = bytes_read;
