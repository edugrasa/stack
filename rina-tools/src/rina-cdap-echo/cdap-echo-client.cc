--- conflicted
+++ resolved
@@ -131,7 +131,7 @@
 
 void Client::cacep()
 {
-        char buffer[max_sdu_size_in_bytes];
+        char buffer[max_buffer_size];
         cdap::CDAPProviderFactory::init(2000);
         cdap_prov_ = cdap::CDAPProviderFactory::create(false, this);
         cdap_rib::vers_info_t ver;
@@ -143,30 +143,16 @@
         src.ae_inst_ = flow_->getLocalApplicationName().entityInstance;
         cdap_rib::dest_info_t dest;
         dest.ap_name_ = flow_->getRemoteApplcationName().processName;
-<<<<<<< HEAD
         dest.ae_name_ = flow_->getRemoteApplcationName().entityName;
         dest.ap_inst_ = flow_->getRemoteApplcationName().processInstance;
         dest.ae_inst_ = flow_->getRemoteApplcationName().entityInstance;
-=======
-        ;
-        dest.ae_name_ = flow_->getRemoteApplcationName().entityName;
-        ;
-        dest.ap_inst_ = flow_->getRemoteApplcationName().processInstance;
-        ;
-        dest.ae_inst_ = flow_->getRemoteApplcationName().entityInstance;
-        ;
->>>>>>> 34a2ed67
         cdap_rib::auth_info auth;
         auth.auth_mech_ = auth.AUTH_NONE;
 
         std::cout << "open conection request CDAP message sent" << std::endl;
-<<<<<<< HEAD
-        con_ = cdap_prov_->remote_open_connection(ver, src, dest, auth,
-=======
         con_ = cdap_prov_->open_connection(ver, src, dest, auth,
->>>>>>> 34a2ed67
                                            flow_->getPortId());
-        int bytes_read = flow_->readSDU(buffer, max_sdu_size_in_bytes);
+        int bytes_read = flow_->readSDU(buffer, max_buffer_size);
         cdap_rib::SerializedObject message;
         message.message_ = buffer;
         message.size_ = bytes_read;
@@ -187,10 +173,7 @@
 {
         (void) con;
         (void) res;
-<<<<<<< HEAD
-=======
         (void) obj;
->>>>>>> 34a2ed67
         std::cout << "read response CDAP message received" << std::endl;
 }
 
@@ -207,7 +190,7 @@
 {
         while (count_ < echo_times) {
                 IPCEvent* event = ipcEventProducer->eventPoll();
-                char buffer[max_sdu_size_in_bytes];
+                char buffer[max_buffer_size];
                 if (event) {
                         switch (event->eventType) {
                                 case FLOW_DEALLOCATED_EVENT:
@@ -221,10 +204,6 @@
                                         break;
                         }
                 } else {
-<<<<<<< HEAD
-=======
-
->>>>>>> 34a2ed67
                         // READ
                         cdap_rib::obj_info_t obj;
                         obj.name_ = "test name";
@@ -239,7 +218,7 @@
                         std::cout << "read request CDAP message sent"
                                   << std::endl;
                         int bytes_read = flow_->readSDU(buffer,
-                                                        max_sdu_size_in_bytes);
+                                                        max_buffer_size);
                         cdap_rib::SerializedObject message;
                         message.message_ = buffer;
                         message.size_ = bytes_read;
@@ -254,22 +233,16 @@
 
 void Client::release()
 {
-        char buffer[max_sdu_size_in_bytes];
+        char buffer[max_buffer_size];
         std::cout << "release request CDAP message sent" << std::endl;
         cdap_prov_->close_connection(con_.port_);
-        int bytes_read = flow_->readSDU(buffer, max_sdu_size_in_bytes);
+        int bytes_read = flow_->readSDU(buffer, max_buffer_size);
         cdap_rib::SerializedObject message;
         message.message_ = buffer;
         message.size_ = bytes_read;
-<<<<<<< HEAD
         std::cout << "Waiting for release response" << std::endl;
         cdap_prov_->process_message(message, flow_->getPortId());
         std::cout << "Release completed" << std::endl;
-=======
-        std::cout << "Esperant el release response" << std::endl;
-        cdap_prov_->process_message(message, flow_->getPortId());
-        std::cout << "Finalitzant funció" << std::endl;
->>>>>>> 34a2ed67
 }
 
 void Client::destroyFlow()
