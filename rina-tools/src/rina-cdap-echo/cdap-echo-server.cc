--- conflicted
+++ resolved
@@ -33,11 +33,8 @@
 using namespace std;
 using namespace rina;
 
-ConnectionCallback::ConnectionCallback(bool *keep_serving,
-		rina::cdap::CDAPProviderInterface **prov)
-{
+ConnectionCallback::ConnectionCallback(bool *keep_serving){
 	keep_serving_ = keep_serving;
-	prov_ = prov;
 }
 
 void ConnectionCallback::open_connection(
@@ -46,16 +43,9 @@
 {
 	(void) flags;
 	cdap_rib::res_info_t res;
-<<<<<<< HEAD
 	res.code_ = rina::cdap_rib::CDAP_SUCCESS;
 	std::cout<<"open conection request CDAP message received"<<std::endl;
-	(*prov_)->send_open_connection_result(con, res, message_id);
-=======
-	res.result_ = 1;
-	res.result_reason_ = "Ok";
-	std::cout<<"open conection request CDAP message received"<<std::endl;
-	(*prov_)->open_connection_response(con, res, message_id);
->>>>>>> ec22f07e
+	get_provider()->send_open_connection_result(con, res, message_id);
 	std::cout<<"open conection response CDAP message sent"<<std::endl;
 }
 
@@ -68,16 +58,9 @@
 	cdap_rib::flags_t flags;
 	flags.flags_ = cdap_rib::flags_t::NONE_FLAGS;
 	cdap_rib::res_info_t res;
-<<<<<<< HEAD
 	res.code_ = rina::cdap_rib::CDAP_SUCCESS;
 	std::cout<<"read request CDAP message received"<<std::endl;
-	(*prov_)->send_read_result(con.port_, obj, flags, res, message_id);
-=======
-	res.result_ = 1;
-	res.result_reason_ = "Ok";
-	std::cout<<"read request CDAP message received"<<std::endl;
-	(*prov_)->remote_read_response(con.port_, obj, flags, res, message_id);
->>>>>>> ec22f07e
+	get_provider()->send_read_result(con.port_, obj, flags, res, message_id);
 	std::cout<<"read response CDAP message sent"<<std::endl;
 }
 
@@ -85,104 +68,13 @@
 		const rina::cdap_rib::flags_t &flags, int message_id)
 {
 	cdap_rib::res_info_t res;
-<<<<<<< HEAD
 	res.code_ = rina::cdap_rib::CDAP_SUCCESS;
 	std::cout<<"conection close request CDAP message received"<<std::endl;
-	(*prov_)->send_close_connection_result(con.port_, flags, res, message_id);
-=======
-	res.result_ = 1;
-	res.result_reason_ = "Ok";
-	std::cout<<"conection close request CDAP message received"<<std::endl;
-	(*prov_)->close_connection_response(con.port_, flags, res, message_id);
->>>>>>> ec22f07e
+	get_provider()->send_close_connection_result(con.port_, flags, res, message_id);
 	std::cout<<"conection close response CDAP message sent"<<std::endl;
 	*keep_serving_ = false;
 }
 
-<<<<<<< HEAD
-Server::Server(const string& dif_name, const string& app_name,
-		const string& app_instance, const int dealloc_wait)
-: Application(dif_name, app_name, app_instance),
-	dw(dealloc_wait)
-{
-}
-void Server::run()
-{
-	applicationRegister();
-
-	for (;;) {
-		IPCEvent* event = ipcEventProducer->eventWait();
-		FlowInformation flow;
-		unsigned int port_id;
-		DeallocateFlowResponseEvent *resp = 0;
-
-		if (!event)
-			return;
-
-		switch (event->eventType) {
-
-			case REGISTER_APPLICATION_RESPONSE_EVENT:
-				ipcManager->commitPendingRegistration(
-						event->sequenceNumber,
-						dynamic_cast<RegisterApplicationResponseEvent*>(event)->DIFName);
-				break;
-
-			case UNREGISTER_APPLICATION_RESPONSE_EVENT:
-				ipcManager->appUnregistrationResult(
-						event->sequenceNumber,
-						dynamic_cast<UnregisterApplicationResponseEvent*>(event)->result
-						== 0);
-				break;
-
-			case FLOW_ALLOCATION_REQUESTED_EVENT:
-				flow = ipcManager->allocateFlowResponse(
-						*dynamic_cast<FlowRequestEvent*>(event), 0, true);
-				LOG_INFO("New flow allocated [port-id = %d]", flow.portId);
-				startWorker(flow.portId);
-				break;
-
-			case FLOW_DEALLOCATED_EVENT:
-				port_id = dynamic_cast<FlowDeallocatedEvent*>(event)->portId;
-				ipcManager->flowDeallocated(port_id);
-				LOG_INFO("Flow torn down remotely [port-id = %d]", port_id);
-				break;
-
-			case DEALLOCATE_FLOW_RESPONSE_EVENT:
-				LOG_INFO("Destroying the flow after time-out");
-				resp = dynamic_cast<DeallocateFlowResponseEvent*>(event);
-				port_id = resp->portId;
-
-				ipcManager->flowDeallocationResult(port_id, resp->result == 0);
-				break;
-
-			default:
-				LOG_INFO("Server got new event of type %d", event->eventType);
-				break;
-		}
-	}
-}
-
-void Server::startWorker(int port_id) {
-	void (Server::*server_function)(int port_id);
-
-	server_function = &Server::serveEchoFlow;
-
-	thread t(server_function, this, port_id);
-	t.detach();
-}
-
-void Server::serveEchoFlow(int port_id)
-{
-	bool keep_serving = true;
-	char buffer[max_sdu_size_in_bytes];
-	rina::cdap::CDAPProviderInterface *cdap_prov = NULL;
-	ConnectionCallback* callback = new ConnectionCallback(&keep_serving, &cdap_prov);
-	std::cout<<"cdap_prov created"<<std::endl;
-	cdap::init(callback, false);
-	cdap_prov = cdap::getProvider();
-	while (keep_serving) {
-		int bytes_read = ipcManager->readSDU(port_id, buffer, max_sdu_size_in_bytes);
-=======
 CDAPEchoWorker::CDAPEchoWorker(rina::ThreadAttributes * threadAttributes,
 		     	       int port,
 		     	       unsigned int max_size,
@@ -202,14 +94,13 @@
 {
 	bool keep_serving = true;
 	char buffer[max_sdu_size];
-	rina::cdap::CDAPProviderInterface *cdap_prov = 0;
+	rina::cdap::CDAPProviderInterface *cdap_prov;
 	int bytes_read = 0;
 
-	ConnectionCallback* callback = new ConnectionCallback(&keep_serving, &cdap_prov);
-	std::cout<<"cdap_prov created"<<std::endl;
+	ConnectionCallback callback(&keep_serving);
+	cdap::init(&callback, false);
 
-	cdap::CDAPProviderFactory::init(2000);
-	cdap_prov = cdap::CDAPProviderFactory::create(false, callback);
+	cdap_prov = cdap::getProvider();
 
 	while (keep_serving) {
 		try {
@@ -234,21 +125,13 @@
 			break;
 		}
 
->>>>>>> ec22f07e
 		cdap_rib::SerializedObject message;
 		message.message_ = buffer;
 		message.size_ = bytes_read;
 		cdap_prov->process_message(message, port_id);
 	}
-<<<<<<< HEAD
-	cdap::destroy(port_id);
+
 	delete cdap_prov;
-	delete callback;
-=======
-
-	cdap::CDAPProviderFactory::destroy(port_id);
-	delete cdap_prov;
-	delete callback;
 }
 
 const unsigned int CDAPEchoServer::max_sdu_size_in_bytes = 10000;
@@ -257,8 +140,8 @@
 			       const string& app_name,
 			       const string& app_instance,
 			       const int dealloc_wait)
-    : Server(dif_name, app_name, app_instance),
-      dw(dealloc_wait)
+			    : Server(dif_name, app_name, app_instance),
+			      dw(dealloc_wait)
 {
 }
 
@@ -272,5 +155,4 @@
 	worker->start();
         worker->detach();
         return worker;
->>>>>>> ec22f07e
 }