//
// Echo CDAP Client
//
// Addy Bombeke <addy.bombeke@ugent.be>
// Bernat Gastón <bernat.gaston@i2cat.net>
//
// This program is free software; you can redistribute it and/or modify
// it under the terms of the GNU General Public License as published by
// the Free Software Foundation; either version 2 of the License, or
// (at your option) any later version.
//
// This program is distributed in the hope that it will be useful,
// but WITHOUT ANY WARRANTY; without even the implied warranty of
// MERCHANTABILITY or FITNESS FOR A PARTICULAR PURPOSE. See the
// GNU General Public License for more details.
//
// You should have received a copy of the GNU General Public License
// along with this program; if not, write to the Free Software
// Foundation, Inc., 675 Mass Ave, Cambridge, MA 02139, USA.
//

#ifndef CLIENT_HPP
#define CLIENT_HPP

#include <string>
#include <chrono>
#include <librina/librina.h>
#include <librina/cdap_v2.h>

#include "application.h"

class Client;

class Client : public Application, public rina::cdap::CDAPCallbackInterface
{
        friend class APPcallback;
 public:
        Client(const std::string& dif_name, const std::string& apn,
               const std::string& api, const std::string& server_apn,
               const std::string& server_api, bool quiet, unsigned long count,
               bool registration, unsigned int wait, int g, int dw);
        void run();
        ~Client();
        void open_connection_result(const rina::cdap_rib::con_handle_t &con,
                                    const rina::cdap_rib::result_info &res);
        void close_connection_result(const rina::cdap_rib::con_handle_t &con,
                                     const rina::cdap_rib::result_info &res);
        void remote_read_result(const rina::cdap_rib::con_handle_t &con,
                                const rina::cdap_rib::obj_info_t &onj,
                                const rina::cdap_rib::res_info_t &res);
 protected:
        void createFlow();
        void cacep();
        void sendReadRMessage();
        void release();
        void destroyFlow();

 private:
<<<<<<< HEAD
  std::string dif_name;
  std::string server_name;
  std::string server_instance;
  bool quiet;
  unsigned long echo_times;  // -1 is infinite
  bool client_app_reg;
  unsigned int wait;
  int gap;
  int dealloc_wait;
  rina::Flow* flow_;
  rina::cdap::CDAPProviderInterface* cdap_prov_;
  rina::cdap_rib::con_handle_t con_;
  unsigned long count_;
  bool keep_running_;
  const unsigned int max_sdu_size_in_bytes = 10000;

=======
        std::string dif_name;
        std::string server_name;
        std::string server_instance;
        bool quiet;
        unsigned long echo_times;  // -1 is infinite
        bool client_app_reg;
        unsigned int wait;
        int gap;
        int dealloc_wait;
        rina::Flow* flow_;
        rina::cdap::CDAPProviderInterface* cdap_prov_;
        rina::cdap_rib::con_handle_t con_;
        unsigned long count_;
        bool keep_running_;
>>>>>>> 34a2ed67
};
#endif//CLIENT_HPP<|MERGE_RESOLUTION|>--- conflicted
+++ resolved
@@ -56,24 +56,6 @@
         void destroyFlow();
 
  private:
-<<<<<<< HEAD
-  std::string dif_name;
-  std::string server_name;
-  std::string server_instance;
-  bool quiet;
-  unsigned long echo_times;  // -1 is infinite
-  bool client_app_reg;
-  unsigned int wait;
-  int gap;
-  int dealloc_wait;
-  rina::Flow* flow_;
-  rina::cdap::CDAPProviderInterface* cdap_prov_;
-  rina::cdap_rib::con_handle_t con_;
-  unsigned long count_;
-  bool keep_running_;
-  const unsigned int max_sdu_size_in_bytes = 10000;
-
-=======
         std::string dif_name;
         std::string server_name;
         std::string server_instance;
@@ -88,6 +70,5 @@
         rina::cdap_rib::con_handle_t con_;
         unsigned long count_;
         bool keep_running_;
->>>>>>> 34a2ed67
 };
 #endif//CLIENT_HPP