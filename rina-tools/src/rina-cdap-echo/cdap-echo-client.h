//
// Echo CDAP Client
//
// Addy Bombeke <addy.bombeke@ugent.be>
// Bernat Gastón <bernat.gaston@i2cat.net>
//
// This program is free software; you can redistribute it and/or modify
// it under the terms of the GNU General Public License as published by
// the Free Software Foundation; either version 2 of the License, or
// (at your option) any later version.
//
// This program is distributed in the hope that it will be useful,
// but WITHOUT ANY WARRANTY; without even the implied warranty of
// MERCHANTABILITY or FITNESS FOR A PARTICULAR PURPOSE. See the
// GNU General Public License for more details.
//
// You should have received a copy of the GNU General Public License
// along with this program; if not, write to the Free Software
// Foundation, Inc., 675 Mass Ave, Cambridge, MA 02139, USA.
//

#ifndef CLIENT_HPP
#define CLIENT_HPP

#include <string>
#include <librina/librina.h>
#include <librina/cdap_v2.h>

#include "application.h"

class Client;

class Client : public Application, public rina::cdap::CDAPCallbackInterface
{

<<<<<<< HEAD
friend class APPcallback;

public:
	Client(const std::string& dif_name, const std::string& apn,
			const std::string& api, const std::string& server_apn,
			const std::string& server_api, bool quiet, unsigned long count,
			bool registration, unsigned int wait, int g, int dw);
	void run();
	~Client();
	void open_connection_result(const rina::cdap_rib::con_handle_t &con,
			const rina::cdap_rib::result_info &res);
	void close_connection_result(const rina::cdap_rib::con_handle_t &con,
			const rina::cdap_rib::result_info &res);
	void remote_read_result(const rina::cdap_rib::con_handle_t &con,
			const rina::cdap_rib::obj_info_t &onj,
			const rina::cdap_rib::res_info_t &res);
protected:
	void createFlow();
	void cacep();
	void sendReadRMessage();
	void release();
	void destroyFlow();

private:
	std::string dif_name;
	std::string server_name;
	std::string server_instance;
	bool quiet;
	unsigned long echo_times;  // -1 is infinite
	bool client_app_reg;
	unsigned int wait;
	int gap;
	int dealloc_wait;
	rina::FlowInformation flow_;
	rina::cdap::CDAPProviderInterface* cdap_prov_;
	rina::cdap_rib::con_handle_t con_;
	unsigned long count_;
	bool keep_running_;
=======
 private:
        std::string dif_name;
        std::string server_name;
        std::string server_instance;
        bool quiet;
        unsigned long echo_times;  // -1 is infinite
        bool client_app_reg;
        unsigned int wait;
        int gap;
        int dealloc_wait;
        rina::FlowInformation flow_;
        rina::cdap::CDAPProviderInterface* cdap_prov_;
        rina::cdap_rib::con_handle_t con_;
        unsigned long count_;
        bool keep_running_;
        rina::Sleep sleep_wrapper;
>>>>>>> ec22f07e
};
#endif//CLIENT_HPP<|MERGE_RESOLUTION|>--- conflicted
+++ resolved
@@ -32,32 +32,29 @@
 
 class Client : public Application, public rina::cdap::CDAPCallbackInterface
 {
-
-<<<<<<< HEAD
-friend class APPcallback;
-
-public:
+	friend class APPcallback;
+ public:
 	Client(const std::string& dif_name, const std::string& apn,
-			const std::string& api, const std::string& server_apn,
-			const std::string& server_api, bool quiet, unsigned long count,
-			bool registration, unsigned int wait, int g, int dw);
+	       const std::string& api, const std::string& server_apn,
+	       const std::string& server_api, bool quiet, unsigned long count,
+	       bool registration, unsigned int wait, int g, int dw);
 	void run();
 	~Client();
 	void open_connection_result(const rina::cdap_rib::con_handle_t &con,
-			const rina::cdap_rib::result_info &res);
+			            const rina::cdap_rib::result_info &res);
 	void close_connection_result(const rina::cdap_rib::con_handle_t &con,
-			const rina::cdap_rib::result_info &res);
+			             const rina::cdap_rib::result_info &res);
 	void remote_read_result(const rina::cdap_rib::con_handle_t &con,
-			const rina::cdap_rib::obj_info_t &onj,
-			const rina::cdap_rib::res_info_t &res);
-protected:
+			        const rina::cdap_rib::obj_info_t &onj,
+			        const rina::cdap_rib::res_info_t &res);
+ protected:
 	void createFlow();
 	void cacep();
 	void sendReadRMessage();
 	void release();
 	void destroyFlow();
 
-private:
+ private:
 	std::string dif_name;
 	std::string server_name;
 	std::string server_instance;
@@ -72,23 +69,7 @@
 	rina::cdap_rib::con_handle_t con_;
 	unsigned long count_;
 	bool keep_running_;
-=======
- private:
-        std::string dif_name;
-        std::string server_name;
-        std::string server_instance;
-        bool quiet;
-        unsigned long echo_times;  // -1 is infinite
-        bool client_app_reg;
-        unsigned int wait;
-        int gap;
-        int dealloc_wait;
-        rina::FlowInformation flow_;
-        rina::cdap::CDAPProviderInterface* cdap_prov_;
-        rina::cdap_rib::con_handle_t con_;
-        unsigned long count_;
-        bool keep_running_;
-        rina::Sleep sleep_wrapper;
->>>>>>> ec22f07e
+	rina::Sleep sleep_wrapper;
 };
+
 #endif//CLIENT_HPP