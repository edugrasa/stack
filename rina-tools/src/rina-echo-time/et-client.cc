--- conflicted
+++ resolved
@@ -128,14 +128,9 @@
         server_name(server_apn), server_instance(server_api),
         quiet(q), echo_times(count),
         client_app_reg(registration), data_size(size), wait(w), gap(g),
-<<<<<<< HEAD
         dealloc_wait(dw), lost_wait(lw), rate(rt),  snd(0), nsdus(0), m2(0),
         sdus_received(0), min_rtt(LONG_MAX), max_rtt(0), average_rtt(0),
         port_id(-1), fd(-1)
-=======
-        dealloc_wait(dw), lost_wait(lw), rate(rt), delay(delay), snd(0), nsdus(0), m2(0),
-        sdus_received(0), min_rtt(LONG_MAX), max_rtt(0), average_rtt(0)		
->>>>>>> 70e6d117
 {
 }
 
