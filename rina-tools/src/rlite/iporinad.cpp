#include <cstdlib>
#include <cstring>
#include <iostream>
#include <fstream>
#include <string>
#include <list>
#include <set>
#include <vector>
#include <sstream>
#include <algorithm>
#include <memory>
#include <thread>
#include <unistd.h>
#include <sys/types.h>
#include <sys/wait.h>
#include <sys/stat.h>
#include <sys/socket.h>
#include <sys/ioctl.h>
#include <fcntl.h>
#include <linux/if.h>
#include <linux/if_tun.h>
#include <poll.h>
#include <errno.h>
#include <stdint.h>
#include <rina/api.h>

#include "cdap.hpp"
#include "fdfwd.hpp"
#include "iporina.pb.h"

using namespace std;

/*
 * Internal data structures.
 */

struct IPAddr {
    string repr;
    uint32_t addr;
    unsigned netbits;

    IPAddr() : addr(0), netbits(0) {}
    IPAddr(const string &p);
    IPAddr(uint32_t naddr, unsigned nbits);

    bool empty() const { return netbits == 0 && addr == 0; }

    bool operator<(const IPAddr &o) const
    {
        return addr < o.addr || (addr == o.addr && netbits < o.netbits);
    }

    /* Pick an host address in belonging to the same subnet. */
    IPAddr hostaddr(uint32_t host) const
    {
        uint32_t hostmask = ~((1 << (32 - netbits)) - 1);

        if (host & hostmask) {
            throw "Host number out of range";
        }

        return IPAddr((addr & hostmask) + host, netbits);
    }

    string noprefix() const;
    operator string() const { return repr; }
};

struct Route {
    IPAddr subnet;

    Route(const IPAddr &i) : subnet(i) {}
    bool operator<(const Route &o) const { return subnet < o.subnet; }
};

struct Local {
    string app_name;
    list<string> dif_names;

    Local() {}
    Local(const string &a) : app_name(a) {}
};

enum {
    IPOR_CTRL = 0,
    IPOR_DATA,
    IPOR_MAX,
};

struct Remote {
    /* Application name and DIF of the remote */
    string app_name;
    string dif_name;

    /* Name of the local tun device and associated file descriptor. */
    string tun_name;
    int tun_fd;

    /* IP address of the local and remote tunnel endpoint, and tunnel subnet. */
    IPAddr tun_local_addr;
    IPAddr tun_remote_addr;
    IPAddr tun_subnet;

    /* True if we need to allocate a control/data flow for this remote. */
    bool flow_alloc_needed[IPOR_MAX];

    /* Routes reachable through this remote. */
    set<Route> routes;

    /* Data file descriptor for the flow that supports the tunnel. */
    int rfd;

    Remote() : tun_fd(-1), rfd(-1)
    {
        flow_alloc_needed[IPOR_CTRL] = flow_alloc_needed[IPOR_DATA] = true;
    }

    Remote(const string &a, const string &d, const IPAddr &i)
        : app_name(a), dif_name(d), tun_fd(-1), tun_subnet(i), rfd(-1)
    {
        flow_alloc_needed[IPOR_CTRL] = flow_alloc_needed[IPOR_DATA] = true;
    }

    /* Allocate a tunnel device for this remote. */
    int tun_alloc();

    /* Configure tunnel device IP address and routes. */
    int ip_configure() const;
    int ip_cleanup() const;
    int mss_configure() const;
};

#define NUM_WORKERS 1

class IPoRINA {
    /* Control device to listen for incoming connections. */
    int rfd = -1;

    /* Daemon configuration. */
    Local local;
    map<string, Remote> remotes;
    list<Route> local_routes;

    /* Map to keep track of active sessions. Used to react on
     * session termination. */
    map<FwdToken, string> active_sessions;
    FwdToken next_submit_token = 1;

    /* Worker threads that forward traffic. */
    vector<std::unique_ptr<FwdWorker>> workers;

public:
    IPoRINA();
    ~IPoRINA();

    /* Enable verbose mode */
    int verbose = 0;

    /* QoS parameters */
    int max_delay = 0;
    int max_loss  = RINA_FLOW_SPEC_LOSS_MAX;

    void start_workers();
    int setup();
    int main_loop();
    int parse_conf(const char *path);
    void dump_conf();
    void connect_to_remotes();
    int submit(Remote *r);
};

/*
 * CDAP objects with their serialization and deserialization routines
 */

struct Obj {
    virtual int serialize(char *buf, unsigned int size) const = 0;
    virtual ~Obj() {}
};

static int
ser_common(::google::protobuf::MessageLite &gm, char *buf, int size)
{
    if (gm.ByteSize() > size) {
        fprintf(stderr, "User buffer too small [%u/%u]\n", gm.ByteSize(), size);
        return -1;
    }

    gm.SerializeToArray(buf, size);

    return gm.ByteSize();
}

struct Hello : public Obj {
    string tun_subnet;   /* Subnet to be used for the tunnel */
    string tun_src_addr; /* IP address of the source */
    string tun_dst_addr; /* IP address of the destination */
    uint32_t num_routes; /* How many route to exchange */

    Hello() : num_routes(0) {}
    Hello(const char *buf, unsigned int size);
    int serialize(char *buf, unsigned int size) const;
};

static void
gpb2Hello(Hello &m, const gpb::hello_msg_t &gm)
{
    m.tun_subnet   = gm.tun_subnet();
    m.tun_src_addr = gm.tun_src_addr();
    m.tun_dst_addr = gm.tun_dst_addr();
    m.num_routes   = gm.num_routes();
}

static int
Hello2gpb(const Hello &m, gpb::hello_msg_t &gm)
{
    gm.set_tun_subnet(m.tun_subnet);
    gm.set_tun_src_addr(m.tun_src_addr);
    gm.set_tun_dst_addr(m.tun_dst_addr);
    gm.set_num_routes(m.num_routes);

    return 0;
}

Hello::Hello(const char *buf, unsigned int size) : num_routes(0)
{
    gpb::hello_msg_t gm;

    gm.ParseFromArray(buf, size);

    gpb2Hello(*this, gm);
}

int
Hello::serialize(char *buf, unsigned int size) const
{
    gpb::hello_msg_t gm;

    Hello2gpb(*this, gm);

    return ser_common(gm, buf, size);
}

struct RouteObj : public Obj {
    string route; /* Route represented as a string. */

    RouteObj() {}
    RouteObj(const string &s) : route(s) {}
    RouteObj(const char *buf, unsigned int size);
    int serialize(char *buf, unsigned int size) const;
};

static void
gpb2RouteObj(RouteObj &m, const gpb::route_msg_t &gm)
{
    m.route = gm.route();
}

static int
RouteObj2gpb(const RouteObj &m, gpb::route_msg_t &gm)
{
    gm.set_route(m.route);

    return 0;
}

RouteObj::RouteObj(const char *buf, unsigned int size)
{
    gpb::route_msg_t gm;

    gm.ParseFromArray(buf, size);

    gpb2RouteObj(*this, gm);
}

int
RouteObj::serialize(char *buf, unsigned int size) const
{
    gpb::route_msg_t gm;

    RouteObj2gpb(*this, gm);

    return ser_common(gm, buf, size);
}

/* Send a CDAP message after attaching a serialized object. */
static int
cdap_obj_send(CDAPConn *conn, CDAPMessage *m, int invoke_id, const Obj *obj)
{
    char objbuf[4096]; /* Don't change the scope of this buffer. */
    int objlen;

    if (obj) {
        objlen = obj->serialize(objbuf, sizeof(objbuf));
        if (objlen < 0) {
            errno = EINVAL;
            fprintf(stderr, "serialization failed\n");
            return objlen;
        }

        m->set_obj_value(objbuf, objlen); /* no ownership passing */
    }

    return conn->msg_send(m, invoke_id);
}

/*
 * Global variables to hold the daemon state.
 */

static IPoRINA _g;
static IPoRINA *g = &_g;

#if 0
static string
int2string(int x)
{
    stringstream sstr;
    sstr << x;
    return sstr.str();
}
#endif

static int
string2int(const string &s, int &ret)
{
    char *dummy;
    const char *cstr = s.c_str();

    ret = strtoul(cstr, &dummy, 10);
    if (!s.size() || *dummy != '\0') {
        ret = ~0U;
        return -1;
    }

    return 0;
}

IPoRINA::IPoRINA() : rfd(-1), verbose(0) {}

void
IPoRINA::start_workers()
{
    for (int i = 0; i < NUM_WORKERS; i++) {
        workers.push_back(
            std::unique_ptr<FwdWorker>(new FwdWorker(i, verbose)));
    }
}

IPoRINA::~IPoRINA() {}

IPAddr::IPAddr(const string &_p) : repr(_p)
{
    string p = _p;
    string digit;
    size_t slash;
    int m;

    slash = p.find("/");

    if (slash == string::npos) {
        throw "Invalid IP prefix";
    }

    /* Extract the mask m in "a.b.c.d/m" */
    if (string2int(p.substr(slash + 1), m)) {
        throw "Invalid IP prefix";
    }
    if (m < 1 || m > 30) {
        throw "Invalid IP prefix";
    }
    netbits = m;
    p       = p.substr(0, slash);

    /* Extract a, b, c and d. */
    std::replace(p.begin(), p.end(), '.', ' ');

    stringstream ss(p);

    addr = 0;
    while (ss >> digit) {
        int d;

        if (string2int(digit, d)) {
            throw "Invalid IP prefix";
        }

        if (d < 0 || d > 255) {
            throw "Invalid IP prefix";
        }
        addr <<= 8;
        addr |= (unsigned)d;
    }

    return;
}

IPAddr::IPAddr(uint32_t naddr, unsigned nbits)
{
    unsigned a, b, c, d;
    stringstream ss;

    if (!nbits || nbits > 30) {
        throw "Invalid IP prefix";
    }

    addr    = naddr;
    netbits = nbits;

    d = naddr & 0xff;
    naddr >>= 8;
    c = naddr & 0xff;
    naddr >>= 8;
    b = naddr & 0xff;
    naddr >>= 8;
    a = naddr & 0xff;

    ss << a << "." << b << "." << c << "." << d << "/" << nbits;
    repr = ss.str();
}

string
IPAddr::noprefix() const
{
    size_t slash = repr.find("/");

    if (slash == string::npos) {
        throw "Invalid IP prefix";
    }

    return repr.substr(0, slash);
}

/* Arguments taken by the function:
 *
 * char *dev: the name of an interface (or '\0'). MUST have enough
 *            space to hold the interface name if '\0' is passed
 * int flags: interface flags (eg, IFF_TUN, IFF_NO_PI, IFF_TAP etc.)
 */
static int
os_tun_alloc(char *dev, int flags)
{
    struct ifreq ifr;
    int fd, err;

    if ((fd = open("/dev/net/tun", O_RDWR)) < 0) {
        perror("open(/dev/net/tun)");
        return fd;
    }

    memset(&ifr, 0, sizeof(ifr));

    ifr.ifr_flags = flags; /* IFF_TUN or IFF_TAP, plus maybe IFF_NO_PI */

    if (*dev) {
        /* If a device name was specified, put it in the structure; otherwise,
         * the kernel will try to allocate the "next" device of the
         * specified type */
        strncpy(ifr.ifr_name, dev, IFNAMSIZ);
    }

    /* Try to create the device */
    if ((err = ioctl(fd, TUNSETIFF, (void *)&ifr)) < 0) {
        perror("ioctl(TUNSETIFF)");
        close(fd);
        return err;
    }

    /* If the operation was successful, write back the name of the
     * interface to the variable "dev", so the caller can know
     * it. Note that the caller MUST reserve space in *dev (see calling
     * code below) */
    strcpy(dev, ifr.ifr_name);

    /* this is the special file descriptor that the caller will use to talk
     * with the virtual interface */
    return fd;
}

/* Binary search for the MSS size for a RINA flow :)
 * (currently unused) */
unsigned int
probe_mss(int fd)
{
    unsigned int ub = 1;
    unsigned int lb = 1;
#define BUFSIZE 65536
    char buf[BUFSIZE];

    memset(buf, 0, sizeof(buf));

    for (;;) {
        int n = write(fd, buf, ub);

        if (n < 0) {
            /* we may check for (errno == EMSGSIZE) */
            break;
        }

        if ((ub << 1) > BUFSIZE) {
            /* Safety check. */
            break;
        }
        ub <<= 1;
    }

    for (;;) {
        unsigned int m = (lb + ub) / 2;
        int n;

        if (m == lb) {
            break;
        }

        n = write(fd, buf, m);
        if (n < 0) {
            /* we may check for (errno == EMSGSIZE) */
            ub = m;
        } else {
            lb = m;
        }
    }

    return lb;
#undef BUFSIZE
}

int
Remote::tun_alloc()
{
    char tname[IFNAMSIZ];

    if (tun_name != string()) {
        /* Nothing to do. */
        return 0;
    }

    tname[0] = '\0';
    tun_fd   = os_tun_alloc(tname, IFF_TUN | IFF_NO_PI);
    if (tun_fd < 0) {
        cerr << "Failed to create tunnel" << endl;
        return -1;
    }
    tun_name = tname;
    if (g->verbose) {
        cout << "Created tunnel device " << tun_name << endl;
    }

    return 0;
}

static int
execute_command(stringstream &cmdss)
{
    vector<string> tokens;
    string token;
    pid_t child_pid;
    int child_status;
    int ret = -1;
    char **argv;

    if (g->verbose) {
        cout << "Exec command '" << cmdss.str() << "'" << endl;
    }

    /* Separate the arguments into a vector. */
    while (cmdss >> token) {
        tokens.push_back(token);
    }

    /* Allocate a working copy for the arguments. */
    argv = new char *[tokens.size() + 1];
    for (unsigned i = 0; i <= tokens.size(); i++) {
        argv[i] = NULL;
    }
    for (unsigned i = 0; i < tokens.size(); i++) {
        argv[i] = strdup(tokens[i].c_str());
        if (!argv[i]) {
            cerr << "execute_command: out of memory while allocating "
                    "arguments"
                 << endl;
            goto out;
        }
    }

    child_pid = fork();
    if (child_pid == 0) {
        /* Child process: Redirect standard input, output and
         * error to /dev/null and execute the target command. */

        close(0);
        close(1);
        close(2);
        if (open("/dev/null", O_RDONLY) < 0 ||
            open("/dev/null", O_WRONLY) < 0 ||
            open("/dev/null", O_WRONLY) < 0) {
            /* Redirection failed. */
            return -1;
        }
        execvp(argv[0], argv);
        perror("execvp()");
        exit(0);
    }

    /* Parent process. Wait for the child to exit. */
    waitpid(child_pid, &child_status, 0);
    if (WIFEXITED(child_status)) {
        ret = WEXITSTATUS(child_status);
    }

out:
    for (unsigned i = 0; i < tokens.size(); i++) {
        if (argv[i]) {
            free(argv[i]);
            argv[i] = NULL;
        }
    }

    return ret;
}

static int
execute_command(const string &cmds)
{
    stringstream cmdss(cmds);

    return execute_command(cmdss);
}

int
Remote::ip_configure() const
{
    ip_cleanup();

    {
        /* Disable TSO and GSO. */
        stringstream cmdss;

        cmdss << "ethtool -K " << tun_name << " tso off gso off";
        if (execute_command(cmdss)) {
            cerr << "Failed to disable TSO and GSO for " << tun_name << endl;
            return -1;
        }
    }

    {
        /* Bring the tunnel device up. */
        stringstream cmdss;

        cmdss << "ip link set dev " << tun_name << " up";
        if (execute_command(cmdss)) {
            cerr << "Failed to bring device " << tun_name << " up" << endl;
            return -1;
        }
    }

    {
        /* Assign the designated IP address to the tunnel device. */
        stringstream cmdss;

        cmdss << "ip addr add " << tun_local_addr.repr << " dev " << tun_name;
        if (execute_command(cmdss)) {
            cerr << "Failed to assign IP address to interface " << tun_name
                 << endl;
            return -1;
        }
    }

    /* Setup the routes advertised by the remote peer. */
    for (const auto &route : routes) {
        stringstream cmdss;

        cmdss << "ip route add " << static_cast<string>(route.subnet) << " via "
              << tun_remote_addr.noprefix() << " dev " << tun_name;
        if (execute_command(cmdss)) {
            cerr << "Failed to add route for subnet "
                 << static_cast<string>(route.subnet) << endl;
            return -1;
        }
    }

    return 0;
}

int
Remote::ip_cleanup() const
{
    {
        /* Flush previous routes, if any. */
        stringstream cmdss;

        cmdss << "ip route flush dev " << tun_name;
        if (execute_command(cmdss)) {
            cerr << "Failed to flush routes for interface " << tun_name << endl;
            return -1;
        }
    }

    {
        /* Flush previous IP addresses, if any. */
        stringstream cmdss;

        cmdss << "ip addr flush dev " << tun_name;
        if (execute_command(cmdss)) {
            cerr << "Failed to flush address for interface " << tun_name
                 << endl;
            return -1;
        }
    }

    return 0;
}

int
Remote::mss_configure() const
{
    stringstream cmdss;
    unsigned int mss = rina_flow_mss_get(rfd);

    if (!mss) { /* fallback */
        mss = 1200;
        cout << "Warning: using tentative MSS = " << mss << " bytes" << endl;
    }

    if (mss > FDFWD_MAX_BUFSZ) {
        /* Linux does not support MTU larger than 65535 for tun devices. */
        mss = FDFWD_MAX_BUFSZ;
    }

    cmdss << "ip link set mtu " << mss << " dev " << tun_name;

    if (execute_command(cmdss)) {
        cerr << "Failed to set MTU for device " << tun_name << endl;
    }

    return 0;
}

int
IPoRINA::parse_conf(const char *path)
{
    ifstream fin(path);

    if (fin.fail()) {
        cerr << "Cannot open configuration file " << path << endl;
        return -1;
    }

    for (unsigned int lines_cnt = 1; !fin.eof(); lines_cnt++) {
        string line;

        getline(fin, line);

        istringstream iss(line);
        vector<string> tokens;
        string token;

        while (iss >> token) {
            tokens.push_back(token);
        }

        if (tokens.size() <= 0 || tokens[0][0] == '#') {
            /* Ignore comments and white spaces. */
            continue;
        }

        if (tokens[0] == "local") {
            if (tokens.size() < 3) {
                cerr << "Invalid 'local' directive at line " << lines_cnt
                     << endl;
                return -1;
            }

            if (local.app_name.size()) {
                cerr << "Duplicated 'local' directive at line " << lines_cnt
                     << endl;
                return -1;
            }

            local = Local(tokens[1]);
            for (unsigned int i = 2; i < tokens.size(); i++) {
                local.dif_names.push_back(tokens[i]);
            }

        } else if (tokens[0] == "remote") {
            IPAddr subnet;

            if (tokens.size() != 4) {
                cerr << "Invalid 'remote' directive at line " << lines_cnt
                     << endl;
                return -1;
            }

            try {
                subnet = IPAddr(tokens[3]);
            } catch (...) {
                cerr << "Invalid IP prefix at line " << lines_cnt << endl;
                return -1;
            }

            if (remotes.count(tokens[1])) {
                cerr << "Duplicated 'remote' directive at line " << lines_cnt
                     << endl;
                return -1;
            }
            remotes[tokens[1]] = Remote(tokens[1], tokens[2], subnet);

        } else if (tokens[0] == "route") {
            IPAddr subnet;

            if (tokens.size() != 2) {
                cerr << "Invalid 'route' directive at line " << lines_cnt
                     << endl;
                return -1;
            }

            try {
                subnet = IPAddr(tokens[1]);
            } catch (...) {
                cerr << "Invalid IP prefix at line " << lines_cnt << endl;
                return -1;
            }

            local_routes.push_back(Route(subnet));
        }
    }

    fin.close();

    return 0;
}

void
IPoRINA::dump_conf()
{
    cout << "Local: " << local.app_name << " in DIFs";
    for (const auto &dif_name : local.dif_names) {
        cout << " " << dif_name;
    }
    cout << endl;

    cout << "Remotes:" << endl;
    for (const auto &kv : remotes) {
        cout << "   " << kv.second.app_name << " in DIF " << kv.second.dif_name
             << ", tunnel prefix " << kv.second.tun_subnet.repr << endl;
    }

    cout << "Advertised routes:" << endl;
    for (const auto &route : local_routes) {
        cout << "   " << route.subnet.repr << endl;
    }
}

int
IPoRINA::setup(void)
{
    rfd = rina_open();
    if (rfd < 0) {
        perror("rina_open()");
        return -1;
    }

    /* Register us to one or more local DIFs. */
    for (const auto &dif_name : local.dif_names) {
        int ret;

        ret = rina_register(rfd, dif_name.c_str(), local.app_name.c_str(), 0);
        if (ret) {
            perror("rina_register()");
            cerr << "Failed to register " << local.app_name << " in DIF "
                 << dif_name << endl;
            return -1;
        }
    }

    /* Create a TUN device for each remote. */
    for (auto &kv : remotes) {
        if (kv.second.tun_alloc()) {
            return -1;
        }
    }

    return 0;
}

int
IPoRINA::submit(Remote *r)
{
    int dupfd;

    dupfd = dup(r->tun_fd);
    if (dupfd < 0) {
        perror("dup(tun_fd)");
        return dupfd;
    }
    /* Duplicate the tun_fd, since FwdWorker::submit() consumes it and
     * we want the TUN device to survive. */
    workers[0]->submit(next_submit_token, r->rfd, dupfd);
    r->rfd = -1; /* ownership passing, we won't need this anymore */
    active_sessions[next_submit_token++] = r->app_name;

    return 0;
}

int
IPoRINA::main_loop()
{
    /* Wait for incoming control/data connections from remote peers, and
     * also for terminating sessions. */
    for (;;) {
        FwdWorker *const worker = workers[0].get();
        struct pollfd pfd[2];
        int cfd;
        int ret;

        pfd[0].fd     = rfd;
        pfd[1].fd     = worker->closed_eventfd();
        pfd[0].events = pfd[1].events = POLLIN;
        ret = poll(pfd, sizeof(pfd) / sizeof(pfd[0]), -1);
        if (ret < 0) {
            perror("poll(lfd)");
            return -1;
        } else if (ret == 0) {
            /* Timeout or spuriorus notification. */
            continue;
        }

        if (pfd[1].revents & POLLIN) {
            /* Some sessions terminated. */
            FwdToken token;

            while ((token = worker->get_next_closed()) != 0) {
                if (!active_sessions.count(token) ||
                    !remotes.count(active_sessions[token])) {
                    cerr << "Failed to match completed session (token=" << token
                         << ")" << endl;
                } else {
                    Remote &r = remotes[active_sessions[token]];
                    cout << "Remote " << active_sessions[token]
                         << " disconnected" << endl;
                    active_sessions.erase(token);
                    r.ip_cleanup();
                    /* Trigger flow reallocation towards the peer. */
                    r.flow_alloc_needed[IPOR_CTRL] =
                        r.flow_alloc_needed[IPOR_DATA] = true;
                }
            }
            continue;
        }

        /* New incoming connection. */
        assert(pfd[0].revents & POLLIN);
        cfd = rina_flow_accept(rfd, NULL, NULL, 0);
        if (cfd < 0) {
            if (errno == ENOSPC) {
                continue;
            }
            perror("rina_flow_accept(lfd)");
            return -1;
        }

        if (verbose > 1) {
            cout << "Accepted new connection from remote peer" << endl;
        }

        CDAPConn conn(cfd);
        std::unique_ptr<CDAPMessage> rm;
        CDAPMessage m;
        const char *objbuf;
        size_t objlen;
        Hello hello;
        string remote_name;

        /* CDAP server-side connection setup. */
        rm = conn.accept();
        if (!rm) {
            cerr << "Error while accepting CDAP connection" << endl;
            goto abor;
        }
        remote_name = rm->src_appl;

        /* Receive Hello or Data message. */
        rm = conn.msg_recv();
        if (rm->op_code != gpb::M_START) {
            cerr << "M_START expected" << endl;
            goto abor;
        }

        if (rm->obj_class == "data") {
            /* This is a data flow. */
            rm = NULL;
            if (remotes.count(remote_name) == 0) {
                cerr << "M_START(data) for unknown remote" << endl;
                goto abor;
            }
            if (verbose) {
                cout << "M_START(data) received from " << remote_name << endl;
            }
            remotes[remote_name].rfd                          = cfd;
            remotes[remote_name].flow_alloc_needed[IPOR_DATA] = false;
            remotes[remote_name].mss_configure();
            /* Submit the new fd mapping to a worker thread. */
            submit(&remotes[remote_name]);
            continue;
        }

        /* This is a control connection, process the Hello message. */
        rm->get_obj_value(objbuf, objlen);
        if (!objbuf) {
            cerr << "M_START(hello) does not contain a nested message" << endl;
            goto abor;
        }
        hello = Hello(objbuf, objlen);

        if (remotes.count(remote_name) == 0) {
            remotes[remote_name] = Remote();

            Remote &r = remotes[remote_name];

            r.app_name = remote_name;
            r.dif_name = string();
            if (r.tun_alloc()) {
                close(cfd);
                goto abor;
            }
        }

        remotes[remote_name].tun_local_addr  = IPAddr(hello.tun_dst_addr);
        remotes[remote_name].tun_remote_addr = IPAddr(hello.tun_src_addr);

        cout << "Hello received from " << remote_name << ": "
             << hello.num_routes << " routes, tun_subnet " << hello.tun_subnet
             << ", local IP "
             << static_cast<string>(remotes[remote_name].tun_local_addr)
             << ", remote IP "
             << static_cast<string>(remotes[remote_name].tun_remote_addr)
             << endl;

        /* Receive routes from peer. */
        remotes[remote_name].routes.clear();
        for (unsigned int i = 0; i < hello.num_routes; i++) {
            RouteObj robj;
            size_t prevlen;

            rm = conn.msg_recv();
            if (rm->op_code != gpb::M_WRITE) {
                cerr << "M_WRITE expected" << endl;
                goto abor;
            }

            rm->get_obj_value(objbuf, objlen);
            if (!objbuf) {
                cerr << "M_WRITE does not contain a nested message" << endl;
                goto abor;
            }
            robj = RouteObj(objbuf, objlen);

            /* Add the route in the set. */
            prevlen = remotes[remote_name].routes.size();
            remotes[remote_name].routes.insert(Route(robj.route));
            if (remotes[remote_name].routes.size() > prevlen) {
                /* Log only if the route was added to the set. */
                cout << "Route " << robj.route << " reachable through "
                     << remote_name << endl;
            }
        }

        remotes[remote_name].ip_configure();

    abor:
        close(cfd);
    }

    return 0;
}

/* Try to connect to all the user-specified remotes. */
void
IPoRINA::connect_to_remotes()
{
    string myname = local.app_name;

    for (;;) {
        for (auto &kv : remotes) {
            for (unsigned i = 0; i < IPOR_MAX; i++) {
                struct rina_flow_spec spec;
                struct pollfd pfd;
                int rfd;
                int ret;
                int wfd;

                if (!kv.second.flow_alloc_needed[i]) {
                    /* We already connected to this remote. */
                    continue;
                }

                /* Try to allocate a reliable flow for the control connection
                 * and an unreliable flow for the data connection. */
                rina_flow_spec_unreliable(&spec);
                if (i == IPOR_CTRL) {
                    spec.max_sdu_gap       = 0;
                    spec.in_order_delivery = 1;
                    spec.msg_boundaries    = 1;
                }
                spec.max_loss  = (uint16_t)g->max_loss;
                spec.max_delay = (uint32_t)g->max_delay;
                wfd            = rina_flow_alloc(
                    kv.second.dif_name.c_str(), myname.c_str(),
                    kv.second.app_name.c_str(), &spec, RINA_F_NOWAIT);
                if (wfd < 0) {
                    perror("rina_flow_alloc()");
                    cout << "Failed to connect to remote " << kv.second.app_name
                         << " through DIF " << kv.second.dif_name << endl;
                    continue;
                }
                pfd.fd     = wfd;
                pfd.events = POLLIN;
                ret        = poll(&pfd, 1, 3000);
                if (ret <= 0) {
                    if (ret < 0) {
                        perror("poll(wfd)");
                    } else if (verbose) {
                        cout << "Failed to connect to remote "
                             << kv.second.app_name << " through DIF "
                             << kv.second.dif_name << endl;
                    }
                    close(wfd);
                    continue;
                }

                rfd = rina_flow_alloc_wait(wfd);
                if (rfd < 0) {
                    if (errno != EPERM || verbose > 1) {
                        if (errno != EPERM) {
                            perror("rina_flow_alloc_wait()");
                        }
                        cout << "Failed to connect to remote "
                             << kv.second.app_name << " through DIF "
                             << kv.second.dif_name << endl;
                    }
                    continue;
                }

                if (verbose > 1) {
                    cout << "Flow allocated to remote " << kv.second.app_name
                         << " through DIF " << kv.second.dif_name << endl;
                }

                CDAPConn conn(rfd);
                CDAPMessage m;
                std::unique_ptr<CDAPMessage> rm;
                Hello hello;

                /* CDAP connection setup. */
                if (conn.connect(myname, kv.second.app_name, gpb::AUTH_NONE,
                                 NULL)) {
                    cerr << "CDAP connection failed" << endl;
                    goto abor;
                }

                if (i == IPOR_DATA) {
                    /* This is a data connection, send an empty CDAP start
                     * message to inform the remote peer. */
                    m.m_start("data", "/data");
                    if (cdap_obj_send(&conn, &m, 0, NULL) < 0) {
                        cerr << "Failed to send M_START(data)" << endl;
                        goto abor;
                    }
                    kv.second.rfd = rfd;
                    kv.second.mss_configure();

                    /* Submit the new fd mapping to a worker thread. */
                    submit(&kv.second);

                } else {
                    /* This is a control connection. */

                    /* Assign tunnel IP addresses if needed. */
                    if (kv.second.tun_local_addr.empty() ||
                        kv.second.tun_remote_addr.empty()) {
                        kv.second.tun_local_addr =
                            kv.second.tun_subnet.hostaddr(1);
                        kv.second.tun_remote_addr =
                            kv.second.tun_subnet.hostaddr(2);
                    }

                    /* Exchange routes. */
                    m.m_start("hello", "/hello");
                    hello.num_routes   = local_routes.size();
                    hello.tun_subnet   = kv.second.tun_subnet;
                    hello.tun_src_addr = kv.second.tun_local_addr;
                    hello.tun_dst_addr = kv.second.tun_remote_addr;
                    if (cdap_obj_send(&conn, &m, 0, &hello) < 0) {
                        cerr << "Failed to send M_START(hello)" << endl;
                        goto abor;
                    }

                    for (const auto &route : local_routes) {
                        RouteObj robj(route.subnet);

                        m.m_write("route", "/routes");
                        if (cdap_obj_send(&conn, &m, 0, &robj) < 0) {
                            cerr << "Failed to send M_WRITE" << endl;
                            goto abor;
                        }
                    }
                    kv.second.ip_configure();
                }

                kv.second.flow_alloc_needed[i] = false;
            abor:
                /* Don't close a data file descriptor which is going
                 * to be used. */
                if (i == IPOR_CTRL) {
                    close(rfd);
                }
            }
        }

        sleep(3);
    }
}

/* Turn this program into a daemon process. */
static void
daemonize(void)
{
    pid_t pid = fork();
    pid_t sid;

    if (pid < 0) {
        perror("fork(daemonize)");
        exit(EXIT_FAILURE);
    }

    if (pid > 0) {
        /* This is the parent. We can terminate it. */
        exit(0);
    }

    /* Execution continues only in the child's context. */
    sid = setsid();
    if (sid < 0) {
        exit(EXIT_FAILURE);
    }

    chdir("/");
}

static void
usage(void)
{
    cout << "iporinad [OPTIONS]" << endl
         << "   -h : show this help" << endl
         << "   -c CONF_FILE: path to config file "
<<<<<<< HEAD
            "(default /etc/rina/iporinad.conf)"
=======
            "(default /etc/rina/iporinad.conf)" << endl
>>>>>>> fc1cffd9
         << "   -L NUM : maximum loss probability introduced by the flow "
            "(NUM/"
         << RINA_FLOW_SPEC_LOSS_MAX << ")" << endl
         << "   -E NUM : maximum delay introduced by the flow (microseconds)"
         << endl
         << "   -v : be verbose" << endl;
}

int
main(int argc, char **argv)
{
    const char *confpath = "/etc/rina/iporinad.conf";
    int background       = 0;
    int opt;

    while ((opt = getopt(argc, argv, "hc:vL:E:w")) != -1) {
        switch (opt) {
        case 'h':
            usage();
            return 0;

        case 'c':
            confpath = optarg;
            break;

        case 'v':
            g->verbose++;
            break;

        case 'L':
            g->max_loss = atoi(optarg);
            if (g->max_loss < 0 || g->max_loss > RINA_FLOW_SPEC_LOSS_MAX) {
                cout << "    Invalid 'max loss' " << g->max_loss << endl;
                return -1;
            }
            break;

        case 'E':
            g->max_delay = atoi(optarg);
            if (g->max_delay < 0 || g->max_delay > 5000000) {
                cout << "    Invalid 'max delay' " << g->max_delay << endl;
                return -1;
            }
            break;

        case 'w':
            background = 1;
            break;

        default:
            printf("    Unrecognized option %c\n", opt);
            usage();
            return -1;
        }
    }

    /* Check that 'ip' and 'ethtool' are available. */
    if (execute_command("which ip")) {
        cerr << "'ip' command not available, please install iproute2" << endl;
        return -1;
    }
    if (execute_command("which ethtool")) {
        cerr << "'ethtool' command not available, please install it" << endl;
        return -1;
    }

    /* Parse configuration file. */
    if (g->parse_conf(confpath)) {
        return -1;
    }

    if (g->verbose) {
        g->dump_conf();
    }

    /* Name registration and creation of TUN devices. */
    if (g->setup()) {
        return -1;
    }

    if (background) {
        daemonize();
    }

    /* Start the threads that will carry out the forwarding work. */
    g->start_workers();

    /* Start a thread that periodically tries to connect to
     * the remote peers specified by the configuration. */
    std::thread fa_th(&IPoRINA::connect_to_remotes, g);

    return g->main_loop();
}<|MERGE_RESOLUTION|>--- conflicted
+++ resolved
@@ -1253,11 +1253,7 @@
     cout << "iporinad [OPTIONS]" << endl
          << "   -h : show this help" << endl
          << "   -c CONF_FILE: path to config file "
-<<<<<<< HEAD
-            "(default /etc/rina/iporinad.conf)"
-=======
             "(default /etc/rina/iporinad.conf)" << endl
->>>>>>> fc1cffd9
          << "   -L NUM : maximum loss probability introduced by the flow "
             "(NUM/"
          << RINA_FLOW_SPEC_LOSS_MAX << ")" << endl
