--- conflicted
+++ resolved
@@ -45,21 +45,11 @@
 		const rina::cdap_rib::flags_t &flags, int message_id) {
 	(void) flags;
 	cdap_rib::res_info_t res;
-<<<<<<< HEAD
 	res.code_ = rina::cdap_rib::CDAP_SUCCESS;
 	std::cout << "open conection request CDAP message received"
 			<< std::endl;
 	cdap::getProvider()->send_open_connection_result(con, res, message_id);
 	std::cout << "open conection response CDAP message sent" << std::endl;
-=======
-	res.result_ = 1;
-	res.result_reason_ = "Ok";
-	std::cout << "open conection request CDAP message received from app "
-			<< con.src_.ap_name_ << std::endl;
-	(*prov_)->open_connection_response(con, res, message_id);
-	std::cout << "open conection response CDAP message sent to app "
-			<< con.src_.ap_name_ << std::endl;
->>>>>>> ec22f07e
 }
 
 void ConnectionCallback::remote_create_result(
@@ -67,12 +57,8 @@
 		const rina::cdap_rib::obj_info_t &obj,
 		const rina::cdap_rib::res_info_t &res) {
 	(void) obj;
-<<<<<<< HEAD
+	(void) con;
 	std::cout << "Result code is: " << res.code_ << std::endl;
-=======
-	std::cout << "Remote create result from port " << con.port_
-			<< ". Result code is: " << res.result_ << std::endl;
->>>>>>> ec22f07e
 }
 
 void ConnectionCallback::remote_read_result(
@@ -81,92 +67,15 @@
 		const rina::cdap_rib::res_info_t &res) {
 	// decode object value
 	// print object value
-<<<<<<< HEAD
 	(void) con;
 	std::cout << "Query Rib operation returned result " << res.code_
 			<< std::endl;
-=======
-	std::cout << "Query Rib operation from port " << con.port_
-			<< " returned result " << res.result_ << std::endl;
->>>>>>> ec22f07e
 	std::string query_rib;
 	rinad::mad_manager::encoders::StringEncoder().decode(obj.value_,
 								query_rib);
 	std::cout << "QueryRIB:" << std::endl << query_rib << std::endl;
 }
 
-<<<<<<< HEAD
-Manager::Manager(const std::string& dif_name, const std::string& apn,
-			const std::string& api)
-		: Application(dif_name, apn, api) {
-	(void) client_app_reg_;
-}
-
-Manager::~Manager() {
-}
-
-void Manager::run()
-{
-	applicationRegister();
-
-	for (;;) {
-		IPCEvent* event = ipcEventProducer->eventWait();
-		rina::FlowInformation flow;
-		unsigned int port_id;
-		DeallocateFlowResponseEvent *resp = 0;
-
-		if (!event)
-			return;
-
-		switch (event->eventType) {
-
-			case REGISTER_APPLICATION_RESPONSE_EVENT:
-				ipcManager->commitPendingRegistration(
-						event->sequenceNumber,
-						dynamic_cast<RegisterApplicationResponseEvent*>(event)
-								->DIFName);
-				break;
-
-			case UNREGISTER_APPLICATION_RESPONSE_EVENT:
-				ipcManager->appUnregistrationResult(
-						event->sequenceNumber,
-						dynamic_cast<UnregisterApplicationResponseEvent*>(event)
-								->result == 0);
-				break;
-
-			case FLOW_ALLOCATION_REQUESTED_EVENT:
-				flow =ipcManager->allocateFlowResponse(
-					*dynamic_cast<FlowRequestEvent*>(event),
-								0, true);
-				LOG_INFO("New flow allocated [port-id = %d]",
-					 flow.portId);
-				startWorker(flow);
-				break;
-
-			case FLOW_DEALLOCATED_EVENT:
-				port_id = dynamic_cast<FlowDeallocatedEvent*>(event)
-								->portId;
-				ipcManager->flowDeallocated(port_id);
-				LOG_INFO("Flow torn down remotely [port-id = %d]",
-					 port_id);
-				break;
-
-			case DEALLOCATE_FLOW_RESPONSE_EVENT:
-				LOG_INFO("Destroying the flow after time-out");
-				resp = dynamic_cast<DeallocateFlowResponseEvent*>(event);
-				port_id = resp->portId;
-
-				ipcManager->flowDeallocationResult(
-						port_id, resp->result == 0);
-				break;
-
-			default:
-				LOG_INFO("Server got new event of type %d",
-					 event->eventType);
-				break;
-		}
-	}
-=======
 ManagerWorker::ManagerWorker(rina::ThreadAttributes * threadAttributes,
                              rina::FlowInformation flow,
 		     	     unsigned int max_size,
@@ -174,43 +83,20 @@
 {
 	flow_ = flow;
 	max_sdu_size = max_size;
-	cdap_prov_ = 0;
->>>>>>> ec22f07e
 }
 
 int ManagerWorker::internal_run()
 {
-<<<<<<< HEAD
-	void (Manager::*server_function)(rina::FlowInformation flow);
-
-	server_function = &Manager::operate;
-
-	thread t(server_function, this, flow);
-	t.detach();
-=======
 	operate(flow_);
 	return 0;
->>>>>>> ec22f07e
 }
 
 void ManagerWorker::operate(rina::FlowInformation flow)
 {
-<<<<<<< HEAD
-	std::cout << "cdap_prov created" << std::endl;
-	cdap::init(&callback, false);
-	// CACEP
-	cacep(flow);
-	// CREATE IPCP
-	createIPCP(flow);
-	// QUERY RIB
-	queryRIB(flow);
-	// FINISH
-	cdap::destroy(flow.portId);
-=======
-        ConnectionCallback callback(&cdap_prov_);
+        ConnectionCallback callback;
         std::cout << "cdap_prov created" << std::endl;
-        cdap::CDAPProviderFactory::init(2000);
-        cdap_prov_ = cdap::CDAPProviderFactory::create(false, &callback);
+        cdap::init(&callback, false);
+        cdap_prov_ = cdap::getProvider();
         // CACEP
         cacep(flow.portId);
         // CREATE IPCP
@@ -219,29 +105,16 @@
         queryRIB(flow.portId, IPCP_1 + ",RIBDaemon");
         queryRIB(flow.portId, IPCP_2 + ",RIBDaemon");
         queryRIB(flow.portId, IPCP_3 + ",RIBDaemon");
-        // FINISH
-        cdap::CDAPProviderFactory::destroy(flow.portId);
-        delete cdap_prov_;
->>>>>>> ec22f07e
 }
 
 void ManagerWorker::cacep(int port_id)
 {
-<<<<<<< HEAD
-	char buffer[max_sdu_size_in_bytes];
-	int bytes_read = ipcManager->readSDU(flow.portId, buffer, max_sdu_size_in_bytes);
+	char buffer[max_sdu_size_in_bytes];
+	int bytes_read = ipcManager->readSDU(port_id, buffer, max_sdu_size_in_bytes);
 	cdap_rib::SerializedObject message;
 	message.message_ = buffer;
 	message.size_ = bytes_read;
-	cdap::getProvider()->process_message(message, flow.portId);
-=======
-        char buffer[max_sdu_size_in_bytes];
-        int bytes_read = ipcManager->readSDU(port_id, buffer, max_sdu_size_in_bytes);
-        cdap_rib::ser_obj_t message;
-        message.message_ = buffer;
-        message.size_ = bytes_read;
-        cdap_prov_->process_message(message, port_id);
->>>>>>> ec22f07e
+	cdap::getProvider()->process_message(message, port_id);
 }
 
 void ManagerWorker::createIPCP_1(int port_id)
@@ -250,18 +123,6 @@
 
 	mad_manager::structures::ipcp_config_t ipc_config;
 	ipc_config.process_instance = "1";
-<<<<<<< HEAD
-	ipc_config.process_name = "normal-1.IPCP";
-	ipc_config.process_type = "normal-ipc";
-	ipc_config.dif_to_assign = "normal.DIF";
-
-	cdap_rib::obj_info_t obj;
-	obj.name_ = "/computingSystemID = 1/processingSystemID=1/kernelApplicationProcess/osApplicationProcess/ipcProcesses/ipcProcessID=2";
-	obj.class_ = "IPCProcess";
-	obj.inst_ = 0;
-	mad_manager::encoders::IPCPConfigEncoder().encode(ipc_config,
-							  obj.value_);
-=======
 	ipc_config.process_name = "test1.IRATI";
 	ipc_config.process_type = "normal-ipc";
 	ipc_config.dif_to_assign = "normal.DIF";
@@ -273,7 +134,6 @@
 	obj.inst_ = 0;
 	mad_manager::encoders::IPCPConfigEncoder().encode(ipc_config,
 								obj.value_);
->>>>>>> ec22f07e
 	mad_manager::structures::ipcp_config_t object;
 	mad_manager::encoders::IPCPConfigEncoder().decode(obj.value_, object);
 
@@ -284,17 +144,6 @@
 	filt.filter_ = 0;
 	filt.scope_ = 0;
 
-<<<<<<< HEAD
-	cdap::getProvider()->remote_create(flow.portId, obj, flags, filt);
-	std::cout << "create IPC request CDAP message sent" << std::endl;
-
-	int bytes_read = ipcManager->readSDU(flow.portId, buffer,
-							max_sdu_size_in_bytes);
-	cdap_rib::SerializedObject message;
-	message.message_ = buffer;
-	message.size_ = bytes_read;
-	cdap::getProvider()->process_message(message, flow.portId);
-=======
 	cdap_prov_->remote_create(port_id, obj, flags, filt);
 	std::cout << "create IPC request CDAP message sent to port "
 			<< port_id << std::endl;
@@ -357,7 +206,6 @@
 		std::cout << "ReadSDUException in createIPCP_2: " << e.what()
 				<< std::endl;
 	}
->>>>>>> ec22f07e
 }
 
 void ManagerWorker::createIPCP_3(int port_id) {
@@ -411,12 +259,7 @@
 	char buffer[max_sdu_size_in_bytes];
 
 	cdap_rib::obj_info_t obj;
-<<<<<<< HEAD
-	obj.name_ =
-			"/computingSystemID = 1/processingSystemID=1/kernelApplicationProcess/osApplicationProcess/ipcProcesses/ipcProcessID=2/RIBDaemon";
-=======
 	obj.name_ = name;
->>>>>>> ec22f07e
 	obj.class_ = "RIBDaemon";
 	obj.inst_ = 0;
 
@@ -427,17 +270,6 @@
 	filt.filter_ = 0;
 	filt.scope_ = 0;
 
-<<<<<<< HEAD
-	cdap::getProvider()->remote_read(flow.portId, obj, flags, filt);
-	std::cout << "Read RIBDaemon request CDAP message sent" << std::endl;
-
-	int bytes_read = ipcManager->readSDU(flow.portId, buffer,
-							max_sdu_size_in_bytes);
-	cdap_rib::SerializedObject message;
-	message.message_ = buffer;
-	message.size_ = bytes_read;
-	cdap::getProvider()->process_message(message, flow.portId);
-=======
         cdap_prov_->remote_read(port_id, obj, flags, filt);
         std::cout << "Read RIBDaemon request CDAP message sent" << std::endl;
 
@@ -466,5 +298,4 @@
 	worker->start();
         worker->detach();
         return worker;
->>>>>>> ec22f07e
 }