--- conflicted
+++ resolved
@@ -29,25 +29,6 @@
 
 static const unsigned int max_sdu_size_in_bytes = 10000;
 
-<<<<<<< HEAD
-class Application {
- public:
-	Application(const std::string& dif_name_, const std::string & app_name_,
-			const std::string & app_instance_);
-
-	static const uint max_buffer_size;
-
- protected:
-	void applicationRegister();
-
-	std::string dif_name;
-	std::string app_name;
-	std::string app_instance;
-
-};
-
-class Manager : public Application {
-=======
 class ConnectionCallback : public rina::cdap::CDAPCallbackInterface {
  public:
 	ConnectionCallback(rina::cdap::CDAPProviderInterface **prov);
@@ -67,55 +48,43 @@
 class ManagerWorker : public ServerWorker {
 public:
 	ManagerWorker(rina::ThreadAttributes * threadAttributes,
-		      int port,
+	              rina::FlowInformation flow,
 		      unsigned int max_sdu_size,
 	              Server * serv);
 	~ManagerWorker() throw() { };
 	int internal_run();
 
 private:
-        void operate(int port_id);
+        static const std::string IPCP_1;
+        static const std::string IPCP_2;
+        static const std::string IPCP_3;
+        void operate(rina::FlowInformation flow);
         void cacep(int port_id);
-        void createIPCP(int port_id);
-        void queryRIB(int port_id);
+        void createIPCP_1(int port_id);
+        void createIPCP_2(int port_id);
+        void createIPCP_3(int port_id);
+        void queryRIB(int port_id, std::string name);
 
-	int port_id;
+        rina::FlowInformation flow_;
 	unsigned int max_sdu_size;
-	rina::cdap::CDAPProviderInterface *cdap_prov;
+	rina::cdap::CDAPProviderInterface *cdap_prov_;
 };
 
 class Manager : public Server {
->>>>>>> 86ec9e69
  public:
 	Manager(const std::string& dif_name,
 		const std::string& apn,
 		const std::string& api);
 	~Manager() { };
 
- protected:
-<<<<<<< HEAD
-        void startWorker(rina::FlowInformation &flow);
-        void operate(rina::FlowInformation flow);
-        bool cacep(rina::FlowInformation &flow);
-        bool createIPCP_1(rina::FlowInformation &flow);
-        bool createIPCP_2(rina::FlowInformation &flow);
-        bool createIPCP_3(rina::FlowInformation &flow);
-        void queryRIB(rina::FlowInformation &flow, std::string name);
  private:
-        const std::string IPCP_1 = "root, computingSystemID = 1, processingSystemID=1, kernelApplicationProcess, osApplicationProcess, ipcProcesses, ipcProcessID=4";
-        const std::string IPCP_2 = "root, computingSystemID = 1, processingSystemID=1, kernelApplicationProcess, osApplicationProcess, ipcProcesses, ipcProcessID=6";
-        const std::string IPCP_3 = "root, computingSystemID = 1, processingSystemID=1, kernelApplicationProcess, osApplicationProcess, ipcProcesses, ipcProcessID=4";
 	std::string dif_name_;
 	bool client_app_reg_;
-	rina::cdap_rib::con_handle_t con_;
-	rina::cdap::CDAPProviderInterface *cdap_prov_;
-=======
- 	ServerWorker * internal_start_worker(int port_id);
 
- private:
+ 	ServerWorker * internal_start_worker(rina::FlowInformation flow);
+
 	rina::cdap_rib::con_handle_t con_;
 	static const std::string mad_name;
 	static const std::string mad_instance;
->>>>>>> 86ec9e69
 };
 #endif//MANAGER_HPP