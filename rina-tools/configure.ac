#
# configure.ac
#
# Written by: Francesco Salvestrini <f DOT salvestrini AT nextworks DOT it>
#

AC_INIT([RINA Tools],
        m4_esyscmd([build-aux/git-version-gen .tarball-version]),
        [f.salvestrini@nextworks.it],
        [rina-tools],
        [http://irati.eu])

AC_PREREQ([2.68])

AC_CONFIG_HEADERS([src/config.h])
AC_CONFIG_SRCDIR([src/rina-bug-report.in])
AC_CONFIG_AUX_DIR([build-aux])
AC_CONFIG_MACRO_DIR([m4])

AC_CANONICAL_BUILD
AC_CANONICAL_HOST
AC_CANONICAL_TARGET

AM_INIT_AUTOMAKE([1.11.1 tar-pax foreign std-options -Wall])

AC_PROG_SED
AC_PROG_GREP
AC_PROG_MKDIR_P
AC_PROG_LN_S

AC_PATH_PROG([FMT],  [fmt],  [no])
AS_IF([test "x$FMT" = "xno"],[
	AC_MSG_ERROR([Your system lacks of fmt support])
])
AC_PATH_PROG([SORT], [sort], [no])
AS_IF([test "x$SORT" = "xno"],[
	AC_MSG_ERROR([Your system lacks of sort support])
])
AC_PATH_PROG([UNIQ], [uniq], [no])
AS_IF([test "x$UNIQ" = "xno"],[
	AC_MSG_ERROR([Your system lacks of uniq support])
])
AC_PATH_PROG([GIT],  [git],  [no])
AS_IF([test "x$GIT" = "xno"],[
	AC_MSG_ERROR([Your system lacks of git support])
])

AC_PROG_CPP
AC_PROG_CC
AM_PROG_CC_C_O

AC_PROG_CXXCPP
AC_PROG_CXX
AC_PROG_CXX_C_O

# Just to avoid warning from libtool 1.14
AM_PROG_AR
LT_INIT

CPPFLAGS_EXTRA="-Wno-unused-local-typedefs"
CXXFLAGS_EXTRA="-Wno-unused-local-typedefs"

#Set this for TCLAP... we don't support compilers with incomplete std C++ libs
#so we don't even check it.
AC_DEFINE([HAVE_SSTREAM], [1], [TCLAP needs this])

AX_CHECK_COMPILE_FLAG([ -Wall ], [
    CXXFLAGS_EXTRA="$CXXFLAGS_EXTRA -Wall"
])
AX_CHECK_COMPILE_FLAG([ -Wformat ], [
    CXXFLAGS_EXTRA="$CXXFLAGS_EXTRA -Wformat"
])
AX_CHECK_COMPILE_FLAG([ -Wnon-virtual-dtor ], [
    CXXFLAGS_EXTRA="$CXXFLAGS_EXTRA -Wnon-virtual-dtor"
])
AX_CHECK_COMPILE_FLAG([ -Woverloaded-virtual ], [
    CXXFLAGS_EXTRA="$CXXFLAGS_EXTRA -Woverloaded-virtual"
])
AX_CHECK_COMPILE_FLAG([ -Werror ], [
    CXXFLAGS_EXTRA="$CXXFLAGS_EXTRA -Werror"
])
AX_CHECK_COMPILE_FLAG([ -Wfatal-errors ], [
    CXXFLAGS_EXTRA="$CXXFLAGS_EXTRA -Wfatal-errors"
])

want_debug=yes
AX_SELECTOR_ENABLE([debug],[
    want_debug=yes
],[
    want_debug=no
])
AS_IF([test "$want_debug" = "yes"],[
    AX_CHECK_COMPILE_FLAG([ -g ], [
        CXXFLAGS_EXTRA="$CXXFLAGS_EXTRA -g"
    ])
    AS_IF([`echo $CXXFLAGS|$GREP '\\\-O2'`],[
        AC_MSG_NOTICE([Patching flags])
        CXXFLAGS="`echo $CXXFLAGS | $SED -e 's|-O2||'`"
        AC_MSG_NOTICE([Flags are now '$CXXFLAGS'])
    ])
    AX_CHECK_COMPILE_FLAG([ -O0 ], [
        CXXFLAGS_EXTRA="$CXXFLAGS_EXTRA -O0"
    ])
    AX_CHECK_COMPILE_FLAG([ -fno-inline ], [
        CXXFLAGS_EXTRA="$CXXFLAGS_EXTRA -fno-inline"
    ])
])

AC_SUBST(CPPFLAGS_EXTRA, $CXXFLAGS_EXTRA)
AC_SUBST(CXXFLAGS_EXTRA, $CXXFLAGS_EXTRA)

ax_cv_have_python=yes
ax_cv_have_matplotlib=yes
AM_PATH_PYTHON([2.0],[
    AX_PYTHON_MODULE([re],,[
        AC_MSG_WARN([Python module re seems missing (???), some features will be disabled])
        ax_cv_have_python=no
    ])
    AX_PYTHON_MODULE([sys],,[
        AC_MSG_WARN([Python module sys seems missing (???), some features will be disabled])
        ax_cv_have_python=no
    ])
    AX_PYTHON_MODULE([argparse],,[
        AC_MSG_WARN([Python module arparse seems missing (???), some features will be disabled])
        ax_cv_have_python=no
    ])
    AX_PYTHON_MODULE([matplotlib],,[
        AC_MSG_WARN([Python module matplotlib seems missing, some features will be disabled])
        ax_cv_have_matplotlib=no
    ])
],[
    AC_MSG_WARN([Python (>= 2.0) seems missing, some features will be disabled])
        ax_cv_have_python=no
        ax_cv_have_matplotlib=no
])
AM_CONDITIONAL([HAVE_PYTHON], [ test "$ax_cv_have_python" != "no" ])
AM_CONDITIONAL([HAVE_PYTHON_MATPLOT_LIB], [ test "$ax_cv_have_matplotlib" != "no" ])

PKG_PROG_PKG_CONFIG([0.26])

PKG_CHECK_MODULES([LIBRINA], [librina >= 0.2.0],, [
    AC_MSG_ERROR([Your system lacks of librina support])
])
# FIXME: A cleaner solution would be better
AC_SUBST([LIBRINA_VERSION],`pkg-config --modversion librina`)

PKG_CHECK_MODULES([LIBRINA_API], [librina-api >= 0.2.0],, [
    AC_MSG_ERROR([Your system lacks of librina-api support])
])
# FIXME: A cleaner solution would be better
AC_SUBST([LIBRINA_API_VERSION],`pkg-config --modversion librina-api`)

AC_PATH_PROG([PROTOC], [protoc], [no])
AS_IF([test "x$PROTOC" = "xno"],[
    AC_MSG_ERROR([Your system lacks of protoc support])
])

LIBPROTOBUF_MIN_VERSION=2.6.1
AC_SUBST(LIBPROTOBUF_MIN_VERSION, $LIBPROTOBUF_MIN_VERSION)

PKG_CHECK_MODULES(LIBPROTOBUF, [protobuf >= $LIBPROTOBUF_MIN_VERSION],, [
    AC_MSG_ERROR([Your system lacks of libprotobuf support (>= $LIBPROTOBUF_MIN_VERSION)])
])

AC_CONFIG_FILES([
    Makefile

    src/Makefile
    src/common/Makefile
    src/rina-echo-time/Makefile
    src/rina-cdap-echo/Makefile
    src/manager/Makefile
    src/cdapc/Makefile
    src/cdapc/encoders/Makefile
    src/common/tclap/Makefile
<<<<<<< HEAD
    src/mac2ifname/Makefile
    src/rlite/Makefile
=======
    src/key-managers/Makefile
>>>>>>> 70e6d117

    doc/Makefile
])

AC_OUTPUT<|MERGE_RESOLUTION|>--- conflicted
+++ resolved
@@ -173,12 +173,9 @@
     src/cdapc/Makefile
     src/cdapc/encoders/Makefile
     src/common/tclap/Makefile
-<<<<<<< HEAD
     src/mac2ifname/Makefile
     src/rlite/Makefile
-=======
     src/key-managers/Makefile
->>>>>>> 70e6d117
 
     doc/Makefile
 ])
