sudo: enabled
dist: trusty
language: cpp

env:
  - KERNEL_VERSION=local
  - KERNEL_VERSION=4.1
  - KERNEL_VERSION=4.2
  - KERNEL_VERSION=4.3
  - KERNEL_VERSION=4.4
  - KERNEL_VERSION=4.5
  - KERNEL_VERSION=4.6
  - KERNEL_VERSION=4.7
  - KERNEL_VERSION=4.8
  - KERNEL_VERSION=4.9
  - KERNEL_VERSION=4.10
  - KERNEL_VERSION=4.11
  - KERNEL_VERSION=4.12
  - KERNEL_VERSION=4.13

before_install:
  # Install Dependencies
  - sudo apt-get update -qq
  - sudo apt-get install autoconf
  - sudo apt-get install automake
  - sudo apt-get install libtool
  - sudo apt-get install pkg-config
  - sudo apt-get install git
  - sudo apt-get install g++
  - sudo apt-get install libssl-dev
  #- sudo apt-get install protobuf-compiler
  #- sudo apt-get install libprotobuf-dev
  - sudo apt-get install hostapd
  - sudo apt-get install wpasupplicant
  - sudo apt-get install linux-headers-$(uname -r)

script:
<<<<<<< HEAD
  # Run the IRATI stack build script
  - sudo ldconfig
  - sudo ./configure --prefix $INSTALL_PREFIX
  - cd build/librina
  - sudo make check-functional
  - cd ../..
  - sudo make install
  - cd build/rinad
  - sudo make check
=======
  - "[ ${KERNEL_VERSION} != local ] || ./ci/build-all"
  - "[ ${KERNEL_VERSION} == local ] || ./ci/build-kernel"
>>>>>>> b9b39922
<|MERGE_RESOLUTION|>--- conflicted
+++ resolved
@@ -35,17 +35,5 @@
   - sudo apt-get install linux-headers-$(uname -r)
 
 script:
-<<<<<<< HEAD
-  # Run the IRATI stack build script
-  - sudo ldconfig
-  - sudo ./configure --prefix $INSTALL_PREFIX
-  - cd build/librina
-  - sudo make check-functional
-  - cd ../..
-  - sudo make install
-  - cd build/rinad
-  - sudo make check
-=======
   - "[ ${KERNEL_VERSION} != local ] || ./ci/build-all"
-  - "[ ${KERNEL_VERSION} == local ] || ./ci/build-kernel"
->>>>>>> b9b39922
+  - "[ ${KERNEL_VERSION} == local ] || ./ci/build-kernel"