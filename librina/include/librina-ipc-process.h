/*
 * This program is free software; you can redistribute it and/or modify
 * it under the terms of the GNU General Public License as published by
 * the Free Software Foundation; either version 2 of the License, or
 * (at your option) any later version.
 *
 * This program is distributed in the hope that it will be useful,
 * but WITHOUT ANY WARRANTY; without even the implied warranty of
 * MERCHANTABILITY or FITNESS FOR A PARTICULAR PURPOSE.  See the
 * GNU General Public License for more details.
 *
 * You should have received a copy of the GNU General Public License
 * along with this program; if not, write to the Free Software
 * Foundation, Inc., 675 Mass Ave, Cambridge, MA 02139, USA.
 */

#ifndef LIBRINA_IPC_PROCESS_H
#define LIBRINA_IPC_PROCESS_H

#ifdef __cplusplus

#include "librina-common.h"
#include "librina-application.h"
#include "librina-ipc-manager.h"
<<<<<<< HEAD
#include "librina-cdap.h"
=======
>>>>>>> fea7b8fd

namespace rina {

/**
 * The IPC Manager requests the IPC Process to become a member of a
 * DIF, and provides de related information
 */
class AssignToDIFRequestEvent: public IPCEvent {

	/** The information of the DIF the IPC Process is being assigned to*/
	DIFInformation difInformation;

public:
	AssignToDIFRequestEvent(const DIFInformation& difInformation,
			unsigned int sequenceNumber);
	const DIFInformation& getDIFInformation() const;
};

/**
 * The IPC Manager requests the IPC Process to update the configuration
 * of the DIF he is currently a member of
 */
class UpdateDIFConfigurationRequestEvent: public IPCEvent {

        /** The new configuration of the DIF*/
        DIFConfiguration difConfiguration;

public:
        UpdateDIFConfigurationRequestEvent(
                        const DIFConfiguration& difConfiguration,
                        unsigned int sequenceNumber);
        const DIFConfiguration& getDIFConfiguration() const;
};

/**
 * The IPC Manager requests the IPC Process to enroll to a DIF,
 * through neighbour neighbourName, which can be reached by allocating
 * a flow through the supportingDIFName
 */
class EnrollToDIFRequestEvent: public IPCEvent {

        /** The DIF to enroll to */
        ApplicationProcessNamingInformation difName;

        /** The N-1 DIF name to allocate a flow to the member */
        ApplicationProcessNamingInformation supportingDIFName;

        /** The neighbor to contact */
        ApplicationProcessNamingInformation neighborName;

public:
        EnrollToDIFRequestEvent();
        EnrollToDIFRequestEvent(
                const ApplicationProcessNamingInformation& difName,
                const ApplicationProcessNamingInformation& supportingDIFName,
                const ApplicationProcessNamingInformation& neighbourName,
                unsigned int sequenceNumber);
        const ApplicationProcessNamingInformation& getDifName() const;
        const ApplicationProcessNamingInformation& getNeighborName() const;
        const ApplicationProcessNamingInformation& getSupportingDifName() const;
};

/**
 * Supporting class for IPC Process DIF Registration events
 */
class IPCProcessDIFRegistrationEvent: public IPCEvent {

	/** The name of the IPC Process registered to the N-1 DIF */
	ApplicationProcessNamingInformation ipcProcessName;

	/** The name of the N-1 DIF where the IPC Process has been registered*/
	ApplicationProcessNamingInformation difName;

	/** True if the IPC Process has been registered in a DIF, false otherwise */
	bool registered;

public:
	IPCProcessDIFRegistrationEvent(
	                const ApplicationProcessNamingInformation& ipcProcessName,
			const ApplicationProcessNamingInformation& difName,
			bool registered,
			unsigned int sequenceNumber);
	const ApplicationProcessNamingInformation& getIPCProcessName() const;
	const ApplicationProcessNamingInformation& getDIFName() const;
	bool isRegistered() const;
};

/**
 * The IPC Manager queries the RIB of the IPC Process
 */
class QueryRIBRequestEvent: public IPCEvent {

	/** The class of the object being queried*/
	std::string objectClass;

	/** The name of the object being queried */
	std::string objectName;

	/**
	 * The instance of the object being queried. Either objectname +
	 * object class or object instance have to be specified
	 */
	long objectInstance;

	/** Number of levels below the object_name the query affects*/
	int scope;

	/**
	 * Regular expression applied to all nodes affected by the query
	 * in order to decide whether they have to be returned or not
	 */
	std::string filter;

public:
	QueryRIBRequestEvent(const std::string& objectClass,
			const std::string& objectName, long objectInstance, int scope,
			const std::string& filter, unsigned int sequenceNumber);
	const std::string& getObjectClass() const;
	const std::string& getObjectName() const;
	long getObjectInstance() const;
	int getScope() const;
	const std::string& getFilter() const;
};

/**
 * The Kernel components of the IPC Process report about the result of a
 * create EFCP connection operation
 */
class CreateConnectionResponseEvent: public IPCEvent {

        /** The port-id where the connection will be bound to */
        int portId;

        /**
         * The source connection-endpoint id if the connection was created
         * successfully, or a negative number indicating an error code in
         * case of failure
         */
        int cepId;

public:
        CreateConnectionResponseEvent(int portId, int cepId,
                        unsigned int sequenceNumber);
        int getCepId() const;
        int getPortId() const;
};

/**
 * The Kernel components of the IPC Process report about the result of a
 * create EFCP connection operation
 */
class UpdateConnectionResponseEvent: public IPCEvent {

        /** The port-id where the connection will be bound to */
        int portId;

        /**
         * The result of the operation (0 successful)
         */
        int result;

public:
        UpdateConnectionResponseEvent(int portId, int result,
                        unsigned int sequenceNumber);
        int getResult() const;
        int getPortId() const;
};

/**
 * The Kernel components of the IPC Process report about the result of a
 * create EFCP connection arrived operation
 */
class CreateConnectionResultEvent: public IPCEvent {

        /** The port-id where the connection will be bound to */
        int portId;

        /**
         * The source connection-endpoint id if the connection was created
         * successfully, or a negative number indicating an error code in
         * case of failure
         */
        int sourceCepId;

        /** The destination cep-id of the connection */
        int destCepId;

public:
        CreateConnectionResultEvent(int portId, int sourceCepId,
                        int destCepId, unsigned int sequenceNumber);
        int getSourceCepId() const;
        int getDestCepId() const;
        int getPortId() const;
};

class DestroyConnectionResultEvent: public IPCEvent {

        /** The port-id where the connection will be bound to */
        int portId;

        /** The destination cep-id of the connection */
        int result;

public:
        DestroyConnectionResultEvent(int portId, int result,
                        unsigned int sequenceNumber);
        int getResult() const;
        int getPortId() const;
};

/**
 * Thrown when there are problems notifying the IPC Manager about the
 * result of an Assign to DIF operation
 */
class AssignToDIFResponseException: public IPCException {
public:
	AssignToDIFResponseException():
		IPCException("Problems informing the IPC Manager about the result of an assign to DIF operation"){
	}
	AssignToDIFResponseException(const std::string& description):
		IPCException(description){
	}
};

/**
 * Thrown when there are problems notifying the IPC Manager about the
 * result of a register application operation
 */
class RegisterApplicationResponseException: public IPCException {
public:
	RegisterApplicationResponseException():
		IPCException("Problems informing the IPC Manager about the result of a register application response operation"){
	}
	RegisterApplicationResponseException(const std::string& description):
		IPCException(description){
	}
};

/**
 * Thrown when there are problems notifying the IPC Manager about the
 * result of an unregister application operation
 */
class UnregisterApplicationResponseException: public IPCException {
public:
	UnregisterApplicationResponseException():
		IPCException("Problems informing the IPC Manager about the result of an unegister application response operation"){
	}
	UnregisterApplicationResponseException(const std::string& description):
		IPCException(description){
	}
};

/**
 * Thrown when there are problems notifying the IPC Manager about the
 * result of an allocate flow operation
 */
class AllocateFlowResponseException: public IPCException {
public:
	AllocateFlowResponseException():
		IPCException("Problems informing the IPC Manager about the result of an unegister application response operation"){
	}
	AllocateFlowResponseException(const std::string& description):
		IPCException(description){
	}
};

/**
 * Thrown when there are problems notifying the IPC Manager about the
 * result of a query RIB operation
 */
class QueryRIBResponseException: public IPCException {
public:
	QueryRIBResponseException():
		IPCException("Problems informing the IPC Manager about the result of a query RIB response operation"){
	}
	QueryRIBResponseException(const std::string& description):
		IPCException(description){
	}
};

/**
 * Thrown when there are problems allocating a remote flow to a
 * local application
 */
class AllocateFlowRequestArrivedException: public IPCException {
public:
	AllocateFlowRequestArrivedException():
		IPCException("Problems allocating a remote flow to a local application"){
	}
	AllocateFlowRequestArrivedException(const std::string& description):
		IPCException(description){
	}
};


/**
 * Thrown when there are problems notifying the application about the
 * result of a deallocate operation
 */
class DeallocateFlowResponseException: public IPCException {
public:
	DeallocateFlowResponseException():
		IPCException("Problems informing the application about the result of a deallocate operation"){
	}
	DeallocateFlowResponseException(const std::string& description):
		IPCException(description){
	}
};

/**
 * Thrown when there are problems requesting the Kernel to create an EFCP connection
 */
class CreateConnectionException: public IPCException {
public:
        CreateConnectionException():
                IPCException("Problems creating an EFCP connection"){
        }
        CreateConnectionException(const std::string& description):
                IPCException(description){
        }
};

/**
 * Thrown when there are problems requesting the Kernel to update an EFCP connection
 */
class UpdateConnectionException: public IPCException {
public:
        UpdateConnectionException():
                IPCException("Problems updating an EFCP connection"){
        }
        UpdateConnectionException(const std::string& description):
                IPCException(description){
        }
};

/**
 * Thrown when there are problems requesting the Kernel to destroy an EFCP connection
 */
class DestroyConnectionException: public IPCException {
public:
        DestroyConnectionException():
                IPCException("Problems destroying an EFCP connection"){
        }
        DestroyConnectionException(const std::string& description):
                IPCException(description){
        }
};

/**
 * Thrown when there are problems requesting the Kernel to allocate or deallocate a
 * port-id
 */
class PortAllocationException: public IPCException {
public:
        PortAllocationException():
                IPCException("Problems requesting the allocation/deallocation of a port-id"){
        }
        PortAllocationException(const std::string& description):
                IPCException(description){
        }
};

/**
 * Thrown when there are problems requesting the Kernel to modify
 * the PDU Forwarding table
 * port-id
 */
class PDUForwardingTableException: public IPCException {
public:
        PDUForwardingTableException():
                IPCException("Problems requesting modification of PDU Forwarding Table"){
        }
        PDUForwardingTableException(const std::string& description):
                IPCException(description){
        }
};


/**
 * Class used by the IPC Processes to interact with the IPC Manager. Extends
 * the basic IPC Manager in librina-application with IPC Process specific
 * functionality
 */
class ExtendedIPCManager: public IPCManager {
	/** The ID of the IPC Process */
	unsigned short ipcProcessId;

	/** The portId of the IPC Manager */
	unsigned int ipcManagerPort;

	/**
	 * True if the IPC Process has been initialized,
	 * false otherwise
	 */
	bool ipcProcessInitialized;

	/** The current configuration of the IPC Process */
	DIFInformation currentDIFInformation;

public:
	static const std::string error_allocate_flow;
	ExtendedIPCManager();
	~ExtendedIPCManager() throw();
	const DIFInformation& getCurrentDIFInformation() const;
	void setCurrentDIFInformation(const DIFInformation& currentDIFInformation);
	unsigned short getIpcProcessId() const;
	void setIpcProcessId(unsigned short ipcProcessId);
	void setIPCManagerPort(unsigned int ipcManagerPort);

	/**
	 * Notify the IPC Manager about the successful initialization of the
	 * IPC Process Daemon. Now it is ready to receive messages.
	 * @param name the name of the IPC Process
	 * @throws IPCException if the process is already initialized or
	 * an error occurs
	 */
	void notifyIPCProcessInitialized(
	                const ApplicationProcessNamingInformation& name)
	throw (IPCException);

	/**
	 * True if the IPC Process has been successfully initialized, false
	 * otherwise
	 * @return
	 */
	bool isIPCProcessInitialized() const;

	/**
	 * The IPC Process has been registered to an N-1 DIF
	 * @param appName
	 * @param DIFName
	 * @return
	 */
	ApplicationRegistration * appRegistered(
	                        const ApplicationProcessNamingInformation& appName,
	                        const ApplicationProcessNamingInformation& DIFName)
	        throw (ApplicationRegistrationException);

	/**
	 * The IPC Process has been unregistered from the DIF called DIFName,
	 * update the internal data structrues
	 * @param appName
	 * @param DIFName
	 */
	void appUnregistered(const ApplicationProcessNamingInformation& appName,
	                const ApplicationProcessNamingInformation& DIFName)
	                                throw (ApplicationUnregistrationException);

	/**
	 * Reply to the IPC Manager, informing it about the result of an "assign
	 * to DIF" operation
	 * @param event the event that trigered the operation
	 * @param result the result of the operation (0 successful)
	 * @throws AssignToDIFResponseException
	 */
	void assignToDIFResponse(const AssignToDIFRequestEvent& event, int result)
		throw (AssignToDIFResponseException);

	/**
	 * Reply to the IPC Manager, informing it about the result of an "enroll
	 * to DIF" operation
	 * @param event the event that trigerred the operation
	 * @param result the result of the operation (0 successful)
	 * @param newNeighbors the new neighbors after the enrollment operation
	 * @param DIFInforamtion the DIF configuration after enrollment
	 * @throws EnrollException if there are problems communicating with the
	 * IPC Manager
	 */
	void enrollToDIFResponse(const EnrollToDIFRequestEvent& event,
	                int result, const std::list<Neighbor> & newNeighbors,
	                const DIFInformation& difInformation)
	throw (EnrollException);

	/**
	 * Inform the IPC Manager about new neighbors being added or existing
	 * neighbors that have been removed
	 * @param added true if the neighbors have been added, false if removed
	 * @param neighbors
	 * @throws EnrollException if there are problems communicating with the
	 * IPC Manager
	 */
	void notifyNeighborsModified(bool added,
	                const std::list<Neighbor> & neighbors)
	throw (EnrollException);

	/**
	 * Reply to the IPC Manager, informing it about the result of a "register
	 * application request" operation
	 * @param event
	 * @param result
	 * @throws RegisterApplicationResponseException
	 */
	void registerApplicationResponse(
			const ApplicationRegistrationRequestEvent& event, int result)
		throw (RegisterApplicationResponseException);

	/**
	 * Reply to the IPC Manager, informing it about the result of a "unregister
	 * application request" operation
	 * @param event
	 * @param result
	 * @throws UnregisterApplicationResponseException
	 */
	void unregisterApplicationResponse(
			const ApplicationUnregistrationRequestEvent& event, int result)
		throw (UnregisterApplicationResponseException);

	/**
	 * Reply to the IPC Manager, informing it about the result of a "allocate
	 * flow response" operation
	 * @param event
	 * @param result
	 * @throws AllocateFlowResponseException
	 */
	void allocateFlowRequestResult(const FlowRequestEvent& event, int result)
		throw (AllocateFlowResponseException);

	/**
	 * Tell the IPC Manager that an allocate flow request targeting a local
	 * application registered in this IPC Process has arrived. The IPC manager
	 * will contact the application and ask it if it accepts the flow. IF it
	 * does it, it will assign a port-id to the flow. Either way it will reply
	 * the IPC Process
	 * @param localAppName
	 * @param remoteAppName
	 * @param flowSpecification
	 * @param portId the portId for the flow
	 * @returns a handler to correlate the response
	 * @throws AllocateFlowRequestArrivedException if there are issues during
	 * the operation or the application rejects the flow
	 */
	unsigned int allocateFlowRequestArrived(
			const ApplicationProcessNamingInformation& localAppName,
			const ApplicationProcessNamingInformation& remoteAppName,
			const FlowSpecification& flowSpecification,
			int portId)
		throw (AllocateFlowRequestArrivedException);

        /**
         * Overrides IPCManager's operation
         * Requests the allocation of a Flow
         *
         * @param localAppName The naming information of the local application
         * @param remoteAppName The naming information of the remote application
         * @param flowSpecifiction The characteristics required for the flow
         * @return A handler to be able to identify the proper response event
         * @throws FlowAllocationException if there are problems during the flow allocation
         */
        unsigned int requestFlowAllocation(
                        const ApplicationProcessNamingInformation& localAppName,
                        const ApplicationProcessNamingInformation& remoteAppName,
                        const FlowSpecification& flow) throw (FlowAllocationException);

        /**
         * Overrides IPCManager's operation
         * Requests the allocation of a flow using a speficif dIF
         * @param localAppName The naming information of the local application
         * @param remoteAppName The naming information of the remote application
         * @param flowSpecifiction The characteristics required for the flow
         * @param difName The DIF through which we want the flow allocated
         * @return A handler to be able to identify the proper response event
         * @throws FlowAllocationException if there are problems during the flow allocation
         */
        unsigned int requestFlowAllocationInDIF(
                        const ApplicationProcessNamingInformation& localAppName,
                        const ApplicationProcessNamingInformation& remoteAppName,
                        const ApplicationProcessNamingInformation& difName,
                        const FlowSpecification& flow) throw (FlowAllocationException);

        /**
         * Overrides IPCManager's operation
         * Confirms or denies the request for a flow to this application.
         *
         * @param flowRequestEvent information of the flow request
         * @param result 0 means the flow is accepted, a different number
         * indicates the deny code
         * @param notifySource if true the source IPC Process will get
         * the allocate flow response message back, otherwise it will be ignored
         * @return Flow If the flow is accepted, returns the flow object
         * @throws FlowAllocationException If there are problems
         * confirming/denying the flow
         */
        Flow * allocateFlowResponse(const FlowRequestEvent& flowRequestEvent,
                        int result, bool notifySource)
        throw (FlowAllocationException);

	/**
	 * Invoked by the IPC Process to respond to the Application Process that
	 * requested a flow deallocation
	 * @param flowDeallocateEvent Object containing information about the flow
	 * deallocate request event
	 * @param result 0 indicates success, a negative number an error code
	 * @throws DeallocateFlowResponseException if there are issues
	 * replying ot the application
	 */
	void notifyflowDeallocated(const FlowDeallocateRequestEvent flowDeallocateEvent,
			int result)
		throw (DeallocateFlowResponseException);

	/**
	 * Invoked by the ipC Process to notify that a flow has been remotely
	 * unallocated
	 * @param portId
	 * @param code
	 * @throws DeallocateFlowResponseException
	 */
	void flowDeallocatedRemotely(int portId, int code)
		throw (DeallocateFlowResponseException);

	/**
	 * Reply to the IPC Manager, providing 0 or more RIB Objects in response to
	 * a "query RIB request"
	 * @param event
	 * @param result
	 * @param ribObjects
	 * @throws QueryRIBResponseException
	 */
	void queryRIBResponse(const QueryRIBRequestEvent& event, int result,
			const std::list<RIBObject>& ribObjects)
		throw (QueryRIBResponseException);

	/**
	 * Request an available portId to the kernel
	 * @param The id of the IPC Process that will be using the flow
	 * associated to the port-id requested (0 if is an application)
	 * @param appName The name of the application that requested
	 * the flow (could be an IPC Process or a regular application)
	 * @return the port-id
	 * @throws PortAllocationException if something goes wrong
	 */
	int allocatePortId(const ApplicationProcessNamingInformation& appName)
	        throw (PortAllocationException);

	/**
	 * Request the kernel to free a used port-id
	 * @param portId the port-id to be freed
	 * @throws PortAllocationException if something goes wrong
	 */
	void deallocatePortId(int portId) throw (PortAllocationException);
};

/**
 * Make Extended IPC Manager singleton
 */
extern Singleton<ExtendedIPCManager> extendedIPCManager;

/**
 * A parameter of the policy
 */
class PolicyParameter {
        /** the name of the parameter */
        std::string name;

        /** the value of the parameter */
        std::string value;

public:
        PolicyParameter();
        const std::string& getName() const;
        void setName(const std::string& name);
        const std::string& getValue() const;
        void setValue(const std::string& value);
};

/**
 * Configuration of an EFCP policy (name/version/parameters)
 */
class EFCPPolicyConfig {

        /** the name of policy */
        std::string name;

        /** the version of the policy */
        short version;

        /** optional name/value parameters to configure the policy */
        std::list<PolicyParameter> parameters;

public:
        EFCPPolicyConfig();
        const std::string& getName() const;
        void setName(const std::string& name);
        const std::list<PolicyParameter>& getParameters() const;
        void setParameters(const std::list<PolicyParameter>& parameters);
        void addParameter(const PolicyParameter& paremeter);
        short getVersion() const;
        void setVersion(short version);
};

/**
 * The DTCP window based flow control configuration
 */
class DTCPWindowBasedFlowControlConfig {

        /**
         * Integer that the number PDUs that can be put on the
         * ClosedWindowQueue before something must be done.
         */
        int maxclosedwindowqueuelength;

        /** initial sequence number to get right window edge. */
        int initialcredit;

        /**
         * Invoked when a Transfer PDU is received to give the receiving PM an
         * opportunity to update the flow control allocations.
         */
        EFCPPolicyConfig rcvrflowcontrolpolicy;

        /**
         * Allows some discretion in when to send a Flow Control PDU when there
         * is no Retransmission Control.
         */
        EFCPPolicyConfig receivingflowcontrolpolicy;

public:
        DTCPWindowBasedFlowControlConfig();
        int getInitialcredit() const;
        void setInitialcredit(int initialcredit);
        int getMaxclosedwindowqueuelength() const;
        void setMaxclosedwindowqueuelength(int maxclosedwindowqueuelength);
        const EFCPPolicyConfig& getRcvrflowcontrolpolicy() const;
        void setRcvrflowcontrolpolicy(
                        const EFCPPolicyConfig& rcvrflowcontrolpolicy);
        const EFCPPolicyConfig& getReceivingflowcontrolpolicy() const;
        void setReceivingflowcontrolpolicy(
                        const EFCPPolicyConfig& receivingflowcontrolpolicy);
};

/**
 * The DTCP rate-basd flow control configuration
 */
class DTCPRateBasedFlowControlConfig {

        /**
         * the number of PDUs that may be sent in a TimePeriod. Used with
         * rate-based flow control.
         */
        int sendingrate;

        /**
         * length of time in microseconds for pacing rate-based flow control.
         */
        int timeperiod;

        /** used to momentarily lower the send rate below the rate allowed */
        EFCPPolicyConfig norateslowdownpolicy;

        /**
         * Allows rate-based flow control to exceed its nominal rate.
         * Presumably this would be for short periods and policies should
         * enforce this.  Like all policies, if this returns True it creates
         * the default action which is no override.
         */
        EFCPPolicyConfig nooverridedefaultpeakpolicy;

        /**
         * Allows an alternate action when using rate-based flow control and
         * the number of free buffers is getting low.
         */
        EFCPPolicyConfig ratereductionpolicy;

public:
        DTCPRateBasedFlowControlConfig();
        const EFCPPolicyConfig& getNooverridedefaultpeakpolicy() const;
        void setNooverridedefaultpeakpolicy(
                        const EFCPPolicyConfig& nooverridedefaultpeakpolicy);
        const EFCPPolicyConfig& getNorateslowdownpolicy() const;
        void setNorateslowdownpolicy(
                        const EFCPPolicyConfig& norateslowdownpolicy);
        const EFCPPolicyConfig& getRatereductionpolicy() const;
        void setRatereductionpolicy(const EFCPPolicyConfig& ratereductionpolicy);
        int getSendingrate() const;
        void setSendingrate(int sendingrate);
        int getTimeperiod() const;
        void setTimeperiod(int timeperiod);
};

/**
 * The flow control configuration of a DTCP instance
 */
class DTCPFlowControlConfig {

        /** indicates whether window-based flow control is in use */
        bool windowbased;

        /** the window-based flow control configuration */
        DTCPWindowBasedFlowControlConfig windowbasedconfig;

        /** indicates whether window-based flow control is in use */
        bool ratebased;

        /** the rate-based flow control configuration */
        DTCPRateBasedFlowControlConfig ratebasedconfig;

        /**
         * The number of free bytes below which flow control should slow or
         * block the user from doing any more Writes.
         */
        int sentbytesthreshold;

        /**
         * The percent of free bytes below, which flow control should slow or
         * block the user from doing any more Writes.
         */
        int sentbytespercentthreshold;

        /**
         * The number of free buffers below which flow control should slow or
         * block the user from doing any more Writes.
         */
        int sentbuffersthreshold;

        /**
         * The number of free bytes below which flow control does not move or
         * decreases the amount the Right Window Edge is moved.
         */
        int rcvbytesthreshold;

        /**
         * The number of free buffers at which flow control does not advance
         * or decreases the amount the Right Window Edge is moved.
         */
        int rcvbytespercentthreshold;

        /**
         * The percent of free buffers below which flow control should not
         * advance or decreases the amount the Right Window Edge is moved.
         */
        int rcvbuffersthreshold;

        /**
         * Used with flow control to determine the action to be taken when the
         * receiver has not extended more credit to allow the sender to send more
         * PDUs. Typically, the action will be to queue the PDUs until credit is
         * extended. This action is taken by DTCP, not DTP.
         */
        EFCPPolicyConfig closedwindowpolicy;

        /**
         * Determines what action to take if the receiver receives PDUs but the
         * credit or rate has been exceeded
         */
        EFCPPolicyConfig flowcontroloverrunpolicy;

        /**
         * Invoked when both Credit and Rate based flow control are in use and
         * they disagree on whether the PM can send or receive data. If it
         * returns True, then the PM can send or receive; if False, it cannot.
         */
        EFCPPolicyConfig reconcileflowcontrolpolicy;

public:
        DTCPFlowControlConfig();
        const EFCPPolicyConfig& getClosedwindowpolicy() const;
        void setClosedwindowpolicy(const EFCPPolicyConfig& closedwindowpolicy);
        const EFCPPolicyConfig& getFlowcontroloverrunpolicy() const;
        void setFlowcontroloverrunpolicy(
                        const EFCPPolicyConfig& flowcontroloverrunpolicy);
        bool isRatebased() const;
        void setRatebased(bool ratebased);
        const DTCPRateBasedFlowControlConfig& getRatebasedconfig() const;
        void setRatebasedconfig(
                        const DTCPRateBasedFlowControlConfig& ratebasedconfig);
        int getRcvbuffersthreshold() const;
        void setRcvbuffersthreshold(int rcvbuffersthreshold);
        int getRcvbytespercentthreshold() const;
        void setRcvbytespercentthreshold(int rcvbytespercentthreshold);
        int getRcvbytesthreshold() const;
        void setRcvbytesthreshold(int rcvbytesthreshold);
        const EFCPPolicyConfig& getReconcileflowcontrolpolicy() const;
        void setReconcileflowcontrolpolicy(
                        const EFCPPolicyConfig& reconcileflowcontrolpolicy);
        int getSentbuffersthreshold() const;
        void setSentbuffersthreshold(int sentbuffersthreshold);
        int getSentbytespercentthreshold() const;
        void setSentbytespercentthreshold(int sentbytespercentthreshold);
        int getSentbytesthreshold() const;
        void setSentbytesthreshold(int sentbytesthreshold);
        bool isWindowbased() const;
        void setWindowbased(bool windowbased);
        const DTCPWindowBasedFlowControlConfig& getWindowbasedconfig() const;
        void setWindowbasedconfig(
                        const DTCPWindowBasedFlowControlConfig&
                        windowbasedconfig);
};

/**
 * The configuration of the retransmission control functions of a
 * DTCP instance
 */
class DTCPRtxControlConfig{

        /**
         * the number of times the retransmission of a PDU will be attempted
         * before some other action must be taken.
         */
        int datarxmsnmax;

        /**
         * indicates the maximum time that a receiver will wait before sending
         * an Ack. Some DIFs may wish to set a maximum value for the DIF.
         */
        int initialATimer;

        /**
         * Executed by the sender to estimate the duration of the retx timer.
         * This policy will be based on an estimate of round-trip time and the
         * Ack or Ack List policy in use
         */
        EFCPPolicyConfig rttestimatorpolicy;

        /**
         * Executed by the sender when a Retransmission Timer Expires. If this
         * policy returns True, then all PDUs with sequence number less than
         * or equal to the sequence number of the PDU associated with this
         * timeout are retransmitted; otherwise the procedure must determine
         * what action to take. This policy must be executed in less than the
         * maximum time to Ack
         */
        EFCPPolicyConfig rtxtimerexpirypolicy;

        /**
         * Executed by the sender and provides the Sender with some discretion
         * on when PDUs may be deleted from the ReTransmissionQ. This is useful
         * for multicast and similar situations where one might want to delay
         * discarding PDUs from the retransmission queue.
         */
        EFCPPolicyConfig senderackpolicy;

        /**
         *  Executed by the Sender and provides the Sender with some discretion
         *  on when PDUs may be deleted from the ReTransmissionQ. This policy
         *  is used in conjunction with the selective acknowledgement aspects
         *  of the mechanism and may be useful for multicast and similar
         *  situations where there may be a requirement to delay discarding PDUs
         *  from the retransmission queue
         */
        EFCPPolicyConfig recvingacklistpolicy;

        /**
         * Executed by the receiver of the PDU and provides some discretion in
         * the action taken.  The default action is to either Ack immediately
         * or to start the A-Timer and Ack the LeftWindowEdge when it expires.
         */
        EFCPPolicyConfig rcvrackpolicy;

        /**
         * This policy allows an alternate action when the A-Timer expires when
         * DTCP is present.
         */
        EFCPPolicyConfig sendingackpolicy;

        /** Allows an alternate action when a Control Ack PDU is received. */
        EFCPPolicyConfig rcvrcontrolackpolicy;

public:
        DTCPRtxControlConfig();
        int getDatarxmsnmax() const;
        void setDatarxmsnmax(int datarxmsnmax);
        int getInitialATimer() const;
        void setInitialATimer(int initialATimer);
        const EFCPPolicyConfig& getRcvrackpolicy() const;
        void setRcvrackpolicy(const EFCPPolicyConfig& rcvrackpolicy);
        const EFCPPolicyConfig& getRcvrcontrolackpolicy() const;
        void setRcvrcontrolackpolicy(
                        const EFCPPolicyConfig& rcvrcontrolackpolicy);
        const EFCPPolicyConfig& getRecvingacklistpolicy() const;
        void setRecvingacklistpolicy(
                        const EFCPPolicyConfig& recvingacklistpolicy);
        const EFCPPolicyConfig& getRttestimatorpolicy() const;
        void setRttestimatorpolicy(const EFCPPolicyConfig& rttestimatorpolicy);
        const EFCPPolicyConfig& getRtxtimerexpirypolicy() const;
        void setRtxtimerexpirypolicy(
                        const EFCPPolicyConfig& rtxtimerexpirypolicy);
        const EFCPPolicyConfig& getSenderackpolicy() const;
        void setSenderackpolicy(const EFCPPolicyConfig& senderackpolicy);
        const EFCPPolicyConfig& getSendingackpolicy() const;
        void setSendingackpolicy(const EFCPPolicyConfig& sendingackpolicy);
};

/**
 * Configuration of the DTCP instance, including policies and its parameters
 */
class DTCPConfig {

        /** True if flow control is required */
        bool flowcontrol;

        /** the flow control configuration of a DTCP instance */
        DTCPFlowControlConfig flowcontrolconfig;

        /** True if rtx control is required */
        bool rtxcontrol;

        /** the rtx control configuration of a DTCP instance */
        DTCPRtxControlConfig rtxcontrolconfig;

        /**
         * should be approximately 2Δt. This must be bounded. A DIF
         * specification may want to specify a maximum value.
         */
        int initialsenderinactivitytime;

        /**
         * should be approximately 3Δt. This must be bounded. A DIF
         * specification may want to specify a maximum value.
         */
        int initialrecvrinactivitytime;

        /**
         * used when DTCP is in use. If no PDUs arrive in this time period,
         * the receiver should expect a DRF in the next Transfer PDU. If not,
         * something is very wrong. The timeout value should generally be set
         * to 3(MPL+R+A).
         */
        EFCPPolicyConfig rcvrtimerinactivitypolicy;

        /**
         * used when DTCP is in use. This timer is used to detect long periods
         * of no traffic, indicating that a DRF should be sent. If not,
         * something is very wrong. The timeout value should generally be set
         * to 2(MPL+R+A).
         */
        EFCPPolicyConfig sendertimerinactiviypolicy;

        /**
         * This policy determines what action to take when the PM detects that
         * a control PDU (Ack or Flow Control) may have been lost.  If this
         * procedure returns True, then the PM will send a Control Ack and an
         * empty Transfer PDU.  If it returns False, then any action is determined
         * by the policy
         */
        EFCPPolicyConfig lostcontrolpdupolicy;

        /**
         * This policy allows some discretion in selecting the initial sequence
         * number, when DRF is going to be sent.
         */
        EFCPPolicyConfig initialseqnumpolicy;

public:
        DTCPConfig();
        bool isFlowcontrol() const;
        void setFlowcontrol(bool flowcontrol);
        const DTCPFlowControlConfig& getFlowcontrolconfig() const;
        void setFlowcontrolconfig(
                        const DTCPFlowControlConfig& flowcontrolconfig);
        int getInitialrecvrinactivitytime() const;
        void setInitialrecvrinactivitytime(int initialrecvrinactivitytime);
        int getInitialsenderinactivitytime() const;
        void setInitialsenderinactivitytime(int initialsenderinactivitytime);
        const EFCPPolicyConfig& getInitialseqnumpolicy() const;
        void setInitialseqnumpolicy(const EFCPPolicyConfig& initialseqnumpolicy);
        const EFCPPolicyConfig& getLostcontrolpdupolicy() const;
        void setLostcontrolpdupolicy(
                        const EFCPPolicyConfig& lostcontrolpdupolicy);
        const EFCPPolicyConfig& getRcvrtimerinactivitypolicy() const;
        void setRcvrtimerinactivitypolicy(
                        const EFCPPolicyConfig& rcvrtimerinactivitypolicy);
        bool isRtxcontrol() const;
        void setRtxcontrol(bool rtxcontrol);
        const DTCPRtxControlConfig& getRtxcontrolconfig() const;
        void setRtxcontrolconfig(const DTCPRtxControlConfig& rtxcontrolconfig);
        const EFCPPolicyConfig& getSendertimerinactiviypolicy() const;
        void setSendertimerinactiviypolicy(
                        const EFCPPolicyConfig& sendertimerinactiviypolicy);
};

/**
 * This class defines the policies paramenters for an EFCP connection
 */
class ConnectionPolicies {
	/** Indicates if DTCP is required */
	bool DTCPpresent;

	/** The configuration of the DTCP instance */
	DTCPConfig dtcpConfiguration;

	/**
	 * When the sequence number is increasing beyond this value, the
	 * sequence number space is close to rolling over, a new connection
	 * should be instantiated and bound to the same port-ids, so that new
	 * PDUs can be sent on the new connection.
	 */
	int seqnumrolloverthreshold;

public:
	ConnectionPolicies();
        const DTCPConfig& getDtcpConfiguration() const;
        void setDtcpConfiguration(const DTCPConfig& dtcpConfiguration);
        bool isDtcPpresent() const;
        void setDtcPpresent(bool dtcPpresent);
        int getSeqnumrolloverthreshold() const;
        void setSeqnumrolloverthreshold(int seqnumrolloverthreshold);
};

/**
 * Represents the data to create an EFCP connection
 */
class Connection {
        /** The port-id to which the connection is bound */
        int portId;

        /** The address of the IPC Process at the source of the conection */
        unsigned int sourceAddress;

        /**
         * The address of the IPC Process at the destination of
         * the connection
         */
        unsigned int destAddress;

        /**
         * The id of the QoS cube associated to the connection
         */
        unsigned int qosId;

        /**
         * The source CEP-id
         */
        int sourceCepId;

        /**
         * The destination CEP-id
         */
        int destCepId;

        /**
         * The EFCP connection policies
         */
        ConnectionPolicies connPoliciesParams;

        /**
         * The id of the IPC Process using the flow supported by this
         * connection (0 if it is an application that is not an IPC Process)
         */
        unsigned short flowUserIpcProcessId;

public:
        Connection();
        unsigned int getDestAddress() const;
        void setDestAddress(unsigned int destAddress);
        int getPortId() const;
        void setPortId(int portId);
        unsigned int getQosId() const;
        void setQosId(unsigned int qosId);
        unsigned int getSourceAddress() const;
        void setSourceAddress(unsigned int sourceAddress);
        int getDestCepId() const;
        void setDestCepId(int destCepId);
        unsigned short getFlowUserIpcProcessId() const;
        void setFlowUserIpcProcessId(unsigned short flowUserIpcProcessId);
        int getSourceCepId() const;
        void setSourceCepId(int sourceCepId);
        const ConnectionPolicies& getConnPolicies() const;
        void setConnPolicies(const ConnectionPolicies& connPParams);
        const std::string toString();
};

/**
 * Models an entry in the PDU Forwarding Table
 */
class PDUForwardingTableEntry {
        /** The destination address */
        unsigned int address;

        /** The qos-id */
        unsigned int qosId;

        /** The N-1 portid */
        std::list<unsigned int> portIds;
public:
        PDUForwardingTableEntry();
        bool operator==(const PDUForwardingTableEntry &other) const;
        bool operator!=(const PDUForwardingTableEntry &other) const;
        unsigned int getAddress() const;
        void setAddress(unsigned int address);
        const std::list<unsigned int> getPortIds() const;
        void setPortIds(const std::list<unsigned int>& portIds);
        void addPortId(unsigned int portId);
        unsigned int getQosId() const;
        void setQosId(unsigned int qosId);
        const std::string toString();
};

/**
 * Response of the Kernel IPC Process, reporting on the
 * number of entries in the PDU Forwarding Table for this
 * IPC Process
 */
class DumpFTResponseEvent: public IPCEvent {

        /** The PDU Forwarding Table entries*/
        std::list<PDUForwardingTableEntry> entries;

        /** Result of the operation, 0 success */
        int result;

public:
        DumpFTResponseEvent(const std::list<PDUForwardingTableEntry>& entries,
                        int result, unsigned int sequenceNumber);
        const std::list<PDUForwardingTableEntry>& getEntries() const;
        int getResult() const;
};


/**
 * FIXME: Quick hack to get multiple parameters back
 */
class ReadManagementSDUResult {
        int bytesRead;
        int portId;

public:
        ReadManagementSDUResult();
        int getBytesRead() const;
        void setBytesRead(int bytesRead);
        int getPortId() const;
        void setPortId(int portId);
};

/**
 * Abstraction of the data transfer and data transfer control parts of the
 * IPC Process, which are implemented in the Kernel. This class allows the
 * IPC Process Daemon to communicate with its components in the kernel
 */
class KernelIPCProcess {
        /** The ID of the IPC Process */
        unsigned short ipcProcessId;

public:
        void setIPCProcessId(unsigned short ipcProcessId);
        unsigned short getIPCProcessId() const;

        /**
         * Invoked by the IPC Process Deamon to allow the kernel components
         * to update its internal configuration based on the DIF the IPC
         * Process has been assigned to.
         *
         * @param difInformation The information of the DIF (name, type,
         * configuration)
         * @throws AssignToDIFException if an error happens during the process
         * @returns the handle to the response message
         */
        unsigned int assignToDIF(const DIFInformation& difInformation)
                throw (AssignToDIFException);

        /**
         * Invoked by the IPC Process Daemon to modify the configuration of
         * the kernel components of the IPC Process.
         *
         * @param difConfiguration The configuration of the DIF
         * @throws UpdateDIFConfigurationException if an error happens during
         * the process
         * @returns the handle to the response message
         */
        unsigned int updateDIFConfiguration(
                        const DIFConfiguration& difConfiguration)
        throw (UpdateDIFConfigurationException);

        /**
         * Invoked by the IPC Process Daemon to request the creation of an
         * EFCP connection to the kernel components of the IPC Process
         *
         * @param connection
         * @throws CreateConnectionException
         * @return the handle to the response message
         */
        unsigned int createConnection(const Connection& connection)
        throw (CreateConnectionException);

        /**
         * Invoked by the IPC Process Daemon to request an update of an
         * EFCP connection to the kernel components of the IPC Process
         *
         * @param connection
         * @throws UpdateConnectionException
         * @return the handle to the response message
         */
        unsigned int updateConnection(const Connection& connection)
        throw (UpdateConnectionException);

        /**
         * Invoked by the IPC Process Daemon to request the creation of an
         * EFCP connection to the kernel components of the IPC Process
         * (receiving side of the Flow allocation procedure)
         *
         * @param connection
         * @throws CreateConnectionException
         * @return the handle to the response message
         */
        unsigned int createConnectionArrived(const Connection& connection)
        throw (CreateConnectionException);

        /**
         * Invoked by the IPC Process Daemon to request the destruction of an
         * EFCP connection to the kernel components of the IPC Process
         *
         * @param connection
         * @throws DestroyConnectionException
         * @return the handle to the response message
         */
        unsigned int destroyConnection(const Connection& connection)
        throw (DestroyConnectionException);

        /**
         * Modify the entries of the PDU forwarding table
         * @param entries to be modified
         * @param mode 0 add, 1 remove, 2 flush and add
         */
        void modifyPDUForwardingTableEntries(const std::list<PDUForwardingTableEntry>& entries,
                        int mode) throw (PDUForwardingTableException);

        /**
         * Request the Kernel IPC Process to provide a list of
         * all the entries in the PDU Forwarding table
         * @return a handle to the response event
         * @throws PDUForwardingTabeException if something goes wrong
         */
        unsigned int dumptPDUFT() throw (PDUForwardingTableException);

        /**
         * Requests the kernel to write a management SDU to the
         * portId specified
         *
         * @param sdu A buffer that contains the SDU data
         * @param size The size of the SDU data, in bytes
         * @param portId The N-1 portId where the data has to be written to
         * @throws WriteSDUException
         */
        void writeManagementSDU(void * sdu, int size, int portId)
                throw (WriteSDUException);

        /**
         * Requests the kernel to get a management SDU from a peer
         * IPC Process. This operation will block until there is an SDU available
         *
         * @param sdu A buffer to store the SDU data
         * @param maxBytes The maximum number of bytes to read
         * @return int The number of bytes read and the portId where they have
         * been read from
         * @throws ReadSDUException
         */
        ReadManagementSDUResult readManagementSDU(void * sdu, int maxBytes)
                throw (ReadSDUException);
};

/**
 * Basic PDU
 */
class ADataUnitPDU {
	/*	Constants	*/
	public:
		static const std::string ADataUnitPDUObjectName;
	/*	Members	*/
	protected:
		/** The address of the Application Process that generated this PDU */
		long sourceAddress;
		/** The address of the Applicatio Process that is the target this PDU*/
		 long destinationAddress;
		/** The encoded payload of the PDU */
		char *payload;
	/*	Constructors and Destructors	*/
	public:
		ADataUnitPDU();
		ADataUnitPDU(long sourceAddress, long destinationAddress, char payload[]);
	/*	Accessors	*/
	public:
		long getSourceAddress() const;
		void setSourceAddress(long sourceAddress);
		long getDestinationAddress() const;
		void setDestinationAddress(long destinationAddress);
		char* getPayload() const;
		void setPayload(char payload[]);
};


/**
 * General exceptions thrown by Application Processes
 *
 */
class ApplicationProcessException: public std::exception{
	/*	Constants	*/
	public:
		/*	Error Codes	*/
		static const int UNEXISTING_SYNOYM ;
		static const int WRONG_APPLICATION_PROCES_NAME;
		static const int NULL_OR_MALFORMED_SYNONYM;
		static const int ALREADY_EXISTING_SYNOYM;
		static const int NULL_OR_MALFORMED_WHATEVERCAST_NAME;
		static const int ALREADY_EXISTING_WHATEVERCAST_NAME;
		static const int UNEXISTING_WHATEVERCAST_NAME;
	/*	Members	*/
	protected:
		int errorCode;
		char* message;
	/*	Constructors and Destructors	*/
	public:
		ApplicationProcessException();
		ApplicationProcessException(int errorCode);
		ApplicationProcessException(int errorCode, std::string message);
		~ApplicationProcessException() throw();
	/*	Accessors	*/
	public:
		int getErrorCode() const;
		void setErrorCode(int errorCode);
	/*	Functionalities	*/
		virtual const char* what() const throw();
};

/**
 * Defines a whatevercast name (or a name of a set of names).
 * In traditional architectures, sets that returned all members were called multicast; while
 * sets that returned one member were called anycast.  It is not clear what sets that returned
 * something in between were called.  With the more general definition here, these
 * distinctions are unnecessary.
 *
 */

class WhatevercastName {
	/*	Constants	*/
	public:
		static const std::string WHATEVERCAST_NAME_SET_RIB_OBJECT_NAME;
		static const std::string WHATEVERCAST_NAME_SET_RIB_OBJECT_CLASS;
		static const std::string WHATEVERCAST_NAME_RIB_OBJECT_CLASS;
		static const std::string DIF_NAME_WHATEVERCAST_RULE;
	/*	Members	*/
	protected:
		/** The name **/
		std::string name;
		/** The members of the set **/
		std::list<char*> setMembers;
		/** The rule to select one or more members from the set **/
		std::string rule;
	/*	Accessors	*/
	public:
		std::string getName() const;
		void setName(std::string name);
		std::string getRule() const;
		void setRule(std::string rule);
		std::list<char*> getSetMembers() const;
		void setSetMembers(std::list<char*> setMembers);
	/*	Functionalities	*/
	public:
		bool operator==(const WhatevercastName &other);
		std::string toString();
};


/**
 * Initializes the IPC Process
 * @param localPort port of the NL socket
 * @param logLevel librina log level
 * @param pathToLogFile the path to the librina log file
 */
//void initializeIPCProcess(unsigned int localPort, const std::string& logLevel, const std::string& pathToLogFile);

/**
 * Encodes and Decodes an object to/from bytes)
 * @author eduardgrasa
 *
 */
template <class T>
class IEncoder {
	public:
		virtual char* encode(T object) throw (std::exception) = 0;
		virtual T decode(char serializedObject[]) throw (std::exception) = 0;
		virtual ~IEncoder(){};
};


/**
 * Contains the object names of the objects in the RIB
 */
class RIBObjectNames
{
	/*	Constants	*/
	public:
		/* Partial names */
		static const std::string ADDRESS;
		static const std::string APNAME;
		static const std::string CONSTANTS;
		static const std::string DATA_TRANSFER;
		static const std::string DAF;
		static const std::string DIF;
		static const std::string DIF_REGISTRATIONS;
		static const std::string DIRECTORY_FORWARDING_TABLE_ENTRIES;
		static const std::string ENROLLMENT;
		static const std::string FLOWS;
		static const std::string FLOW_ALLOCATOR;
		static const std::string IPC;
		static const std::string MANAGEMENT;
		static const std::string NEIGHBORS;
		static const std::string NAMING;
		static const std::string NMINUSONEFLOWMANAGER;
		static const std::string NMINUSEONEFLOWS;
		static const std::string OPERATIONAL_STATUS;
		static const std::string PDU_FORWARDING_TABLE;
		static const std::string QOS_CUBES;
		static const std::string RESOURCE_ALLOCATION;
		static const std::string ROOT;
		static const std::string SEPARATOR;
		static const std::string SYNONYMS;
		static const std::string WHATEVERCAST_NAMES;
		static const std::string ROUTING;
		static const std::string FLOWSTATEOBJECTGROUP;
		/* Full names */
		static const std::string OPERATIONAL_STATUS_RIB_OBJECT_NAME;
		static const std::string OPERATIONAL_STATUS_RIB_OBJECT_CLASS;
		static const std::string PDU_FORWARDING_TABLE_RIB_OBJECT_CLASS;
		static const std::string PDU_FORWARDING_TABLE_RIB_OBJECT_NAME;

	/*	Constructors and Destructor	*/
	public:
		virtual ~RIBObjectNames() = 0;
};

/**
 * The object that contains all the information
 * that is required to initiate an enrollment
 * request (send as the objectvalue of a CDAP M_START
 * message, as specified by the Enrollment spec)
 */

class EnrollmentInformationRequest
{
	/*	Constants	*/
	public:
		static const std::string ENROLLMENT_INFO_OBJECT_NAME;
	/*	Variables	*/
	protected:
		/**
		 * The address of the IPC Process that requests
		 * to join a DIF
		 */
		unsigned int address;
		std::list<ApplicationProcessNamingInformation>* supportingDifs;
	/*	Accessors	*/
	public:
		unsigned int getAddress() const;
		void setAddress(unsigned int address);
		std::list<ApplicationProcessNamingInformation>* getSupportingDifs() const;
		void setSupportingDifs(
		std::list<ApplicationProcessNamingInformation> &supportingDifs);
	/*	Constructors and Destructors	*/
	public:
		EnrollmentInformationRequest();
		virtual ~EnrollmentInformationRequest() {};
};

/**
 * Contains the objects needed to request the Enrollment
 */
class EnrollmentRequest
{
	/*	Variables	*/
	protected:
		Neighbor* neighbor;
		EnrollToDIFRequestEvent* event;

	/*	Accessors	*/
	public:
		Neighbor* getNeighbor() const;
		void setNeighbor(Neighbor &neighbor);
		EnrollToDIFRequestEvent* getEvent() const;
		void setEvent(EnrollToDIFRequestEvent &event);

	/*	Constructor and Destructor	*/
	public:
		EnrollmentRequest(Neighbor &neighbor, EnrollToDIFRequestEvent &event);
		virtual ~EnrollmentRequest() { };
};

/**
 * IPC process component interface
 */
class IPCProcessComponent {
	/*	Variables	*/
	protected:
		IPCProcess ipcProcess;
	/*	Accessors	*/
	public:
		virtual void setIPCProcess(IPCProcess ipcProcess) = 0;
		virtual ~IPCProcessComponent() { };
};

/**
 * Interface
 * An event
 */
class Event
{
	/*	Constants	*/
	public:
		static const std::string CONNECTIVITY_TO_NEIGHBOR_LOST;
		static const std::string EFCP_CONNECTION_CREATED;
		static const std::string EFCP_CONNECTION_DELETED;
		static const std::string MANAGEMENT_FLOW_ALLOCATED;
		static const std::string MANAGEMENT_FLOW_DEALLOCATED;
		static const std::string N_MINUS_1_FLOW_ALLOCATED;
		static const std::string N_MINUS_1_FLOW_ALLOCATION_FAILED;
		static const std::string N_MINUS_1_FLOW_DEALLOCATED;
		static const std::string NEIGHBOR_DECLARED_DEAD;
		static const std::string NEIGHBOR_ADDED;
	/*	Accessors	*/
	public:
		/**
		 * The id of the event
		 * @return
		 */
		virtual std::string getId() const = 0;
	/*	Constructors and Destructor	*/
	public:
		virtual ~Event() { };
};

/**
 * Base class common to all events
 *
 */
class BaseEvent: public Event{
	/*	Variable	*/
	protected:
		/**
		 * The identity of the event
		 */
		std::string id;
	/*	Accessors	*/
	public:
		std::string getId() const;
	/*	Constructors and Destructors	*/
	public:
		BaseEvent();
		BaseEvent(std::string id);
};

/**
 * Interface
 * It is subscribed to events of certain type
 */
class EventListener {
	/*	Methods	*/
	public:
		/**
		 * Called when a acertain event has happened
		 * @param event
		 */
		virtual void eventHappened(Event &event) = 0;
	/*	Constructors and Destructor	*/
	public:
		virtual ~EventListener(){};
};

/**
 * Interface
 * Manages subscriptions to events
 */
class EventManager
{
	/*	Methods	*/
	public:
		/**
		 * Subscribe to a single event
		 * @param eventId The id of the event
		 * @param eventListener The event listener
		 */
		virtual void subscribeToEvent(std::string eventId, EventListener &eventListener) = 0;
		/**
		 * Subscribes to a list of events
		 * @param eventIds the list of event ids
		 * @param eventListener The event listener
		 */
		virtual void subscribeToEvents(std::list<std::string> eventIds, EventListener &eventListener) = 0;
		/**
		 * Unubscribe from a single event
		 * @param eventId The id of the event
		 * @param eventListener The event listener
		 */
		virtual void unsubscribeFromEvent(std::string eventId, EventListener &eventListener) = 0;
		/**
		 * Unsubscribe from a list of events
		 * @param eventIds the list of event ids
		 * @param eventListener The event listener
		 */
		virtual void unsubscribeFromEvents(std::list<std::string> eventIds, EventListener &eventListener) = 0;
		/**
		 * Invoked when a certain event has happened
		 * @param event
		 */
		virtual void deliverEvent(Event &event) = 0;

		/*	Constructors and Destructors	*/
	public:
		virtual ~EventManager(){};
};


/**
 * Make Kernel IPC Process singleton
 */
extern Singleton<KernelIPCProcess> kernelIPCProcess;

/**
 * Basic PDU
 */
class ADataUnitPDU {
	/*	Constants	*/
	public:
		static const std::string ADataUnitPDUObjectName;
	/*	Members	*/
	protected:
		/** The address of the Application Process that generated this PDU */
		long sourceAddress;
		/** The address of the Applicatio Process that is the target this PDU*/
		 long destinationAddress;
		/** The encoded payload of the PDU */
		char *payload;
	/*	Constructors and Destructors	*/
	public:
		ADataUnitPDU();
		ADataUnitPDU(long sourceAddress, long destinationAddress, char payload[]);
	/*	Accessors	*/
	public:
		long getSourceAddress() const;
		void setSourceAddress(long sourceAddress);
		long getDestinationAddress() const;
		void setDestinationAddress(long destinationAddress);
		char* getPayload() const;
		void setPayload(char payload[]);
};

/**
 * Defines a whatevercast name (or a name of a set of names).
 * In traditional architectures, sets that returned all members were called multicast; while
 * sets that returned one member were called anycast.  It is not clear what sets that returned
 * something in between were called.  With the more general definition here, these
 * distinctions are unnecessary.
 *
 */

class WhatevercastName {
	/*	Constants	*/
	public:
		static const std::string WHATEVERCAST_NAME_SET_RIB_OBJECT_NAME;
		static const std::string WHATEVERCAST_NAME_SET_RIB_OBJECT_CLASS;
		static const std::string WHATEVERCAST_NAME_RIB_OBJECT_CLASS;
		static const std::string DIF_NAME_WHATEVERCAST_RULE;
	/*	Members	*/
	protected:
		/** The name **/
		std::string name;
		/** The members of the set **/
		std::list<char*> setMembers;
		/** The rule to select one or more members from the set **/
		std::string rule;
	/*	Accessors	*/
	public:
		std::string getName() const;
		void setName(std::string name);
		std::string getRule() const;
		void setRule(std::string rule);
		const std::list<char*>& getSetMembers() const;
		void setSetMembers(const std::list<char*> &setMembers);
	/*	Methods	*/
	public:
		bool operator==(const WhatevercastName &other);
		std::string toString();
};


/**
 * Initializes the IPC Process
 * @param localPort port of the NL socket
 * @param logLevel librina log level
 * @param pathToLogFile the path to the librina log file
 */
//void initializeIPCProcess(unsigned int localPort, const std::string& logLevel, const std::string& pathToLogFile);

/**
 * Interface that Encodes and Decodes an object to/from bytes)
 *
 */
template <class T>
class IEncoder {
	public:
		virtual char* encode(const T &object) throw (Exception) = 0;
		virtual T decode(const char serializedObject[]) throw (Exception) = 0;
		virtual ~IEncoder(){};
};


/**
 * Contains the object names of the objects in the RIB
 */
class RIBObjectNames
{
	/*	Constants	*/
	public:
		/* Partial names */
		static const std::string ADDRESS;
		static const std::string APNAME;
		static const std::string CONSTANTS;
		static const std::string DATA_TRANSFER;
		static const std::string DAF;
		static const std::string DIF;
		static const std::string DIF_REGISTRATIONS;
		static const std::string DIRECTORY_FORWARDING_TABLE_ENTRIES;
		static const std::string ENROLLMENT;
		static const std::string FLOWS;
		static const std::string FLOW_ALLOCATOR;
		static const std::string IPC;
		static const std::string MANAGEMENT;
		static const std::string NEIGHBORS;
		static const std::string NAMING;
		static const std::string NMINUSONEFLOWMANAGER;
		static const std::string NMINUSEONEFLOWS;
		static const std::string OPERATIONAL_STATUS;
		static const std::string PDU_FORWARDING_TABLE;
		static const std::string QOS_CUBES;
		static const std::string RESOURCE_ALLOCATION;
		static const std::string ROOT;
		static const std::string SEPARATOR;
		static const std::string SYNONYMS;
		static const std::string WHATEVERCAST_NAMES;
		static const std::string ROUTING;
		static const std::string FLOWSTATEOBJECTGROUP;
		/* Full names */
		static const std::string OPERATIONAL_STATUS_RIB_OBJECT_NAME;
		static const std::string OPERATIONAL_STATUS_RIB_OBJECT_CLASS;
		static const std::string PDU_FORWARDING_TABLE_RIB_OBJECT_CLASS;
		static const std::string PDU_FORWARDING_TABLE_RIB_OBJECT_NAME;

	/*	Constructors and Destructor	*/
	public:
		virtual ~RIBObjectNames() {};
};

/**
 * The object that contains all the information
 * that is required to initiate an enrollment
 * request (send as the objectvalue of a CDAP M_START
 * message, as specified by the Enrollment spec)
 */

class EnrollmentInformationRequest
{
	/*	Constants	*/
	public:
		static const std::string ENROLLMENT_INFO_OBJECT_NAME;
	/*	Members	*/
	protected:
		/**
		 * The address of the IPC Process that requests
		 * to join a DIF
		 */
		unsigned int address;
		std::list<ApplicationProcessNamingInformation> supportingDifs;
	/*	Constructors and Destructors	*/
	public:
		EnrollmentInformationRequest();
	/*	Accessors	*/
	public:
		unsigned int getAddress() const;
		void setAddress(unsigned int address);
		const std::list<ApplicationProcessNamingInformation>& getSupportingDifs() const;
		void setSupportingDifs(const std::list<ApplicationProcessNamingInformation> &supportingDifs);
};

/**
 * Contains the objects needed to request the Enrollment
 */
class EnrollmentRequest
{
	/*	Members	*/
	protected:
		Neighbor neighbor;
		EnrollToDIFRequestEvent event;
		/*	Constructors and Destructors	*/
	public:
		EnrollmentRequest(const Neighbor &neighbor, const EnrollToDIFRequestEvent &event);
	/*	Accessors	*/
	public:
		const Neighbor& getNeighbor() const;
		void setNeighbor(const Neighbor &neighbor);
		const EnrollToDIFRequestEvent& getEvent() const;
		void setEvent(const EnrollToDIFRequestEvent &event);
};

/**
 * IPC process component interface
 */
class IPCProcessComponent {
	/*	Variables	*/
	protected:
		IPCProcess *ipcProcess;
	/*	Accessors	*/
	public:
		virtual void setIPCProcess(const IPCProcess &ipcProcess) = 0;
		virtual ~IPCProcessComponent(){};
};

/**
 * Interface
 * An event
 */
class Event
{
	/*	Constants	*/
	public:
		static const std::string CONNECTIVITY_TO_NEIGHBOR_LOST;
		static const std::string EFCP_CONNECTION_CREATED;
		static const std::string EFCP_CONNECTION_DELETED;
		static const std::string MANAGEMENT_FLOW_ALLOCATED;
		static const std::string MANAGEMENT_FLOW_DEALLOCATED;
		static const std::string N_MINUS_1_FLOW_ALLOCATED;
		static const std::string N_MINUS_1_FLOW_ALLOCATION_FAILED;
		static const std::string N_MINUS_1_FLOW_DEALLOCATED;
		static const std::string NEIGHBOR_DECLARED_DEAD;
		static const std::string NEIGHBOR_ADDED;
	/*	Constructors and Destructor	*/
	public:
		virtual ~Event(){};
	/*	Accessors	*/
	public:
		/**
		 * The id of the event
		 * @return
		 */
		virtual std::string getId() const = 0;
};

/**
 * Base class common to all events
 *
 */
class BaseEvent: public Event{
	/*	Constants	*/
	public:
		static const std::string CONNECTIVITY_TO_NEIGHBOR_LOST;
		static const std::string EFCP_CONNECTION_CREATED;
		static const std::string EFCP_CONNECTION_DELETED;
		static const std::string MANAGEMENT_FLOW_ALLOCATED;
		static const std::string MANAGEMENT_FLOW_DEALLOCATED;
		static const std::string N_MINUS_1_FLOW_ALLOCATED;
		static const std::string N_MINUS_1_FLOW_ALLOCATION_FAILED;
		static const std::string N_MINUS_1_FLOW_DEALLOCATED;
		static const std::string NEIGHBOR_DECLARED_DEAD;
		static const std::string NEIGHBOR_ADDED;
	/*	Members	*/
	protected:
		/**
		 * The identity of the event
		 */
		std::string id;
	/*	Accessors	*/
	public:
		std::string getId() const;
	/*	Constructors and Destructors	*/
	public:
		BaseEvent();
		BaseEvent(std::string id);
};

/**
 * Interface
 * It is subscribed to events of certain type
 */
class EventListener {
	/*	Methods	*/
	public:
		/**
		 * Called when a acertain event has happened
		 * @param event
		 */
		virtual void eventHappened(Event &event) = 0;
	/*	Constructors and Destructor	*/
	public:
		virtual ~EventListener(){};
};

/**
 * Interface
 * Manages subscriptions to events
 */
class EventManager
{
	/*	Constructors and Destructors	*/
	public:
		virtual ~EventManager(){};
	/*	Methods	*/
	public:
		/**
		 * Subscribe to a single event
		 * @param eventId The id of the event
		 * @param eventListener The event listener
		 */
		virtual void subscribeToEvent(std::string eventId, const EventListener &eventListener) = 0;
		/**
		 * Subscribes to a list of events
		 * @param eventIds the list of event ids
		 * @param eventListener The event listener
		 */
		virtual void subscribeToEvents(const std::list<std::string> &eventIds, const EventListener &eventListener) = 0;
		/**
		 * Unubscribe from a single event
		 * @param eventId The id of the event
		 * @param eventListener The event listener
		 */
		virtual void unsubscribeFromEvent(std::string eventId, const EventListener &eventListener) = 0;
		/**
		 * Unsubscribe from a list of events
		 * @param eventIds the list of event ids
		 * @param eventListener The event listener
		 */
		virtual void unsubscribeFromEvents(const std::list<std::string> &eventIds, const EventListener &eventListener) = 0;
		/**
		 * Invoked when a certain event has happened
		 * @param event
		 */
		virtual void deliverEvent(const Event &event) = 0;
};

/**
 * An entry of the directory forwarding table
 */
class DirectoryForwardingTableEntry {
	/*	Members	*/
	protected:
		/**
		 * The name of the application process
		 */
		ApplicationProcessNamingInformation apNamingInfo;
		/**
		 * The address of the IPC process it is currently attached to
		 */
		long address;
		/**
		 * A timestamp for this entry
		 */
		long timestamp;

		/*	Constructors and Destructors	*/
	public:
		DirectoryForwardingTableEntry();
	/*	Accessors	*/
	public:
		ApplicationProcessNamingInformation getApNamingInfo() const;
		void setApNamingInfo(const ApplicationProcessNamingInformation &apNamingInfo);
		long getAddress() const;
		void setAddress(long address);
		long getTimestamp() const;
		void setTimestamp(long timestamp);
		/**
		 * Returns a key identifying this entry
		 * @return
		 */
		std::string getKey();
	/*	Methods	*/
	public:
		bool operator==(const DirectoryForwardingTableEntry &object);
		std::string toString();
};


/**
 * Encapsulates all the information required to manage a Flow
 *
 */
class IPCPFlow {
	/*	Constants	*/
	public:
		static const std::string FLOW_SET_RIB_OBJECT_NAME;
		static const std::string FLOW_SET_RIB_OBJECT_CLASS ;
		static const std::string FLOW_RIB_OBJECT_CLASS;
	/*	Variables	*/
	public:
		enum IPCPFlowState {EMPTY, ALLOCATION_IN_PROGRESS, ALLOCATED, WAITING_2_MPL_BEFORE_TEARING_DOWN, DEALLOCATED};
	protected:
		/**
		 * The application that requested the flow
		 */
		ApplicationProcessNamingInformation sourceNamingInfo;
		/**
		 * The destination application of the flow
		 */
		ApplicationProcessNamingInformation destinationNamingInfo;
		/**
		 * The port-id returned to the Application process that requested the flow. This port-id is used for
		 * the life of the flow.
		 */
		int sourcePortId;
		/**
		 * The port-id returned to the destination Application process. This port-id is used for
		 * the life of the flow.
		 */
		int destinationPortId;
		/**
		 * The address of the IPC process that is the source of this flow
		 */
		long sourceAddress;
		/**
		 * The address of the IPC process that is the destination of this flow
		 */
		long destinationAddress;
		/**
		 * All the possible connections of this flow
		 */
		std::list<Connection> connections;
		/**
		 * The index of the connection that is currently Active in this flow
		 */
		int currentConnectionIndex;
		/**
		 * The status of this flow
		 */
		IPCPFlowState state;
		/**
		 * The list of parameters from the AllocateRequest that generated this flow
		 */
		FlowSpecification flowSpec;
		/**
		 * The list of policies that are used to control this flow. NOTE: Does this provide
		 * anything beyond the list used within the QoS-cube? Can we override or specialize those,
		 * somehow?
		 */
		std::map<std::string, std::string> policies;
		/**
		 * The merged list of parameters from QoS.policy-Default-Parameters and QoS-Params.
		 */
		std::map<std::string, std::string> policyParameters;
		/**
		 * TODO this is just a placeHolder for this piece of data
		 */
		char* accessControl;
		/**
		 * Maximum number of retries to create the flow before giving up.
		 */
		int maxCreateFlowRetries;
		/**
		 * The current number of retries
		 */
		int createFlowRetries;
		/**
		 * While the search rules that generate the forwarding table should allow for a
		 * natural termination condition, it seems wise to have the means to enforce termination.
		 */
		int hopCount;
		/**
		 * True if this IPC process is the source of the flow, false otherwise
		 */
		bool source;
	/*	Constructors and Destructors	*/
	public:
		IPCPFlow();
	/*	Accessors	*/
	bool isSource() const;
	void setSource(bool source);
	const ApplicationProcessNamingInformation& getSourceNamingInfo() const;
	void setSourceNamingInfo(const ApplicationProcessNamingInformation &sourceNamingInfo);
	const ApplicationProcessNamingInformation& getDestinationNamingInfo() const;
	void setDestinationNamingInfo(const ApplicationProcessNamingInformation &destinationNamingInfo);
	int getSourcePortId() const;
	void setSourcePortId(int sourcePortId);
	int getDestinationPortId() const;
	void setDestinationPortId(int destinationPortId);
	long getSourceAddress() const;
	void setSourceAddress(long sourceAddress);
	long getDestinationAddress() const;
	void setDestinationAddress(long destinationAddress);
	const std::list<Connection>& getConnections() const;
	void setConnections(const std::list<Connection> &connections);
	int getCurrentConnectionIndex() const;
	void setCurrentConnectionIndex(int currentConnectionIndex);
	IPCPFlowState getState() const;
	void setState(IPCPFlowState state);
	const FlowSpecification& getFlowSpecification() const;
	void setFlowSpecification(const FlowSpecification &flowSpec);
	const std::map<std::string, std::string>& getPolicies() const;
	void setPolicies(const std::map<std::string, std::string> &policies);
	const std::map<std::string, std::string>& getPolicyParameters() const;
	void setPolicyParameters(const std::map<std::string, std::string> &policyParameters);
	char* getAccessControl() const;
	void setAccessControl(char* accessControl);
	int getMaxCreateFlowRetries() const;
	void setMaxCreateFlowRetries(int maxCreateFlowRetries);
	int getCreateFlowRetries() const;
	void setCreateFlowRetries(int createFlowRetries);
	int getHopCount() const;
	void setHopCount(int hopCount);
	/*	Methods	*/
	public:
		std::string toString();
};

/**
 * Delimits and undelimits SDUs, to allow multiple SDUs to be concatenated in the same PDU
 *
 */
class Delimiter {
	/*	Constructors and Destructors	*/
	public:
		virtual ~Delimiter(){};
	/*	Accessors	*/
	public:
		/**
		 * Takes a single rawSdu and produces a single delimited byte array, consisting in
		 * [length][sdu]
		 * @param rawSdus
		 * @return
		 */
		virtual char* getDelimitedSdu(char rawSdu[]) = 0;
		/**
		 * Takes a list of raw sdus and produces a single delimited byte array, consisting in
		 * the concatenation of the sdus followed by their encoded length: [length][sdu][length][sdu] ...
		 * @param rawSdus
		 * @return
		 */
		virtual char* getDelimitedSdus(const std::list<char*>& rawSdus) = 0;
		/**
		 * Assumes that the first length bytes of the "byteArray" are an encoded varint (encoding an integer of 32 bytes max), and returns the value
		 * of this varint. If the byteArray is still not a complete varint, doesn't start with a varint or it is encoding an
		 * integer of more than 4 bytes the function will return -1.
		 * @param byteArray
		 * @return the value of the integer encoded as a varint, or -1 if there is not a valid encoded varint32, or -2 if
		 * this may be a complete varint32 but still more bytes are needed
		 */
		virtual int readVarint32(char byteArray[], int length) = 0;
		/**
		 * Takes a delimited byte array ([length][sdu][length][sdu] ..) and extracts the sdus
		 * @param delimitedSdus
		 * @return
		 */
		virtual std::list<char*>& getRawSdus(char delimitedSdus[]) = 0;
};

class ADataUnitHandler {
	/*	Constructors and Destructors	*/
	public:
		virtual ~ADataUnitHandler(){};
	/*	Functionalitites	*/
	public:
		/** Set the new A-Data PDU Forwarding Table */
		//void setPDUForwardingTable(PDUForwardingTableEntryList entries);
		/** Get the port-id of the N-1 flow to reach the destination address*/
		long getNextHop(long destinationAddress) throw (IPCException);

		/** Send a message encapsulated in an A-Data-Unit PDU */
		void sendADataUnit(long destinationAddress, const CDAPMessage &cdapMessage,
				const CDAPMessageHandler &cdapMessageHandler) throw (IPCException);

};

}

#endif

#endif<|MERGE_RESOLUTION|>--- conflicted
+++ resolved
@@ -22,10 +22,7 @@
 #include "librina-common.h"
 #include "librina-application.h"
 #include "librina-ipc-manager.h"
-<<<<<<< HEAD
 #include "librina-cdap.h"
-=======
->>>>>>> fea7b8fd
 
 namespace rina {
 
@@ -1375,6 +1372,11 @@
 };
 
 /**
+ * Make Kernel IPC Process singleton
+ */
+extern Singleton<KernelIPCProcess> kernelIPCProcess;
+
+/**
  * Basic PDU
  */
 class ADataUnitPDU {
@@ -1401,40 +1403,6 @@
 		void setDestinationAddress(long destinationAddress);
 		char* getPayload() const;
 		void setPayload(char payload[]);
-};
-
-
-/**
- * General exceptions thrown by Application Processes
- *
- */
-class ApplicationProcessException: public std::exception{
-	/*	Constants	*/
-	public:
-		/*	Error Codes	*/
-		static const int UNEXISTING_SYNOYM ;
-		static const int WRONG_APPLICATION_PROCES_NAME;
-		static const int NULL_OR_MALFORMED_SYNONYM;
-		static const int ALREADY_EXISTING_SYNOYM;
-		static const int NULL_OR_MALFORMED_WHATEVERCAST_NAME;
-		static const int ALREADY_EXISTING_WHATEVERCAST_NAME;
-		static const int UNEXISTING_WHATEVERCAST_NAME;
-	/*	Members	*/
-	protected:
-		int errorCode;
-		char* message;
-	/*	Constructors and Destructors	*/
-	public:
-		ApplicationProcessException();
-		ApplicationProcessException(int errorCode);
-		ApplicationProcessException(int errorCode, std::string message);
-		~ApplicationProcessException() throw();
-	/*	Accessors	*/
-	public:
-		int getErrorCode() const;
-		void setErrorCode(int errorCode);
-	/*	Functionalities	*/
-		virtual const char* what() const throw();
 };
 
 /**
@@ -1467,9 +1435,9 @@
 		void setName(std::string name);
 		std::string getRule() const;
 		void setRule(std::string rule);
-		std::list<char*> getSetMembers() const;
-		void setSetMembers(std::list<char*> setMembers);
-	/*	Functionalities	*/
+		const std::list<char*>& getSetMembers() const;
+		void setSetMembers(const std::list<char*> &setMembers);
+	/*	Methods	*/
 	public:
 		bool operator==(const WhatevercastName &other);
 		std::string toString();
@@ -1485,15 +1453,14 @@
 //void initializeIPCProcess(unsigned int localPort, const std::string& logLevel, const std::string& pathToLogFile);
 
 /**
- * Encodes and Decodes an object to/from bytes)
- * @author eduardgrasa
+ * Interface that Encodes and Decodes an object to/from bytes)
  *
  */
 template <class T>
 class IEncoder {
 	public:
-		virtual char* encode(T object) throw (std::exception) = 0;
-		virtual T decode(char serializedObject[]) throw (std::exception) = 0;
+		virtual char* encode(const T &object) throw (Exception) = 0;
+		virtual T decode(const char serializedObject[]) throw (Exception) = 0;
 		virtual ~IEncoder(){};
 };
 
@@ -1541,7 +1508,7 @@
 
 	/*	Constructors and Destructor	*/
 	public:
-		virtual ~RIBObjectNames() = 0;
+		virtual ~RIBObjectNames() {};
 };
 
 /**
@@ -1556,326 +1523,6 @@
 	/*	Constants	*/
 	public:
 		static const std::string ENROLLMENT_INFO_OBJECT_NAME;
-	/*	Variables	*/
-	protected:
-		/**
-		 * The address of the IPC Process that requests
-		 * to join a DIF
-		 */
-		unsigned int address;
-		std::list<ApplicationProcessNamingInformation>* supportingDifs;
-	/*	Accessors	*/
-	public:
-		unsigned int getAddress() const;
-		void setAddress(unsigned int address);
-		std::list<ApplicationProcessNamingInformation>* getSupportingDifs() const;
-		void setSupportingDifs(
-		std::list<ApplicationProcessNamingInformation> &supportingDifs);
-	/*	Constructors and Destructors	*/
-	public:
-		EnrollmentInformationRequest();
-		virtual ~EnrollmentInformationRequest() {};
-};
-
-/**
- * Contains the objects needed to request the Enrollment
- */
-class EnrollmentRequest
-{
-	/*	Variables	*/
-	protected:
-		Neighbor* neighbor;
-		EnrollToDIFRequestEvent* event;
-
-	/*	Accessors	*/
-	public:
-		Neighbor* getNeighbor() const;
-		void setNeighbor(Neighbor &neighbor);
-		EnrollToDIFRequestEvent* getEvent() const;
-		void setEvent(EnrollToDIFRequestEvent &event);
-
-	/*	Constructor and Destructor	*/
-	public:
-		EnrollmentRequest(Neighbor &neighbor, EnrollToDIFRequestEvent &event);
-		virtual ~EnrollmentRequest() { };
-};
-
-/**
- * IPC process component interface
- */
-class IPCProcessComponent {
-	/*	Variables	*/
-	protected:
-		IPCProcess ipcProcess;
-	/*	Accessors	*/
-	public:
-		virtual void setIPCProcess(IPCProcess ipcProcess) = 0;
-		virtual ~IPCProcessComponent() { };
-};
-
-/**
- * Interface
- * An event
- */
-class Event
-{
-	/*	Constants	*/
-	public:
-		static const std::string CONNECTIVITY_TO_NEIGHBOR_LOST;
-		static const std::string EFCP_CONNECTION_CREATED;
-		static const std::string EFCP_CONNECTION_DELETED;
-		static const std::string MANAGEMENT_FLOW_ALLOCATED;
-		static const std::string MANAGEMENT_FLOW_DEALLOCATED;
-		static const std::string N_MINUS_1_FLOW_ALLOCATED;
-		static const std::string N_MINUS_1_FLOW_ALLOCATION_FAILED;
-		static const std::string N_MINUS_1_FLOW_DEALLOCATED;
-		static const std::string NEIGHBOR_DECLARED_DEAD;
-		static const std::string NEIGHBOR_ADDED;
-	/*	Accessors	*/
-	public:
-		/**
-		 * The id of the event
-		 * @return
-		 */
-		virtual std::string getId() const = 0;
-	/*	Constructors and Destructor	*/
-	public:
-		virtual ~Event() { };
-};
-
-/**
- * Base class common to all events
- *
- */
-class BaseEvent: public Event{
-	/*	Variable	*/
-	protected:
-		/**
-		 * The identity of the event
-		 */
-		std::string id;
-	/*	Accessors	*/
-	public:
-		std::string getId() const;
-	/*	Constructors and Destructors	*/
-	public:
-		BaseEvent();
-		BaseEvent(std::string id);
-};
-
-/**
- * Interface
- * It is subscribed to events of certain type
- */
-class EventListener {
-	/*	Methods	*/
-	public:
-		/**
-		 * Called when a acertain event has happened
-		 * @param event
-		 */
-		virtual void eventHappened(Event &event) = 0;
-	/*	Constructors and Destructor	*/
-	public:
-		virtual ~EventListener(){};
-};
-
-/**
- * Interface
- * Manages subscriptions to events
- */
-class EventManager
-{
-	/*	Methods	*/
-	public:
-		/**
-		 * Subscribe to a single event
-		 * @param eventId The id of the event
-		 * @param eventListener The event listener
-		 */
-		virtual void subscribeToEvent(std::string eventId, EventListener &eventListener) = 0;
-		/**
-		 * Subscribes to a list of events
-		 * @param eventIds the list of event ids
-		 * @param eventListener The event listener
-		 */
-		virtual void subscribeToEvents(std::list<std::string> eventIds, EventListener &eventListener) = 0;
-		/**
-		 * Unubscribe from a single event
-		 * @param eventId The id of the event
-		 * @param eventListener The event listener
-		 */
-		virtual void unsubscribeFromEvent(std::string eventId, EventListener &eventListener) = 0;
-		/**
-		 * Unsubscribe from a list of events
-		 * @param eventIds the list of event ids
-		 * @param eventListener The event listener
-		 */
-		virtual void unsubscribeFromEvents(std::list<std::string> eventIds, EventListener &eventListener) = 0;
-		/**
-		 * Invoked when a certain event has happened
-		 * @param event
-		 */
-		virtual void deliverEvent(Event &event) = 0;
-
-		/*	Constructors and Destructors	*/
-	public:
-		virtual ~EventManager(){};
-};
-
-
-/**
- * Make Kernel IPC Process singleton
- */
-extern Singleton<KernelIPCProcess> kernelIPCProcess;
-
-/**
- * Basic PDU
- */
-class ADataUnitPDU {
-	/*	Constants	*/
-	public:
-		static const std::string ADataUnitPDUObjectName;
-	/*	Members	*/
-	protected:
-		/** The address of the Application Process that generated this PDU */
-		long sourceAddress;
-		/** The address of the Applicatio Process that is the target this PDU*/
-		 long destinationAddress;
-		/** The encoded payload of the PDU */
-		char *payload;
-	/*	Constructors and Destructors	*/
-	public:
-		ADataUnitPDU();
-		ADataUnitPDU(long sourceAddress, long destinationAddress, char payload[]);
-	/*	Accessors	*/
-	public:
-		long getSourceAddress() const;
-		void setSourceAddress(long sourceAddress);
-		long getDestinationAddress() const;
-		void setDestinationAddress(long destinationAddress);
-		char* getPayload() const;
-		void setPayload(char payload[]);
-};
-
-/**
- * Defines a whatevercast name (or a name of a set of names).
- * In traditional architectures, sets that returned all members were called multicast; while
- * sets that returned one member were called anycast.  It is not clear what sets that returned
- * something in between were called.  With the more general definition here, these
- * distinctions are unnecessary.
- *
- */
-
-class WhatevercastName {
-	/*	Constants	*/
-	public:
-		static const std::string WHATEVERCAST_NAME_SET_RIB_OBJECT_NAME;
-		static const std::string WHATEVERCAST_NAME_SET_RIB_OBJECT_CLASS;
-		static const std::string WHATEVERCAST_NAME_RIB_OBJECT_CLASS;
-		static const std::string DIF_NAME_WHATEVERCAST_RULE;
-	/*	Members	*/
-	protected:
-		/** The name **/
-		std::string name;
-		/** The members of the set **/
-		std::list<char*> setMembers;
-		/** The rule to select one or more members from the set **/
-		std::string rule;
-	/*	Accessors	*/
-	public:
-		std::string getName() const;
-		void setName(std::string name);
-		std::string getRule() const;
-		void setRule(std::string rule);
-		const std::list<char*>& getSetMembers() const;
-		void setSetMembers(const std::list<char*> &setMembers);
-	/*	Methods	*/
-	public:
-		bool operator==(const WhatevercastName &other);
-		std::string toString();
-};
-
-
-/**
- * Initializes the IPC Process
- * @param localPort port of the NL socket
- * @param logLevel librina log level
- * @param pathToLogFile the path to the librina log file
- */
-//void initializeIPCProcess(unsigned int localPort, const std::string& logLevel, const std::string& pathToLogFile);
-
-/**
- * Interface that Encodes and Decodes an object to/from bytes)
- *
- */
-template <class T>
-class IEncoder {
-	public:
-		virtual char* encode(const T &object) throw (Exception) = 0;
-		virtual T decode(const char serializedObject[]) throw (Exception) = 0;
-		virtual ~IEncoder(){};
-};
-
-
-/**
- * Contains the object names of the objects in the RIB
- */
-class RIBObjectNames
-{
-	/*	Constants	*/
-	public:
-		/* Partial names */
-		static const std::string ADDRESS;
-		static const std::string APNAME;
-		static const std::string CONSTANTS;
-		static const std::string DATA_TRANSFER;
-		static const std::string DAF;
-		static const std::string DIF;
-		static const std::string DIF_REGISTRATIONS;
-		static const std::string DIRECTORY_FORWARDING_TABLE_ENTRIES;
-		static const std::string ENROLLMENT;
-		static const std::string FLOWS;
-		static const std::string FLOW_ALLOCATOR;
-		static const std::string IPC;
-		static const std::string MANAGEMENT;
-		static const std::string NEIGHBORS;
-		static const std::string NAMING;
-		static const std::string NMINUSONEFLOWMANAGER;
-		static const std::string NMINUSEONEFLOWS;
-		static const std::string OPERATIONAL_STATUS;
-		static const std::string PDU_FORWARDING_TABLE;
-		static const std::string QOS_CUBES;
-		static const std::string RESOURCE_ALLOCATION;
-		static const std::string ROOT;
-		static const std::string SEPARATOR;
-		static const std::string SYNONYMS;
-		static const std::string WHATEVERCAST_NAMES;
-		static const std::string ROUTING;
-		static const std::string FLOWSTATEOBJECTGROUP;
-		/* Full names */
-		static const std::string OPERATIONAL_STATUS_RIB_OBJECT_NAME;
-		static const std::string OPERATIONAL_STATUS_RIB_OBJECT_CLASS;
-		static const std::string PDU_FORWARDING_TABLE_RIB_OBJECT_CLASS;
-		static const std::string PDU_FORWARDING_TABLE_RIB_OBJECT_NAME;
-
-	/*	Constructors and Destructor	*/
-	public:
-		virtual ~RIBObjectNames() {};
-};
-
-/**
- * The object that contains all the information
- * that is required to initiate an enrollment
- * request (send as the objectvalue of a CDAP M_START
- * message, as specified by the Enrollment spec)
- */
-
-class EnrollmentInformationRequest
-{
-	/*	Constants	*/
-	public:
-		static const std::string ENROLLMENT_INFO_OBJECT_NAME;
 	/*	Members	*/
 	protected:
 		/**
@@ -1891,8 +1538,10 @@
 	public:
 		unsigned int getAddress() const;
 		void setAddress(unsigned int address);
+
 		const std::list<ApplicationProcessNamingInformation>& getSupportingDifs() const;
-		void setSupportingDifs(const std::list<ApplicationProcessNamingInformation> &supportingDifs);
+		void setSupportingDifs(
+		std::list<ApplicationProcessNamingInformation> &supportingDifs);
 };
 
 /**
