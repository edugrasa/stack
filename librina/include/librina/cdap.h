/*
 * CDAP
 *
 *    Francesco Salvestrini <f.salvestrini@nextworks.it>
 *    Bernat Gastón <bernat.gaston@i2cat.net>
 *    Eduard Grasa <eduard.grasa@i2cat.net>
 *
 * This library is free software; you can redistribute it and/or
 * modify it under the terms of the GNU Lesser General Public
 * License as published by the Free Software Foundation; either
 * version 2.1 of the License, or (at your option) any later version.
 *
 * This library is distributed in the hope that it will be useful,
 * but WITHOUT ANY WARRANTY; without even the implied warranty of
 * MERCHANTABILITY or FITNESS FOR A PARTICULAR PURPOSE.  See the GNU
 * Lesser General Public License for more details.
 *
 * You should have received a copy of the GNU Lesser General Public
 * License along with this library; if not, write to the Free Software
 * Foundation, Inc., 51 Franklin Street, Fifth Floor, Boston,
 * MA  02110-1301  USA
 */

#ifndef LIBRINA_CDAP_H
#define LIBRINA_CDAP_H

#ifdef __cplusplus

#include <sstream>
#include "exceptions.h"
#include "common.h"

namespace rina {

class CDAPErrorCodes {
public:
	static const int CONNECTION_REJECTED_ERROR;
};

/// Encapsulates the data of an AuthValue
class AuthValue {
public:
	AuthValue();
	AuthValue(const std::string &auth_name, const std::string &auth_password,
			const std::string &auth_other);
#ifndef SWIG
	const std::string get_auth_name() const;
	const std::string get_auth_password() const;
	const std::string get_auth_other() const;
#endif
	bool is_empty() const;
	std::string to_string() const;

	/// Authentication name
	std::string auth_name_;
	/// Authentication password
	std::string auth_password_;
	/// Additional authentication information
	std::string auth_other_;
};

/// Encapsulates the data to set an object value
class ObjectValueInterface {
public:
	enum types{
		inttype,
		sinttype,
		longtype,
		slongtype,
		stringtype,
		bytetype,
		floattype,
		doubletype,
		booltype,
	};
	virtual ~ObjectValueInterface() {
	}
	;
	virtual bool is_empty() const = 0;
	virtual const void* get_value() const = 0;
	virtual types isType() const = 0;
};

template<typename T>
class AbstractObjectValue: public ObjectValueInterface {
public:
	AbstractObjectValue() {
                empty_ = true;
        }
	AbstractObjectValue(T &value) {
                value_ = value;
                empty_ = false;
        }
	virtual ~AbstractObjectValue() { }

	const void* get_value() const
        { return &value_; }

	bool is_empty() const
        { return empty_; }

	virtual types isType() const = 0;
        virtual bool operator==(const AbstractObjectValue<T> &other) = 0;
protected:
	T value_;
	bool empty_;
};

class IntObjectValue: public AbstractObjectValue<int> {
public:
	IntObjectValue();
	IntObjectValue(int value);
	bool operator==(const AbstractObjectValue<int> &other);
	types isType() const;
};

class SIntObjectValue: public AbstractObjectValue<short int> {
public:
	SIntObjectValue();
	SIntObjectValue(short int value);
	bool operator==(const AbstractObjectValue<short int> &other);
	types isType() const;
};

class LongObjectValue: public AbstractObjectValue<long long> {
public:
	LongObjectValue();
	LongObjectValue(long long value);
	bool operator==(const AbstractObjectValue<long long> &other);
	types isType() const;
};

class SLongObjectValue: public AbstractObjectValue<long> {
public:
	SLongObjectValue();
	SLongObjectValue(long value);
	bool operator==(const AbstractObjectValue<long> &other);
	types isType() const;
};

class StringObjectValue: public AbstractObjectValue<std::string> {
public:
	StringObjectValue();
	StringObjectValue(std::string value);
	bool operator==(const AbstractObjectValue<std::string> &other);
	types isType() const;
};

class ByteArrayObjectValue: public AbstractObjectValue<SerializedObject> {
public:
	ByteArrayObjectValue();
	~ByteArrayObjectValue();
	ByteArrayObjectValue(SerializedObject value);
	bool operator==(const AbstractObjectValue<SerializedObject> &other);
	types isType() const;
};

class FloatObjectValue: public AbstractObjectValue<float> {
public:
	FloatObjectValue();
	FloatObjectValue(float value);
	bool operator==(const AbstractObjectValue<float> &other);
	types isType() const;
};

class DoubleObjectValue: public AbstractObjectValue<double> {
public:
	DoubleObjectValue();
	DoubleObjectValue(double value);
	bool operator==(const AbstractObjectValue<double> &other);
	types isType() const;
};

class BooleanObjectValue: public AbstractObjectValue<bool> {
public:
	BooleanObjectValue();
	BooleanObjectValue(bool value);
	bool operator==(const AbstractObjectValue<bool> &other);
	types isType() const;
};

/// Exception produced in the CDAP
class CDAPMessage;
class CDAPException: public Exception {
public:
	enum ErrorCode {
		RELEASE_CONNECITON,
		OTHER
	};
	CDAPException();
	CDAPException(std::string result_reason);
	CDAPException(ErrorCode result, std::string error_message);
	virtual ~CDAPException() throw () {};
	ErrorCode get_result() const;
private:
	/// Operation result code
	ErrorCode result_;
};

/// Validates that a CDAP message is well formed
class CDAPMessageValidator {
public:
	/// Validates a CDAP message
	/// @param message
	/// @throws CDAPException thrown if the CDAP message is not valid, indicating the reason
	static void validate(const CDAPMessage *message);
private:
	static void validateAbsSyntax(const CDAPMessage *message);
	static void validateAuthMech(const CDAPMessage *message);
	static void validateAuthValue(const CDAPMessage *message);
	static void validateDestAEInst(const CDAPMessage *message);
	static void validateDestAEName(const CDAPMessage *message);
	static void validateDestApInst(const CDAPMessage *message);
	static void validateDestApName(const CDAPMessage *message);
	static void validateFilter(const CDAPMessage *message);
	static void validateInvokeID(const CDAPMessage *message);
	static void validateObjClass(const CDAPMessage *message);
	static void validateObjInst(const CDAPMessage *message);
	static void validateObjName(const CDAPMessage *message);
	static void validateObjValue(const CDAPMessage *message);
	static void validateOpcode(const CDAPMessage *message);
	static void validateResult(const CDAPMessage *message);
	static void validateResultReason(const CDAPMessage *message);
	static void validateScope(const CDAPMessage *message);
	static void validateSrcAEInst(const CDAPMessage *message);
	static void validateSrcAEName(const CDAPMessage *message);
	static void validateSrcApInst(const CDAPMessage *message);
	static void validateSrcApName(const CDAPMessage *message);
	static void validateVersion(const CDAPMessage *message);
};

/// CDAP message. Depending on the opcode, the following messages are possible:
/// M_CONNECT -> Common Connect Request. Initiate a connection from a source application to a destination application
/// M_CONNECT_R -> Common Connect Response. Response to M_CONNECT, carries connection information or an error indication
/// M_RELEASE -> Common Release Request. Orderly close of a connection
/// M_RELEASE_R -> Common Release Response. Response to M_RELEASE, carries final resolution of close operation
/// M_CREATE -> Create Request. Create an application object
/// M_CREATE_R -> Create Response. Response to M_CREATE, carries result of create request, including identification of the created object
/// M_DELETE -> Delete Request. Delete a specified application object
/// M_DELETE_R -> Delete Response. Response to M_DELETE, carries result of a deletion attempt
/// M_READ -> Read Request. Read the value of a specified application object
/// M_READ_R -> Read Response. Response to M_READ, carries part of all of object value, or error indication
/// M_CANCELREAD -> Cancel Read Request. Cancel a prior read issued using the M_READ for which a value has not been completely returned
/// M_CANCELREAD_R -> Cancel Read Response. Response to M_CANCELREAD, indicates outcome of cancellation
/// M_WRITE -> Write Request. Write a specified value to a specified application object
/// M_WRITE_R -> Write Response. Response to M_WRITE, carries result of write operation
/// M_START -> Start Request. Start the operation of a specified application object, used when the object has operational and non operational states
/// M_START_R -> Start Response. Response to M_START, indicates the result of the operation
/// M_STOP -> Stop Request. Stop the operation of a specified application object, used when the object has operational an non operational states
/// M_STOP_R -> Stop Response. Response to M_STOP, indicates the result of the operation.
class CDAPMessage {

public:
	enum Opcode {
		M_CONNECT,
		M_CONNECT_R,
		M_RELEASE,
		M_RELEASE_R,
		M_CREATE,
		M_CREATE_R,
		M_DELETE,
		M_DELETE_R,
		M_READ,
		M_READ_R,
		M_CANCELREAD,
		M_CANCELREAD_R,
		M_WRITE,
		M_WRITE_R,
		M_START,
		M_START_R,
		M_STOP,
		M_STOP_R,
		NONE_OPCODE
	};
	enum AuthTypes {
		AUTH_NONE, AUTH_PASSWD, AUTH_SSHRSA, AUTH_SSHDSA
	};
	enum Flags {
		NONE_FLAGS, F_SYNC, F_RD_INCOMPLETE
	};
	CDAPMessage();
	/*CDAPMessage(int abs_syntax, AuthTypes auth_mech, const AuthValue *auth_value, const std::string *dest_ae_inst,
	 const std::string *dest_ae_name, const std::string *dest_ap_inst, const std::string *dest_ap_name, const char* filter,
	 Flags flags, const int invoke_id, const std::string *obj_class, const long obj_inst, const std::string *obj_name,
	 const ObjectValueInterface *obj_value, const Opcode *op_code, int result, const std::string *result_reason,
	 int scope, const std::string *src_ae_inst, const std::string *src_ae_name, const std::string *src_ap_inst,
	 const std::string *src_ap_name, long version);*/
	~CDAPMessage();
	static CDAPMessage* getOpenConnectionRequestMessage(
			AuthTypes auth_mech, const AuthValue &auth_value,
			const std::string &dest_ae_inst, const std::string &dest_ae_name,
			const std::string &dest_ap_inst, const std::string &dest_ap_name,
			const std::string &src_ae_inst, const std::string &src_ae_name,
			const std::string &src_ap_inst, const std::string &src_ap_name,
			int invoke_id);
	static CDAPMessage* getOpenConnectionResponseMessage(
			AuthTypes auth_mech, const AuthValue &auth_value,
			const std::string &dest_ae_inst, const std::string &dest_ae_name,
			const std::string &dest_ap_inst, const std::string &dest_ap_name,
			int result, const std::string &result_reason,
			const std::string &src_ae_inst, const std::string &src_ae_name,
			const std::string &src_ap_inst, const std::string &src_ap_name,
			int invoke_id);
	static CDAPMessage* getReleaseConnectionRequestMessage(Flags flags);
	static CDAPMessage* getReleaseConnectionResponseMessage(Flags flags,
			int result, const std::string &result_reason, int invoke_id);
	static CDAPMessage* getCreateObjectRequestMessage(char * filter,
			Flags flags, const std::string &obj_class, long obj_inst,
			const std::string &obj_name, int scope);
	static CDAPMessage* getCreateObjectResponseMessage(Flags flags,
			const std::string &obj_class, long obj_inst,
			const std::string &obj_name,
			int result, const std::string &result_reason, int invoke_id);
	static CDAPMessage* getDeleteObjectRequestMessage(char * filter,
			Flags flags, const std::string &obj_class, long obj_inst,
			const std::string &obj_name, int scope);
	static CDAPMessage* getDeleteObjectResponseMessage(Flags flags,
			const std::string &obj_class, long obj_inst,
			const std::string &obj_name, int result,
			const std::string &result_reason, int invoke_id);
	static CDAPMessage* getStartObjectRequestMessage(char * filter, Flags flags,
			const std::string &obj_class,
			long obj_inst, const std::string &obj_name, int scope);
	static CDAPMessage* getStartObjectResponseMessage(Flags flags,
			int result, const std::string &result_reason, int invoke_id);
	static CDAPMessage* getStartObjectResponseMessage(Flags flags,
			const std::string &objectClass,
			long obj_inst,
			const std::string &obj_name, int result,
			const std::string &result_reason, int invoke_id);
	static CDAPMessage* getStopObjectRequestMessage(char * filter, Flags flags,
			const std::string &obj_class,
			long obj_inst, const std::string &obj_name, int scope);
	static CDAPMessage* getStopObjectResponseMessage(Flags flags,
			int result, const std::string &result_reason, int invoke_id);
	static CDAPMessage* getReadObjectRequestMessage(char * filter, Flags flags,
			const std::string &obj_class, long obj_inst,
			const std::string &obj_name, int scope);
	static CDAPMessage* getReadObjectResponseMessage(Flags flags,
			const std::string &obj_class, long obj_inst,
			const std::string &obj_name,
			int result, const std::string &result_reason, int invoke_id);
	static CDAPMessage* getWriteObjectRequestMessage(char * filter, Flags flags,
			const std::string &obj_class, long obj_inst,
			const std::string &obj_name,
			int scope);
	static CDAPMessage* getWriteObjectResponseMessage(Flags flags,
			int result, int invoke_id, const std::string &result_reason);
	static CDAPMessage* getCancelReadRequestMessage(Flags flags,
			int invoke_id);
	static CDAPMessage* getCancelReadResponseMessage(Flags flags,
			int invoke_id, int result, const std::string &result_reason);
	static CDAPMessage* getRequestMessage(Opcode opcode, char * filter, Flags flags,
			const std::string &obj_class, long obj_inst,
			const std::string &obj_name, int scope);
	static CDAPMessage* getResponseMessage(Opcode opcode, Flags flags,
			const std::string &obj_class, long obj_inst,
			const std::string &obj_name, int result,
			const std::string &result_reason, int invoke_id);
	std::string to_string() const;
	bool is_request_message() const;
	/// Returns a reply message from the request message, copying all the fields except for: Opcode (it will be the
	/// request message counterpart), result (it will be 0) and result_reason (it will be null)
	/// @param requestMessage
	/// @return
	/// @throws CDAPException
#ifndef SWIG
	CDAPMessage getReplyMessage();
	int get_abs_syntax() const;
	void set_abs_syntax(int abs_syntax);
	AuthTypes get_auth_mech() const;
	void set_auth_mech(AuthTypes auth_mech);
	const AuthValue& get_auth_value() const;
	void set_auth_value(const AuthValue &auth_value);
	const std::string& get_dest_ae_inst() const;
	void set_dest_ae_inst(const std::string &dest_ae_inst);
	const std::string& get_dest_ae_name() const;
	void set_dest_ae_name(const std::string &dest_ae_name);
	const std::string& get_dest_ap_inst() const;
	void set_dest_ap_inst(const std::string &dest_ap_inst);
	const std::string& get_dest_ap_name() const;
	void set_dest_ap_name(const std::string &dest_ap_name);
	const char* get_filter() const;
	void set_filter(char * filter);
	Flags get_flags() const;
	void set_flags(Flags flags);
	int get_invoke_id() const;
	void set_invoke_id(int invoke_id);
	const std::string& get_obj_class() const;
	void set_obj_class(const std::string &obj_class);
	long get_obj_inst() const;
	void set_obj_inst(long obj_inst);
	const std::string& get_obj_name() const;
	void set_obj_name(const std::string &obj_name);
	const ObjectValueInterface* get_obj_value() const;
	void set_obj_value(ObjectValueInterface *obj_value);
	Opcode get_op_code() const;
	void set_op_code(Opcode op_code);
	int get_result() const;
	void set_result(int result);
	const std::string& get_result_reason() const;
	void set_result_reason(const std::string &result_reason);
	int get_scope() const;
	void set_scope(int scope);
	const std::string& get_src_ae_inst() const;
	void set_src_ae_inst(const std::string &src_ae_inst);
	const std::string& get_src_ae_name() const;
	void set_src_ae_name(const std::string &src_ae_name);
	const std::string& get_src_ap_inst() const;
	void set_src_ap_inst(const std::string &src_ap_inst);
	const std::string& get_src_ap_name() const;
	void set_src_ap_name(const std::string &src_ap_name);
	long get_version() const;
	void set_version(long version);
#endif

	static const int ABSTRACT_SYNTAX_VERSION;
	/// AbstractSyntaxID (int32), mandatory. The specific version of the
	/// CDAP protocol message declarations that the message conforms to
	int abs_syntax_;
	/// AuthenticationMechanismName (authtypes), optional, not validated by CDAP.
	/// Identification of the method to be used by the destination application to
	/// authenticate the source application
	AuthTypes auth_mech_;
	/// AuthenticationValue (authvalue), optional, not validated by CDAP.
	/// Authentication information accompanying auth_mech, format and value
	/// appropiate to the selected auth_mech
	AuthValue auth_value_;
	/// DestinationApplication-Entity-Instance-Id (string), optional, not validated by CDAP.
	/// Specific instance of the Application Entity that the source application
	/// wishes to connect to in the destination application.
	std::string dest_ae_inst_;
	/// DestinationApplication-Entity-Name (string), mandatory (optional for the response).
	/// Name of the Application Entity that the source application wishes
	/// to connect to in the destination application.
	std::string dest_ae_name_;
	/// DestinationApplication-Process-Instance-Id (string), optional, not validated by CDAP.
	/// Name of the Application Process Instance that the source wishes to
	/// connect to a the destination.
	std::string dest_ap_inst_;
	/// DestinationApplication-Process-Name (string), mandatory (optional for the response).
	/// Name of the application process that the source application wishes to connect to
	/// in the destination application
	std::string dest_ap_name_;
	/// Filter (bytes). Filter predicate function to be used to determine whether an operation
	/// is to be applied to the designated object (s).
	char* filter_;
	/// flags (enm, int32), conditional, may be required by CDAP.
	/// set_ of Boolean values that modify the meaning of a
	/// message in a uniform way when true.
	Flags flags_;
	/// InvokeID, (int32). Unique identifier provided to identify a request, used to
	/// identify subsequent associated messages.
	int invoke_id_;
	/// ObjectClass (string). Identifies the object class definition of the
	/// addressed object.
	std::string obj_class_;
	/// ObjectInstance (int64). Object instance uniquely identifies a single object
	/// with a specific ObjectClass and ObjectName in an application's RIB. Either
	/// the ObjectClass and ObjectName or this value may be used, if the ObjectInstance
	/// value is known. If a class and name are supplied in an operation,
	/// an ObjectInstance value may be returned, and that may be used in future operations
	/// in lieu of obj_class and obj_name for the duration of this connection.
	long obj_inst_;
	/// ObjectName (string). Identifies a named object that the operation is
	/// to be applied to. Object names identify a unique object of the designated
	/// ObjectClass within an application.
	std::string obj_name_;
	/// ObjectValueInterface (ObjectValueInterface). The value of the object.
	ObjectValueInterface *obj_value_;
	/// Opcode (enum, int32), mandatory.
	/// Message type of this message.
	Opcode op_code_;
	/// Result (int32). Mandatory in the responses, forbidden in the requests
	/// The result of an operation, indicating its success (which has the value zero,
	/// the default for this field), partial success in the case of
	/// synchronized operations, or reason for failure
	int result_;
	/// Result-Reason (string), optional in the responses, forbidden in the requests
	/// Additional explanation of the result_
	std::string result_reason_;
	/// Scope (int32). Specifies the depth of the object tree at
	/// the destination application to which an operation (subject to filtering)
	/// is to apply (if missing or present and having the value 0, the default,
	/// only the target_ed application's objects are addressed)
	int scope_;
	/// SourceApplication-Entity-Instance-Id (string).
	/// AE instance within the application originating the message
	std::string src_ae_inst_;
	/// SourceApplication-Entity-Name (string).
	/// Name of the AE within the application originating the message
	std::string src_ae_name_;
	/// SourceApplication-Process-Instance-Id (string), optional, not validated by CDAP.
	/// Application instance originating the message
	std::string src_ap_inst_;
	/// SourceApplicatio-Process-Name (string), mandatory (optional in the response).
	/// Name of the application originating the message
	std::string src_ap_name_;
	/// Version (int32). Mandatory in connect request and response, optional otherwise.
	/// Version of RIB and object set_ to use in the conversation. Note that the
	/// abstract syntax refers to the CDAP message syntax, while version refers to the
	/// version of the AE RIB objects, their values, vocabulary of object id's, and
	/// related behaviors that are subject to change over time. See text for details
	/// of use.
	long version_;

private:
	static const std::string opcodeToString(Opcode opcode);
};

///Describes a CDAPSession, by identifying the source and destination application processes.
///Note that "source" and "destination" are just placeholders, as both parties in a CDAP exchange have
///the same role, because the CDAP session is bidirectional.
class CDAPSessionDescriptor {
public:
	CDAPSessionDescriptor();
	CDAPSessionDescriptor(int port_id);
	CDAPSessionDescriptor(int abs_syntax, CDAPMessage::AuthTypes auth_mech,
			AuthValue auth_value);
	~CDAPSessionDescriptor();
	/// The source naming information is always the naming information of the local Application process
	const ApplicationProcessNamingInformation get_source_application_process_naming_info();
	/// The destination naming information is always the naming information of the remote application process
	const ApplicationProcessNamingInformation get_destination_application_process_naming_info();
#ifndef SWIG
	void set_abs_syntax(const int abs_syntax);
	void set_auth_mech(const CDAPMessage::AuthTypes auth_mech);
	void set_auth_value(const AuthValue set_auth_value);
	void set_dest_ae_inst(const std::string *dest_ae_inst);
	void set_dest_ae_name(const std::string *dest_ae_name);
	void set_dest_ap_inst(const std::string *dest_ap_inst);
	void set_dest_ap_name(const std::string *dest_ap_name);
	void set_src_ae_inst(const std::string *src_ae_inst);
	void set_src_ae_name(const std::string *src_ae_name);
	void set_src_ap_inst(const std::string *src_ap_inst);
	void set_src_ap_name(const std::string *src_ap_name);
	void set_version(const long version);
	void set_ap_naming_info(
			const ApplicationProcessNamingInformation* ap_naming_info);
	int get_port_id() const;
	std::string get_dest_ap_name() const;
	const ApplicationProcessNamingInformation& get_ap_naming_info() const;
#endif

	/// AbstractSyntaxID (int32), mandatory. The specific version of the
	/// CDAP protocol message declarations that the message conforms to
	///
	int abs_syntax_;
	/// AuthenticationMechanismName (authtypes), optional, not validated by CDAP.
	/// Identification of the method to be used by the destination application to
	/// authenticate the source application
	CDAPMessage::AuthTypes auth_mech_;
	/**
	 * AuthenticationValue (authvalue), optional, not validated by CDAP.
	 * Authentication information accompanying auth_mech, format and value
	 * appropiate to the selected auth_mech
	 */
	AuthValue auth_value_;
	/// DestinationApplication-Entity-Instance-Id (string), optional, not validated by CDAP.
	/// Specific instance of the Application Entity that the source application
	/// wishes to connect to in the destination application.
	std::string dest_ae_inst_;
	/// DestinationApplication-Entity-Name (string), mandatory (optional for the response).
	/// Name of the Application Entity that the source application wishes
	/// to connect to in the destination application.
	std::string dest_ae_name_;
	/// DestinationApplication-Process-Instance-Id (string), optional, not validated by CDAP.
	/// Name of the Application Process Instance that the source wishes to
	/// connect to a the destination.
	std::string dest_ap_inst_;
	/// DestinationApplication-Process-Name (string), mandatory (optional for the response).
	/// Name of the application process that the source application wishes to connect to
	/// in the destination application
	std::string dest_ap_name_;
	/// SourceApplication-Entity-Instance-Id (string).
	/// AE instance within the application originating the message
	std::string src_ae_inst_;
	/// SourceApplication-Entity-Name (string).
	/// Name of the AE within the application originating the message
	std::string src_ae_name_;
	/// SourceApplication-Process-Instance-Id (string), optional, not validated by CDAP.
	/// Application instance originating the message
	std::string src_ap_inst_;
	/// SourceApplicatio-Process-Name (string), mandatory (optional in the response).
	/// Name of the application originating the message
	std::string src_ap_name_;
	/// Version (int32). Mandatory in connect request and response, optional otherwise.
	/// Version of RIB and object set_ to use in the conversation. Note that the
	/// abstract syntax refers to the CDAP message syntax, while version refers to the
	/// version of the AE RIB objects, their values, vocabulary of object id's, and
	/// related behaviors that are subject to change over time. See text for details
	/// of use.
	long version_;
	/// Uniquely identifies this CDAP session in this IPC process. It matches the port_id
	/// of the (N-1) flow that supports the CDAP Session
	int port_id_;

	ApplicationProcessNamingInformation ap_naming_info_;
};

/// Manages the invoke ids of a session.
class CDAPInvokeIdManagerInterface {
public:
	virtual ~CDAPInvokeIdManagerInterface() {
	}
	;
	/// Obtains a valid invoke id for this session
	/// @return
	virtual int newInvokeId(bool sent) = 0;
	/// Allows an invoke id to be reused for this session
	/// @param invoke_id
	virtual void freeInvokeId(int invoke_id, bool sent) = 0;
	/// Mark an invoke_id as reserved (don't use it)
	/// @param invoke_id
	virtual void reserveInvokeId(int invoke_id, bool sent) = 0;
};

/// Represents a CDAP session. Clients of the library are the ones managing the invoke ids. Application entities must
/// use the CDAP library this way:
///  1) when sending a message:
///     a) create the CDAPMessage
///     b) call serializeNextMessageToBeSent()
///     c) if it is successful, send the byte[] through the underlying transport connection
///     d) if successful, update the CDAPSession state machine by calling messageSent()
///  2) when receiving a message:
///     a) call the messageReceived operation
///     b) if successful, you can already use the cdap message; if not, look at the exception
class CDAPSessionInterface {
public:
	static const std::string SESSION_STATE_NONE;
	static const std::string SESSION_STATE_AWAIT_CON;
	static const std::string SESSION_STATE_CON;
	static const std::string SESSION_STATE_AWAIT_CLOSE;

	virtual ~CDAPSessionInterface() throw () {
	}
	;
	/**
	 * Encodes the next CDAP message to be sent, and checks against the
	 * CDAP state machine that this is a valid message to be sent
	 * @param message
	 * @return the serialized request message, ready to be sent to a flow
	 * @throws CDAPException if the message is bad formed or inconsistent with the protocol state machine
	 */
	virtual const SerializedObject* encodeNextMessageToBeSent(const CDAPMessage &message) = 0;
	/**
	 * Tell the CDAP state machine that we've just sent the cdap Message,
	 * so the internal state machine will be updated
	 * @param message
	 * @throws CDAPException if the message is bad formed or inconsistent with the protocol state machine
	 */
	virtual void messageSent(const CDAPMessage &message) = 0;
	/**
	 * Tell the CDAP state machine that we've received a message, and get
	 * the deserialized CDAP message. The state of the CDAP state machine will be updated
	 * @param cdap_message
	 * @return
	 * @throws CDAPException if the message is bad formed or inconsistent with the protocol state machine
	 */
	virtual const CDAPMessage* messageReceived(const SerializedObject &cdap_message) = 0;
	/**
	 * Tell the CDAP state machine that we've received a message. The state of the CDAP state machine will be updated
	 * @param cdap_message
	 * @return
	 * @throws CDAPException if the message is bad formed or inconsistent with the protocol state machine
	 */
	virtual void messageReceived(const CDAPMessage &cdap_message) = 0;

	///Return the descriptor of this session
	virtual CDAPSessionDescriptor* get_session_descriptor() const = 0;

	//Return the state of this session (NONE, AWAIT_CON, CON or AWAIT_CLOSE)
	virtual std::string get_session_state() const = 0;

	/// True if this CDAP session is closed, false otherwise
	virtual bool is_closed() const = 0;
};

/// Manages the creation/deletion of CDAP sessions within an IPC process
class CDAPSessionManagerInterface {
public:
	virtual ~CDAPSessionManagerInterface() throw () {
	}
	;
	/// Depending on the message received, it will create a new CDAP state machine (CDAP Session), or update
	/// an existing one, or terminate one.
	/// @param encodedCDAPMessage
	/// @param port_id
	/// @return Decoded CDAP Message
	/// @throws CDAPException if the message is not consistent with the appropriate CDAP state machine
	virtual const CDAPMessage* messageReceived(const SerializedObject &encoded_cdap_message,
			int port_id) = 0;
	/// Encodes the next CDAP message to be sent, and checks against the
	/// CDAP state machine that this is a valid message to be sent
	/// @param cdap_message The cdap message to be serialized
	/// @param port_id
	/// @return encoded version of the CDAP Message
	///  @throws CDAPException
	virtual const SerializedObject* encodeNextMessageToBeSent(
			const CDAPMessage &cdap_message, int port_id) = 0;
	/// Creates a CDAPSession
	/// @param port_id the port associated to this CDAP session
	/// @return the CDAPSessionInterface corresponding to the CDAPSession
	virtual CDAPSessionInterface* createCDAPSession(int port_id) = 0;
	/// Update the CDAP state machine because we've sent a message through the
	/// flow identified by port_id
	/// @param cdap_message The CDAP message to be serialized
	/// @param port_id
	/// @return encoded version of the CDAP Message
	/// @throws CDAPException
	virtual void messageSent(const CDAPMessage &cdap_message, int port_id) = 0;
	/// Called by the CDAPSession state machine when the cdap session is terminated
	/// @param port_id
	virtual void removeCDAPSession(int port_id) = 0;
	/// Get a CDAP session that matches the port_id
	/// @param port_id
	/// @return
	virtual const CDAPSessionInterface* get_cdap_session(int port_id) = 0;
	/// Get the identifiers of all the CDAP sessions
	/// @return
	virtual void getAllCDAPSessionIds(std::vector<int> &vector) = 0;

	/// Encodes a CDAP message. It just converts a CDAP message into a byte
	/// array, without caring about what session this CDAP message belongs to (and
	/// therefore it doesn't update any CDAP session state machine). Called by
	/// functions that have to relay CDAP messages, and need to
	/// encode its contents to make the relay decision and maybe modify some
	/// message values.
	/// @param cdap_message
	/// @return
	/// @throws CDAPException
	virtual const SerializedObject* encodeCDAPMessage(const CDAPMessage &cdap_message)
	= 0;
	/// Decodes a CDAP message. It just converts the byte array into a CDAP
	/// message, without caring about what session this CDAP message belongs to (and
	/// therefore it doesn't update any CDAP session state machine). Called by
	/// functions that have to relay CDAP messages, and need to serialize/
	/// decode its contents to make the relay decision and maybe modify some
	/// @param cdap_message
	/// @return
	/// @throws CDAPException
	virtual const CDAPMessage* decodeCDAPMessage(const SerializedObject &cdap_message)
	= 0;
	/// Return the port_id of the (N-1) Flow that supports the CDAP Session
	/// with the IPC process identified by destinationApplicationProcessName and destinationApplicationProcessInstance
	/// @param destinationApplicationProcessName
	/// @throws CDAPException
	virtual int get_port_id(std::string destination_application_process_name)
	= 0;
	/// Create a M_CONNECT CDAP Message
	/// @param port_id identifies the CDAP Session that this message is part of
	/// @param auth_mech
	/// @param auth_value
	/// @param dest_ae_inst
	/// @param dest_ae_name
	/// @param dest_ap_inst
	/// @param dest_ap_name
	/// @param src_ae_inst
	/// @param src_ae_name
	/// @param src_ap_inst
	/// @param src_ap_name
	/// @return
	/// @throws CDAPException
	virtual CDAPMessage* getOpenConnectionRequestMessage(int port_id,
			CDAPMessage::AuthTypes auth_mech, const AuthValue &auth_value,
			const std::string &dest_ae_inst, const std::string &dest_ae_name,
			const std::string &dest_ap_inst, const std::string &dest_ap_name,
			const std::string &src_ae_inst, const std::string &src_ae_name,
			const std::string &src_ap_inst, const std::string &src_ap_name) = 0;
	/// Create a M_CONNECT_R CDAP Message
	/// @param port_id identifies the CDAP Session that this message is part of
	/// @param auth_mech
	/// @param auth_value
	/// @param dest_ae_inst
	/// @param dest_ae_name
	/// @param dest_ap_inst
	/// @param dest_ap_name
	/// @param result
	/// @param result_reason
	/// @param src_ae_inst
	/// @param src_ae_name
	/// @param src_ap_inst
	/// @param src_ap_name
	/// @param invoke_id
	/// @return
	/// @throws CDAPException
	virtual CDAPMessage* getOpenConnectionResponseMessage(
			CDAPMessage::AuthTypes auth_mech, const AuthValue &auth_value,
			const std::string &dest_ae_inst, const std::string &dest_ae_name,
			const std::string &dest_ap_inst, const std::string &dest_ap_name,
			int result, const std::string &result_reason,
			const std::string &src_ae_inst, const std::string &src_ae_name,
			const std::string &src_ap_inst, const std::string &src_ap_name,
			int invoke_id) = 0;
	/// Create an M_RELEASE CDAP Message
	/// @param port_id identifies the CDAP Session that this message is part of
	/// @param flags
	/// @param invoke_id
	/// @return
	/// @throws CDAPException
	virtual CDAPMessage* getReleaseConnectionRequestMessage(int port_id,
			CDAPMessage::Flags flags, bool invoke_id) = 0;
	/// Create a M_RELEASE_R CDAP Message
	/// @param port_id identifies the CDAP Session that this message is part of
	/// @param flags
	/// @param result
	/// @param result_reason
	/// @param invoke_id
	/// @return
	/// @throws CDAPException
	virtual CDAPMessage* getReleaseConnectionResponseMessage(
			CDAPMessage::Flags flags, int result,
			const std::string &result_reason, int invoke_id) = 0;
	/// Create a M_CREATE CDAP Message
	/// @param port_id identifies the CDAP Session that this message is part of
	/// @param filter
	/// @param flags
	/// @param obj_class
	/// @param obj_inst
	/// @param obj_name
	/// @param obj_value
	/// @param scope
	/// @param invoke_id
	/// @return
	/// @throws CDAPException
	virtual CDAPMessage* getCreateObjectRequestMessage(int port_id,
			char * filter, CDAPMessage::Flags flags,
			const std::string &obj_class, long obj_inst,
			const std::string &obj_name,
			int scope, bool invoke_id) = 0;
	/// Crate a M_CREATE_R CDAP Message
	/// @param port_id identifies the CDAP Session that this message is part of
	/// @param flags
	/// @param obj_class
	/// @param obj_inst
	/// @param obj_name
	/// @param obj_value
	/// @param result
	/// @param result_reason
	/// @param invoke_id
	/// @return
	/// @throws CDAPException
	virtual CDAPMessage* getCreateObjectResponseMessage(
			CDAPMessage::Flags flags, const std::string &obj_class,
			long obj_inst, const std::string &obj_name,
			int result,
			const std::string &result_reason, int invoke_id) = 0;
	/// Create a M_DELETE CDAP Message
	/// @param port_id identifies the CDAP Session that this message is part of
	/// @param filter
	/// @param flags
	/// @param obj_class
	/// @param obj_inst
	/// @param obj_name
	/// @param object_value
	/// @param scope
	/// @param invoke_id
	/// @return
	/// @throws CDAPException
	virtual CDAPMessage* getDeleteObjectRequestMessage(int port_id,
			char* filter, CDAPMessage::Flags flags,
			const std::string &obj_class, long obj_inst,
			const std::string &obj_name,
			int scope,
			bool invoke_id)= 0;
	/// Create a M_DELETE_R CDAP MESSAGE
	/// @param port_id identifies the CDAP Session that this message is part of
	/// @param flags
	/// @param obj_class
	/// @param obj_inst
	/// @param obj_name
	/// @param result
	/// @param result_reason
	/// @param invoke_id
	/// @return
	/// @throws CDAPException
	virtual CDAPMessage* getDeleteObjectResponseMessage(
			CDAPMessage::Flags flags, const std::string &obj_class,
			long obj_inst, const std::string &obj_name, int result,
			const std::string &result_reason, int invoke_id) = 0;
	/// Create a M_START CDAP Message
	/// @param port_id identifies the CDAP Session that this message is part of
	/// @param filter
	/// @param flags
	/// @param obj_class
	/// @param obj_value
	/// @param obj_inst
	/// @param obj_name
	/// @param scope
	/// @param invoke_id
	/// @return
	/// @throws CDAPException
	virtual CDAPMessage* getStartObjectRequestMessage(int port_id,
			char * filter, CDAPMessage::Flags flags,
			const std::string &obj_class,
			long obj_inst, const std::string &obj_name, int scope,
			bool invoke_id) = 0;
	/// Create a M_START_R CDAP Message
	/// @param port_id identifies the CDAP Session that this message is part of
	/// @param flags
	/// @param result
	/// @param result_reason
	/// @param invoke_id
	/// @return
	/// @throws CDAPException
	virtual CDAPMessage* getStartObjectResponseMessage(
			CDAPMessage::Flags flags, int result,
			const std::string &result_reason, int invoke_id) = 0;
	/// Create a M_START_R CDAP Message
	/// @param port_id identifies the CDAP Session that this message is part of
	/// @param flags
	/// @param result
	/// @param result_reason
	/// @param invoke_id
	/// @return
	/// @throws CDAPException
	virtual CDAPMessage* getStartObjectResponseMessage(
			CDAPMessage::Flags flags, const std::string &obj_class,
			long obj_inst,
			const std::string &obj_name, int result,
			const std::string &result_reason, int invoke_id) = 0;
	/// Create a M_STOP CDAP Message
	/// @param port_id identifies the CDAP Session that this message is part of
	/// @param filter
	/// @param flags
	/// @param obj_class
	/// @param obj_value
	/// @param obj_inst
	/// @param obj_name
	/// @param scope
	/// @param invoke_id
	/// @return
	/// @throws CDAPException
	virtual CDAPMessage* getStopObjectRequestMessage(int port_id,
			char* filter, CDAPMessage::Flags flags,
			const std::string &obj_class,
			long obj_inst, const std::string &obj_name, int scope,
			bool invoke_id) = 0;
	/// Create a M_STOP_R CDAP Message
	/// @param port_id identifies the CDAP Session that this message is part of
	/// @param flags
	/// @param result
	/// @param result_reason
	/// @param invoke_id
	/// @return
	/// @throws CDAPException
	virtual CDAPMessage* getStopObjectResponseMessage(
			CDAPMessage::Flags flags, int result,
			const std::string &result_reason, int invoke_id) = 0;
	/// Create a M_READ CDAP Message
	/// @param port_id identifies the CDAP Session that this message is part of
	/// @param filter
	/// @param flags
	/// @param obj_class
	/// @param obj_inst
	/// @param obj_name
	/// @param scope
	/// @param invoke_id
	/// @return
	/// @throws CDAPException
	virtual CDAPMessage* getReadObjectRequestMessage(int port_id,
			char * filter, CDAPMessage::Flags flags,
			const std::string &obj_class, long obj_inst,
			const std::string &obj_name, int scope, bool invoke_id)
			= 0;
	/// Crate a M_READ_R CDAP Message
	/// @param port_id identifies the CDAP Session that this message is part of
	/// @param flags
	/// @param obj_class
	/// @param obj_inst
	/// @param obj_name
	/// @param obj_value
	/// @param result
	/// @param result_reason
	/// @param invoke_id
	/// @return
	/// @throws CDAPException
	virtual CDAPMessage* getReadObjectResponseMessage(
			CDAPMessage::Flags flags, const std::string &obj_class,
			long obj_inst, const std::string &obj_name,
			int result,
			const std::string &result_reason, int invoke_id) = 0;
	/// Create a M_WRITE CDAP Message
	/// @param port_id identifies the CDAP Session that this message is part of
	/// @param filter
	/// @param flags
	/// @param obj_class
	/// @param obj_inst
	/// @param obj_value
	/// @param obj_name
	/// @param scope
	/// @param invoke_id
	/// @return
	/// @throws CDAPException
	virtual CDAPMessage* getWriteObjectRequestMessage(int port_id,
			char * filter, CDAPMessage::Flags flags,
			const std::string &obj_class, long obj_inst,
			const std::string &obj_name,
			int scope, bool invoke_id) = 0;
	/// Create a M_WRITE_R CDAP Message
	/// @param port_id identifies the CDAP Session that this message is part of
	/// @param flags
	/// @param result
	/// @param result_reason
	/// @param invoke_id
	/// @return
	/// @throws CDAPException
	virtual CDAPMessage* getWriteObjectResponseMessage(
			CDAPMessage::Flags flags, int result,
			const std::string &result_reason, int invoke_id) = 0;
	/// Create a M_CANCELREAD CDAP Message
	/// @param port_id identifies the CDAP Session that this message is part of
	/// @param flags
	/// @param invoke_id
	/// @return
	/// @throws CDAPException
	virtual CDAPMessage* getCancelReadRequestMessage(
			CDAPMessage::Flags flags, int invoke_id) = 0;
	/// Create a M_CANCELREAD_R CDAP Message
	/// @param port_id identifies the CDAP Session that this message is part of
	/// @param flags
	/// @param invoke_id
	/// @param result
	/// @param result_reason
	/// @return
	/// @throws CDAPException
	virtual CDAPMessage* getCancelReadResponseMessage(
			CDAPMessage::Flags flags, int invoke_id, int result,
			const std::string &result_reason) = 0;

	virtual CDAPMessage* getRequestMessage(int port_id,
			CDAPMessage::Opcode opcode, char * filter,
			CDAPMessage::Flags flags, const std::string &obj_class,
			long obj_inst, const std::string &obj_name,
			int scope, bool invoke_id) = 0;

	virtual CDAPMessage* getResponseMessage(CDAPMessage::Opcode opcode,
			CDAPMessage::Flags flags, const std::string &obj_class,
			long obj_inst, const std::string &obj_name,
			int result,
			const std::string &result_reason, int invoke_id) = 0;

	virtual CDAPInvokeIdManagerInterface * get_invoke_id_manager() = 0;
};

/// Provides a wire format for CDAP messages
class WireMessageProviderInterface {
public:
	virtual ~WireMessageProviderInterface() throw () {
	}
	;
	/// Convert from wire format to CDAPMessage
	/// @param message
	/// @return
	/// @throws CDAPException
	virtual const CDAPMessage* deserializeMessage(const SerializedObject &message) = 0;
	/// Convert from CDAP messages to wire format
	/// @param cdapMessage
	/// @return
	/// @throws CDAPException
	virtual const SerializedObject* serializeMessage(const CDAPMessage &cdapMessage) = 0;
};

/// Factory to return a WireMessageProvider
class WireMessageProviderFactory{
public:
	WireMessageProviderInterface* createWireMessageProvider();
};

class CDAPSessionManagerFactory {
public:
	CDAPSessionManagerInterface* createCDAPSessionManager(
			WireMessageProviderFactory *wire_message_provider_factory,
			long timeout);
};

<<<<<<< HEAD
class CACEPHandler {
public:
        virtual ~CACEPHandler(){};

        /// A remote IPC process Connect request has been received.
        /// @param invoke_id the id of the connect message
        /// @param session_descriptor
        virtual void connect(const CDAPMessage& cdap_message,
                        rina::CDAPSessionDescriptor * session_descriptor) = 0;

        /// A remote IPC process Connect response has been received.
        /// @param result
        /// @param result_reason
        /// @param session_descriptor
        virtual void connectResponse(int result, const std::string& result_reason,
                        rina::CDAPSessionDescriptor * session_descriptor) = 0;

        /// A remote IPC process Release request has been received.
        /// @param invoke_id the id of the release message
        /// @param session_descriptor
        virtual void release(int invoke_id,
                        rina::CDAPSessionDescriptor * session_descriptor) = 0;

        /// A remote IPC process Release response has been received.
        /// @param result
        /// @param result_reason
        /// @param session_descriptor
        virtual void releaseResponse(int result, const std::string& result_reason,
                        rina::CDAPSessionDescriptor * session_descriptor) = 0;

        /// Process an authentication message
        virtual void process_authentication_message(const CDAPMessage& message,
        		rina::CDAPSessionDescriptor * session_descriptor) = 0;
};

=======
/// Interface of classes that handle CDAP response message.
class ICDAPResponseMessageHandler {
public:
        virtual ~ICDAPResponseMessageHandler(){};
        virtual void createResponse(int result, const std::string& result_reason,
                        void * object_value, rina::CDAPSessionDescriptor * session_descriptor) = 0;
        virtual void deleteResponse(int result, const std::string& result_reason,
                        rina::CDAPSessionDescriptor * session_descriptor) = 0;
        virtual void readResponse(int result, const std::string& result_reason,
                        void * object_value, const std::string& object_name,
                        rina::CDAPSessionDescriptor * session_descriptor) = 0;
        virtual void cancelReadResponse(int result, const std::string& result_reason,
                        rina::CDAPSessionDescriptor * session_descriptor) = 0;
        virtual void writeResponse(int result, const std::string& result_reason,
                        void * object_value, rina::CDAPSessionDescriptor * session_descriptor) = 0;
        virtual void startResponse(int result, const std::string& result_reason,
                        void * object_value, rina::CDAPSessionDescriptor * session_descriptor) = 0;
        virtual void stopResponse(int result, const std::string& result_reason,
                        void * object_value, rina::CDAPSessionDescriptor * session_descriptor) = 0;
};

class BaseCDAPResponseMessageHandler: public ICDAPResponseMessageHandler {
public:
        virtual void createResponse(int result, const std::string& result_reason,
                        void * object_value, CDAPSessionDescriptor * session_descriptor) {
                (void) result; // Stop compiler barfs
                (void) result_reason; //Stop compiler barfs
                (void) object_value; //Stop compiler barfs
                (void) session_descriptor; // Stop compiler barfs
        }
        virtual void deleteResponse(int result, const std::string& result_reason,
                        CDAPSessionDescriptor * session_descriptor) {
                                (void) result; // Stop compiler barfs
                                (void) result_reason; //Stop compiler barfs
                                (void) session_descriptor; // Stop compiler barfs
        }
        virtual void readResponse(int result, const std::string& result_reason,
                        void * object_value, const std::string& object_name,
                        CDAPSessionDescriptor * session_descriptor) {
                                (void) result; // Stop compiler barfs
                                (void) result_reason; //Stop compiler barfs
                                (void) object_value; //Stop compiler barfs
                                (void) object_name; //Stop compiler barfs
                                (void) session_descriptor; // Stop compiler barfs
        }
        virtual void cancelReadResponse(int result, const std::string& result_reason,
                        CDAPSessionDescriptor * cdapSessionDescriptor) {
                                (void) result; // Stop compiler barfs
                                (void) result_reason; //Stop compiler barfs
                (void) cdapSessionDescriptor; // Stop compiler barfs
        }
        virtual void writeResponse(int result, const std::string& result_reason,
                        void * object_value, CDAPSessionDescriptor * session_descriptor) {
                (void) result; // Stop compiler barfs
                (void) result_reason; // Stop compiler barfs
                (void) object_value; // Stop compiler barfs
                (void) session_descriptor; // Stop compiler barfs
        }
        virtual void startResponse(int result, const std::string& result_reason,
                        void * object_value, CDAPSessionDescriptor * session_descriptor) {
                                (void) result; // Stop compiler barfs
                                (void) result_reason; // Stop compiler barfs
                                (void) object_value; // Stop compiler barfs
                                (void) session_descriptor; // Stop compiler barfs
        }
        virtual void stopResponse(int result, const std::string& result_reason,
                        void * object_value, CDAPSessionDescriptor * session_descriptor) {
                                (void) result; // Stop compiler barfs
                                (void) result_reason; // Stop compiler barfs
                                (void) object_value; // Stop compiler barfs
                                (void) session_descriptor; // Stop compiler barfs
        }
};
>>>>>>> 0eb46ca2
}

#endif

#endif<|MERGE_RESOLUTION|>--- conflicted
+++ resolved
@@ -1074,7 +1074,6 @@
 			long timeout);
 };
 
-<<<<<<< HEAD
 class CACEPHandler {
 public:
         virtual ~CACEPHandler(){};
@@ -1110,7 +1109,6 @@
         		rina::CDAPSessionDescriptor * session_descriptor) = 0;
 };
 
-=======
 /// Interface of classes that handle CDAP response message.
 class ICDAPResponseMessageHandler {
 public:
@@ -1184,7 +1182,7 @@
                                 (void) session_descriptor; // Stop compiler barfs
         }
 };
->>>>>>> 0eb46ca2
+
 }
 
 #endif
