--- conflicted
+++ resolved
@@ -80,11 +80,7 @@
 	void setProcessName(const std::string& processName);
 #endif
 	std::string getProcessNamePlusInstance();
-<<<<<<< HEAD
-	std::string getEncodedString() const;
-=======
 	const std::string getEncodedString() const;
->>>>>>> 12ed0f2f
 	const std::string toString() const;
 
 	/**
@@ -383,11 +379,7 @@
 	/** the ID of the IPC Process that will provide the flow*/
 	unsigned short ipcProcessId;
 
-<<<<<<< HEAD
-=======
-public:
 	FlowRequestEvent();
->>>>>>> 12ed0f2f
 	FlowRequestEvent(const FlowSpecification& flowSpecification,
 			bool localRequest,
 			const ApplicationProcessNamingInformation& localApplicationName,
