--- conflicted
+++ resolved
@@ -269,11 +269,8 @@
         IPC_PROCESS_SELECT_POLICY_SET_RESPONSE,
         IPC_PROCESS_PLUGIN_LOAD,
         IPC_PROCESS_PLUGIN_LOAD_RESPONSE,
-<<<<<<< HEAD
         IPC_PROCESS_ENABLE_ENCRYPTION_RESPONSE,
-=======
 	IPC_PROCESS_FWD_CDAP_MSG,
->>>>>>> e9c5157b
 	NO_EVENT
 };
 
