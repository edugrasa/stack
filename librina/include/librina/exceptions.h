--- conflicted
+++ resolved
@@ -34,14 +34,11 @@
 
 #include <stdexcept>
 
-<<<<<<< HEAD
 /**
 * Exception base class
 */
-=======
 namespace rina {
 
->>>>>>> 5c847319
 class Exception : public std::exception {
 public:
         Exception() { }
@@ -55,7 +52,6 @@
         std::string description_;
 };
 
-<<<<<<< HEAD
 /**
 * Utility MACRO to define a (simple) derived exception class
 */
@@ -65,10 +61,10 @@
         TYPE () { };\
         TYPE (const char* s) : Exception(s) {};\
         virtual ~ TYPE() throw() { };\
-=======
->>>>>>> 5c847319
 }
 
-#endif
+}//namespace rina
 
-#endif+#endif //__cplusplus
+
+#endif //LIBRINA_EXCEPTIONS_H