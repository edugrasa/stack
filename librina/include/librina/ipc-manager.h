/*
 * IPC Process
 *
 *    Eduard Grasa          <eduard.grasa@i2cat.net>
 *    Francesco Salvestrini <f.salvestrini@nextworks.it>
 *    Vincenzo Maffione     <v.maffione@nextworks.it>
 *
 * This library is free software; you can redistribute it and/or
 * modify it under the terms of the GNU Lesser General Public
 * License as published by the Free Software Foundation; either
 * version 2.1 of the License, or (at your option) any later version.
 * 
 * This library is distributed in the hope that it will be useful,
 * but WITHOUT ANY WARRANTY; without even the implied warranty of
 * MERCHANTABILITY or FITNESS FOR A PARTICULAR PURPOSE.  See the GNU
 * Lesser General Public License for more details.
 * 
 * You should have received a copy of the GNU Lesser General Public
 * License along with this library; if not, write to the Free Software
 * Foundation, Inc., 51 Franklin Street, Fifth Floor, Boston,
 * MA  02110-1301  USA
 */

#ifndef LIBRINA_IPC_MANAGER_H
#define LIBRINA_IPC_MANAGER_H

#ifdef __cplusplus

#include <map>

#include "librina/concurrency.h"
#include "librina/configuration.h"
#include "librina/ipc-daemons.h"

namespace rina {

/**
 * Thrown when there are problems notifying an IPC Process that it has been
 * registered to an N-1 DIF
 */
class NotifyRegistrationToDIFException: public IPCException {
public:
	NotifyRegistrationToDIFException():
		IPCException("Problems notifying an IPC Process that it has been registered to an N-1 DIF"){
	}
	NotifyRegistrationToDIFException(const std::string& description):
		IPCException(description){
	}
};

/**
 * Thrown when there are problems notifying an IPC Process that it has been
 * unregistered from an N-1 DIF
 */
class NotifyUnregistrationFromDIFException: public IPCException {
public:
	NotifyUnregistrationFromDIFException():
		IPCException("Problems notifying an IPC Process that it has been unregistered from an N-1 DIF"){
	}
	NotifyUnregistrationFromDIFException(const std::string& description):
		IPCException(description){
	}
};

/**
 * Thrown when there are problems instructing an IPC Process to disconnect
 * from a neighbour
 */
class DisconnectFromNeighborException: public IPCException {
public:
	DisconnectFromNeighborException():
		IPCException("Problems causing an IPC Process to disconnect from a neighbour"){
	}
	DisconnectFromNeighborException(const std::string& description):
		IPCException(description){
	}
};

/**
 * Thrown when there are problems instructing an IPC Process to register an
 * application
 */
class IpcmRegisterApplicationException: public IPCException {
public:
	IpcmRegisterApplicationException():
		IPCException("Problems while the IPC Process was trying to register an application"){
	}
	IpcmRegisterApplicationException(const std::string& description):
		IPCException(description){
	}
};

/**
 * Thrown when there are problems instructing an IPC Process to unregister an
 * application
 */
class IpcmUnregisterApplicationException: public IPCException {
public:
	IpcmUnregisterApplicationException():
		IPCException("Problems while the IPC Process was trying to unregister an application"){
	}
	IpcmUnregisterApplicationException(const std::string& description):
		IPCException(description){
	}
};

/**
 * Thrown when there are problems instructing an IPC Process to allocate a flow
 */
class AllocateFlowException: public IPCException {
public:
	AllocateFlowException():
		IPCException("Problems while the IPC Process was trying to allocate a flow"){
	}
	AllocateFlowException(const std::string& description):
		IPCException(description){
	}
};

/**
 * Thrown when there are problems while querying the RIB of an IPC Process
 */
class QueryRIBException: public IPCException {
public:
	QueryRIBException():
		IPCException("Problems while querying the RIB of an IPC Process"){
	}
	QueryRIBException(const std::string& description):
		IPCException(description){
	}
};

/**
 * Thrown when there are problems creating an IPC Process
 */
class CreateIPCProcessException: public IPCException {
public:
	CreateIPCProcessException():
		IPCException("Problems while creating an IPC Process"){
	}
	CreateIPCProcessException(const std::string& description):
		IPCException(description){
	}
};

/**
 * Thrown when there are problems destroying an IPC Process
 */
class DestroyIPCProcessException: public IPCException {
public:
	DestroyIPCProcessException():
		IPCException("Problems while destroying an IPC Process"){
	}
	DestroyIPCProcessException(const std::string& description):
		IPCException(description){
	}
};

/**
 * Thrown when there are problems notifying an application that it
 * has been registered to a DIF
 */
class NotifyApplicationRegisteredException: public IPCException {
public:
	NotifyApplicationRegisteredException():
		IPCException("Problems notifying an application about its registration to a DIF"){
	}
	NotifyApplicationRegisteredException(const std::string& description):
		IPCException(description){
	}
};

/**
 * Thrown when there are problems notifying an application that it
 * has been unregistered from a DIF
 */
class NotifyApplicationUnregisteredException: public IPCException {
public:
	NotifyApplicationUnregisteredException():
		IPCException("Problems notifying an application about its unregistration from a DIF"){
	}
	NotifyApplicationUnregisteredException(const std::string& description):
		IPCException(description){
	}
};

/**
 * Thrown when there are problems notifying an application that a flow
 * has been allocated
 */
class NotifyFlowAllocatedException: public IPCException {
public:
	NotifyFlowAllocatedException():
		IPCException("Problems notifying an application about the allocation of a flow"){
	}
	NotifyFlowAllocatedException(const std::string& description):
		IPCException(description){
	}
};

/**
 * Thrown when there are problems notifying an application about the results
 * of a query of the properties of one ore more DIFs
 */
class GetDIFPropertiesResponseException: public IPCException {
public:
	GetDIFPropertiesResponseException():
		IPCException("Problems notifying an application about the query of DIF properties"){
	}
	GetDIFPropertiesResponseException(const std::string& description):
		IPCException(description){
	}
};

/**
 * Thrown when there are problems asking the application wether it accepts a new flow
 * or if the application denies it.
 */
class AppFlowArrivedException: public IPCException {
public:
	AppFlowArrivedException():
		IPCException("Problems notifying an application about a new flow allocation request"){
	}
	AppFlowArrivedException(const std::string& description):
		IPCException(description){
	}
};

/**
 * Thrown when there are problems deallocating a flow
 */
class IpcmDeallocateFlowException: public IPCException {
public:
	IpcmDeallocateFlowException():
		IPCException("Problems deallocating a flow. "){
	}
	IpcmDeallocateFlowException(const std::string& description):
		IPCException(description){
	}
};

/**
 * Thrown when there are problems notifying about a flow
 * deallocation event
 */
class NotifyFlowDeallocatedException: public IPCException {
public:
	NotifyFlowDeallocatedException():
		IPCException("Problems notifying about flow deallocation. "){
	}
	NotifyFlowDeallocatedException(const std::string& description):
		IPCException(description){
	}
};

/**
 * Initializes the IPC Manager, opening a NL socket
 * to the specified local port, and sending an IPC
 * Manager present message to the kernel
 * @param localPort port of the NL socket
 * @param installationPath path to the IRATI stack installation
 * @param libraryPath path to the installation of librina
 * @param logLevel librina log level
 * @param pathToLogFile the path to the librina log file
 */
void initializeIPCManager(unsigned int localPort,
                const std::string& installationPath,
                const std::string& libraryPath,
                const std::string& logLevel,
                const std::string& pathToLogFolder);

/**
 * Event informing that an application has requested the
 * properties of one or more DIFs
 */
class GetDIFPropertiesRequestEvent: public IPCEvent {
public:
	/** The application that wants to get the DIF properties */
	ApplicationProcessNamingInformation applicationName;

	/**
	 * The DIF whose properties are requested. If no DIF name is provided the
	 * IPC Manager will return the properties of all the DIFs visible to the
	 * application
	 */
	ApplicationProcessNamingInformation DIFName;

	GetDIFPropertiesRequestEvent(
			const ApplicationProcessNamingInformation& appName,
			const ApplicationProcessNamingInformation& DIFName,
			unsigned int sequenceNumber);
#ifndef SWIG
	const ApplicationProcessNamingInformation& getApplicationName() const;
	const ApplicationProcessNamingInformation& getDIFName() const;
#endif
};

/**
 * Encapsulates the state and operations that can be performed over
 * a single IPC Process (besides creation/destruction)
 */
class IPCProcessProxy {
public:
	/** The identifier of the IPC Process, unique within the system */
	unsigned short id;

	/** The port at which the IPC Process is listening */
	unsigned int portId;

	/** The OS process identifier */
	pid_t pid;

	/** The IPC Process type */
	std::string type;

	/** The name of the IPC Process */
	ApplicationProcessNamingInformation name;

	static const std::string error_assigning_to_dif;
	static const std::string error_update_dif_config;
	static const std::string error_registering_app;
	static const std::string error_unregistering_app;
	static const std::string error_not_a_dif_member;
	static const std::string error_allocating_flow;
	static const std::string error_deallocating_flow;
	static const std::string error_querying_rib;

<<<<<<< HEAD
	/** Rwlock */
	rina::ReadWriteLockable rwlock;

=======
>>>>>>> c28a94fd
	IPCProcessProxy();
	IPCProcessProxy(unsigned short id, unsigned int portId, pid_t pid, const std::string& type,
			const ApplicationProcessNamingInformation& name);
#ifndef SWIG
	unsigned short getId() const;
	const std::string& getType() const;
	const ApplicationProcessNamingInformation& getName() const;
	unsigned int getPortId() const;
	void setPortId(unsigned int portId);
	pid_t getPid() const;
	void setPid(pid_t pid);
#endif

	/**
	 * Invoked by the IPC Manager to make an existing IPC Process a member of a
	 * DIF. Preconditions: the IPC Process must exist and must not be already a
	 * member of the DIF. Assigning an IPC Process to a DIF will initialize the
	 * IPC Process with all the information required to operate in the DIF (DIF
	 * name, data transfer constants, qos cubes, supported policies, address,
	 * credentials, etc).
	 *
	 * @param difInformation The information of the DIF (name, type configuration)
	 * @param opaque an opaque identifier to correlate requests and responses
	 * @throws AssignToDIFException if an error happens during the process
	 */
	void assignToDIF(
			const DIFInformation& difInformation, unsigned int opaque);

	/**
	 * Invoked by the IPC Manager to modify the configuration of an existing IPC
	 * process that is a member of a DIF. This oepration doesn't change the
	 * DIF membership, it just changes the configuration of the current DIF.
	 *
	 * @param difConfiguration The configuration of the DIF
	 * @param opaque an opaque identifier to correlate requests and responses
	 * @throws UpdateDIFConfigurationException if an error happens during the process
	 */
	void updateDIFConfiguration(
	                const DIFConfiguration& difConfiguration,
	                unsigned int opaque);

	/**
	 * Invoked by the IPC Manager to notify an IPC Process that he has been
	 * registered to the N-1 DIF designed by difName
	 *
	 * @param difName The name of the N-1 DIF where the IPC Process has been
	 * registered
	 * @param ipcProcessName the name of the N-1 IPC Process where the IPC Process
	 * has been registered (member of difName)
	 * @throws NotifyRegistrationToDIFException if the IPC Process was already registered to
	 * that DIF
	 */
	void notifyRegistrationToSupportingDIF(
			const ApplicationProcessNamingInformation& ipcProcessName,
			const ApplicationProcessNamingInformation& difName);

	/**
	 * Invoked by the IPC Manager to notify an IPC Process that he has been
	 * unregistered from the N-1 DIF designed by difName
	 *
	 * @param ipcProcessName The name of the N-1 IPC Process where the IPC
         * preocess has been unregistered (member of difName)
	 * @param difName The name of the N-1 DIF where the IPC Process has been
	 * unregistered
	 * @throws NotifyUnregistrationFromDIFException if the IPC Process was not registered to the DIF
	 */
	void notifyUnregistrationFromSupportingDIF(
			const ApplicationProcessNamingInformation& ipcProcessName,
			const ApplicationProcessNamingInformation& difName);

	/**
	 * Invoked by the IPC Manager to trigger the enrollment of an IPC Process
	 * in the system with a DIF, reachable through a certain N-1 DIF. The
	 * operation blocks until the IPC Process has successfully enrolled or an
	 * error occurs.
	 *
	 * @param difName The DIF that the IPC Process will try to join
	 * @param supportingDifName The supporting DIF used to contact the DIF to
	 * join
	 * @param neighborName The name of the neighbor we're enrolling to
	 * @param opaque an opaque identifier to correlate requests and responses
	 * @throws EnrollException if the enrollment is unsuccessful
	 */
	void enroll(const ApplicationProcessNamingInformation& difName,
			const ApplicationProcessNamingInformation& supportingDifName,
			const ApplicationProcessNamingInformation& neighborName,
			unsigned int opaque);

	/**
	 * Invoked by the IPC Manager to force an IPC Process to deallocate all the
	 * N-1 flows to a neighbor IPC Process (for example, because it has been
	 * identified as a "rogue" member of the DIF). The operation blocks until the
	 * IPC Process has successfully completed or an error is returned.
	 *
	 * @param neighbor The neighbor to disconnect from
	 * @throws DisconnectFromNeighborException if an error occurs
	 */
	void disconnectFromNeighbor(
			const ApplicationProcessNamingInformation& neighbor);

	/**
	 * Invoked by the IPC Manager to register an application in a DIF through
	 * an IPC Process.
	 *
	 * @param applicationName The name of the application to be registered
	 * @param regIpcProcessId The id of the registered IPC process (0 if it
	 * is an application)
	 * @param opaque an opaque identifier to correlate requests and responses
	 * @throws IpcmRegisterApplicationException if an error occurs
	 */
	void registerApplication(
			const ApplicationProcessNamingInformation& applicationName,
			unsigned short regIpcProcessId,
			const ApplicationProcessNamingInformation& dif_name,
			unsigned int opaque);

	/**
	 * Invoked by the IPC Manager to unregister an application in a DIF through
	 * an IPC Process.
	 *
	 * @param applicationName The name of the application to be unregistered
	 * @param opaque an opaque identifier to correlate requests and responses
	 * @throws IpcmUnregisterApplicationException if an error occurs
	 */
	void unregisterApplication(
			const ApplicationProcessNamingInformation& applicationName,
			const ApplicationProcessNamingInformation& dif_name,
			unsigned int opaque);

	/**
	 * Invoked by the IPC Manager to request an IPC Process the allocation of a
	 * flow. Since all flow allocation requests go through the IPC Manager, and
	 * port_ids have to be unique within the whole system, the IPC Manager is
	 * the best candidate for managing the port-id space.
         * TODO parameter description out-dated
	 *
	 * @param flowRequest contains the names of source and destination
	 * applications, the portId as well as the characteristics required for the
	 * flow
	 * @param applicationPortId the port where the application that requested the
	 * flow can be contacted
	 * @param opaque an opaque identifier to correlate requests and responses
	 * @throws AllocateFlowException if an error occurs
	 */
	void allocateFlow(const FlowRequestEvent& flowRequest, unsigned int opaque);

	/**
	 * Reply an IPC Process about the fate of a flow allocation request (wether
	 * it has been accepted or denied by the application). If it has been
	 * accepted, communicate the portId to the IPC Process
	 * @param flowRequest
	 * @param result 0 if the request is accepted, negative number indicating error
	 * otherwise
	 * @param notifySource true if the IPC Process has to reply to the source, false
	 * otherwise
	 * @param flowAcceptorIpcProcessId the IPC Process id of the Process that accepted
	 * or rejected the flow (0 if it is an application)
	 * @throws AllocateFlowException if something goes wrong
	 */
	void allocateFlowResponse(const FlowRequestEvent& flowRequest,
			int result, bool notifySource,
			int flowAcceptorIpcProcessId);

	/**
	 * Tell the IPC Process to deallocate a flow
	 * @param portId
	 * @param opaque an opaque identifier to correlate requests and responses
	 * @throws IpcmDeallocateFlowException if there is an error during
	 * the flow deallocation procedure
	 */
	void deallocateFlow(int portId, unsigned int opaque);

	/**
	 * Invoked by the IPC Manager to query a subset of the RIB of the IPC
	 * Process.
	 * @param objectClass the queried object class
	 * @param objectName the queried object name
	 * @param objectInstance the queried object instance (either objecClass +
	 * objectName or objectInstance have to be specified)
	 * @param scope the amount of levels in the RIB tree -starting at the
	 * base object - that are affected by the query
	 * @param filter An expression evaluated for each object, to determine
	 * wether the object should be returned by the query
	 * @param opaque an opaque identifier to correlate requests and responses
	 * @throws QueryRIBException
	 */
	void queryRIB(const std::string& objectClass,
			const std::string& objectName, unsigned long objectInstance,
			unsigned int scope, const std::string& filter,
			unsigned int opaque);

	/**
	 * Invoked by the IPC Manager to change a parameter value in a subcomponent
         * of the IPC process. The parameter addressed by @path can be either a
         * parametric policy or a policy-set-specific parameter.
	 *
	 * @param path The path of the addressed subcomponent (may be a policy-set)
         *             in dotted notation
         * @param name The name of the parameter to be changed
         * @value value The value of the parameter to be changed
         * @param opaque an opaque identifier to correlate requests and responses
	 * @throws SetPolicySetParamException if an error happens during
         *         the process
	 */
	void setPolicySetParam(const std::string& path,
                                       const std::string& name,
                                       const std::string& value,
                                       unsigned int oapque);

	/**
	 * Invoked by the IPC Manager to select a policy-set for a subcomponent
         * of the IPC process.
         *
	 * @param path The path of the addressed subcomponent (cannot be a
         *             policy-set) in dotted notation
         * @param name The name of the policy-set to select
         * @param opaque an opaque identifier to correlate requests and responses
	 * @throws SelectPolicySetException if an error happens during
         *         the process
	 */
	void selectPolicySet(const std::string& path,
                         const std::string& name,
                         unsigned int opaque);

	/**
	 * Invoked by the IPC Manager to load or unload a plugin for an
         * IPC process.
	 *
	 * @param name The name of the plugin to be loaded or unloaded
         * @param load True if the plugin is to be loaded, false if the
         *             plugin is to be unloaded
         * @param opaque an opaque identifier to correlate requests and responses
	 * @throws PluginLoadException if an error happens during
         *         the process
	 */
	void pluginLoad(const std::string& name, bool load,
			unsigned int opaque);
};

/**
 * Provides functions to create, destroy and list IPC processes in the
 * system. This class is a singleton.
 */
class IPCProcessFactory {

public:
        static const std::string unknown_ipc_process_error;
        static const std::string path_to_ipc_process_types;
        static const std::string normal_ipc_process_type;

        IPCProcessFactory();
        ~IPCProcessFactory() throw();

        /**
         * Read the sysfs folder and get the list of IPC Process types supported
         * by the kernel
         * @return the list of supported IPC Process types
         */
        std::list<std::string> getSupportedIPCProcessTypes();

        /**
         * Invoked by the IPC Manager to instantiate a new IPC Process in the
         * system. The operation will block until the IPC Process is created or an
         * error is returned.
         *
         * @param ipcProcessId An identifier that uniquely identifies an IPC Process
         * within a aystem.
         * @param ipcProcessName The naming information of the IPC Process
         * @param difType The type of IPC Process (Normal or one of the shims)
         * @return a pointer to a data structure holding the IPC Process state
         * @throws CreateIPCProcessException if an error happens during the creation
         */
        IPCProcessProxy * create(
                        const ApplicationProcessNamingInformation& ipcProcessName,
                        const std::string& difType,
                        unsigned short ipcProcessId);

        /**
         * Invoked by the IPC Manager to delete an IPC Process from the system. The
         * operation will block until the IPC Process is destroyed or an error is
         * returned.
         *
         * @param ipcProcessId The identifier of the IPC Process to be destroyed
         * @throws DestroyIPCProcessException if an error happens during the operation execution
         */
        void destroy(IPCProcessProxy* ipcp);
};

/**
 * Class to interact with application processes
 */
class ApplicationManager {
public:

	/**
	 * Invoked by the IPC Manager to notify an application about the  result of
	 * the registration in a DIF operation.
	 *
	 * @param response The result of the registration operation
	 * @throws NotifyApplicationRegisteredException If an error occurs during the operation
	 */
	void applicationRegistered(const ApplicationRegistrationRequestEvent & event,
			const ApplicationProcessNamingInformation& difName, int result);

	/**
	 * Invoked by the IPC Manager to notify an application about the  result of
	 * the unregistration in a DIF operation.
	 *
	 * @param response The result of the unregistration operation
	 * @throws NotifyApplicationUnregisteredException If an error occurs during the operation
	 */
	void applicationUnregistered(const ApplicationUnregistrationRequestEvent & event,
			int result);

	/**
	 * Invoked by the IPC Manager to respond to the Application Process that
	 * requested a flow.
	 *
	 * @param flowRequestEvent Object containing information about the flow
	 * request
	 * @throws NotifyFlowAllocatedException If an error occurs during the operation
	 */
	void flowAllocated(const FlowRequestEvent &flowRequestEvent);

	/**
	 * Invoked by the IPC Manager to inform the Application Process that a remote
	 * application wants to allocate a flow to it. The remote application will
	 * decide whether it accepts or not the flow
	 * @param localAppName
	 * @param remoteAppName
	 * @param flowSpec
	 * @param difName
	 * @param portId
	 * @param opaque an opaque identifier to correlate requests and responses
	 * @throws AppFlowArrivedException if something goes wrong or the application
	 * doesn't accept the flow
	 */
	void flowRequestArrived(
			const ApplicationProcessNamingInformation& localAppName,
			const ApplicationProcessNamingInformation& remoteAppName,
			const FlowSpecification& flowSpec,
			const ApplicationProcessNamingInformation& difName,
			int portId,
			unsigned int opaque);

	/**
	 * Inform the application about the result of a flow deallocation operation
	 * @param event
	 * @param result
	 * @throws NotifyFlowDeallocatedException
	 */
	void flowDeallocated(const FlowDeallocateRequestEvent& event, int result);

	/**
	 * Invoked by the IPC Manager to notify that a flow has been remotely
	 * unallocated
	 * @param portId
	 * @param code
	 * @throws NotifyFlowDeallocatedException
	 */
	void flowDeallocatedRemotely(int portId, int code,
			const ApplicationProcessNamingInformation& appName);

	/**
	 * Return the properties of zero or more DIFs to the application
	 * @param event the event containing the query
	 * @param result 0 if the operation was successful, a negative integer
	 * otherwise
	 * @param difProperties The properties of zero or more DIFs
	 * @throws GetDIFPropertiesResponseException
	 */
	void getDIFPropertiesResponse(const GetDIFPropertiesRequestEvent& event,
			int result, const std::list<DIFProperties>& difProperties);
};

/**
 * Make Application Manager singleton
 */
extern Singleton<ApplicationManager> applicationManager;

/**
 * Event informing about the result of an application registration
 */
class IpcmRegisterApplicationResponseEvent: public BaseResponseEvent {
public:
        IpcmRegisterApplicationResponseEvent(
                        int result, unsigned int sequenceNumber);
};

/**
 * Event informing about the result of an application unregistration
 */
class IpcmUnregisterApplicationResponseEvent: public BaseResponseEvent {
public:
        IpcmUnregisterApplicationResponseEvent(
                        int result, unsigned int sequenceNumber);
};

/**
 * Event informing about the result of a flow deallocation
 */
class IpcmDeallocateFlowResponseEvent: public BaseResponseEvent {
public:
        IpcmDeallocateFlowResponseEvent(
                        int result, unsigned int sequenceNumber);
};

/**
 * Event informing about the result of a flow allocation
 */
class IpcmAllocateFlowRequestResultEvent: public BaseResponseEvent {

public:
        /** The port id assigned to the flow */
        int portId;

        IpcmAllocateFlowRequestResultEvent(
                        int result, int portId, unsigned int sequenceNumber);
#ifndef SWIG
        int getPortId() const;
#endif
};

/**
 * Event informing about the result of a query RIB operation
 */
class QueryRIBResponseEvent: public BaseResponseEvent {
public:
        std::list<RIBObjectData> ribObjects;

        QueryRIBResponseEvent(const std::list<RIBObjectData>& ribObjects,
                        int result,
                        unsigned int sequenceNumber);
#ifndef SWIG
        const std::list<RIBObjectData>& getRIBObject() const;
#endif
};

/**
 * Event informing about the result of an update DIF config operation
 */
class UpdateDIFConfigurationResponseEvent: public BaseResponseEvent {
public:
        UpdateDIFConfigurationResponseEvent(
                        int result, unsigned int sequenceNumber);
};

/**
 * Event informing about the result of an enroll to DIF operation
 */
class EnrollToDIFResponseEvent: public BaseResponseEvent {
public:
        std::list<Neighbor> neighbors;

        DIFInformation difInformation;

        EnrollToDIFResponseEvent(
                        const std::list<Neighbor> & neighbors,
                        const DIFInformation& difInformation,
                        int result, unsigned int sequenceNumber);
#ifndef SWIG
        const std::list<Neighbor>& getNeighbors() const;
        const DIFInformation& getDIFInformation() const;
#endif
};

/**
 * Event informing about new neighbors being added or existing
 * neighbors being removed
 */
class NeighborsModifiedNotificationEvent: public IPCEvent {
public:
        unsigned short ipcProcessId;
        std::list<Neighbor> neighbors;
        bool added;

        NeighborsModifiedNotificationEvent(
                        unsigned short ipcProcessId,
                        const std::list<Neighbor> & neighbors,
                        bool added, unsigned int sequenceNumber);
#ifndef SWIG
        const std::list<Neighbor>& getNeighbors() const;
        bool isAdded() const;
        unsigned short getIpcProcessId() const;
#endif
};

/**
 * Event informing about the successful initialization of an IPC Process
 * Daemon
 */
class IPCProcessDaemonInitializedEvent: public IPCEvent {
public:
        unsigned short ipcProcessId;
        ApplicationProcessNamingInformation name;

        IPCProcessDaemonInitializedEvent(unsigned short ipcProcessId,
                        const ApplicationProcessNamingInformation& name,
                        unsigned int sequenceNumber);
#ifndef SWIG
        unsigned short getIPCProcessId() const;
        const ApplicationProcessNamingInformation& getName() const;
#endif
};

/**
 * Event informing about the expiration of a timer
 */
class TimerExpiredEvent: public IPCEvent {
public:
        TimerExpiredEvent(unsigned int sequenceNumber);
};

}

#endif

#endif<|MERGE_RESOLUTION|>--- conflicted
+++ resolved
@@ -325,12 +325,6 @@
 	static const std::string error_deallocating_flow;
 	static const std::string error_querying_rib;
 
-<<<<<<< HEAD
-	/** Rwlock */
-	rina::ReadWriteLockable rwlock;
-
-=======
->>>>>>> c28a94fd
 	IPCProcessProxy();
 	IPCProcessProxy(unsigned short id, unsigned int portId, pid_t pid, const std::string& type,
 			const ApplicationProcessNamingInformation& name);
