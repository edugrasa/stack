/*
 * CDAP North bound API
 *
 *    Francesco Salvestrini <f.salvestrini@nextworks.it>
 *    Bernat Gaston <bernat.gaston@i2cat.net>
 *    Eduard Grasa <eduard.grasa@i2cat.net>
 *
 * This library is free software; you can redistribute it and/or
 * modify it under the terms of the GNU Lesser General Public
 * License as published by the Free Software Foundation; either
 * version 2.1 of the License, or (at your option) any later version.
 *
 * This library is distributed in the hope that it will be useful,
 * but WITHOUT ANY WARRANTY; without even the implied warranty of
 * MERCHANTABILITY or FITNESS FOR A PARTICULAR PURPOSE.  See the GNU
 * Lesser General Public License for more details.
 *
 * You should have received a copy of the GNU Lesser General Public
 * License along with this library; if not, write to the Free Software
 * Foundation, Inc., 51 Franklin Street, Fifth Floor, Boston,
 * MA  02110-1301  USA
 */

#ifndef CDAP_PROVIDER_H_
#define CDAP_PROVIDER_H_
#include <string>

#include <librina/common.h>
#include <librina/concurrency.h>
#include "cdap_rib_structures.h"

namespace rina {
namespace cdap {

/// Exception produced in the CDAP
class CDAPMessage;
class CDAPException: public Exception {
public:
	enum ErrorCode {
		RELEASE_CONNECITON,
		OTHER
	};
	CDAPException();
	CDAPException(std::string result_reason);
	CDAPException(ErrorCode result, std::string error_message);
	virtual ~CDAPException() throw () {};
	ErrorCode get_result() const;
private:
	/// Operation result code
	ErrorCode result_;
};

//TODO: remove this => convert to a pure struct or use the class directly
typedef CDAPMessage cdap_m_t;

class CDAPMessageFactory
{
 public:
	static void getOpenConnectionRequestMessage(cdap_m_t & msg,
						    const cdap_rib::con_handle_t &con,
						    int invoke_id);
	static void getOpenConnectionResponseMessage(cdap_m_t & msg,
						     const cdap_rib::con_handle_t &con,
						     const cdap_rib::res_info_t &res,
						     int invoke_id);
	static void getReleaseConnectionRequestMessage(cdap_m_t & msg,
						       const cdap_rib::flags_t &flags);
	static void getReleaseConnectionResponseMessage(cdap_m_t & msg,
						        const cdap_rib::flags_t &flags,
						        const cdap_rib::res_info_t &res,
						        int invoke_id);
	static void getCreateObjectRequestMessage(cdap_m_t & msg,
						  const cdap_rib::filt_info_t &filt,
						  const cdap_rib::flags_t &flags,
						  const cdap_rib::obj_info_t &obj);
	static void getCreateObjectResponseMessage(cdap_m_t & msg,
						   const cdap_rib::flags_t &flags,
						   const cdap_rib::obj_info_t &obj,
						   const cdap_rib::res_info_t &res,
						   int invoke_id);
	static void getDeleteObjectRequestMessage(cdap_m_t & msg,
						  const cdap_rib::filt_info_t &filt,
						  const cdap_rib::flags_t &flags,
						  const cdap_rib::obj_info_t &obj);
	static void getDeleteObjectResponseMessage(cdap_m_t & msg,
						   const cdap_rib::flags_t &flags,
						   const cdap_rib::obj_info_t &obj,
						   const cdap_rib::res_info_t &res,
						   int invoke_id);
	static void getStartObjectRequestMessage(cdap_m_t & msg,
						 const cdap_rib::filt_info_t &filt,
						 const cdap_rib::flags_t &flags,
						 const cdap_rib::obj_info_t &obj);
	static void getStartObjectResponseMessage(cdap_m_t & msg,
						  const cdap_rib::flags_t &flags,
						  const cdap_rib::res_info_t &res,
						  int invoke_id);
	static void getStartObjectResponseMessage(cdap_m_t & msg,
						  const cdap_rib::flags_t &flags,
						  const cdap_rib::obj_info_t &obj,
						  const cdap_rib::res_info_t &res, int invoke_id);
	static void getStopObjectRequestMessage(cdap_m_t & msg,
						const cdap_rib::filt_info_t &filt,
						const cdap_rib::flags_t &flags,
						const cdap_rib::obj_info_t &obj);
	static void getStopObjectResponseMessage(cdap_m_t & msg,
						 const cdap_rib::flags_t &flags,
						 const cdap_rib::res_info_t &res,
						 int invoke_id);
	static void getReadObjectRequestMessage(cdap_m_t & msg,
						const cdap_rib::filt_info_t &filt,
						const cdap_rib::flags_t &flags,
						const cdap_rib::obj_info_t &obj);
	static void getReadObjectResponseMessage(cdap_m_t & msg,
						 const cdap_rib::flags_t &flags,
						 const cdap_rib::obj_info_t &obj,
						 const cdap_rib::res_info_t &res,
						 int invoke_id);
	static void getWriteObjectRequestMessage(cdap_m_t & msg,
						 const cdap_rib::filt_info_t &filt,
						 const cdap_rib::flags_t &flags,
						 const cdap_rib::obj_info_t &obj);
	static void getWriteObjectResponseMessage(cdap_m_t & msg,
						  const cdap_rib::flags_t &flags,
						  const cdap_rib::res_info_t &res,
						  int invoke_id);
	static void getCancelReadRequestMessage(cdap_m_t & msg,
						const cdap_rib::flags_t &flags,
						int invoke_id);
	static void getCancelReadResponseMessage(cdap_m_t & msg,
						 const cdap_rib::flags_t &flags,
						 const cdap_rib::res_info_t &res,
						 int invoke_id);
 private:
	static const int ABSTRACT_SYNTAX_VERSION;
};

///Object exchanged between applications processes that
///contains the source and destination addresses of the processes
///and optional authentication information, as well as an
///encoded CDAP Message. It is used to exchange CDAP messages
///between APs without having a CDAP session previously established
///(it can be seen as a one message session)
class ADataObject {
public:
	static const std::string A_DATA;
	static const std::string A_DATA_OBJECT_CLASS;
	static const std::string A_DATA_OBJECT_NAME;

	ADataObject();
	ADataObject(unsigned int source_address,
		    unsigned int dest_address);
	~ADataObject();

	//The address of the source AP (or IPCP)
	unsigned int source_address_;

	//The address of the destination AP (or IPCP)
	unsigned int dest_address_;

	ser_obj_t encoded_cdap_message_;
};

class CDAPCallbackInterface
{
 public:
	virtual ~CDAPCallbackInterface();
	//
	// Remote operation results
	//
	virtual void remote_open_connection_result(const cdap_rib::con_handle_t &con,
						   const cdap_rib::result_info &res,
						   const rina::cdap_rib::auth_policy_t &auth);
	virtual void remote_close_connection_result(const cdap_rib::con_handle_t &con,
						    const cdap_rib::result_info &res);
	virtual void remote_create_result(const cdap_rib::con_handle_t &con,
					  const cdap_rib::obj_info_t &obj,
					  const cdap_rib::res_info_t &res,
					  const int invoke_id);
	virtual void remote_delete_result(const cdap_rib::con_handle_t &con,
					  const cdap_rib::res_info_t &res,
					  const int invoke_id);
	virtual void remote_read_result(const cdap_rib::con_handle_t &con,
					const cdap_rib::obj_info_t &obj,
					const cdap_rib::res_info_t &res,
					const cdap_rib::flags_t &flags,
					const int invoke_id);
	virtual void remote_cancel_read_result(
					const cdap_rib::con_handle_t &con,
					const cdap_rib::res_info_t &res,
					const int invoke_id);
	virtual void remote_write_result(const cdap_rib::con_handle_t &con,
					 const cdap_rib::obj_info_t &obj,
					 const cdap_rib::res_info_t &res,
					 const int invoke_id);
	virtual void remote_start_result(const cdap_rib::con_handle_t &con,
					const cdap_rib::obj_info_t &obj,
					const cdap_rib::res_info_t &res,
					const int invoke_id);
	virtual void remote_stop_result(const cdap_rib::con_handle_t &con,
					const cdap_rib::obj_info_t &obj,
					const cdap_rib::res_info_t &res,
					const int invoke_id);

	//
	// Requests coming from the peer to our RIB
	//
	virtual void open_connection(const cdap_rib::con_handle_t &con,
				     const cdap::CDAPMessage& message);
	virtual void close_connection(const cdap_rib::con_handle_t &con,
				const cdap_rib::flags_t &flags,
				const int invoke_id);
	virtual void process_authentication_message(const cdap::CDAPMessage& message,
						    const cdap_rib::con_handle_t &con);
	virtual void create_request(const cdap_rib::con_handle_t &con,
				    const cdap_rib::obj_info_t &obj,
				    const cdap_rib::filt_info_t &filt,
				    const cdap_rib::auth_policy_t& auth,
				    const int invoke_id);
	virtual void delete_request(const cdap_rib::con_handle_t &con,
				    const cdap_rib::obj_info_t &obj,
				    const cdap_rib::filt_info_t &filt,
				    const cdap_rib::auth_policy_t& auth,
				    int invoke_id);
	virtual void read_request(const cdap_rib::con_handle_t &con,
				  const cdap_rib::obj_info_t &obj,
				  const cdap_rib::filt_info_t &filt,
<<<<<<< HEAD
				  const cdap_rib::flags_t &flags,
=======
				  const cdap_rib::auth_policy_t& auth,
>>>>>>> 4cf3754f
				  const int invoke_id);
	virtual void cancel_read_request(const cdap_rib::con_handle_t &con,
					 const cdap_rib::obj_info_t &obj,
					 const cdap_rib::filt_info_t &filt,
					 const cdap_rib::auth_policy_t& auth,
					 const int invoke_id);
	virtual void write_request(const cdap_rib::con_handle_t &con,
				   const cdap_rib::obj_info_t &obj,
				   const cdap_rib::filt_info_t &filt,
				   const cdap_rib::auth_policy_t& auth,
				   const int invoke_id);
	virtual void start_request(const cdap_rib::con_handle_t &con,
				   const cdap_rib::obj_info_t &obj,
				   const cdap_rib::filt_info_t &filt,
				   const cdap_rib::auth_policy_t& auth,
				   const int invoke_id);
	virtual void stop_request(const cdap_rib::con_handle_t &con,
				  const cdap_rib::obj_info_t &obj,
				  const cdap_rib::filt_info_t &filt,
				  const cdap_rib::auth_policy_t& auth,
				  const int invoke_id);
};

class CDAPIOHandler;
class CDAPSessionManagerInterface;

class CDAPProviderInterface {

public:
	virtual ~CDAPProviderInterface(){};

	//
	// Remote operations
	//

	///
	/// Establish a CDAP connection to a remote RIB
	///
	/// @param ver RIB version
	/// @param src Application source information
	/// @param dst Application dst information
	/// @param auth CDAP Authentication context
	/// @param port_id Flow port id to be used
	/// @ret A CDAP connection handle
	///
	virtual cdap_rib::con_handle_t remote_open_connection(const cdap_rib::vers_info_t &ver,
							      const cdap_rib::ep_info_t &src,
							      const cdap_rib::ep_info_t &dest,
							      const cdap_rib::auth_policy &auth,
							      int port) = 0;

	///
	/// Close a CDAP connection to a remote RIB
	///
	/// @ret success/failure
	///
	virtual int remote_close_connection(unsigned int port) = 0;

	///
	/// Perform a create operation over an object of the remote RIB
	///
	/// @ret success/failure
	///
	virtual int remote_create(const cdap_rib::con_handle_t &con,
				  const cdap_rib::obj_info_t &obj,
				  const cdap_rib::flags_t &flags,
				  const cdap_rib::filt_info_t &filt,
				  const cdap_rib::auth_policy &auth,
				  const int invoke_id = -1) = 0;

	///
	/// Perform a delete operation over an object of the remote RIB
	///
	/// @ret success/failure
	///
	virtual int remote_delete(const cdap_rib::con_handle_t &con,
				  const cdap_rib::obj_info_t &obj,
				  const cdap_rib::flags_t &flags,
				  const cdap_rib::filt_info_t &filt,
				  const cdap_rib::auth_policy &auth,
				  const int invoke_id = -1) = 0;

	///
	/// Perform a read operation over an object of the remote RIB
	///
	/// @ret success/failure
	///
	virtual int remote_read(const cdap_rib::con_handle_t &con,
				const cdap_rib::obj_info_t &obj,
				const cdap_rib::flags_t &flags,
				const cdap_rib::filt_info_t &filt,
				const cdap_rib::auth_policy &auth,
				const int invoke_id = -1)= 0;
	///
	/// Perform a cancel read operation over an object of the remote RIB
	///
	/// @ret success/failure
	///
	virtual int remote_cancel_read(const cdap_rib::con_handle_t &con,
				       const cdap_rib::flags_t &flags,
				       const cdap_rib::auth_policy &auth,
				       const int invoke_id = -1) = 0;

	///
	/// Perform a write operation over an object of the remote RIB
	///
	/// @ret success/failure
	///
	virtual int remote_write(const cdap_rib::con_handle_t &con,
				 const cdap_rib::obj_info_t &obj,
				 const cdap_rib::flags_t &flags,
				 const cdap_rib::filt_info_t &filt,
				 const cdap_rib::auth_policy &auth,
				 const int invoke_id = -1) = 0;

	///
	/// Perform a start operation over an object of the remote RIB
	///
	/// @ret success/failure
	///
	virtual int remote_start(const cdap_rib::con_handle_t &con,
				 const cdap_rib::obj_info_t &obj,
				 const cdap_rib::flags_t &flags,
				 const cdap_rib::filt_info_t &filt,
				 const cdap_rib::auth_policy &auth,
				 const int invoke_id = -1) = 0;

	///
	/// Perform a stop operation over an object of the remote RIB
	///
	/// @ret success/failure
	///
	virtual int remote_stop(const cdap_rib::con_handle_t &con,
				const cdap_rib::obj_info_t &obj,
				const cdap_rib::flags_t &flags,
				const cdap_rib::filt_info_t &filt,
				const cdap_rib::auth_policy &auth,
				const int invoke_id = -1) = 0;

	//
	// Local operations results
	//
	virtual void send_open_connection_result(const cdap_rib::con_handle_t &con,
						 const cdap_rib::res_info_t &res,
						 int invoke_id) = 0;
	virtual void send_open_connection_result(const cdap_rib::con_handle_t &con,
						 const cdap_rib::res_info_t &res,
						 const cdap_rib::auth_policy_t &auth,
						 int invoke_id) = 0;
	virtual void send_close_connection_result(unsigned int port,
						  const cdap_rib::flags_t &flags,
						  const cdap_rib::res_info_t &res,
						  int invoke_id) = 0;
	virtual void send_create_result(const cdap_rib::con_handle_t &con,
					const cdap_rib::obj_info_t &obj,
					const cdap_rib::flags_t &flags,
					const cdap_rib::res_info_t &res,
					int invoke_id) = 0;
	virtual void send_delete_result(const cdap_rib::con_handle_t &con,
					const cdap_rib::obj_info_t &obj,
					const cdap_rib::flags_t &flags,
					const cdap_rib::res_info_t &res,
					int invoke_id) = 0;
	virtual void send_read_result(const cdap_rib::con_handle_t &con,
				      const cdap_rib::obj_info_t &obj,
				      const cdap_rib::flags_t &flags,
				      const cdap_rib::res_info_t &res,
				      int invoke_id) = 0;
	virtual void send_cancel_read_result(const cdap_rib::con_handle_t &con,
					     const cdap_rib::flags_t &flags,
					     const cdap_rib::res_info_t &res,
					     int invoke_id) = 0;
	virtual void send_write_result(const cdap_rib::con_handle_t &con,
				       const cdap_rib::flags_t &flags,
				       const cdap_rib::res_info_t &res,
				       int invoke_id) = 0;
	virtual void send_start_result(const cdap_rib::con_handle_t &con,
				       const cdap_rib::obj_info_t &obj,
				       const cdap_rib::flags_t &flags,
				       const cdap_rib::res_info_t &res,
				       int invoke_id) = 0;
	virtual void send_stop_result(const cdap_rib::con_handle_t &con,
				      const cdap_rib::flags_t &flags,
				      const cdap_rib::res_info_t &res,
				      int invoke_id) = 0;
	/// Send a cdap message previously generated
	virtual void send_cdap_result(const cdap_rib::con_handle_t &con, cdap::cdap_m_t *cdap_m) = 0;

	///
	/// Process an incoming CDAP message
	///
	virtual void process_message(const ser_obj_t &message,
				     unsigned int port,
				     cdap_rib::cdap_dest_t cdap_dest = cdap_rib::CDAP_DEST_PORT) = 0;

	virtual void set_cdap_io_handler(CDAPIOHandler * handler) = 0;

	virtual CDAPSessionManagerInterface * get_session_manager() = 0;

	virtual void destroy_session(int port){ (void)port; /*FIXME*/ };
};

class CDAPInvokeIdManager
{
 public:
	CDAPInvokeIdManager() {};
	virtual ~CDAPInvokeIdManager() throw () {};
	virtual void freeInvokeId(int invoke_id, bool sent) = 0;
	virtual int newInvokeId(bool sent) = 0;
	virtual void reserveInvokeId(int invoke_id, bool sent) = 0;
};

class CDAPSession;
/// Implements a CDAP session manager.
class CDAPSessionManagerInterface
{
 public:
	CDAPSessionManagerInterface() { };
	virtual ~CDAPSessionManagerInterface() throw () { };
	virtual void set_timeout(long timeout) = 0;
	virtual CDAPSession* createCDAPSession(int port_id) = 0;
	virtual void getAllCDAPSessionIds(std::vector<int> &vector) = 0;
	virtual CDAPSession* get_cdap_session(int port_id) = 0;
	virtual void encodeCDAPMessage(const cdap_m_t& cdap_message,
				       ser_obj_t& result) = 0;
	virtual void decodeCDAPMessage(const ser_obj_t &cdap_message,
			               cdap_m_t& result) = 0;
	virtual void removeCDAPSession(int portId) = 0;
	virtual bool session_in_await_con_state(int portId) = 0;
	virtual void encodeNextMessageToBeSent(const cdap_m_t &cdap_message,
			                       ser_obj_t& result,
			                       int port_id) = 0;
	virtual void messageReceived(const ser_obj_t &encodedcdap_m_t,
				     cdap_m_t& result,
				     int portId) = 0;
	virtual void messageSent(const cdap_m_t &cdap_message,
				 int port_id) = 0;
	virtual int get_port_id(std::string destination_application_process_name) = 0;
	virtual void
		getOpenConnectionRequestMessage(cdap_m_t & msg,
						const cdap_rib::con_handle_t &con) = 0;
	virtual void
		getOpenConnectionResponseMessage(cdap_m_t & msg,
						 const cdap_rib::con_handle_t &con,
						 const cdap_rib::res_info_t &res,
						 int invoke_id) = 0;
	virtual void
		getReleaseConnectionRequestMessage(cdap_m_t & msg,
						   const cdap_rib::flags_t &flags,
						   bool invoke_id) = 0;
	virtual void
		getReleaseConnectionResponseMessage(cdap_m_t & msg,
						    const cdap_rib::flags_t &flags,
						    const cdap_rib::res_info_t &res,
						    int invoke_id) = 0;
	virtual void getCreateObjectRequestMessage(cdap_m_t & msg,
						   const cdap_rib::filt_info_t &filt,
						   const cdap_rib::flags_t &flags,
						   const cdap_rib::obj_info_t &obj,
						   bool invoke_id) = 0;
	virtual void getCreateObjectResponseMessage(cdap_m_t & msg,
						    const cdap_rib::flags_t &flags,
						    const cdap_rib::obj_info_t &obj,
						    const cdap_rib::res_info_t &res,
						    int invoke_id) = 0;
	virtual void getDeleteObjectRequestMessage(cdap_m_t & msg,
						   const cdap_rib::filt_info_t &filt,
						   const cdap_rib::flags_t &flags,
						   const cdap_rib::obj_info_t &obj,
						   bool invoke_id) = 0;
	virtual void getDeleteObjectResponseMessage(cdap_m_t & msg,
						    const cdap_rib::flags_t &flags,
						    const cdap_rib::obj_info_t &obj,
						    const cdap_rib::res_info_t &res,
						    int invoke_id) = 0;
	virtual void getStartObjectRequestMessage(cdap_m_t & msg,
						  const cdap_rib::filt_info_t &filt,
						  const cdap_rib::flags_t &flags,
						  const cdap_rib::obj_info_t &obj,
						  bool invoke_id) = 0;
	virtual void getStartObjectResponseMessage(cdap_m_t & msg,
						   const cdap_rib::flags_t &flags,
						   const cdap_rib::res_info_t &res,
						   int invoke_id) = 0;
	virtual void getStartObjectResponseMessage(cdap_m_t & msg,
						   const cdap_rib::flags_t &flags,
						   const cdap_rib::obj_info_t &obj,
						   const cdap_rib::res_info_t &res,
						   int invoke_id) = 0;
	virtual void getStopObjectRequestMessage(cdap_m_t & msg,
						 const cdap_rib::filt_info_t &filt,
						 const cdap_rib::flags_t &flags,
						 const cdap_rib::obj_info_t &obj,
						 bool invoke_id) = 0;
	virtual void getStopObjectResponseMessage(cdap_m_t & msg,
						  const cdap_rib::flags_t &flags,
						  const cdap_rib::res_info_t &res,
						  int invoke_id) = 0;
	virtual void getReadObjectRequestMessage(cdap_m_t & msg,
						 const cdap_rib::filt_info_t &filt,
						 const cdap_rib::flags_t &flags,
						 const cdap_rib::obj_info_t &obj,
						 bool invoke_id) = 0;
	virtual void getReadObjectResponseMessage(cdap_m_t & msg,
						  const cdap_rib::flags_t &flags,
						  const cdap_rib::obj_info_t &obj,
						  const cdap_rib::res_info_t &res,
						  int invoke_id) = 0;
	virtual void getWriteObjectRequestMessage(cdap_m_t & msg,
						  const cdap_rib::filt_info_t &filt,
						  const cdap_rib::flags_t &flags,
						  const cdap_rib::obj_info_t &obj,
						  bool invoke_id) = 0;
	virtual void getWriteObjectResponseMessage(cdap_m_t & msg,
						   const cdap_rib::flags_t &flags,
						   const cdap_rib::res_info_t &res,
						   int invoke_id) = 0;
	virtual void getCancelReadRequestMessage(cdap_m_t & msg,
						 const cdap_rib::flags_t &flags,
						 int invoke_id) = 0;
	virtual void getCancelReadResponseMessage(cdap_m_t & msg,
						  const cdap_rib::flags_t &flags,
						  const cdap_rib::res_info_t &res,
						  int invoke_id) = 0;
	virtual CDAPInvokeIdManager * get_invoke_id_manager() = 0;
	virtual const cdap_rib::con_handle_t& get_con_handle(int port_id) = 0;
};

///Implements handling of CDAP send and receive message operations
class CDAPIOHandler {
public:
	CDAPIOHandler() : manager_(0), callback_(0) {};
	virtual ~CDAPIOHandler(){};
	virtual void process_message(const ser_obj_t &message,
				     unsigned int port,
				     cdap_rib::cdap_dest_t cdap_dest) = 0;
	virtual void send(const cdap_m_t & m_sent,
			  const cdap_rib::con_handle_t &con) = 0;

	CDAPSessionManagerInterface * manager_;
	CDAPCallbackInterface * callback_;
};

class CDAPMessage {

public:
	enum Opcode {
		M_CONNECT,
		M_CONNECT_R,
		M_RELEASE,
		M_RELEASE_R,
		M_CREATE,
		M_CREATE_R,
		M_DELETE,
		M_DELETE_R,
		M_READ,
		M_READ_R,
		M_CANCELREAD,
		M_CANCELREAD_R,
		M_WRITE,
		M_WRITE_R,
		M_START,
		M_START_R,
		M_STOP,
		M_STOP_R,
		NONE_OPCODE
	};

	/// AbstractSyntaxID (int32), mandatory. The specific version of the
	/// CDAP protocol message declarations that the message conforms to
	int abs_syntax_;

	/// Authentication Policy information
	cdap_rib::auth_policy_t auth_policy_;


	/// DestinationApplication-Entity-Instance-Id (string), optional, not validated by CDAP.
	/// Specific instance of the Application Entity that the source application
	/// wishes to connect to in the destination application.
	std::string dest_ae_inst_;

	/// DestinationApplication-Entity-Name (string), mandatory (optional for the response).
	/// Name of the Application Entity that the source application wishes
	/// to connect to in the destination application.
	std::string dest_ae_name_;

	/// DestinationApplication-Process-Instance-Id (string), optional, not validated by CDAP.
	/// Name of the Application Process Instance that the source wishes to
	/// connect to a the destination.
	std::string dest_ap_inst_;

	/// DestinationApplication-Process-Name (string), mandatory (optional for the response).
	/// Name of the application process that the source application wishes to connect to
	/// in the destination application
	std::string dest_ap_name_;

	/// Filter (bytes). Filter predicate function to be used to determine whether an operation
	/// is to be applied to the designated object (s).
	char* filter_;

	/// flags (enm, int32), conditional, may be required by CDAP.
	/// set_ of Boolean values that modify the meaning of a
	/// message in a uniform way when true.
	cdap_rib::flags_t::Flags flags_;

	/// InvokeID, (int32). Unique identifier provided to identify a request, used to
	/// identify subsequent associated messages.
	int invoke_id_;

	/// ObjectClass (string). Identifies the object class definition of the
	/// addressed object.
	std::string obj_class_;

	/// ObjectInstance (int64). Object instance uniquely identifies a single object
	/// with a specific ObjectClass and ObjectName in an application's RIB. Either
	/// the ObjectClass and ObjectName or this value may be used, if the ObjectInstance
	/// value is known. If a class and name are supplied in an operation,
	/// an ObjectInstance value may be returned, and that may be used in future operations
	/// in lieu of obj_class and obj_name for the duration of this connection.
	long obj_inst_;

	/// ObjectName (string). Identifies a named object that the operation is
	/// to be applied to. Object names identify a unique object of the designated
	/// ObjectClass within an application.
	std::string obj_name_;

	/// ObjectValueInterface (ObjectValueInterface). The value of the object.
	ser_obj_t obj_value_;

	/// Opcode (enum, int32), mandatory.
	/// Message type of this message.
	Opcode op_code_;

	/// Result (int32). Mandatory in the responses, forbidden in the requests
	/// The result of an operation, indicating its success (which has the value zero,
	/// the default for this field), partial success in the case of
	/// synchronized operations, or reason for failure
	int result_;

	/// Result-Reason (string), optional in the responses, forbidden in the requests
	/// Additional explanation of the result_
	std::string result_reason_;

	/// Scope (int32). Specifies the depth of the object tree at
	/// the destination application to which an operation (subject to filtering)
	/// is to apply (if missing or present and having the value 0, the default,
	/// only the target_ed application's objects are addressed)
	int scope_;

	/// SourceApplication-Entity-Instance-Id (string).
	/// AE instance within the application originating the message
	std::string src_ae_inst_;

	/// SourceApplication-Entity-Name (string).
	/// Name of the AE within the application originating the message
	std::string src_ae_name_;

	/// SourceApplication-Process-Instance-Id (string), optional, not validated by CDAP.
	/// Application instance originating the message
	std::string src_ap_inst_;

	/// SourceApplicatio-Process-Name (string), mandatory (optional in the response).
	/// Name of the application originating the message
	std::string src_ap_name_;

	/// Version (int32). Mandatory in connect request and response, optional otherwise.
	/// Version of RIB and object set_ to use in the conversation. Note that the
	/// abstract syntax refers to the CDAP message syntax, while version refers to the
	/// version of the AE RIB objects, their values, vocabulary of object id's, and
	/// related behaviors that are subject to change over time. See text for details
	/// of use.
	long version_;

	//Constructor
	CDAPMessage();

	bool is_request_message() const;
	std::string to_string() const;

private:
	std::string opcodeToString() const;
};

/// Provides a wire format for CDAP messages
class SerializerInterface{

public:
	virtual ~SerializerInterface(){};

	/// Convert from wire format to CDAPMessage
	/// @param message
	/// @return
	/// @throws CDAPException
	virtual void deserializeMessage(const ser_obj_t &message,
					cdap_m_t& result) = 0;
	/// Convert from CDAP messages to wire format
	/// @param cdapMessage
	/// @return
	/// @throws CDAPException
	virtual void serializeMessage(const cdap_m_t &cdapMessage,
				      ser_obj_t& result) = 0;
};

///
/// Initialize the CDAP provider
///
/// Should be only called once.
///
/// @warning This function is NOT thread safe
///
extern void init(cdap::CDAPCallbackInterface *callback,
		 cdap_rib::concrete_syntax_t& syntax,
		 bool is_IPCP);


/// Override the CDAP IO handler (required for IPCP)
extern void set_cdap_io_handler(cdap::CDAPIOHandler *handler);

///
/// Get the CDAProvider interface object
///
/// @ret a pointer to a valid CDAPProviderInterface object or NULL
///
extern CDAPProviderInterface* getProvider(void);

///
/// Finializes the CDAP provider
///
extern void fini(void);

//TODO remove
extern void destroy(int port);

/// Encoder of Integers
class CDAPMessageEncoder: public Encoder<cdap_m_t>{
public:
	CDAPMessageEncoder(cdap_rib::concrete_syntax_t& syntax);
	~CDAPMessageEncoder();
	void encode(const cdap_m_t &obj, ser_obj_t& serobj);
	void decode(const ser_obj_t &serobj, cdap_m_t &des_obj);

private:
	SerializerInterface * serializer;
};

/// String encoder
class StringEncoder : public Encoder<std::string>{
public:
	void encode(const std::string &obj, ser_obj_t& serobj);
	void decode(const ser_obj_t &serobj, std::string &des_obj);

	std::string get_type() const { return "string"; };
};

/// Encoder of Integers
class IntEncoder: public Encoder<int>{
public:
	void encode(const int &obj, ser_obj_t& serobj);
	void decode(const ser_obj_t &serobj, int &des_obj);
};


} //namespace cdap
} //namespace rina

#endif /* CDAP_PROVIDER_H_ */<|MERGE_RESOLUTION|>--- conflicted
+++ resolved
@@ -225,11 +225,8 @@
 	virtual void read_request(const cdap_rib::con_handle_t &con,
 				  const cdap_rib::obj_info_t &obj,
 				  const cdap_rib::filt_info_t &filt,
-<<<<<<< HEAD
 				  const cdap_rib::flags_t &flags,
-=======
 				  const cdap_rib::auth_policy_t& auth,
->>>>>>> 4cf3754f
 				  const int invoke_id);
 	virtual void cancel_read_request(const cdap_rib::con_handle_t &con,
 					 const cdap_rib::obj_info_t &obj,
