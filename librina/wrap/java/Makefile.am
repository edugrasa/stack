#
# Makefile.am
#
# Written by: Francesco Salvestrini <f DOT salvestrini AT nextworks DOT it>
#

SWIG_DEBUG      =
SWIG_FLAGS      = $(SWIG_DEBUG) -Wall -nocpperraswarn -Werror
SWIG_JAVA_FLAGS = -java -package eu.irati.librina

SWIG_DEBUG      += -v

CLEANFILES =

wrap.stamp: $(top_srcdir)/include/librina.i $(top_srcdir)/include/librina.h
	@rm -f librina.tmp
	@touch librina.tmp
	$(SWIG) $(SWIG_FLAGS) $(SWIG_JAVA_FLAGS)	\
		-o librina_java.c			\
		$(top_srcdir)/include/librina.i || {	\
		rm -f librina.tmp ;			\
		exit 1 ;				\
	}
	$(MKDIR_P) $(builddir)/eu
	$(MKDIR_P) $(builddir)/eu/irati
	$(MKDIR_P) $(builddir)/eu/irati/librina
	@mv *.java eu/irati/librina
	@javac eu/irati/librina/*.java
	@jar -cvf librina.jar eu/irati/librina/*.class
	@mv -f librina.tmp $@

<<<<<<< HEAD
CLEANFILES += wrap.stamp librina_java.c *.java

librina_java.c: wrap.stamp
CLEANFILES += librina_java.c

librina_java_la_SOURCES  =			\
        librina_java.c
librina_java_la_LDFLAGS  = -module
librina_java_la_CPPFLAGS = -I$(top_srcdir)/include -I$(JNI_CPPFLAGS)

lib_LTLIBRARIES = librina_java.la
=======
CLEANFILES = librina_wrapper.c librina.stamp *.java *.class *.jar
>>>>>>> f1944ae7

javadir = $(datadir)/java
#nodist_java_JAVA = *.java

# To be added:
#   To compile: javac *.java
#   To jar:     jar cvf librina.jar *.class

CLEANFILES += *.class<|MERGE_RESOLUTION|>--- conflicted
+++ resolved
@@ -29,11 +29,9 @@
 	@jar -cvf librina.jar eu/irati/librina/*.class
 	@mv -f librina.tmp $@
 
-<<<<<<< HEAD
 CLEANFILES += wrap.stamp librina_java.c *.java
 
 librina_java.c: wrap.stamp
-CLEANFILES += librina_java.c
 
 librina_java_la_SOURCES  =			\
         librina_java.c
@@ -41,9 +39,8 @@
 librina_java_la_CPPFLAGS = -I$(top_srcdir)/include -I$(JNI_CPPFLAGS)
 
 lib_LTLIBRARIES = librina_java.la
-=======
-CLEANFILES = librina_wrapper.c librina.stamp *.java *.class *.jar
->>>>>>> f1944ae7
+
+CLEANFILES = *.class *.jar
 
 javadir = $(datadir)/java
 #nodist_java_JAVA = *.java
