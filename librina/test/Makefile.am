#
# Makefile.am
#
# Written by: Francesco Salvestrini <f DOT salvestrini AT nextworks DOT it>
#

EXTRA_DIST =

if BUILD_WRAPPERS_JAVA

edit = $(SED)							\
        -e 's|@abs_top_builddir[@]|$(abs_top_builddir)|g'	\
        -e 's|@builddir[@]|$(builddir)|g'			\
        -e 's|@libdir[@]|$(libdir)|g'				\
        -e 's|@SHELL[@]|$(SHELL)|g'				\
        -e 's|@JAVA[@]|$(JAVA)|g'				\
        -e 's|@JAVAC[@]|$(JAVAC)|g'

run-java: Makefile run-java.in
	rm -f $@ $@.tmp
	srcdir=''; \
	  test -f ./$@.in || srcdir=$(srcdir)/; \
	  $(edit) $${srcdir}$@.in >$@.tmp
	chmod +x $@.tmp
	chmod a-w $@.tmp
	mv $@.tmp $@

CLEANFILES = run-java

noinst_SCRIPTS = run-java

endif

EXTRA_DIST += run-java.in
EXTRA_DIST += SWIGTest.java

COMMONCPPFLAGS =				\
	-I$(top_srcdir)/include			\
	$(LIBNL3_CFLAGS)			\
	$(LIBNLGENL3_CFLAGS)			\
	$(CPPFLAGS_EXTRA)

COMMONLDFLAGS =					\
	$(LIBNL3_LIBS)				\
	$(LIBNLGENL3_LIBS)			\
	$(top_builddir)/src/librina.la

test_01_SOURCES  = test-01.cc
test_01_CPPFLAGS = $(COMMONCPPFLAGS)
test_01_LDFLAGS  = $(COMMONLDFLAGS)

test_02_SOURCES  = test-02.cc
test_02_CPPFLAGS = $(COMMONCPPFLAGS)
test_02_LDFLAGS  = $(COMMONLDFLAGS)

test_03_SOURCES  = test-03.cc
test_03_CPPFLAGS = $(COMMONCPPFLAGS)
test_03_LDFLAGS  = $(COMMONLDFLAGS)

test_netlink_manager_SOURCES  = test-netlink-manager.cc
test_netlink_manager_CPPFLAGS = $(COMMONCPPFLAGS)
test_netlink_manager_LDFLAGS  = $(COMMONLDFLAGS)

test_netlink_parsers_SOURCES  = test-netlink-parsers.cc
test_netlink_parsers_CPPFLAGS = $(COMMONCPPFLAGS)
test_netlink_parsers_LDFLAGS  = $(COMMONLDFLAGS)

check_PROGRAMS =				\
	test-01					\
	test-02					\
	test-03					\
	test-netlink-manager	\
	test-netlink-parsers

XFAIL_TESTS =					\
	test-03

PASS_TESTS =					\
	test-01					\
<<<<<<< HEAD
	test-02					\
	test-netlink-manager	\
	test-netlink-parsers
=======
	test-02
>>>>>>> b3a67fe8

# Explicitly list the tests, in order to ensure ordering
TESTS =						\
	test-01					\
	test-02					\
<<<<<<< HEAD
	test-03					\
	test-netlink-manager	\
	test-netlink-parsers
=======
	test-03
>>>>>>> b3a67fe8
<|MERGE_RESOLUTION|>--- conflicted
+++ resolved
@@ -77,22 +77,14 @@
 
 PASS_TESTS =					\
 	test-01					\
-<<<<<<< HEAD
 	test-02					\
 	test-netlink-manager	\
 	test-netlink-parsers
-=======
-	test-02
->>>>>>> b3a67fe8
 
 # Explicitly list the tests, in order to ensure ordering
 TESTS =						\
 	test-01					\
 	test-02					\
-<<<<<<< HEAD
 	test-03					\
 	test-netlink-manager	\
-	test-netlink-parsers
-=======
-	test-03
->>>>>>> b3a67fe8
+	test-netlink-parsers