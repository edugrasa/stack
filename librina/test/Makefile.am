--- conflicted
+++ resolved
@@ -96,13 +96,8 @@
 	test-netlink-manager			\
 	test-netlink-parsers			\
 	test-concurrency			\
-<<<<<<< HEAD
 	test-core				\
-	test-librina-application
-=======
-	test-core			\
 	test-librina
->>>>>>> 481584eb
 
 XFAIL_TESTS =					\
 	test-03
@@ -117,13 +112,8 @@
 	test-netlink-manager			\
 	test-netlink-parsers			\
 	test-concurrency			\
-<<<<<<< HEAD
 	test-core				\
-	test-librina-application
-=======
-	test-core					\
 	test-librina
->>>>>>> 481584eb
 
 FUNCTIONAL_XFAIL_TESTS =
 
