//
// Test netlink parsers
//
//    Eduard Grasa          <eduard.grasa@i2cat.net>
//    Francesco Salvestrini <f.salvestrini@nextworks.it>
//
// This library is free software; you can redistribute it and/or
// modify it under the terms of the GNU Lesser General Public
// License as published by the Free Software Foundation; either
// version 2.1 of the License, or (at your option) any later version.
// 
// This library is distributed in the hope that it will be useful,
// but WITHOUT ANY WARRANTY; without even the implied warranty of
// MERCHANTABILITY or FITNESS FOR A PARTICULAR PURPOSE.  See the GNU
// Lesser General Public License for more details.
// 
// You should have received a copy of the GNU Lesser General Public
// License along with this library; if not, write to the Free Software
// Foundation, Inc., 51 Franklin Street, Fifth Floor, Boston,
// MA  02110-1301  USA
//

#include <iostream>

#include "netlink-parsers.h"

using namespace rina;

int testAppAllocateFlowRequestMessage() {
	std::cout << "TESTING APP ALLOCATE FLOW REQUEST MESSAGE\n";
	int returnValue = 0;

	ApplicationProcessNamingInformation sourceName;
	sourceName.setProcessName("/apps/source");
	sourceName.setProcessInstance("12");
	sourceName.setEntityName("database");
	sourceName.setEntityInstance("12");

	ApplicationProcessNamingInformation destName;
	destName.setProcessName("/apps/dest");
	destName.setProcessInstance("12345");
	destName.setEntityName("printer");
	destName.setEntityInstance("12623456");

	FlowSpecification flowSpec;

	ApplicationProcessNamingInformation difName;
	difName.setProcessName("test.DIF");

	AppAllocateFlowRequestMessage message;
	message.setSourceAppName(sourceName);
	message.setDestAppName(destName);
	message.setFlowSpecification(flowSpec);
	message.setDifName(difName);

	struct nl_msg* netlinkMessage;
	netlinkMessage = nlmsg_alloc();
	if (!netlinkMessage) {
		std::cout << "Error allocating Netlink message\n";
	}
	genlmsg_put(netlinkMessage, NL_AUTO_PORT, message.getSequenceNumber(), 21,
			sizeof(struct rinaHeader), 0, message.getOperationCode(), 0);

	int result = putBaseNetlinkMessage(netlinkMessage, &message);
	if (result < 0) {
		std::cout << "Error constructing Application Allocate Flow request "
				<< "Message \n";
		nlmsg_free(netlinkMessage);
		return result;
	}

	nlmsghdr* netlinkMessageHeader = nlmsg_hdr(netlinkMessage);
	AppAllocateFlowRequestMessage * recoveredMessage =
			dynamic_cast<AppAllocateFlowRequestMessage *>(parseBaseNetlinkMessage(
					netlinkMessageHeader));
	if (recoveredMessage == NULL) {
		std::cout << "Error parsing Application Allocate Flow request Message "
				<< "\n";
		returnValue = -1;
	} else if (message.getSourceAppName()
			!= recoveredMessage->getSourceAppName()) {
		std::cout
		<< "Source application name on original and recovered messages"
		<< " are different\n";
		returnValue = -1;
	} else if (message.getDestAppName()
			!= recoveredMessage->getDestAppName()) {
		std::cout << "Destination application name on original and recovered "
				<< "messages are different\n";
		returnValue = -1;
	} else if (message.getDifName()
			!= recoveredMessage->getDifName()) {
		std::cout << "DIF name on original and recovered "
				<< "messages are different\n";
		returnValue = -1;
	} else if (message.getFlowSpecification()
                        != recoveredMessage->getFlowSpecification()) {
                std::cout << "Destination flow specification on original and recovered "
                                << "messages are different\n";
                returnValue = -1;
        }

	if (returnValue == 0) {
		std::cout << "AppAllocateFlowRequestMessage test ok\n";
	}
	nlmsg_free(netlinkMessage);
	delete recoveredMessage;

	return returnValue;
}

int testAppAllocateFlowRequestResultMessage() {
	std::cout << "TESTING APP ALLOCATE FLOW REQUEST RESULT MESSAGE\n";
	int returnValue = 0;

	ApplicationProcessNamingInformation * sourceName =
			new ApplicationProcessNamingInformation();
	sourceName->setProcessName("/apps/source");
	sourceName->setProcessInstance("12");
	sourceName->setEntityName("database");
	sourceName->setEntityInstance("12");

	ApplicationProcessNamingInformation * difName =
			new ApplicationProcessNamingInformation();
	difName->setProcessName("/difs/Test.DIF");

	AppAllocateFlowRequestResultMessage * message =
			new AppAllocateFlowRequestResultMessage();
	message->setSourceAppName(*sourceName);
	message->setPortId(32);
	message->setErrorDescription("Error description");
	message->setDifName(*difName);

	struct nl_msg* netlinkMessage;
	netlinkMessage = nlmsg_alloc();
	if (!netlinkMessage) {
		std::cout << "Error allocating Netlink message\n";
	}
	genlmsg_put(netlinkMessage, NL_AUTO_PORT, message->getSequenceNumber(), 21,
			sizeof(struct rinaHeader), 0, message->getOperationCode(), 0);

	int result = putBaseNetlinkMessage(netlinkMessage, message);
	if (result < 0) {
		std::cout
		<< "Error constructing Application Allocate Flow Request Result "
		<< "Message \n";
		nlmsg_free(netlinkMessage);
		delete message;
		return result;
	}

	nlmsghdr* netlinkMessageHeader = nlmsg_hdr(netlinkMessage);
	AppAllocateFlowRequestResultMessage * recoveredMessage =
			dynamic_cast<AppAllocateFlowRequestResultMessage *>(parseBaseNetlinkMessage(
					netlinkMessageHeader));
	if (message == NULL) {
		std::cout
		<< "Error parsing Application Allocate Flow Request Result Message "
		<< "\n";
		returnValue = -1;

	} else if (message->getErrorDescription()
			!= recoveredMessage->getErrorDescription()) {
		std::cout << "Error description on original and recovered "
				<< "messages are different\n";
		returnValue = -1;
	} else if (message->getDifName() != recoveredMessage->getDifName()) {
		std::cout << "DIF name on original and recovered "
				<< "messages are different\n";
		returnValue = -1;
	} else if (message->getSourceAppName()
			!= recoveredMessage->getSourceAppName()) {
		std::cout << "Source app name on original and recovered "
				<< "messages are different\n";
		returnValue = -1;
	} else if (message->getPortId() != recoveredMessage->getPortId()) {
		std::cout << "PortId on original and recovered messages"
				<< " are different\n";
		returnValue = -1;
	}

	if (returnValue == 0) {
		std::cout << "AppAllocateFlowRequestResultMessage test ok\n";
	}
	nlmsg_free(netlinkMessage);
	delete message;
	delete recoveredMessage;
	delete sourceName;
	delete difName;

	return returnValue;
}

int testAppAllocateFlowRequestArrivedMessage() {
	std::cout << "TESTING APP ALLOCATE FLOW REQUEST ARRIVED MESSAGE\n";
	int returnValue = 0;

	ApplicationProcessNamingInformation * sourceName =
			new ApplicationProcessNamingInformation();
	sourceName->setProcessName("/apps/source");
	sourceName->setProcessInstance("12");
	sourceName->setEntityName("database");
	sourceName->setEntityInstance("12");

	ApplicationProcessNamingInformation * destName =
			new ApplicationProcessNamingInformation();
	destName->setProcessName("/apps/dest");
	destName->setProcessInstance("12345");
	destName->setEntityName("printer");
	destName->setEntityInstance("12623456");

	ApplicationProcessNamingInformation * difName =
			new ApplicationProcessNamingInformation();
	difName->setProcessName("/difs/Test1.DIF");

	FlowSpecification * flowSpec = new FlowSpecification();

	AppAllocateFlowRequestArrivedMessage * message =
			new AppAllocateFlowRequestArrivedMessage();
	message->setSourceAppName(*sourceName);
	message->setDestAppName(*destName);
	message->setFlowSpecification(*flowSpec);
	message->setPortId(42);
	message->setDifName(*difName);

	struct nl_msg* netlinkMessage;
	netlinkMessage = nlmsg_alloc();
	if (!netlinkMessage) {
		std::cout << "Error allocating Netlink message\n";
	}
	genlmsg_put(netlinkMessage, NL_AUTO_PORT, message->getSequenceNumber(), 21,
			sizeof(struct rinaHeader), 0, message->getOperationCode(), 0);

	int result = putBaseNetlinkMessage(netlinkMessage, message);
	if (result < 0) {
		std::cout
		<< "Error constructing Application Allocate Flow Request Arrived"
		<< "Message \n";
		nlmsg_free(netlinkMessage);
		delete destName;
		delete sourceName;
		delete message;
		return result;
	}

	nlmsghdr* netlinkMessageHeader = nlmsg_hdr(netlinkMessage);
	AppAllocateFlowRequestArrivedMessage * recoveredMessage =
			dynamic_cast<AppAllocateFlowRequestArrivedMessage *>(parseBaseNetlinkMessage(
					netlinkMessageHeader));
	if (message == NULL) {
		std::cout
		<< "Error parsing Application Allocate Flow Request Arrived Message "
		<< "\n";
		returnValue = -1;
	} else if (message->getSourceAppName()
			!= recoveredMessage->getSourceAppName()) {
		std::cout
		<< "Source application name on original and recovered messages"
		<< " are different\n";
		returnValue = -1;
	} else if (message->getDestAppName()
			!= recoveredMessage->getDestAppName()) {
		std::cout << "Destination application name on original and recovered "
				<< "messages are different\n";
		returnValue = -1;
	} else if (message->getFlowSpecification()
			!= recoveredMessage->getFlowSpecification()) {
		std::cout << "Destination flow specification on original and recovered "
				<< "messages are different\n";
		returnValue = -1;
	} else if (message->getPortId() != recoveredMessage->getPortId()) {
		std::cout << "PortId on original and recovered messages"
				<< " are different\n";
		returnValue = -1;
	} else if (message->getDifName() != recoveredMessage->getDifName()) {
		std::cout << "DIF name on original and recovered "
				<< "messages are different\n";
		returnValue = -1;
	}

	if (returnValue == 0) {
		std::cout << "AppAllocateFlowRequestArrivedMessage test ok\n";
	}
	nlmsg_free(netlinkMessage);
	delete destName;
	delete sourceName;
	delete message;
	delete recoveredMessage;

	return returnValue;
}

int testAppAllocateFlowResponseMessage() {
	std::cout << "TESTING APP ALLOCATE FLOW RESPONSE MESSAGE\n";
	int returnValue = 0;

	AppAllocateFlowResponseMessage message;
	message.setResult(0);
	message.setNotifySource(true);

	struct nl_msg* netlinkMessage;
	netlinkMessage = nlmsg_alloc();
	if (!netlinkMessage) {
		std::cout << "Error allocating Netlink message\n";
	}
	genlmsg_put(netlinkMessage, NL_AUTO_PORT, message.getSequenceNumber(), 21,
			sizeof(struct rinaHeader), 0, message.getOperationCode(), 0);

	int result = putBaseNetlinkMessage(netlinkMessage, &message);
	if (result < 0) {
		std::cout << "Error constructing Application Allocate Flow Response "
				<< "Message \n";
		nlmsg_free(netlinkMessage);
		return result;
	}

	nlmsghdr* netlinkMessageHeader = nlmsg_hdr(netlinkMessage);
	AppAllocateFlowResponseMessage * recoveredMessage =
			dynamic_cast<AppAllocateFlowResponseMessage *>(parseBaseNetlinkMessage(
					netlinkMessageHeader));
	if (recoveredMessage == 0) {
		std::cout << "Error parsing Application Allocate Flow Response Message "
				<< "\n";
		returnValue = -1;

	} else if (message.getResult() != recoveredMessage->getResult()) {
		std::cout << "Result on original and recovered messages"
				<< " are different\n";
		returnValue = -1;
	} else if (message.isNotifySource()
			!= recoveredMessage->isNotifySource()) {
		std::cout << "Notify source flag on original and recovered messages"
				<< " are different\n";
		returnValue = -1;
	}

	if (returnValue == 0) {
		std::cout << "AppAllocateFlowResponse test ok\n";
	}
	nlmsg_free(netlinkMessage);
	delete recoveredMessage;

	return returnValue;
}

int testAppDeallocateFlowRequestMessage() {
	std::cout << "TESTING APP DEALLOCATE FLOW REQUEST MESSAGE\n";
	int returnValue = 0;

	ApplicationProcessNamingInformation applicationName;
	applicationName.setProcessName("/apps/source");
	applicationName.setProcessInstance("15");
	applicationName.setEntityName("database");
	applicationName.setEntityInstance("13");

	AppDeallocateFlowRequestMessage message;;
	message.setPortId(47);
	message.setApplicationName(applicationName);

	struct nl_msg* netlinkMessage;
	netlinkMessage = nlmsg_alloc();
	if (!netlinkMessage) {
		std::cout << "Error allocating Netlink message\n";
	}
	genlmsg_put(netlinkMessage, NL_AUTO_PORT, message.getSequenceNumber(), 21,
			sizeof(struct rinaHeader), 0, message.getOperationCode(), 0);

	int result = putBaseNetlinkMessage(netlinkMessage, &message);
	if (result < 0) {
		std::cout << "Error constructing Application Deallocate Flow Request "
				<< "Message \n";
		nlmsg_free(netlinkMessage);
		return result;
	}

	nlmsghdr* netlinkMessageHeader = nlmsg_hdr(netlinkMessage);
	AppDeallocateFlowRequestMessage * recoveredMessage =
			dynamic_cast<AppDeallocateFlowRequestMessage *>(parseBaseNetlinkMessage(
					netlinkMessageHeader));
	if (recoveredMessage == 0) {
		std::cout
		<< "Error parsing Application Deallocate Flow Request Message "
		<< "\n";
		returnValue = -1;
	} else if (message.getPortId() != recoveredMessage->getPortId()) {
		std::cout << "PortId on original and recovered messages"
				<< " are different\n";
		returnValue = -1;
	} else if (message.getApplicationName()
			!= recoveredMessage->getApplicationName()) {
		std::cout << "Application name on original and recovered messages"
				<< " are different\n";
		returnValue = -1;
	}

	if (returnValue == 0) {
		std::cout << "AppDeallocateFlowRequest test ok\n";
	}
	nlmsg_free(netlinkMessage);
	delete recoveredMessage;

	return returnValue;
}

int testAppDeallocateFlowResponseMessage() {
	std::cout << "TESTING APP DEALLOCATE FLOW RESPONSE MESSAGE\n";
	int returnValue = 0;

	ApplicationProcessNamingInformation applicationName;
	applicationName.setProcessName("/apps/source2");
	applicationName.setProcessInstance("11");
	applicationName.setEntityName("database");
	applicationName.setEntityInstance("9");

	AppDeallocateFlowResponseMessage message;
	message.setResult(0);
	message.setPortId(234);
	message.setApplicationName(applicationName);

	struct nl_msg* netlinkMessage;
	netlinkMessage = nlmsg_alloc();
	if (!netlinkMessage) {
		std::cout << "Error allocating Netlink message\n";
	}
	genlmsg_put(netlinkMessage, NL_AUTO_PORT, message.getSequenceNumber(), 21,
			sizeof(struct rinaHeader), 0, message.getOperationCode(), 0);

	int result = putBaseNetlinkMessage(netlinkMessage, &message);
	if (result < 0) {
		std::cout << "Error constructing Application Deallocate Flow Response "
				<< "Message \n";
		nlmsg_free(netlinkMessage);
		return result;
	}

	nlmsghdr* netlinkMessageHeader = nlmsg_hdr(netlinkMessage);
	AppDeallocateFlowResponseMessage * recoveredMessage =
			dynamic_cast<AppDeallocateFlowResponseMessage *>(parseBaseNetlinkMessage(
					netlinkMessageHeader));
	if (recoveredMessage == 0) {
		std::cout
		<< "Error parsing Application Deallocate Flow Response Message "
		<< "\n";
		returnValue = -1;
	} else if (message.getResult() != recoveredMessage->getResult()) {
		std::cout << "Result on original and recovered messages"
				<< " are different\n";
		returnValue = -1;
	} else if (message.getPortId() != recoveredMessage->getPortId()) {
                std::cout << "Port id on original and recovered messages"
                                << " are different\n";
                returnValue = -1;
        } else if (message.getApplicationName()
			!= recoveredMessage->getApplicationName()) {
		std::cout << "Application name on original and recovered messages"
				<< " are different\n";
		returnValue = -1;
	}

	if (returnValue == 0) {
		std::cout << "AppDeallocateFlowResponse test ok\n";
	}
	nlmsg_free(netlinkMessage);
	delete recoveredMessage;

	return returnValue;
}

int testAppFlowDeallocatedNotificationMessage() {
	std::cout << "TESTING APP FLOW DEALLOCATED NOTIFICATION MESSAGE\n";
	int returnValue = 0;

	ApplicationProcessNamingInformation applicationName;
	applicationName.setProcessName("/apps/source");
	applicationName.setProcessInstance("35");
	applicationName.setEntityName("database");
	applicationName.setEntityInstance("3");

	AppFlowDeallocatedNotificationMessage message;;
	message.setPortId(47);
	message.setCode(7);
	message.setApplicationName(applicationName);

	struct nl_msg* netlinkMessage;
	netlinkMessage = nlmsg_alloc();
	if (!netlinkMessage) {
		std::cout << "Error allocating Netlink message\n";
	}
	genlmsg_put(netlinkMessage, NL_AUTO_PORT, message.getSequenceNumber(), 21,
			sizeof(struct rinaHeader), 0, message.getOperationCode(), 0);

	int result = putBaseNetlinkMessage(netlinkMessage, &message);
	if (result < 0) {
		std::cout
		<< "Error constructing Application Flow Deallocated Notification "
		<< "Message \n";
		nlmsg_free(netlinkMessage);
		return result;
	}

	nlmsghdr* netlinkMessageHeader = nlmsg_hdr(netlinkMessage);
	AppFlowDeallocatedNotificationMessage * recoveredMessage =
			dynamic_cast<AppFlowDeallocatedNotificationMessage *>(parseBaseNetlinkMessage(
					netlinkMessageHeader));
	if (recoveredMessage == 0) {
		std::cout
		<< "Error parsing Application Flow Deallocated Notification Message "
		<< "\n";
		returnValue = -1;
	} else if (message.getPortId() != recoveredMessage->getPortId()) {
		std::cout << "PortId on original and recovered messages"
				<< " are different\n";
		returnValue = -1;
	} else if (message.getCode() != recoveredMessage->getCode()) {
		std::cout << "Code on original and recovered messages"
				<< " are different\n";
		returnValue = -1;
	} else if (message.getApplicationName()
			!= recoveredMessage->getApplicationName()) {
		std::cout << "Application name on original and recovered messages"
				<< " are different\n";
		returnValue = -1;
	}

	if (returnValue == 0) {
		std::cout << "AppDeallocateFlowRequest test ok\n";
	}
	nlmsg_free(netlinkMessage);
	delete recoveredMessage;

	return returnValue;
}

int testAppRegisterApplicationRequestMessage() {
	std::cout << "TESTING APP REGISTER APPLICATION REQUEST MESSAGE\n";
	int returnValue = 0;

	ApplicationProcessNamingInformation * applicationName =
			new ApplicationProcessNamingInformation();
	applicationName->setProcessName("/apps/source");
	applicationName->setProcessInstance("25");
	applicationName->setEntityName("database");
	applicationName->setEntityInstance("31");

	ApplicationProcessNamingInformation * difName =
			new ApplicationProcessNamingInformation();
	difName->setProcessName("/difs/Test2.DIF");

	AppRegisterApplicationRequestMessage * message =
			new AppRegisterApplicationRequestMessage();

	ApplicationRegistrationInformation appRegInfo =
		ApplicationRegistrationInformation(
				APPLICATION_REGISTRATION_SINGLE_DIF);
	appRegInfo.setDIFName(*difName);
	appRegInfo.setApplicationName(*applicationName);

	message->setApplicationRegistrationInformation(appRegInfo);

	struct nl_msg* netlinkMessage;
	netlinkMessage = nlmsg_alloc();
	if (!netlinkMessage) {
		std::cout << "Error allocating Netlink message\n";
	}
	genlmsg_put(netlinkMessage, NL_AUTO_PORT, message->getSequenceNumber(), 21,
			sizeof(struct rinaHeader), 0, message->getOperationCode(), 0);

	int result = putBaseNetlinkMessage(netlinkMessage, message);
	if (result < 0) {
		std::cout << "Error constructing Register Application Request "
				<< "Message \n";
		nlmsg_free(netlinkMessage);
		delete difName;
		delete applicationName;
		delete message;
		return result;
	}

	nlmsghdr* netlinkMessageHeader = nlmsg_hdr(netlinkMessage);
	AppRegisterApplicationRequestMessage * recoveredMessage =
			dynamic_cast<AppRegisterApplicationRequestMessage *>(parseBaseNetlinkMessage(
					netlinkMessageHeader));
	if (message == NULL) {
		std::cout << "Error parsing Register Application Request Message "
				<< "\n";
		returnValue = -1;
	} else if (message->getApplicationRegistrationInformation().getApplicationName()
			!= recoveredMessage->getApplicationRegistrationInformation().
			getApplicationName()) {
		std::cout << "Application name on original and recovered messages"
				<< " are different\n";
		returnValue = -1;
	} else if (message->getApplicationRegistrationInformation().
			getRegistrationType() !=
			recoveredMessage->getApplicationRegistrationInformation().
			getRegistrationType()) {
		std::cout << "Application Registration Type on original and recovered "
				<< "messages are different\n";
		returnValue = -1;
	}  else if (message->getApplicationRegistrationInformation().getDIFName()
			!= recoveredMessage->getApplicationRegistrationInformation().
			getDIFName()) {
		std::cout << "DIF name on original and recovered messages"
				<< " are different\n";
		returnValue = -1;
	}

	if (returnValue == 0) {
		std::cout << "AppRegisterApplicationRequest test ok\n";
	}
	nlmsg_free(netlinkMessage);
	delete difName;
	delete applicationName;
	delete message;
	delete recoveredMessage;

	return returnValue;
}

int testAppRegisterApplicationResponseMessage() {
	std::cout << "TESTING APP REGISTER APPLICATION RESPONSE MESSAGE\n";
	int returnValue = 0;

	ApplicationProcessNamingInformation * applicationName =
			new ApplicationProcessNamingInformation();
	applicationName->setProcessName("/apps/source");
	applicationName->setProcessInstance("25");
	applicationName->setEntityName("database");
	applicationName->setEntityInstance("30");

	ApplicationProcessNamingInformation * difName =
			new ApplicationProcessNamingInformation();
	difName->setProcessName("/difs/Test.DIF");

	AppRegisterApplicationResponseMessage * message =
			new AppRegisterApplicationResponseMessage();

	message->setResult(1);
	message->setDifName(*difName);
	message->setApplicationName(*applicationName);

	struct nl_msg* netlinkMessage;
	netlinkMessage = nlmsg_alloc();
	if (!netlinkMessage) {
		std::cout << "Error allocating Netlink message\n";
	}
	genlmsg_put(netlinkMessage, NL_AUTO_PORT, message->getSequenceNumber(), 21,
			sizeof(struct rinaHeader), 0, message->getOperationCode(), 0);

	int result = putBaseNetlinkMessage(netlinkMessage, message);
	if (result < 0) {
		std::cout << "Error constructing Register Application Response "
				<< "Message \n";
		nlmsg_free(netlinkMessage);
		delete difName;
		delete applicationName;
		delete message;
		return result;
	}

	nlmsghdr* netlinkMessageHeader = nlmsg_hdr(netlinkMessage);
	AppRegisterApplicationResponseMessage * recoveredMessage =
			dynamic_cast<AppRegisterApplicationResponseMessage *>(parseBaseNetlinkMessage(
					netlinkMessageHeader));
	if (message == NULL) {
		std::cout << "Error parsing Register Application Response Message "
				<< "\n";
		returnValue = -1;
	} else if (message->getResult() != recoveredMessage->getResult()) {
		std::cout << "Result on original and recovered messages"
				<< " are different\n";
		returnValue = -1;
	} else if (message->getApplicationName()
			!= recoveredMessage->getApplicationName()) {
		std::cout << "Application name on original and recovered messages"
				<< " are different\n";
		returnValue = -1;
	} else if (message->getDifName()
			!= recoveredMessage->getDifName()) {
		std::cout << "DIF name on original and recovered messages"
				<< " are different\n";
		returnValue = -1;
	}

	if (returnValue == 0) {
		std::cout << "AppRegisterApplicationResponse test ok\n";
	}
	nlmsg_free(netlinkMessage);
	delete difName;
	delete applicationName;
	delete message;
	delete recoveredMessage;

	return returnValue;
}

int testAppUnregisterApplicationRequestMessage() {
	std::cout << "TESTING APP UNREGISTER APPLICATION REQUEST MESSAGE\n";
	int returnValue = 0;

	ApplicationProcessNamingInformation * applicationName =
			new ApplicationProcessNamingInformation();
	applicationName->setProcessName("/apps/source");
	applicationName->setProcessInstance("5");
	applicationName->setEntityName("database");
	applicationName->setEntityInstance("3");

	ApplicationProcessNamingInformation * difName =
			new ApplicationProcessNamingInformation();
	difName->setProcessName("/difs/Test2.DIF");

	AppUnregisterApplicationRequestMessage * message =
			new AppUnregisterApplicationRequestMessage();

	message->setDifName(*difName);
	message->setApplicationName(*applicationName);

	struct nl_msg* netlinkMessage;
	netlinkMessage = nlmsg_alloc();
	if (!netlinkMessage) {
		std::cout << "Error allocating Netlink message\n";
	}
	genlmsg_put(netlinkMessage, NL_AUTO_PORT, message->getSequenceNumber(), 21,
			sizeof(struct rinaHeader), 0, message->getOperationCode(), 0);

	int result = putBaseNetlinkMessage(netlinkMessage, message);
	if (result < 0) {
		std::cout << "Error constructing Unregister Application Request "
				<< "Message \n";
		nlmsg_free(netlinkMessage);
		delete difName;
		delete applicationName;
		delete message;
		return result;
	}

	nlmsghdr* netlinkMessageHeader = nlmsg_hdr(netlinkMessage);
	AppUnregisterApplicationRequestMessage * recoveredMessage =
			dynamic_cast<AppUnregisterApplicationRequestMessage *>(parseBaseNetlinkMessage(
					netlinkMessageHeader));
	if (message == NULL) {
		std::cout << "Error parsing Unregister Application Request Message "
				<< "\n";
		returnValue = -1;
	} else if (message->getApplicationName()
			!= recoveredMessage->getApplicationName()) {
		std::cout << "Application name on original and recovered messages"
				<< " are different\n";
		returnValue = -1;
	} else if (message->getDifName() != recoveredMessage->getDifName()) {
		std::cout << "DIF name on original and recovered "
				<< "messages are different\n";
		returnValue = -1;
	}

	if (returnValue == 0) {
		std::cout << "AppUnregisterApplicationRequest test ok\n";
	}
	nlmsg_free(netlinkMessage);
	delete difName;
	delete applicationName;
	delete message;
	delete recoveredMessage;

	return returnValue;
}

int testAppUnregisterApplicationResponseMessage() {
	std::cout << "TESTING APP UNREGISTER APPLICATION RESPONSE MESSAGE\n";
	int returnValue = 0;

	ApplicationProcessNamingInformation * applicationName =
			new ApplicationProcessNamingInformation();
	applicationName->setProcessName("/apps/source");
	applicationName->setProcessInstance("5");
	applicationName->setEntityName("database");
	applicationName->setEntityInstance("3");

	AppUnregisterApplicationResponseMessage * message =
			new AppUnregisterApplicationResponseMessage();

	message->setResult(1);
	message->setApplicationName(*applicationName);


	struct nl_msg* netlinkMessage;
	netlinkMessage = nlmsg_alloc();
	if (!netlinkMessage) {
		std::cout << "Error allocating Netlink message\n";
	}
	genlmsg_put(netlinkMessage, NL_AUTO_PORT, message->getSequenceNumber(), 21,
			sizeof(struct rinaHeader), 0, message->getOperationCode(), 0);

	int result = putBaseNetlinkMessage(netlinkMessage, message);
	if (result < 0) {
		std::cout << "Error constructing Unregister Application Response "
				<< "Message \n";
		nlmsg_free(netlinkMessage);
		delete message;
		return result;
	}

	nlmsghdr* netlinkMessageHeader = nlmsg_hdr(netlinkMessage);
	AppUnregisterApplicationResponseMessage * recoveredMessage =
			dynamic_cast<AppUnregisterApplicationResponseMessage *>(parseBaseNetlinkMessage(
					netlinkMessageHeader));
	if (message == NULL) {
		std::cout << "Error parsing Register Application Response Message "
				<< "\n";
		returnValue = -1;
	} else if (message->getApplicationName()
			!= recoveredMessage->getApplicationName()) {
		std::cout << "Application name on original and recovered messages"
				<< " are different\n";
		returnValue = -1;
	} else if (message->getResult() != recoveredMessage->getResult()) {
		std::cout << "Result on original and recovered messages"
				<< " are different\n";
		returnValue = -1;
	}

	if (returnValue == 0) {
		std::cout << "AppRegisterApplicationResponse test ok\n";
	}
	nlmsg_free(netlinkMessage);
	delete message;
	delete recoveredMessage;

	return returnValue;
}

int testAppGetDIFPropertiesRequestMessage() {
	std::cout << "TESTING APP GET DIF PROPERTIES REQUEST MESSAGE\n";
	int returnValue = 0;

	ApplicationProcessNamingInformation applicationName;
	applicationName.setProcessName("/apps/source");
	applicationName.setProcessInstance("5");
	applicationName.setEntityName("database");
	applicationName.setEntityInstance("3");

	ApplicationProcessNamingInformation difName;
	difName.setProcessName("/difs/Test2.DIF");

	AppGetDIFPropertiesRequestMessage message;
	message.setDifName(difName);
	message.setApplicationName(applicationName);

	struct nl_msg* netlinkMessage;
	netlinkMessage = nlmsg_alloc();
	if (!netlinkMessage) {
		std::cout << "Error allocating Netlink message\n";
	}
	genlmsg_put(netlinkMessage, NL_AUTO_PORT, message.getSequenceNumber(), 21,
			sizeof(struct rinaHeader), 0, message.getOperationCode(), 0);

	int result = putBaseNetlinkMessage(netlinkMessage, &message);
	if (result < 0) {
		std::cout << "Error constructing Get DIF Properties Request "
				<< "Message \n";
		nlmsg_free(netlinkMessage);
		return result;
	}

	nlmsghdr* netlinkMessageHeader = nlmsg_hdr(netlinkMessage);
	AppGetDIFPropertiesRequestMessage * recoveredMessage =
			dynamic_cast<AppGetDIFPropertiesRequestMessage *>(parseBaseNetlinkMessage(
					netlinkMessageHeader));
	if (recoveredMessage == 0) {
		std::cout << "Error parsing Get DIF Properties Request Message "
				<< "\n";
		returnValue = -1;
	} else if (message.getApplicationName()
			!= recoveredMessage->getApplicationName()) {
		std::cout << "Application name on original and recovered messages"
				<< " are different\n";
		returnValue = -1;
	} else if (message.getDifName() != recoveredMessage->getDifName()) {
		std::cout << "DIF name on original and recovered "
				<< "messages are different\n";
		returnValue = -1;
	}

	if (returnValue == 0) {
		std::cout << "AppGetDIFPropertiesRequest test ok\n";
	}
	nlmsg_free(netlinkMessage);
	delete recoveredMessage;

	return returnValue;
}

int testIpcmQueryRIBResponseMessage() {
	std::cout << "TESTING IPCM QUERY RIB RESPONSE MESSAGE\n";
	int returnValue = 0;

	IpcmDIFQueryRIBResponseMessage message;
	message.setResult(0);
	RIBObjectData * ribObject = new RIBObjectData();
	ribObject->set_class("/test/clazz1");
	ribObject->set_name("/test/name1");
	ribObject->set_instance(1234);
	ribObject->set_displayable_value("This is my value");
	message.addRIBObject(*ribObject);
	delete ribObject;

	ribObject = new RIBObjectData();
	ribObject->set_class("/test/clazz2");
	ribObject->set_name("/test/name2");
	ribObject->set_instance(343241);
	ribObject->set_displayable_value("This is my value2");
	message.addRIBObject(*ribObject);
	delete ribObject;

	struct nl_msg* netlinkMessage;
	netlinkMessage = nlmsg_alloc();
	if (!netlinkMessage) {
		std::cout << "Error allocating Netlink message\n";
	}
	genlmsg_put(netlinkMessage, NL_AUTO_PORT, message.getSequenceNumber(), 21,
			sizeof(struct rinaHeader), 0, message.getOperationCode(), 0);

	int result = putBaseNetlinkMessage(netlinkMessage, &message);
	if (result < 0) {
		std::cout << "Error constructing Ipcm Query RIB response"
				<< "message \n";
		nlmsg_free(netlinkMessage);
		return result;
	}

	nlmsghdr* netlinkMessageHeader = nlmsg_hdr(netlinkMessage);
	IpcmDIFQueryRIBResponseMessage * recoveredMessage =
			dynamic_cast<IpcmDIFQueryRIBResponseMessage *>(
					parseBaseNetlinkMessage(netlinkMessageHeader));
	if (recoveredMessage == 0) {
		std::cout << "Error parsing Ipcm Query RIB response Message "
				<< "\n";
		returnValue = -1;
	} else if (message.getResult() != recoveredMessage->getResult()) {
		std::cout << "Result on original and recovered messages"
				<< " are different\n";
		returnValue = -1;
	} else if (message.getRIBObjects().size() !=
			recoveredMessage->getRIBObjects().size()){
		std::cout << "Number of RIB Objects on original and recovered messages"
				<< " are different " << message.getRIBObjects().size()<<" "
				<< recoveredMessage->getRIBObjects().size() <<std::endl;
		returnValue = -1;
	} else {
		std::list<RIBObjectData>::const_iterator iterator;
		int i = 0;
		for (iterator = recoveredMessage->getRIBObjects().begin();
				iterator != recoveredMessage->getRIBObjects().end();
				++iterator) {
			const RIBObjectData& ribObject = *iterator;
			if (i == 0){
				if (ribObject.get_class().compare("/test/clazz1") != 0){
					std::cout << "RIB Object clazz on original and recovered messages"
							<< " are different\n";
					returnValue = -1;
					break;
				}else if (ribObject.get_name().compare("/test/name1") != 0){
					std::cout << "RIB Object name on original and recovered messages"
							<< " are different\n";
					returnValue = -1;
					break;
				}else if (ribObject.get_instance() != 1234){
					std::cout << "RIB Object instance on original and recovered messages"
							<< " are different\n";
					returnValue = -1;
					break;
				}else if (ribObject.get_displayable_value().compare("This is my value") != 0){
                                        std::cout << "RIB Object display value on original and recovered messages"
                                                        << " are different\n";
                                        returnValue = -1;
                                        break;
                                }

				i++;
			}else if (i == 1){
				if (ribObject.get_class().compare("/test/clazz2") != 0){
					std::cout << "RIB Object clazz on original and recovered messages"
							<< " are different " <<std::endl;
					returnValue = -1;
					break;
				} else if (ribObject.get_name().compare("/test/name2") != 0){
					std::cout << "RIB Object name on original and recovered messages"
							<< " are different\n";
					returnValue = -1;
					break;
				} else if (ribObject.get_instance() != 343241){
					std::cout << "RIB Object instance on original and recovered messages"
							<< " are different\n";
					returnValue = -1;
					break;
				} else if (ribObject.get_displayable_value().compare("This is my value2") != 0){
                                        std::cout << "RIB Object display value on original and recovered messages"
                                                        << " are different\n";
                                        returnValue = -1;
                                        break;
                                }
			}
		}
	}

	if (returnValue == 0) {
		std::cout << "IpcmDIFQueryRIBResponseMessage test ok\n";
	}
	nlmsg_free(netlinkMessage);
	delete recoveredMessage;

	return returnValue;
}

int testIpcmRegisterApplicationRequestMessage() {
	std::cout << "TESTING IPCM REGISTER APPLICATION REQUEST MESSAGE\n";
	int returnValue = 0;

	ApplicationProcessNamingInformation * applicationName =
			new ApplicationProcessNamingInformation();
	applicationName->setProcessName("/apps/source");
	applicationName->setProcessInstance("25");
	applicationName->setEntityName("database");
	applicationName->setEntityInstance("31");

	ApplicationProcessNamingInformation * difName =
			new ApplicationProcessNamingInformation();
	difName->setProcessName("/difs/Test2.DIF");

	IpcmRegisterApplicationRequestMessage * message =
			new IpcmRegisterApplicationRequestMessage();

	message->setDifName(*difName);
	message->setApplicationName(*applicationName);
	message->setRegIpcProcessId(123);

	struct nl_msg* netlinkMessage;
	netlinkMessage = nlmsg_alloc();
	if (!netlinkMessage) {
		std::cout << "Error allocating Netlink message\n";
	}
	genlmsg_put(netlinkMessage, NL_AUTO_PORT, message->getSequenceNumber(), 21,
			sizeof(struct rinaHeader), 0, message->getOperationCode(), 0);

	int result = putBaseNetlinkMessage(netlinkMessage, message);
	if (result < 0) {
		std::cout << "Error constructing Ipcm Register Application Request "
				<< "Message \n";
		nlmsg_free(netlinkMessage);
		delete difName;
		delete applicationName;
		delete message;
		return result;
	}

	nlmsghdr* netlinkMessageHeader = nlmsg_hdr(netlinkMessage);
	IpcmRegisterApplicationRequestMessage * recoveredMessage =
			dynamic_cast<IpcmRegisterApplicationRequestMessage *>(parseBaseNetlinkMessage(
					netlinkMessageHeader));
	if (message == NULL) {
		std::cout << "Error parsing Ipcm Register Application Request Message "
				<< "\n";
		returnValue = -1;
	} else if (message->getApplicationName()
			!= recoveredMessage->getApplicationName()) {
		std::cout << "Application name on original and recovered messages"
				<< " are different\n";
		returnValue = -1;
	} else if (message->getDifName() != recoveredMessage->getDifName()) {
		std::cout << "DIF name on original and recovered "
				<< "messages are different\n";
		returnValue = -1;
	} else if (message->getRegIpcProcessId() !=
	                recoveredMessage->getRegIpcProcessId()) {
	        std::cout << "RegIpcProcessId on original and recovered "
	                        << "messages are different\n";
	        returnValue = -1;
	}

	if (returnValue == 0) {
		std::cout << "IpcmRegisterApplicationRequest test ok\n";
	}
	nlmsg_free(netlinkMessage);
	delete difName;
	delete applicationName;
	delete message;
	delete recoveredMessage;

	return returnValue;
}

int testIpcmRegisterApplicationResponseMessage() {
	std::cout << "TESTING IPCM REGISTER APPLICATION RESPONSE MESSAGE\n";
	int returnValue = 0;

	ApplicationProcessNamingInformation * applicationName =
			new ApplicationProcessNamingInformation();
	applicationName->setProcessName("/apps/source");
	applicationName->setProcessInstance("25");
	applicationName->setEntityName("database");
	applicationName->setEntityInstance("30");

	ApplicationProcessNamingInformation * difName =
			new ApplicationProcessNamingInformation();
	difName->setProcessName("/difs/Test.DIF");

	IpcmRegisterApplicationResponseMessage * message =
			new IpcmRegisterApplicationResponseMessage();

	message->setResult(1);

	struct nl_msg* netlinkMessage;
	netlinkMessage = nlmsg_alloc();
	if (!netlinkMessage) {
		std::cout << "Error allocating Netlink message\n";
	}
	genlmsg_put(netlinkMessage, NL_AUTO_PORT, message->getSequenceNumber(), 21,
			sizeof(struct rinaHeader), 0, message->getOperationCode(), 0);

	int result = putBaseNetlinkMessage(netlinkMessage, message);
	if (result < 0) {
		std::cout << "Error constructing Ipcm Register Application Response "
				<< "Message \n";
		nlmsg_free(netlinkMessage);
		delete difName;
		delete applicationName;
		delete message;
		return result;
	}

	nlmsghdr* netlinkMessageHeader = nlmsg_hdr(netlinkMessage);
	IpcmRegisterApplicationResponseMessage * recoveredMessage =
			dynamic_cast<IpcmRegisterApplicationResponseMessage *>(parseBaseNetlinkMessage(
					netlinkMessageHeader));
	if (message == NULL) {
		std::cout << "Error parsing Ipcm Register Application Response Message "
				<< "\n";
		returnValue = -1;
	} else if (message->getResult() != recoveredMessage->getResult()) {
		std::cout << "Result on original and recovered messages"
				<< " are different\n";
		returnValue = -1;
	}

	if (returnValue == 0) {
		std::cout << "IpcmRegisterApplicationResponse test ok\n";
	}
	nlmsg_free(netlinkMessage);
	delete difName;
	delete applicationName;
	delete message;
	delete recoveredMessage;

	return returnValue;
}

int testIpcmUnregisterApplicationRequestMessage() {
	std::cout << "TESTING IPCM UNREGISTER APPLICATION REQUEST MESSAGE\n";
	int returnValue = 0;

	ApplicationProcessNamingInformation applicationName;
	applicationName.setProcessName("/apps/source");
	applicationName.setProcessInstance("25");
	applicationName.setEntityName("database");
	applicationName.setEntityInstance("31");

	ApplicationProcessNamingInformation difName;
	difName.setProcessName("/difs/Test2.DIF");

	IpcmUnregisterApplicationRequestMessage message;
	message.setDifName(difName);
	message.setApplicationName(applicationName);

	struct nl_msg* netlinkMessage;
	netlinkMessage = nlmsg_alloc();
	if (!netlinkMessage) {
		std::cout << "Error allocating Netlink message\n";
	}
	genlmsg_put(netlinkMessage, NL_AUTO_PORT, message.getSequenceNumber(), 21,
			sizeof(struct rinaHeader), 0, message.getOperationCode(), 0);

	int result = putBaseNetlinkMessage(netlinkMessage, &message);
	if (result < 0) {
		std::cout << "Error constructing Ipcm Unregister Application Request "
				<< "Message \n";
		nlmsg_free(netlinkMessage);
		return result;
	}

	nlmsghdr* netlinkMessageHeader = nlmsg_hdr(netlinkMessage);
	IpcmUnregisterApplicationRequestMessage * recoveredMessage =
			dynamic_cast<IpcmUnregisterApplicationRequestMessage *>(
					parseBaseNetlinkMessage(netlinkMessageHeader));
	if (recoveredMessage == 0) {
		std::cout << "Error parsing Ipcm Unregister Application Request Message "
				<< "\n";
		returnValue = -1;
	} else if (message.getApplicationName()
			!= recoveredMessage->getApplicationName()) {
		std::cout << "Application name on original and recovered messages"
				<< " are different\n";
		returnValue = -1;
	} else if (message.getDifName() != recoveredMessage->getDifName()) {
		std::cout << "DIF name on original and recovered "
				<< "messages are different\n";
		returnValue = -1;
	}

	if (returnValue == 0) {
		std::cout << "IpcmUnregisterApplicationRequest test ok\n";
	}
	nlmsg_free(netlinkMessage);
	delete recoveredMessage;

	return returnValue;
}

int testIpcmUnregisterApplicationResponseMessage() {
	std::cout << "TESTING IPCM UNREGISTER APPLICATION RESPONSE MESSAGE\n";
	int returnValue = 0;

	IpcmUnregisterApplicationResponseMessage message;

	message.setResult(1);

	struct nl_msg* netlinkMessage;
	netlinkMessage = nlmsg_alloc();
	if (!netlinkMessage) {
		std::cout << "Error allocating Netlink message\n";
	}
	genlmsg_put(netlinkMessage, NL_AUTO_PORT, message.getSequenceNumber(), 21,
			sizeof(struct rinaHeader), 0, message.getOperationCode(), 0);

	int result = putBaseNetlinkMessage(netlinkMessage, &message);
	if (result < 0) {
		std::cout << "Error constructing Ipcm Unregister Application Response "
				<< "Message \n";
		nlmsg_free(netlinkMessage);
		return result;
	}

	nlmsghdr* netlinkMessageHeader = nlmsg_hdr(netlinkMessage);
	IpcmUnregisterApplicationResponseMessage * recoveredMessage =
			dynamic_cast<IpcmUnregisterApplicationResponseMessage *>(parseBaseNetlinkMessage(
					netlinkMessageHeader));
	if (recoveredMessage == 0) {
		std::cout << "Error parsing Ipcm Unregister Application Response Message "
				<< "\n";
		returnValue = -1;
	} else if (message.getResult() != recoveredMessage->getResult()) {
		std::cout << "Result on original and recovered messages"
				<< " are different\n";
		returnValue = -1;
	}

	if (returnValue == 0) {
		std::cout << "IpcmUnregisterApplicationResponse test ok\n";
	}
	nlmsg_free(netlinkMessage);
	delete recoveredMessage;

	return returnValue;
}

int testIpcmAssignToDIFRequestMessage() {
	std::cout << "TESTING IPCM ASSIGN TO DIF REQUEST MESSAGE\n";
	int returnValue = 0;

	ApplicationProcessNamingInformation  difName;
	difName.setProcessName("/difs/Test.DIF");

	IpcmAssignToDIFRequestMessage message;
	DIFInformation difInformation;
	DIFConfiguration difConfiguration;
	difInformation.set_dif_type(NORMAL_IPC_PROCESS);
	difInformation.set_dif_name(difName);
	Parameter * parameter = new Parameter("interface", "eth0");
	difConfiguration.add_parameter(*parameter);
	delete parameter;
	parameter = new Parameter("vlanid", "430");
	difConfiguration.add_parameter(*parameter);
	difConfiguration.set_address(34);
	delete parameter;
	EFCPConfiguration efcpConfiguration;
	DataTransferConstants dataTransferConstants;
	dataTransferConstants.set_address_length(1);
	dataTransferConstants.set_cep_id_length(2);
	dataTransferConstants.set_dif_integrity(true);
	dataTransferConstants.set_length_length(3);
	dataTransferConstants.set_max_pdu_lifetime(4);
	dataTransferConstants.set_max_pdu_size(5);
	dataTransferConstants.set_port_id_length(6);
	dataTransferConstants.set_qos_id_lenght(7);
	dataTransferConstants.set_sequence_number_length(8);
	efcpConfiguration.set_data_transfer_constants(dataTransferConstants);
	QoSCube * qosCube = new QoSCube("cube 1", 1);
	efcpConfiguration.add_qos_cube(qosCube);
	qosCube = new QoSCube("cube 2", 2);
	efcpConfiguration.add_qos_cube(qosCube);
	qosCube->set_efcp_policies(ConnectionPolicies());
	difConfiguration.set_efcp_configuration(efcpConfiguration);
	difConfiguration.rmt_configuration_.rmt_scheduling_policy_.name_ = "FancySchedulingPolicy";
	difConfiguration.pduft_generator_configuration_.pduft_generator_policy_.name_ = "LinkStateRouting";
	difConfiguration.pduft_generator_configuration_.link_state_routing_configuration_.object_maximum_age_ = 4;
	difConfiguration.pduft_generator_configuration_.link_state_routing_configuration_.routing_algorithm_ = "FancyAlgorithm";
	difConfiguration.pduft_generator_configuration_.link_state_routing_configuration_.wait_until_age_increment_ = 23;
	difConfiguration.pduft_generator_configuration_.link_state_routing_configuration_.wait_until_error_ = 11;
	difConfiguration.pduft_generator_configuration_.link_state_routing_configuration_.wait_until_fsodb_propagation_ = 10;
	difConfiguration.pduft_generator_configuration_.link_state_routing_configuration_.wait_until_pduft_computation_ = 2;
	difConfiguration.pduft_generator_configuration_.link_state_routing_configuration_.wait_until_read_cdap_ = 3;
	difInformation.set_dif_configuration(difConfiguration);
	message.setDIFInformation(difInformation);

	struct nl_msg* netlinkMessage;
	netlinkMessage = nlmsg_alloc();
	if (!netlinkMessage) {
		std::cout << "Error allocating Netlink message\n";
	}
	genlmsg_put(netlinkMessage, NL_AUTO_PORT, message.getSequenceNumber(), 21,
			sizeof(struct rinaHeader), 0, message.getOperationCode(), 0);

	int result = putBaseNetlinkMessage(netlinkMessage, &message);
	if (result < 0) {
		std::cout << "Error constructing Ipcm Assign To DIF Request "
				<< "Message \n";
		nlmsg_free(netlinkMessage);
		return result;
	}

	nlmsghdr* netlinkMessageHeader = nlmsg_hdr(netlinkMessage);
	IpcmAssignToDIFRequestMessage * recoveredMessage =
			dynamic_cast<IpcmAssignToDIFRequestMessage *>(
					parseBaseNetlinkMessage(netlinkMessageHeader));

	if (recoveredMessage == 0) {
		std::cout << "Error parsing Ipcm Assign To DIF Request Message "
				<< "\n";
		returnValue = -1;
	} else if (message.getDIFInformation().get_dif_type().compare(
			recoveredMessage->getDIFInformation().get_dif_type()) != 0) {
		std::cout << "DIFInformation.difType on original and recovered messages"
				<< " are different\n";
		returnValue = -1;
	} else if (message.getDIFInformation().get_dif_name() !=
			recoveredMessage->getDIFInformation().get_dif_name()) {
		std::cout << "DIFInformation.difName on original and recovered messages"
				<< " are different\n";
		returnValue = -1;
	} else if (message.getDIFInformation().get_dif_configuration().get_parameters().size() !=
			recoveredMessage->getDIFInformation().get_dif_configuration().get_parameters().size()){
		std::cout << "DIFInformation.DIFConfiguration.parameters.size on original and recovered messages"
				<< " are different\n";
		returnValue = -1;
	} else if (message.getDIFInformation().get_dif_configuration().get_efcp_configuration().
			get_data_transfer_constants().get_address_length() !=
	                                recoveredMessage->getDIFInformation().get_dif_configuration().
	                                get_efcp_configuration().get_data_transfer_constants().get_address_length()) {
	        std::cout << "DIFInformation.DIFConfiguration.dtc.addrLength on original and recovered messages"
	                        << " are different\n";
	        returnValue = -1;
	} else if (message.getDIFInformation().get_dif_configuration().get_efcp_configuration().
			get_data_transfer_constants().get_cep_id_length() !=
                                        recoveredMessage->getDIFInformation().get_dif_configuration().
                                        get_efcp_configuration().get_data_transfer_constants().get_cep_id_length()) {
                std::cout << "DIFInformation.DIFConfiguration.dtc.cepIdLength on original and recovered messages"
                                << " are different\n";
                returnValue = -1;
        } else if (message.getDIFInformation().get_dif_configuration().get_efcp_configuration().
        		get_data_transfer_constants().get_length_length() !=
                                        recoveredMessage->getDIFInformation().get_dif_configuration().
                                        get_efcp_configuration().get_data_transfer_constants().get_length_length()) {
                std::cout << "DIFInformation.DIFConfiguration.dtc.lengthLength on original and recovered messages"
                                << " are different\n";
                returnValue = -1;
        } else if (message.getDIFInformation().get_dif_configuration().get_efcp_configuration().
        		get_data_transfer_constants().get_max_pdu_lifetime() !=
                                        recoveredMessage->getDIFInformation().get_dif_configuration().
                                        get_efcp_configuration().get_data_transfer_constants().get_max_pdu_lifetime()) {
                std::cout << "DIFInformation.DIFConfiguration.dtc.maxPDULifetime on original and recovered messages"
                                << " are different\n";
                returnValue = -1;
        } else if (message.getDIFInformation().get_dif_configuration().get_efcp_configuration().
        		get_data_transfer_constants().get_max_pdu_size() !=
                                        recoveredMessage->getDIFInformation().get_dif_configuration().
                                        get_efcp_configuration().get_data_transfer_constants().get_max_pdu_size()) {
                std::cout << "DIFInformation.DIFConfiguration.dtc.maxPDUSize on original and recovered messages"
                                << " are different\n";
                returnValue = -1;
        } else if (message.getDIFInformation().get_dif_configuration().get_efcp_configuration().
        		get_data_transfer_constants().get_port_id_length() !=
                                        recoveredMessage->getDIFInformation().get_dif_configuration().
                                        get_efcp_configuration().get_data_transfer_constants().get_port_id_length()) {
                std::cout << "DIFInformation.DIFConfiguration.dtc.portIdLength on original and recovered messages"
                                << " are different\n";
                returnValue = -1;
        } else if (message.getDIFInformation().get_dif_configuration().get_efcp_configuration().
        		get_data_transfer_constants().get_qos_id_lenght() !=
                                        recoveredMessage->getDIFInformation().get_dif_configuration().
                                        get_efcp_configuration().get_data_transfer_constants().get_qos_id_lenght()) {
                std::cout << "DIFInformation.DIFConfiguration.dtc.qosIdLength on original and recovered messages"
                                << " are different\n";
                returnValue = -1;
        } else if (message.getDIFInformation().get_dif_configuration().get_efcp_configuration().
        		get_data_transfer_constants().get_sequence_number_length() !=
                                        recoveredMessage->getDIFInformation().get_dif_configuration().
                                        get_efcp_configuration().get_data_transfer_constants().get_sequence_number_length()) {
                std::cout << "DIFInformation.DIFConfiguration.dtc.seqNumLength on original and recovered messages"
                                << " are different\n";
                returnValue = -1;
        } else if (message.getDIFInformation().get_dif_configuration().get_efcp_configuration().
        		get_data_transfer_constants().is_dif_integrity() !=
                                        recoveredMessage->getDIFInformation().get_dif_configuration().
                                        get_efcp_configuration().get_data_transfer_constants().is_dif_integrity()) {
                std::cout << "DIFInformation.DIFConfiguration.dtc.difIntegrity on original and recovered messages"
                                << " are different\n";
                returnValue = -1;
        } else if (message.getDIFInformation().get_dif_configuration().get_address() !=
                                        recoveredMessage->getDIFInformation().get_dif_configuration().
                                        get_address()) {
                std::cout << "DIFInformation.DIFConfiguration.address original and recovered messages"
                                << " are different\n";
                returnValue = -1;
        } else if (message.getDIFInformation().get_dif_configuration().get_efcp_configuration().get_qos_cubes().size() !=
                        recoveredMessage->getDIFInformation().get_dif_configuration().
                        get_efcp_configuration().get_qos_cubes().size()) {
                std::cout << "DIFInformation.DIFConfiguration.qosCubes.size original and recovered messages"
                                << " are different\n";
                returnValue = -1;
        } else if (message.getDIFInformation().dif_configuration_.rmt_configuration_.rmt_scheduling_policy_.name_.
        		compare(recoveredMessage->getDIFInformation().dif_configuration_.rmt_configuration_.
        				rmt_scheduling_policy_.name_) != 0) {
        	std::cout << "DIFInformation.dif_configuration_.rmt_configuration_.rmt_scheduling_policy_.name original and recovered messages"
        			<< " are different\n";
        	returnValue = -1;
        } else if (message.getDIFInformation().dif_configuration_.pduft_generator_configuration_.pduft_generator_policy_.name_.
        		compare(recoveredMessage->getDIFInformation().dif_configuration_.pduft_generator_configuration_.
        				pduft_generator_policy_.name_) != 0) {
        	std::cout << "DIFInformation.dif_configuration_.pduft_generator_configuration_.pduft_generator_policy_.name_. original and recovered messages"
        			<< " are different\n";
        	returnValue = -1;
        }


	if (returnValue == 0) {
		std::cout << "IpcmAssignToDIFRequest test ok\n";
	}
	nlmsg_free(netlinkMessage);
	delete recoveredMessage;

	return returnValue;
}

int testIpcmAssignToDIFResponseMessage() {
	std::cout << "TESTING IPCM ASSIGN TO DIF RESPONSE MESSAGE\n";
	int returnValue = 0;

	IpcmAssignToDIFResponseMessage * message =
			new IpcmAssignToDIFResponseMessage();
	message->setResult(-25);

	struct nl_msg* netlinkMessage;
	netlinkMessage = nlmsg_alloc();
	if (!netlinkMessage) {
		std::cout << "Error allocating Netlink message\n";
	}
	genlmsg_put(netlinkMessage, NL_AUTO_PORT, message->getSequenceNumber(), 21,
			sizeof(struct rinaHeader), 0, message->getOperationCode(), 0);

	int result = putBaseNetlinkMessage(netlinkMessage, message);
	if (result < 0) {
		std::cout << "Error constructing Ipcm Assign To DIF Response "
				<< "Message \n";
		nlmsg_free(netlinkMessage);
		delete message;
		return result;
	}

	nlmsghdr* netlinkMessageHeader = nlmsg_hdr(netlinkMessage);
	IpcmAssignToDIFResponseMessage * recoveredMessage =
			dynamic_cast<IpcmAssignToDIFResponseMessage *>(
					parseBaseNetlinkMessage(netlinkMessageHeader));
	if (message == 0) {
		std::cout << "Error parsing Ipcm Assign To DIF Response Message "
				<< "\n";
		returnValue = -1;
	} else if (message->getResult() != recoveredMessage->getResult()) {
		std::cout << "Result on original and recovered messages"
				<< " are different\n";
		returnValue = -1;
	}

	if (returnValue == 0) {
		std::cout << "IpcmAssignToDIFResponse test ok\n";
	}
	nlmsg_free(netlinkMessage);
	delete message;
	delete recoveredMessage;

	return returnValue;
}

int testIpcmUpdateDIFConfigurationRequestMessage() {
        std::cout << "TESTING IPCM UPDATE DIF CONFIGURATION REQUEST MESSAGE\n";
        int returnValue = 0;

        IpcmUpdateDIFConfigurationRequestMessage message;
        DIFConfiguration difConfiguration;
        Parameter * parameter = new Parameter("interface", "eth0");
        difConfiguration.add_parameter(*parameter);
        delete parameter;
        parameter = new Parameter("vlanid", "430");
        difConfiguration.add_parameter(*parameter);
        delete parameter;
        message.setDIFConfiguration(difConfiguration);

        struct nl_msg* netlinkMessage;
        netlinkMessage = nlmsg_alloc();
        if (!netlinkMessage) {
                std::cout << "Error allocating Netlink message\n";
        }
        genlmsg_put(netlinkMessage, NL_AUTO_PORT, message.getSequenceNumber(), 21,
                        sizeof(struct rinaHeader), 0, message.getOperationCode(), 0);

        int result = putBaseNetlinkMessage(netlinkMessage, &message);
        if (result < 0) {
                std::cout << "Error constructing Ipcm Update DIF Configuration Request "
                                << "Message \n";
                nlmsg_free(netlinkMessage);
                return result;
        }

        nlmsghdr* netlinkMessageHeader = nlmsg_hdr(netlinkMessage);
        IpcmUpdateDIFConfigurationRequestMessage * recoveredMessage =
                        dynamic_cast<IpcmUpdateDIFConfigurationRequestMessage *>(
                                        parseBaseNetlinkMessage(netlinkMessageHeader));
        if (recoveredMessage == 0) {
                std::cout << "Error parsing Ipcm Update DIF Configuration Message "
                                << "\n";
                returnValue = -1;
        } else if (message.getDIFConfiguration().get_parameters().size() !=
                        recoveredMessage->getDIFConfiguration().get_parameters().size()){
                std::cout << "DIFConfiguration.parameters.size on original and recovered messages"
                                << " are different\n";
                returnValue = -1;
        }

        if (returnValue == 0) {
                std::cout << "IpcmUpdateDIFConfigurationRequest test ok\n";
        }
        nlmsg_free(netlinkMessage);
        delete recoveredMessage;

        return returnValue;
}

int testIpcmUpdateDIFConfigurationResponseMessage() {
        std::cout << "TESTING IPCM UPDATE DIF CONFIGURATION RESPONSE MESSAGE\n";
        int returnValue = 0;

        IpcmUpdateDIFConfigurationResponseMessage * message =
                        new IpcmUpdateDIFConfigurationResponseMessage();
        message->setResult(-25);

        struct nl_msg* netlinkMessage;
        netlinkMessage = nlmsg_alloc();
        if (!netlinkMessage) {
                std::cout << "Error allocating Netlink message\n";
        }
        genlmsg_put(netlinkMessage, NL_AUTO_PORT, message->getSequenceNumber(), 21,
                        sizeof(struct rinaHeader), 0, message->getOperationCode(), 0);

        int result = putBaseNetlinkMessage(netlinkMessage, message);
        if (result < 0) {
                std::cout << "Error constructing Ipcm Update DIF Configuration Response "
                                << "Message \n";
                nlmsg_free(netlinkMessage);
                delete message;
                return result;
        }

        nlmsghdr* netlinkMessageHeader = nlmsg_hdr(netlinkMessage);
        IpcmUpdateDIFConfigurationResponseMessage * recoveredMessage =
                        dynamic_cast<IpcmUpdateDIFConfigurationResponseMessage *>(
                                        parseBaseNetlinkMessage(netlinkMessageHeader));
        if (message == 0) {
                std::cout << "Error parsing Ipcm Update DIF Configuration Response Message "
                                << "\n";
                returnValue = -1;
        } else if (message->getResult() != recoveredMessage->getResult()) {
                std::cout << "Result on original and recovered messages"
                                << " are different\n";
                returnValue = -1;
        }

        if (returnValue == 0) {
                std::cout << "IpcmUpdateDIFConfigurationResponse test ok\n";
        }
        nlmsg_free(netlinkMessage);
        delete message;
        delete recoveredMessage;

        return returnValue;
}

int testIpcmEnrollToDIFRequestMessage() {
        std::cout << "TESTING IPCM ENROLL TO DIF REQUEST MESSAGE\n";
        int returnValue = 0;

        IpcmEnrollToDIFRequestMessage message;
        ApplicationProcessNamingInformation difName;
        difName.setProcessName("normal.DIF");
        ApplicationProcessNamingInformation supportingDifName;
        supportingDifName.setProcessName("100");
        ApplicationProcessNamingInformation neighborName;
        neighborName.setProcessName("test");
        neighborName.setProcessInstance("1");
        message.setDifName(difName);
        message.setSupportingDifName(supportingDifName);
        message.setNeighborName(neighborName);

        struct nl_msg* netlinkMessage;
        netlinkMessage = nlmsg_alloc();
        if (!netlinkMessage) {
                std::cout << "Error allocating Netlink message\n";
        }
        genlmsg_put(netlinkMessage, NL_AUTO_PORT, message.getSequenceNumber(), 21,
                        sizeof(struct rinaHeader), 0, message.getOperationCode(), 0);

        int result = putBaseNetlinkMessage(netlinkMessage, &message);
        if (result < 0) {
                std::cout << "Error constructing Ipcm Enroll to DIF Request "
                                << "Message \n";
                nlmsg_free(netlinkMessage);
                return result;
        }

        nlmsghdr* netlinkMessageHeader = nlmsg_hdr(netlinkMessage);
        IpcmEnrollToDIFRequestMessage * recoveredMessage =
                        dynamic_cast<IpcmEnrollToDIFRequestMessage *>(
                                        parseBaseNetlinkMessage(netlinkMessageHeader));
        if (recoveredMessage == 0) {
                std::cout << "Error parsing Enroll to DIF Request Message "
                                << "\n";
                returnValue = -1;
        } else if (message.getDifName() != recoveredMessage->getDifName()){
                std::cout << "DIF Name on original and recovered messages"
                                << " are different\n";
                returnValue = -1;
        } else if (message.getSupportingDifName() != recoveredMessage->getSupportingDifName()){
                std::cout << "Supporting DIF Name on original and recovered messages"
                                << " are different\n";
                returnValue = -1;
        } else if (message.getNeighborName() != recoveredMessage->getNeighborName()){
                std::cout << "Neighbour Name on original and recovered messages"
                                << " are different\n";
                returnValue = -1;
        }

        if (returnValue == 0) {
                std::cout << "IpcmEnrollToDIFRequestMessage test ok\n";
        }
        nlmsg_free(netlinkMessage);
        delete recoveredMessage;

        return returnValue;
}

int testIpcmEnrollToDIFResponseMessage() {
        std::cout << "TESTING IPCM ENROLL TO DIF RESPONSE MESSAGE\n";
        int returnValue = 0;

        IpcmEnrollToDIFResponseMessage message;
        message.setResult(-25);
        Neighbor neighbor;
        ApplicationProcessNamingInformation name;
        name.setProcessName("test");
        name.setProcessInstance("1");
        neighbor.set_name(name);
        ApplicationProcessNamingInformation supportingDIF;
        supportingDIF.setProcessName("100");
        neighbor.set_supporting_dif_name(supportingDIF);
        message.addNeighbor(neighbor);

        struct nl_msg* netlinkMessage;
        netlinkMessage = nlmsg_alloc();
        if (!netlinkMessage) {
                std::cout << "Error allocating Netlink message\n";
        }
        genlmsg_put(netlinkMessage, NL_AUTO_PORT, message.getSequenceNumber(), 21,
                        sizeof(struct rinaHeader), 0, message.getOperationCode(), 0);

        int result = putBaseNetlinkMessage(netlinkMessage, &message);
        if (result < 0) {
                std::cout << "Error constructing Ipcm Enroll To DIF Response "
                                << "Message \n";
                nlmsg_free(netlinkMessage);
                return result;
        }

        nlmsghdr* netlinkMessageHeader = nlmsg_hdr(netlinkMessage);
        IpcmEnrollToDIFResponseMessage * recoveredMessage =
                        dynamic_cast<IpcmEnrollToDIFResponseMessage *>(
                                        parseBaseNetlinkMessage(netlinkMessageHeader));
        if (recoveredMessage == 0) {
                std::cout << "Error parsing Ipcm Enroll to DIF Response Message "
                                << "\n";
                returnValue = -1;
        } else if (message.getResult() != recoveredMessage->getResult()) {
                std::cout << "Result on original and recovered messages"
                                << " are different\n";
                returnValue = -1;
        } else if (message.getNeighbors().size() !=
                        recoveredMessage->getNeighbors().size()) {
                std::cout << "Number of neighbors on original and recovered messages"
                                << " are different\n";
                returnValue = -1;
        }

        if (returnValue == 0) {
                std::cout << "IpcmEnrollToDIFResponseMessage test ok\n";
        }
        nlmsg_free(netlinkMessage);
        delete recoveredMessage;

        return returnValue;
}

int testIpcmNeighborsModifiedNotificaiton() {
        std::cout << "TESTING IPCM NEIGHBORS MODIFIED NOTIFICATION MESSAGE\n";
        int returnValue = 0;

        IpcmNotifyNeighborsModifiedMessage message;
        message.setAdded(false);
        Neighbor neighbor;
        ApplicationProcessNamingInformation name;
        name.setProcessName("test");
        name.setProcessInstance("1");
        neighbor.set_name(name);
        ApplicationProcessNamingInformation supportingDIF;
        supportingDIF.setProcessName("100");
        neighbor.set_supporting_dif_name(supportingDIF);
        message.addNeighbor(neighbor);

        struct nl_msg* netlinkMessage;
        netlinkMessage = nlmsg_alloc();
        if (!netlinkMessage) {
                std::cout << "Error allocating Netlink message\n";
        }
        genlmsg_put(netlinkMessage, NL_AUTO_PORT, message.getSequenceNumber(), 21,
                        sizeof(struct rinaHeader), 0, message.getOperationCode(), 0);

        int result = putBaseNetlinkMessage(netlinkMessage, &message);
        if (result < 0) {
                std::cout << "Error constructing Ipcm Modify Neighbors notification "
                                << "Message \n";
                nlmsg_free(netlinkMessage);
                return result;
        }

        nlmsghdr* netlinkMessageHeader = nlmsg_hdr(netlinkMessage);
        IpcmNotifyNeighborsModifiedMessage * recoveredMessage =
                        dynamic_cast<IpcmNotifyNeighborsModifiedMessage *>(
                                        parseBaseNetlinkMessage(netlinkMessageHeader));
        if (recoveredMessage == 0) {
                std::cout << "Error parsing Ipcm Modify Neighbors notification Message "
                                << "\n";
                returnValue = -1;
        } else if (message.isAdded() != recoveredMessage->isAdded()) {
                std::cout << "Added on original and recovered messages"
                                << " are different\n";
                returnValue = -1;
        } else if (message.getNeighbors().size() !=
                        recoveredMessage->getNeighbors().size()) {
                std::cout << "Number of neighbors on original and recovered messages"
                                << " are different\n";
                returnValue = -1;
        }

        if (returnValue == 0) {
                std::cout << "IpcmNotifyNeighborsModifiedMessage test ok\n";
        }
        nlmsg_free(netlinkMessage);
        delete recoveredMessage;

        return returnValue;
}

int testIpcmAllocateFlowRequestMessage() {
	std::cout << "TESTING IPCM ALLOCATE FLOW REQUEST MESSAGE\n";
	int returnValue = 0;

	IpcmAllocateFlowRequestMessage message;
	ApplicationProcessNamingInformation sourceName;
	sourceName.setProcessName("/apps/source");
	sourceName.setProcessInstance("1");
	sourceName.setEntityName("database");
	sourceName.setEntityName("1234");
	message.setSourceAppName(sourceName);
	ApplicationProcessNamingInformation destName;
	destName.setProcessName("/apps/dest");
	destName.setProcessInstance("4");
	destName.setEntityName("server");
	destName.setEntityName("342");
	message.setDestAppName(destName);
	FlowSpecification flowSpec;
	message.setFlowSpec(flowSpec);
	ApplicationProcessNamingInformation difName;
	difName.setProcessName("/difs/Test.DIF");
	message.setDifName(difName);

	struct nl_msg* netlinkMessage;
	netlinkMessage = nlmsg_alloc();
	if (!netlinkMessage) {
		std::cout << "Error allocating Netlink message\n";
	}
	genlmsg_put(netlinkMessage, NL_AUTO_PORT, message.getSequenceNumber(), 21,
			sizeof(struct rinaHeader), 0, message.getOperationCode(), 0);

	int result = putBaseNetlinkMessage(netlinkMessage, &message);
	if (result < 0) {
		std::cout << "Error constructing Ipcm Allocate Flow Request "
				<< "Message \n";
		nlmsg_free(netlinkMessage);
		return result;
	}

	nlmsghdr* netlinkMessageHeader = nlmsg_hdr(netlinkMessage);
	IpcmAllocateFlowRequestMessage * recoveredMessage =
			dynamic_cast<IpcmAllocateFlowRequestMessage *>(
					parseBaseNetlinkMessage(netlinkMessageHeader));
	if (recoveredMessage == 0) {
		std::cout << "Error parsing Ipcm Allocate Flow Request Message "
				<< "\n";
		returnValue = -1;
	} else if (message.getSourceAppName() !=
			recoveredMessage->getSourceAppName()) {
		std::cout << "Source application name on original and recovered messages"
				<< " are different\n";
		returnValue = -1;
	} else if (message.getDestAppName() !=
			recoveredMessage->getDestAppName()) {
		std::cout << "Dest application name on original and recovered messages"
				<< " are different\n";
		returnValue = -1;
	} else if (message.getFlowSpec() !=
			recoveredMessage->getFlowSpec()) {
		std::cout << "Flow specification on original and recovered messages"
				<< " are different\n";
		returnValue = -1;
	} else if (message.getDifName() !=
			recoveredMessage->getDifName()) {
		std::cout << "DIF name on original and recovered messages"
				<< " are different\n";
		returnValue = -1;
	}

	if (returnValue == 0) {
		std::cout << "IpcmAllocateFlowRequestMessage test ok\n";
	}
	nlmsg_free(netlinkMessage);
	delete recoveredMessage;

	return returnValue;
}

int testIpcmAllocateFlowRequestResultMessage() {
	std::cout << "TESTING IPCM ALLOCATE FLOW REQUEST RESULT MESSAGE\n";
	int returnValue = 0;

	IpcmAllocateFlowRequestResultMessage message;
	message.setResult(-25);

	struct nl_msg* netlinkMessage;
	netlinkMessage = nlmsg_alloc();
	if (!netlinkMessage) {
		std::cout << "Error allocating Netlink message\n";
	}
	genlmsg_put(netlinkMessage, NL_AUTO_PORT, message.getSequenceNumber(), 21,
			sizeof(struct rinaHeader), 0, message.getOperationCode(), 0);

	int result = putBaseNetlinkMessage(netlinkMessage, &message);
	if (result < 0) {
		std::cout << "Error constructing Ipcm Allocate Flow Request result "
				<< "Message \n";
		nlmsg_free(netlinkMessage);
		return result;
	}

	nlmsghdr* netlinkMessageHeader = nlmsg_hdr(netlinkMessage);
	IpcmAllocateFlowRequestResultMessage * recoveredMessage =
			dynamic_cast<IpcmAllocateFlowRequestResultMessage *>(
					parseBaseNetlinkMessage(netlinkMessageHeader));
	if (recoveredMessage == 0) {
		std::cout << "Error parsing Ipcm Allocate Flow Request Result "
				<< "\n";
		returnValue = -1;
	} else if (message.getResult() != recoveredMessage->getResult()) {
		std::cout << "Result on original and recovered messages"
				<< " are different\n";
		returnValue = -1;
	}

	if (returnValue == 0) {
		std::cout << "IpcmAllocateFlowRequestResult test ok\n";
	}
	nlmsg_free(netlinkMessage);
	delete recoveredMessage;

	return returnValue;
}

int testIpcmAllocateFlowRequestArrivedMessage() {
	std::cout << "TESTING IPCM ALLOCATE FLOW REQUEST ARRIVED MESSAGE\n";
	int returnValue = 0;

	ApplicationProcessNamingInformation sourceName;
	sourceName.setProcessName("/apps/source");
	sourceName.setProcessInstance("12");
	sourceName.setEntityName("database");
	sourceName.setEntityInstance("12");

	ApplicationProcessNamingInformation destName;
	destName.setProcessName("/apps/dest");
	destName.setProcessInstance("12345");
	destName.setEntityName("printer");
	destName.setEntityInstance("12623456");

	ApplicationProcessNamingInformation difName;;
	difName.setProcessName("/difs/Test1.DIF");

	FlowSpecification flowSpec;

	IpcmAllocateFlowRequestArrivedMessage message;
	message.setSourceAppName(sourceName);
	message.setDestAppName(destName);
	message.setFlowSpecification(flowSpec);
	message.setDifName(difName);
	message.setPortId(34);

	struct nl_msg* netlinkMessage;
	netlinkMessage = nlmsg_alloc();
	if (!netlinkMessage) {
		std::cout << "Error allocating Netlink message\n";
	}
	genlmsg_put(netlinkMessage, NL_AUTO_PORT, message.getSequenceNumber(), 21,
			sizeof(struct rinaHeader), 0, message.getOperationCode(), 0);

	int result = putBaseNetlinkMessage(netlinkMessage, &message);
	if (result < 0) {
		std::cout
		<< "Error constructing IPCM Allocate Flow Request Arrived"
		<< "Message \n";
		nlmsg_free(netlinkMessage);
		return result;
	}

	nlmsghdr* netlinkMessageHeader = nlmsg_hdr(netlinkMessage);
	IpcmAllocateFlowRequestArrivedMessage * recoveredMessage =
			dynamic_cast<IpcmAllocateFlowRequestArrivedMessage *>(parseBaseNetlinkMessage(
					netlinkMessageHeader));
	if (recoveredMessage == 0) {
		std::cout
		<< "Error parsing IPCM Allocate Flow Request Arrived Message "
		<< "\n";
		returnValue = -1;
	} else if (message.getSourceAppName()
			!= recoveredMessage->getSourceAppName()) {
		std::cout
		<< "Source application name on original and recovered messages"
		<< " are different\n";
		returnValue = -1;
	} else if (message.getDestAppName()
			!= recoveredMessage->getDestAppName()) {
		std::cout << "Destination application name on original and recovered "
				<< "messages are different\n";
		returnValue = -1;
	} else if (message.getFlowSpecification()
			!= recoveredMessage->getFlowSpecification()) {
		std::cout << "Destination flow specification on original and recovered "
				<< "messages are different\n";
		returnValue = -1;
	} else if (message.getDifName() != recoveredMessage->getDifName()) {
		std::cout << "DIF name on original and recovered "
				<< "messages are different\n";
		returnValue = -1;
	}

	if (returnValue == 0) {
		std::cout << "IpcmAllocateFlowRequestArrivedMessage test ok\n";
	}
	nlmsg_free(netlinkMessage);
	delete recoveredMessage;

	return returnValue;
}

int testIpcmAllocateFlowResponseMessage() {
	std::cout << "TESTING IPCM ALLOCATE FLOW RESPONSE MESSAGE\n";
	int returnValue = 0;

	IpcmAllocateFlowResponseMessage message;
	message.setResult(0);
	message.setNotifySource(true);

	struct nl_msg* netlinkMessage;
	netlinkMessage = nlmsg_alloc();
	if (!netlinkMessage) {
		std::cout << "Error allocating Netlink message\n";
	}
	genlmsg_put(netlinkMessage, NL_AUTO_PORT, message.getSequenceNumber(), 21,
			sizeof(struct rinaHeader), 0, message.getOperationCode(), 0);

	int result = putBaseNetlinkMessage(netlinkMessage, &message);
	if (result < 0) {
		std::cout << "Error constructing IPCM Allocate Flow Response "
				<< "Message \n";
		nlmsg_free(netlinkMessage);
		return result;
	}

	nlmsghdr* netlinkMessageHeader = nlmsg_hdr(netlinkMessage);
	IpcmAllocateFlowResponseMessage * recoveredMessage =
			dynamic_cast<IpcmAllocateFlowResponseMessage *>(parseBaseNetlinkMessage(
					netlinkMessageHeader));
	if (recoveredMessage == 0) {
		std::cout << "Error parsing IPCM Allocate Flow Response Message "
				<< "\n";
		returnValue = -1;

	} else if (message.getResult() != recoveredMessage->getResult()) {
		std::cout << "Result on original and recovered messages"
				<< " are different\n";
		returnValue = -1;
	} else if (message.isNotifySource()
			!= recoveredMessage->isNotifySource()) {
		std::cout << "Notify source flag on original and recovered messages"
				<< " are different\n";
		returnValue = -1;
	}

	if (returnValue == 0) {
		std::cout << "IpcmAllocateFlowResponse test ok\n";
	}
	nlmsg_free(netlinkMessage);
	delete recoveredMessage;

	return returnValue;
}

int testIpcmDeallocateFlowRequestMessage() {
	std::cout << "TESTING IPCM DEALLOCATE FLOW REQUEST MESSAGE\n";
	int returnValue = 0;

	IpcmDeallocateFlowRequestMessage message;;
	message.setPortId(47);

	struct nl_msg* netlinkMessage;
	netlinkMessage = nlmsg_alloc();
	if (!netlinkMessage) {
		std::cout << "Error allocating Netlink message\n";
	}
	genlmsg_put(netlinkMessage, NL_AUTO_PORT, message.getSequenceNumber(), 21,
			sizeof(struct rinaHeader), 0, message.getOperationCode(), 0);

	int result = putBaseNetlinkMessage(netlinkMessage, &message);
	if (result < 0) {
		std::cout << "Error constructing IPCM Deallocate Flow Request "
				<< "Message \n";
		nlmsg_free(netlinkMessage);
		return result;
	}

	nlmsghdr* netlinkMessageHeader = nlmsg_hdr(netlinkMessage);
	IpcmDeallocateFlowRequestMessage * recoveredMessage =
			dynamic_cast<IpcmDeallocateFlowRequestMessage *>(parseBaseNetlinkMessage(
					netlinkMessageHeader));
	if (recoveredMessage == 0) {
		std::cout
		<< "Error parsing IPCM Deallocate Flow Request Message "
		<< "\n";
		returnValue = -1;
	} else if (message.getPortId() != recoveredMessage->getPortId()) {
		std::cout << "PortId on original and recovered messages"
				<< " are different\n";
		returnValue = -1;
	}

	if (returnValue == 0) {
		std::cout << "IpcmDeallocateFlowRequest test ok\n";
	}
	nlmsg_free(netlinkMessage);
	delete recoveredMessage;

	return returnValue;
}

int testIpcmDeallocateFlowResponseMessage() {
	std::cout << "TESTING IPCM DEALLOCATE FLOW RESPONSE MESSAGE\n";
	int returnValue = 0;

	IpcmDeallocateFlowResponseMessage message;
	message.setResult(0);

	struct nl_msg* netlinkMessage;
	netlinkMessage = nlmsg_alloc();
	if (!netlinkMessage) {
		std::cout << "Error allocating Netlink message\n";
	}
	genlmsg_put(netlinkMessage, NL_AUTO_PORT, message.getSequenceNumber(), 21,
			sizeof(struct rinaHeader), 0, message.getOperationCode(), 0);

	int result = putBaseNetlinkMessage(netlinkMessage, &message);
	if (result < 0) {
		std::cout << "Error constructing IPCM Deallocate Flow Response "
				<< "Message \n";
		nlmsg_free(netlinkMessage);
		return result;
	}

	nlmsghdr* netlinkMessageHeader = nlmsg_hdr(netlinkMessage);
	IpcmDeallocateFlowResponseMessage * recoveredMessage =
			dynamic_cast<IpcmDeallocateFlowResponseMessage *>(parseBaseNetlinkMessage(
					netlinkMessageHeader));
	if (recoveredMessage == 0) {
		std::cout
		<< "Error parsing IPCM Deallocate Flow Response Message "
		<< "\n";
		returnValue = -1;
	} else if (message.getResult() != recoveredMessage->getResult()) {
		std::cout << "Result on original and recovered messages"
				<< " are different\n";
		returnValue = -1;
	}

	if (returnValue == 0) {
		std::cout << "IpcmDeallocateFlowResponse test ok\n";
	}
	nlmsg_free(netlinkMessage);
	delete recoveredMessage;

	return returnValue;
}

int testIpcmFlowDeallocatedNotificationMessage() {
	std::cout << "TESTING IPCM FLOW DEALLOCATED NOTIFICATION MESSAGE\n";
	int returnValue = 0;

	IpcmFlowDeallocatedNotificationMessage message;;
	message.setPortId(47);
	message.setCode(7);

	struct nl_msg* netlinkMessage;
	netlinkMessage = nlmsg_alloc();
	if (!netlinkMessage) {
		std::cout << "Error allocating Netlink message\n";
	}
	genlmsg_put(netlinkMessage, NL_AUTO_PORT, message.getSequenceNumber(), 21,
			sizeof(struct rinaHeader), 0, message.getOperationCode(), 0);

	int result = putBaseNetlinkMessage(netlinkMessage, &message);
	if (result < 0) {
		std::cout
		<< "Error constructing IPCM Flow Deallocated Notification "
		<< "Message \n";
		nlmsg_free(netlinkMessage);
		return result;
	}

	nlmsghdr* netlinkMessageHeader = nlmsg_hdr(netlinkMessage);
	IpcmFlowDeallocatedNotificationMessage * recoveredMessage =
			dynamic_cast<IpcmFlowDeallocatedNotificationMessage *>(parseBaseNetlinkMessage(
					netlinkMessageHeader));
	if (recoveredMessage == 0) {
		std::cout
		<< "Error parsing IPCM Flow Deallocated Notification Message "
		<< "\n";
		returnValue = -1;
	} else if (message.getPortId() != recoveredMessage->getPortId()) {
		std::cout << "PortId on original and recovered messages"
				<< " are different\n";
		returnValue = -1;
	} else if (message.getCode() != recoveredMessage->getCode()) {
		std::cout << "Code on original and recovered messages"
				<< " are different\n";
		returnValue = -1;
	}

	if (returnValue == 0) {
		std::cout << "IpcmDeallocateFlowRequest test ok\n";
	}
	nlmsg_free(netlinkMessage);
	delete recoveredMessage;

	return returnValue;
}

int testIpcmIPCProcessDIFResgistrationNotification() {
	std::cout << "TESTING IPCM IPC PROCESS DIF REGISTRATION NOTIFICATION\n";
	int returnValue = 0;

	IpcmDIFRegistrationNotification message;
	ApplicationProcessNamingInformation ipcProcessName;
	ipcProcessName.setProcessName("/ipcprocesses/Barcelona/i2CAT");
	ipcProcessName.setProcessInstance("1");
	ipcProcessName.setEntityName("Management");
	ipcProcessName.setProcessInstance("1234");
	message.setIpcProcessName(ipcProcessName);
	ApplicationProcessNamingInformation difName;
	difName.setProcessName("/difs/Test.DIF");
	message.setDifName(difName);
	message.setRegistered(true);

	struct nl_msg* netlinkMessage;
	netlinkMessage = nlmsg_alloc();
	if (!netlinkMessage) {
		std::cout << "Error allocating Netlink message\n";
	}
	genlmsg_put(netlinkMessage, NL_AUTO_PORT, message.getSequenceNumber(), 21,
			sizeof(struct rinaHeader), 0, message.getOperationCode(), 0);

	int result = putBaseNetlinkMessage(netlinkMessage, &message);
	if (result < 0) {
		std::cout << "Error constructing Ipcm IPC Process DIF registration"
				<< "Notification Message \n";
		nlmsg_free(netlinkMessage);
		return result;
	}

	nlmsghdr* netlinkMessageHeader = nlmsg_hdr(netlinkMessage);
	IpcmDIFRegistrationNotification * recoveredMessage =
			dynamic_cast<IpcmDIFRegistrationNotification *>(
					parseBaseNetlinkMessage(netlinkMessageHeader));
	if (recoveredMessage == 0) {
		std::cout << "Error parsing Ipcm IPC Process DIF Registration Message "
				<< "\n";
		returnValue = -1;
	} else if (message.getIpcProcessName() !=
			recoveredMessage->getIpcProcessName()) {
		std::cout << "IPC Process Name on original and recovered messages"
				<< " are different\n";
		returnValue = -1;
	} else if (message.getDifName() != recoveredMessage->getDifName()) {
		std::cout << "DIF name on original and recovered messages"
				<< " are different\n";
		returnValue = -1;
	} else if (message.isRegistered() != recoveredMessage->isRegistered()) {
		std::cout << "Registered on original and recovered messages"
				<< " are different\n";
		returnValue = -1;
	}

	if (returnValue == 0) {
		std::cout << "IpcmDIFRegistrationNotification test ok\n";
	}
	nlmsg_free(netlinkMessage);
	delete recoveredMessage;

	return returnValue;
}

int testIpcmQueryRIBRequestMessage() {
	std::cout << "TESTING IPCM QUERY RIB REQUEST MESSAGE\n";
	int returnValue = 0;

	IpcmDIFQueryRIBRequestMessage message;
	message.setObjectClass("flow");
	message.setObjectName("/dif/management/flows/234556");
	message.setObjectInstance(1234847);
	message.setScope(3);
	message.setFilter("sourcePortId=5");

	struct nl_msg* netlinkMessage;
	netlinkMessage = nlmsg_alloc();
	if (!netlinkMessage) {
		std::cout << "Error allocating Netlink message\n";
	}
	genlmsg_put(netlinkMessage, NL_AUTO_PORT, message.getSequenceNumber(), 21,
			sizeof(struct rinaHeader), 0, message.getOperationCode(), 0);

	int result = putBaseNetlinkMessage(netlinkMessage, &message);
	if (result < 0) {
		std::cout << "Error constructing Ipcm Query RIB request"
				<< "message \n";
		nlmsg_free(netlinkMessage);
		return result;
	}

	nlmsghdr* netlinkMessageHeader = nlmsg_hdr(netlinkMessage);
	IpcmDIFQueryRIBRequestMessage * recoveredMessage =
			dynamic_cast<IpcmDIFQueryRIBRequestMessage *>(
					parseBaseNetlinkMessage(netlinkMessageHeader));
	if (recoveredMessage == 0) {
		std::cout << "Error parsing Ipcm Query RIB request Message "
				<< "\n";
		returnValue = -1;
	} else if (message.getObjectClass().compare(
			recoveredMessage->getObjectClass()) != 0) {
		std::cout << "Object class on original and recovered messages"
				<< " are different\n";
		returnValue = -1;
	} else if (message.getObjectName().compare(
			recoveredMessage->getObjectName())!=0) {
		std::cout << "Object name on original and recovered messages"
				<< " are different\n";
		returnValue = -1;
	} else if (message.getObjectInstance() !=
			recoveredMessage->getObjectInstance()) {
		std::cout << "Object instance on original and recovered messages"
				<< " are different\n";
		returnValue = -1;
	} else if (message.getScope() != recoveredMessage->getScope()) {
		std::cout << "Scope on original and recovered messages"
				<< " are different\n";
		returnValue = -1;
	} else if (message.getFilter().compare(
			recoveredMessage->getFilter())!=0) {
		std::cout << "Filter on original and recovered messages"
				<< " are different\n";
		returnValue = -1;
	}

	if (returnValue == 0) {
		std::cout << "IpcmDIFQueryRIBRequestMessage test ok\n";
	}
	nlmsg_free(netlinkMessage);
	delete recoveredMessage;

	return returnValue;
}

int testAppGetDIFPropertiesResponseMessage() {
	std::cout << "TESTING APP QUERY DIF PROPERTIES RESPONSE MESSAGE\n";
	int returnValue = 0;

	ApplicationProcessNamingInformation appName;
	appName.setProcessName("/test/apps/rinaband");
	appName.setProcessInstance("1");
	appName.setEntityName("control");
	appName.setEntityInstance("23");
	ApplicationProcessNamingInformation difName;
	difName.setProcessName("/difs/Test.DIF");
	ApplicationProcessNamingInformation difName2;
	difName2.setProcessName("/difs/shim-dummy.DIF");

	AppGetDIFPropertiesResponseMessage message;
	message.setResult(0);
	message.setApplicationName(appName);
	DIFProperties * difProperties = new DIFProperties(difName, 9000);
	message.addDIFProperty(*difProperties);
	delete difProperties;
	difProperties = new DIFProperties(difName2, 25000);
	message.addDIFProperty(*difProperties);
	delete difProperties;

	struct nl_msg* netlinkMessage;
	netlinkMessage = nlmsg_alloc();
	if (!netlinkMessage) {
		std::cout << "Error allocating Netlink message\n";
	}
	genlmsg_put(netlinkMessage, NL_AUTO_PORT, message.getSequenceNumber(), 21,
			sizeof(struct rinaHeader), 0, message.getOperationCode(), 0);

	int result = putBaseNetlinkMessage(netlinkMessage, &message);
	if (result < 0) {
		std::cout << "Error constructing App Get DIF Properties response"
				<< "message \n";
		nlmsg_free(netlinkMessage);
		return result;
	}

	nlmsghdr* netlinkMessageHeader = nlmsg_hdr(netlinkMessage);
	AppGetDIFPropertiesResponseMessage * recoveredMessage =
			dynamic_cast<AppGetDIFPropertiesResponseMessage *>(
					parseBaseNetlinkMessage(netlinkMessageHeader));
	if (recoveredMessage == 0) {
		std::cout << "Error parsing App Get DIF Properties Response Message "
				<< "\n";
		returnValue = -1;
	} else if (message.getResult() != recoveredMessage->getResult()) {
		std::cout << "Result on original and recovered messages"
				<< " are different\n";
		returnValue = -1;
	} else if (message.getDIFProperties().size() !=
			recoveredMessage->getDIFProperties().size()){
		std::cout << "Number of DIF Properties on original and recovered messages"
				<< " are different " << message.getDIFProperties().size()<<" "
				<< recoveredMessage->getDIFProperties().size() <<std::endl;
		returnValue = -1;
	} else {
		std::list<DIFProperties>::const_iterator iterator;
		int i = 0;
		for (iterator = recoveredMessage->getDIFProperties().begin();
				iterator != recoveredMessage->getDIFProperties().end();
				++iterator) {
			const DIFProperties& difProperties = *iterator;
			if (i == 0){
				if (difProperties.getDifName() != difName){
					std::cout << "DIF name on original and recovered messages"
							<< " are different 1\n";
					returnValue = -1;
					break;
				}else if (difProperties.getMaxSduSize()!= 9000){
					std::cout << "Max SDU size on original and recovered messages"
							<< " are different 1\n";
					returnValue = -1;
					break;
				}

				i++;
			}else if (i == 1){
				if (difProperties.getDifName() != difName2){
					std::cout << "DIF name on original and recovered messages"
							<< " are different 2 \n";
					returnValue = -1;
					break;
				}else if (difProperties.getMaxSduSize()!= 25000){
					std::cout << "Max SDU size on original and recovered messages"
							<< " are different 2 \n";
					returnValue = -1;
					break;
				}
			}
		}
	}

	if (returnValue == 0) {
		std::cout << "AppGetDIFPropertiesResponse test ok\n";
	}
	nlmsg_free(netlinkMessage);
	delete recoveredMessage;

	return returnValue;
}

int testIpcpCreateConnectionRequest() {
        std::cout << "TESTING IPCP CREATE CONNECTION REQUEST MESSAGE\n";
        int returnValue = 0;

        DTCPRateBasedFlowControlConfig rate;
        rate.set_sending_rate(345);
        rate.set_time_period(12456);

        DTCPWindowBasedFlowControlConfig window;
        window.set_initial_credit(98);
        window.set_max_closed_window_queue_length(23);

        DTCPFlowControlConfig dtcpFlowCtrlConfig;
        dtcpFlowCtrlConfig.set_rate_based(true);
        dtcpFlowCtrlConfig.set_rate_based_config(rate);
        dtcpFlowCtrlConfig.set_window_based(true);
        dtcpFlowCtrlConfig.set_window_based_config(window);
        dtcpFlowCtrlConfig.set_rcv_buffers_threshold(123);
        dtcpFlowCtrlConfig.set_rcv_bytes_threshold(50);
        dtcpFlowCtrlConfig.set_rcv_bytes_percent_threshold(456);
        dtcpFlowCtrlConfig.set_sent_buffers_threshold(32);
        dtcpFlowCtrlConfig.set_sent_bytes_percent_threshold(23);
        dtcpFlowCtrlConfig.set_sent_bytes_threshold(675);
        PolicyConfig closedWindowPolicy =
                        PolicyConfig("test-closed-window", "23");
        dtcpFlowCtrlConfig.set_closed_window_policy(closedWindowPolicy);

        DTCPRtxControlConfig dtcpRtxConfig;
<<<<<<< HEAD
        dtcpRtxConfig.set_data_rxmsn_max(23424);
        dtcpRtxConfig.set_initial_rtx_time(434);

        DTCPConfig dtcpConfig;
        dtcpConfig.set_flow_control(true);
        dtcpConfig.set_flow_control_config(dtcpFlowCtrlConfig);
        dtcpConfig.set_rtx_control(true);
        dtcpConfig.set_rtx_control_config(dtcpRtxConfig);
        dtcpConfig.set_initial_recvr_inactivity_time(234);
        dtcpConfig.set_initial_sender_inactivity_time(123);
=======
        dtcpRtxConfig.setMaximumTimeToRetry(2312);
        dtcpRtxConfig.setDatarxmsnmax(23424);
        dtcpRtxConfig.setInitialRtxTime(20);

        DTCPConfig dtcpConfig;
        dtcpConfig.setFlowcontrol(true);
        dtcpConfig.setFlowcontrolconfig(dtcpFlowCtrlConfig);
        dtcpConfig.setRtxcontrol(true);
        dtcpConfig.setRtxcontrolconfig(dtcpRtxConfig);
>>>>>>> 4af6019e

        ConnectionPolicies connectionPolicies;
        connectionPolicies.set_dtcp_present(true);
        connectionPolicies.set_dtcp_configuration(dtcpConfig);
        connectionPolicies.set_seq_num_rollover_threshold(123456);
        connectionPolicies.set_initial_a_timer(34562);
        connectionPolicies.set_partial_delivery(true);
        connectionPolicies.set_max_sdu_gap(34);
        connectionPolicies.set_in_order_delivery(true);
        connectionPolicies.set_incomplete_delivery(true);

        IpcpConnectionCreateRequestMessage message;
        Connection connection;
        connection.setPortId(25);
        connection.setSourceAddress(1);
        connection.setDestAddress(2);
        connection.setQosId(3);
        connection.setPolicies(connectionPolicies);
        message.setConnection(connection);

        struct nl_msg* netlinkMessage;
        netlinkMessage = nlmsg_alloc();
        if (!netlinkMessage) {
                std::cout << "Error allocating Netlink message\n";
        }
        genlmsg_put(netlinkMessage, NL_AUTO_PORT, message.getSequenceNumber(), 21,
                        sizeof(struct rinaHeader), 0, message.getOperationCode(), 0);

        int result = putBaseNetlinkMessage(netlinkMessage, &message);
        if (result < 0) {
                std::cout << "Error constructing Ipcp Create Connection request"
                                << "message \n";
                nlmsg_free(netlinkMessage);
                return result;
        }

        nlmsghdr* netlinkMessageHeader = nlmsg_hdr(netlinkMessage);
        IpcpConnectionCreateRequestMessage * recoveredMessage =
                        dynamic_cast<IpcpConnectionCreateRequestMessage *>(
                                        parseBaseNetlinkMessage(netlinkMessageHeader));
        if (recoveredMessage == 0) {
                std::cout << "Error parsing Ipcp Create Connection request Message "
                                << "\n";
                returnValue = -1;
        } else if (message.getConnection().getPortId() !=
                        recoveredMessage->getConnection().getPortId()) {
                std::cout << "Port id on original and recovered messages"
                                << " are different\n";
                returnValue = -1;
        } else if (message.getConnection().getSourceAddress()
                        != recoveredMessage->getConnection().getSourceAddress()) {
                std::cout << "Source address  on original and recovered messages"
                                << " are different\n";
                returnValue = -1;
        } else if (message.getConnection().getDestAddress() !=
                        recoveredMessage->getConnection().getDestAddress()) {
                std::cout <<message.getConnection().getDestAddress()
                                <<" "<<recoveredMessage->getConnection().getDestAddress();
                std::cout << "\nDestination address on original and recovered messages"
                                << " are different\n";
                returnValue = -1;
        } else if (message.getConnection().getQosId() !=
                        recoveredMessage->getConnection().getQosId()) {
                std::cout << "QoS id on original and recovered messages"
                                << " are different\n";
                returnValue = -1;
        } else if (message.getConnection().getSourceCepId()!=
                        recoveredMessage->getConnection().getSourceCepId()) {
                std::cout << "Src CEP id on original and recovered messages"
                                << " are different\n";
                returnValue = -1;
        } else if (message.getConnection().getDestCepId()!=
                        recoveredMessage->getConnection().getDestCepId()) {
                std::cout << "Dest CEP id on original and recovered messages"
                                << " are different\n";
                returnValue = -1;
        } else if (message.getConnection().getPolicies().is_partial_delivery()!=
                        recoveredMessage->getConnection().getPolicies().is_partial_delivery()) {
                std::cout << "Partial delivery on original and recovered messages"
                                << " are different\n";
                returnValue = -1;
        } else if (message.getConnection().getPolicies().is_in_order_delivery()!=
                        recoveredMessage->getConnection().getPolicies().is_in_order_delivery()) {
                std::cout << "In order delivery on original and recovered messages"
                                << " are different\n";
                returnValue = -1;
        } else if (message.getConnection().getPolicies().is_incomplete_delivery()!=
                        recoveredMessage->getConnection().getPolicies().is_incomplete_delivery()) {
                std::cout << "Incomplete delivery on original and recovered messages"
                                << " are different\n";
                returnValue = -1;
        } else if (message.getConnection().getPolicies().get_max_sdu_gap()!=
                        recoveredMessage->getConnection().getPolicies().get_max_sdu_gap()) {
                std::cout << "Max SDU gap on original and recovered messages"
                                << " are different\n";
                returnValue = -1;
        } else if (message.getConnection().getPolicies().is_dtcp_present() !=
                        recoveredMessage->getConnection().getPolicies().is_dtcp_present()) {
                std::cout << "ConnPolicies.isDTCPPresent on original and recovered messages"
                                << " are different\n";
                returnValue = -1;
        } else if (message.getConnection().getPolicies().get_seq_num_rollover_threshold() !=
                        recoveredMessage->getConnection().getPolicies().get_seq_num_rollover_threshold()) {
                std::cout << "ConnPolicies.seqnumrolloverthreshold on original and recovered messages"
                                << " are different\n";
                returnValue = -1;
        } else if (message.getConnection().getPolicies().get_dtcp_configuration().is_flow_control() !=
                        recoveredMessage->getConnection().getPolicies().get_dtcp_configuration().is_flow_control()){
                std::cout << "ConnPolicies.dtcpconfig.isFlowcontrol on original and recovered messages"
                                << " are different\n";
                returnValue = -1;
        } else if (message.getConnection().getPolicies().get_dtcp_configuration().is_rtx_control() !=
                        recoveredMessage->getConnection().getPolicies().get_dtcp_configuration().is_rtx_control()){
                std::cout << "ConnPolicies.dtcpconfig.isRtxcontrol on original and recovered messages"
                                << " are different\n";
                returnValue = -1;
<<<<<<< HEAD
        } else if (message.getConnection().getPolicies().get_dtcp_configuration().get_initial_recvr_inactivity_time() !=
                        recoveredMessage->getConnection().getPolicies().get_dtcp_configuration().get_initial_recvr_inactivity_time()){
                std::cout << "ConnPolicies.dtcpconfig.initialrcvrinatcitvitytime on original and recovered messages"
                                << " are different\n";
                returnValue = -1;
        } else if (message.getConnection().getPolicies().get_dtcp_configuration().get_initial_sender_inactivity_time() !=
                        recoveredMessage->getConnection().getPolicies().get_dtcp_configuration().get_initial_sender_inactivity_time()){
                std::cout << "ConnPolicies.dtcpconfig.initialsenderinatcitvitytime on original and recovered messages"
                                << " are different\n";
                returnValue = -1;
        } else if (message.getConnection().getPolicies().get_dtcp_configuration().get_rtx_control_config().get_data_rxmsn_max() !=
                        recoveredMessage->getConnection().getPolicies().get_dtcp_configuration().
                        get_rtx_control_config().get_data_rxmsn_max()){
=======
        } else if (message.getConnection().getPolicies().getDtcpConfiguration().getRtxcontrolconfig().getDatarxmsnmax() !=
                        recoveredMessage->getConnection().getPolicies().getDtcpConfiguration().
                        getRtxcontrolconfig().getDatarxmsnmax()){
>>>>>>> 4af6019e
                std::cout << "ConnPolicies.dtcpconfig.rtxctrlconfig.datarnmsnmax on original and recovered messages"
                                << " are different\n";
                returnValue = -1;
        } else if (message.getConnection().getPolicies().get_dtcp_configuration().get_rtx_control_config().get_initial_rtx_time() !=
        		recoveredMessage->getConnection().getPolicies().get_dtcp_configuration().
        		get_rtx_control_config().get_initial_rtx_time()){
        	std::cout << "ConnPolicies.dtcpconfig.rtxctrlconfig.initialrtxtime on original and recovered messages"
        			<< " are different\n";
        	returnValue = -1;
        } else if (message.getConnection().getPolicies().get_initial_a_timer() !=
        		recoveredMessage->getConnection().getPolicies().get_initial_a_timer()){
        	std::cout << "ConnPolicies.initialAtimer on original and recovered messages"
        			<< " are different\n";
        	returnValue = -1;
        } else if (message.getConnection().getPolicies().get_dtcp_configuration().get_flow_control_config().is_rate_based() !=
                        recoveredMessage->getConnection().getPolicies().get_dtcp_configuration().
                        get_flow_control_config().is_rate_based()){
                std::cout << "ConnPolicies.dtcpconfig.flowctrlconfig.ratebased on original and recovered messages"
                                << " are different\n";
                returnValue = -1;
        } else if (message.getConnection().getPolicies().get_dtcp_configuration().get_flow_control_config().is_window_based() !=
                        recoveredMessage->getConnection().getPolicies().get_dtcp_configuration().
                        get_flow_control_config().is_window_based()){
                std::cout << "ConnPolicies.dtcpconfig.flowctrlconfig.windowbased on original and recovered messages"
                                << " are different\n";
                returnValue = -1;
        } else if (message.getConnection().getPolicies().get_dtcp_configuration().get_flow_control_config().get_rcv_buffers_threshold() !=
                        recoveredMessage->getConnection().getPolicies().get_dtcp_configuration().
                        get_flow_control_config().get_rcv_buffers_threshold()){
                std::cout << "ConnPolicies.dtcpconfig.flowctrlconfig.rcvbuffersthres on original and recovered messages"
                                << " are different\n";
                returnValue = -1;
        } else if (message.getConnection().getPolicies().get_dtcp_configuration().get_flow_control_config().get_rcv_bytes_percent_threshold() !=
                        recoveredMessage->getConnection().getPolicies().get_dtcp_configuration().
                        get_flow_control_config().get_rcv_bytes_percent_threshold()){
                std::cout << "ConnPolicies.dtcpconfig.flowctrlconfig.rcvbytespercentthres on original and recovered messages"
                                << " are different\n";
                returnValue = -1;
        } else if (message.getConnection().getPolicies().get_dtcp_configuration().get_flow_control_config().get_rcv_bytes_threshold() !=
                        recoveredMessage->getConnection().getPolicies().get_dtcp_configuration().
                        get_flow_control_config().get_rcv_bytes_threshold()){
                std::cout << "ConnPolicies.dtcpconfig.flowctrlconfig.rcvbytesthres on original and recovered messages"
                                << " are different\n";
                returnValue = -1;
        } else if (message.getConnection().getPolicies().get_dtcp_configuration().get_flow_control_config().get_sent_buffers_threshold() !=
                        recoveredMessage->getConnection().getPolicies().get_dtcp_configuration().
                        get_flow_control_config().get_sent_buffers_threshold()){
                std::cout << "ConnPolicies.dtcpconfig.flowctrlconfig.sentbuffersthres on original and recovered messages"
                                << " are different\n";
                returnValue = -1;
        } else if (message.getConnection().getPolicies().get_dtcp_configuration().get_flow_control_config().get_sent_bytes_percent_threshold() !=
                        recoveredMessage->getConnection().getPolicies().get_dtcp_configuration().
                        get_flow_control_config().get_sent_bytes_percent_threshold()){
                std::cout << "ConnPolicies.dtcpconfig.flowctrlconfig.sentbytespercentthres on original and recovered messages"
                                << " are different\n";
                returnValue = -1;
        } else if (message.getConnection().getPolicies().get_dtcp_configuration().get_flow_control_config().get_sent_bytes_threshold() !=
                        recoveredMessage->getConnection().getPolicies().get_dtcp_configuration().
                        get_flow_control_config().get_sent_bytes_threshold()){
                std::cout << "ConnPolicies.dtcpconfig.flowctrlconfig.sentbytesthres on original and recovered messages"
                                << " are different\n";
                returnValue = -1;
        } else if (message.getConnection().getPolicies().get_dtcp_configuration().get_flow_control_config().get_closed_window_policy().get_name().
                        compare(recoveredMessage->getConnection().getPolicies().get_dtcp_configuration().get_flow_control_config().
                        		get_closed_window_policy().get_name()) != 0 ){
                std::cout << "ConnPolicies.dtcpconfig.flowctrlconfig.closedwindowpolicy.name on original and recovered messages"
                                << " are different\n";
                returnValue = -1;
        } else if (message.getConnection().getPolicies().get_dtcp_configuration().get_flow_control_config().get_closed_window_policy().get_version().compare(
                        recoveredMessage->getConnection().getPolicies().get_dtcp_configuration().get_flow_control_config().
                        get_closed_window_policy().get_version()) != 0){
                std::cout << "ConnPolicies.dtcpconfig.flowctrlconfig.closedwindowpolicy.version on original and recovered messages"
                                << " are different\n";
                returnValue = -1;
        } else if (message.getConnection().getPolicies().get_dtcp_configuration().get_flow_control_config().
                        get_rate_based_config().get_sending_rate() != recoveredMessage->getConnection().getPolicies().
                        get_dtcp_configuration().get_flow_control_config().get_rate_based_config().get_sending_rate()){
                std::cout << "ConnPolicies.dtcpconfig.flowctrlconfig.ratebasedconfig.sendingrate on original and recovered messages"
                                << " are different\n";
                returnValue = -1;
        } else if (message.getConnection().getPolicies().get_dtcp_configuration().get_flow_control_config().
        		get_rate_based_config().get_time_period() != recoveredMessage->getConnection().getPolicies().
                        get_dtcp_configuration().get_flow_control_config().get_rate_based_config().get_time_period()){
                std::cout << "ConnPolicies.dtcpconfig.flowctrlconfig.ratebasedconfig.timerperiod on original and recovered messages"
                                << " are different\n";
                returnValue = -1;
        } else if (message.getConnection().getPolicies().get_dtcp_configuration().get_flow_control_config().
                        get_window_based_config().get_initial_credit() != recoveredMessage->getConnection().getPolicies().
                        get_dtcp_configuration().get_flow_control_config().get_window_based_config().get_initial_credit()){
                std::cout << "ConnPolicies.dtcpconfig.flowctrlconfig.windowbasedconfig.initialcredit on original and recovered messages"
                                << " are different\n";
                returnValue = -1;
        } else if (message.getConnection().getPolicies().get_dtcp_configuration().get_flow_control_config().
        		get_window_based_config().get_maxclosed_window_queue_length() != recoveredMessage->getConnection().getPolicies().
                        get_dtcp_configuration().get_flow_control_config().get_window_based_config().get_maxclosed_window_queue_length()){
                std::cout << "ConnPolicies.dtcpconfig.flowctrlconfig.windowbasedconfig.maxclosedWindowQLength on original and recovered messages"
                                << " are different\n";
                returnValue = -1;
        }

        if (returnValue == 0) {
                std::cout << "IpcpConnectionCreateRequestMessage test ok\n";
        }
        nlmsg_free(netlinkMessage);
        delete recoveredMessage;

        return returnValue;
}

int testIpcpCreateConnectionResponse() {
        std::cout << "TESTING IPCP CREATE CONNECTION RESPONSE MESSAGE\n";
        int returnValue = 0;

        IpcpConnectionCreateResponseMessage message;
        message.setPortId(25);
        message.setCepId(14);

        struct nl_msg* netlinkMessage;
        netlinkMessage = nlmsg_alloc();
        if (!netlinkMessage) {
                std::cout << "Error allocating Netlink message\n";
        }
        genlmsg_put(netlinkMessage, NL_AUTO_PORT, message.getSequenceNumber(), 21,
                        sizeof(struct rinaHeader), 0, message.getOperationCode(), 0);

        int result = putBaseNetlinkMessage(netlinkMessage, &message);
        if (result < 0) {
                std::cout << "Error constructing Ipcp Create Connection response"
                                << "message \n";
                nlmsg_free(netlinkMessage);
                return result;
        }

        nlmsghdr* netlinkMessageHeader = nlmsg_hdr(netlinkMessage);
        IpcpConnectionCreateResponseMessage * recoveredMessage =
                        dynamic_cast<IpcpConnectionCreateResponseMessage *>(
                                        parseBaseNetlinkMessage(netlinkMessageHeader));
        if (recoveredMessage == 0) {
                std::cout << "Error parsing Ipcp Create Connection response Message "
                                << "\n";
                returnValue = -1;
        } else if (message.getPortId() != recoveredMessage->getPortId()) {
                std::cout << "Port id on original and recovered messages"
                                << " are different\n";
                returnValue = -1;
        } else if (message.getCepId()
                        != recoveredMessage->getCepId()) {
                std::cout << "Cep id  on original and recovered messages"
                                << " are different\n";
                returnValue = -1;
        }

        if (returnValue == 0) {
                std::cout << "IpcpConnectionCreateResponseMessage test ok\n";
        }
        nlmsg_free(netlinkMessage);
        delete recoveredMessage;

        return returnValue;
}

int testIpcpUpdateConnectionRequest() {
        std::cout << "TESTING IPCP UPDATE CONNECTION REQUEST MESSAGE\n";
        int returnValue = 0;

        IpcpConnectionUpdateRequestMessage message;
        message.setPortId(25);
        message.setSourceCepId(345);
        message.setDestinationCepId(212);
        message.setFlowUserIpcProcessId(35);

        struct nl_msg* netlinkMessage;
        netlinkMessage = nlmsg_alloc();
        if (!netlinkMessage) {
                std::cout << "Error allocating Netlink message\n";
        }
        genlmsg_put(netlinkMessage, NL_AUTO_PORT, message.getSequenceNumber(), 21,
                        sizeof(struct rinaHeader), 0, message.getOperationCode(), 0);

        int result = putBaseNetlinkMessage(netlinkMessage, &message);
        if (result < 0) {
                std::cout << "Error constructing Ipcp Update Connection request"
                                << "message \n";
                nlmsg_free(netlinkMessage);
                return result;
        }

        nlmsghdr* netlinkMessageHeader = nlmsg_hdr(netlinkMessage);
        IpcpConnectionUpdateRequestMessage * recoveredMessage =
                        dynamic_cast<IpcpConnectionUpdateRequestMessage *>(
                                        parseBaseNetlinkMessage(netlinkMessageHeader));
        if (recoveredMessage == 0) {
                std::cout << "Error parsing Ipcp Update Connection request Message "
                                << "\n";
                returnValue = -1;
        } else if (message.getPortId() != recoveredMessage->getPortId()) {
                std::cout << "Port id on original and recovered messages"
                                << " are different\n";
                returnValue = -1;
        } else if (message.getSourceCepId()
                        != recoveredMessage->getSourceCepId()) {
                std::cout << "Source CEP-id  on original and recovered messages"
                                << " are different\n";
                returnValue = -1;
        } else if (message.getDestinationCepId() !=
                        recoveredMessage->getDestinationCepId()) {
                std::cout << "Destination CEP-id on original and recovered messages"
                                << " are different\n";
                returnValue = -1;
        } else if (message.getFlowUserIpcProcessId() !=
                        recoveredMessage->getFlowUserIpcProcessId()) {
                std::cout << "Flow user IPC Process id on original and recovered messages"
                                << " are different\n";
                returnValue = -1;
        }

        if (returnValue == 0) {
                std::cout << "IpcpConnectionUpdateRequestMessage test ok\n";
        }
        nlmsg_free(netlinkMessage);
        delete recoveredMessage;

        return returnValue;
}

int testIpcpUpdateConnectionResult() {
        std::cout << "TESTING IPCP UPDATE CONNECTION RESULT MESSAGE\n";
        int returnValue = 0;

        IpcpConnectionUpdateResultMessage message;
        message.setPortId(25);
        message.setResult(-34);

        struct nl_msg* netlinkMessage;
        netlinkMessage = nlmsg_alloc();
        if (!netlinkMessage) {
                std::cout << "Error allocating Netlink message\n";
        }
        genlmsg_put(netlinkMessage, NL_AUTO_PORT, message.getSequenceNumber(), 21,
                        sizeof(struct rinaHeader), 0, message.getOperationCode(), 0);

        int result = putBaseNetlinkMessage(netlinkMessage, &message);
        if (result < 0) {
                std::cout << "Error constructing Ipcp Update Connection result"
                                << "message \n";
                nlmsg_free(netlinkMessage);
                return result;
        }

        nlmsghdr* netlinkMessageHeader = nlmsg_hdr(netlinkMessage);
        IpcpConnectionUpdateResultMessage * recoveredMessage =
                        dynamic_cast<IpcpConnectionUpdateResultMessage *>(
                                        parseBaseNetlinkMessage(netlinkMessageHeader));
        if (recoveredMessage == 0) {
                std::cout << "Error parsing Ipcp Update Connection result Message "
                                << "\n";
                returnValue = -1;
        } else if (message.getPortId() != recoveredMessage->getPortId()) {
                std::cout << "Port id on original and recovered messages"
                                << " are different\n";
                returnValue = -1;
        } else if (message.getResult()
                        != recoveredMessage->getResult()) {
                std::cout << "Result  on original and recovered messages"
                                << " are different\n";
                returnValue = -1;
        }

        if (returnValue == 0) {
                std::cout << "IpcpConnectionUpdateResultMessage test ok\n";
        }
        nlmsg_free(netlinkMessage);
        delete recoveredMessage;

        return returnValue;
}

int testIpcpCreateConnectionArrived() {
        std::cout << "TESTING IPCP CREATE CONNECTION ARRIVED MESSAGE\n";
        int returnValue = 0;

        IpcpConnectionCreateArrivedMessage message;
        Connection connection;
        connection.setPortId(25);
        connection.setSourceAddress(1);
        connection.setDestAddress(2);
        connection.setQosId(3);
        connection.setDestCepId(346);
        connection.setFlowUserIpcProcessId(23);
        message.setConnection(connection);

        struct nl_msg* netlinkMessage;
        netlinkMessage = nlmsg_alloc();
        if (!netlinkMessage) {
                std::cout << "Error allocating Netlink message\n";
        }
        genlmsg_put(netlinkMessage, NL_AUTO_PORT, message.getSequenceNumber(), 21,
                        sizeof(struct rinaHeader), 0, message.getOperationCode(), 0);

        int result = putBaseNetlinkMessage(netlinkMessage, &message);
        if (result < 0) {
                std::cout << "Error constructing Ipcp Create Connection arrived"
                                << "message \n";
                nlmsg_free(netlinkMessage);
                return result;
        }

        nlmsghdr* netlinkMessageHeader = nlmsg_hdr(netlinkMessage);
        IpcpConnectionCreateArrivedMessage * recoveredMessage =
                        dynamic_cast<IpcpConnectionCreateArrivedMessage *>(
                                        parseBaseNetlinkMessage(netlinkMessageHeader));
        if (recoveredMessage == 0) {
                std::cout << "Error parsing Ipcp Create Connection arrived Message "
                                << "\n";
                returnValue = -1;
        } else if (message.getConnection().getPortId() !=
                        recoveredMessage->getConnection().getPortId()) {
                std::cout << "Port id on original and recovered messages"
                                << " are different\n";
                returnValue = -1;
        } else if (message.getConnection().getSourceAddress()
                        != recoveredMessage->getConnection().getSourceAddress()) {
                std::cout << "Source address  on original and recovered messages"
                                << " are different\n";
                returnValue = -1;
        } else if (message.getConnection().getDestAddress() !=
                        recoveredMessage->getConnection().getDestAddress()) {
                std::cout << "Destination address on original and recovered messages"
                                << " are different\n";
                returnValue = -1;
        } else if (message.getConnection().getQosId() !=
                        recoveredMessage->getConnection().getQosId()) {
                std::cout << "QoS id on original and recovered messages"
                                << " are different\n";
                returnValue = -1;
        } else if (message.getConnection().getDestCepId() !=
                        recoveredMessage->getConnection().getDestCepId()) {
                std::cout << "Dest cep-id on original and recovered messages"
                                << " are different\n";
                returnValue = -1;
        } else if (message.getConnection().getFlowUserIpcProcessId() !=
                        recoveredMessage->getConnection().getFlowUserIpcProcessId()) {
                std::cout << "Flow user IPC Process id on original and recovered messages"
                                << " are different\n";
                returnValue = -1;
        }

        if (returnValue == 0) {
                std::cout << "IpcpConnectionCreateArrivedMessage test ok\n";
        }
        nlmsg_free(netlinkMessage);
        delete recoveredMessage;

        return returnValue;
}

int testIpcpCreateConnectionResult() {
        std::cout << "TESTING IPCP CREATE CONNECTION RESULT MESSAGE\n";
        int returnValue = 0;

        IpcpConnectionCreateResultMessage message;
        message.setPortId(25);
        message.setSourceCepId(14);
        message.setDestCepId(234);

        struct nl_msg* netlinkMessage;
        netlinkMessage = nlmsg_alloc();
        if (!netlinkMessage) {
                std::cout << "Error allocating Netlink message\n";
        }
        genlmsg_put(netlinkMessage, NL_AUTO_PORT, message.getSequenceNumber(), 21,
                        sizeof(struct rinaHeader), 0, message.getOperationCode(), 0);

        int result = putBaseNetlinkMessage(netlinkMessage, &message);
        if (result < 0) {
                std::cout << "Error constructing Ipcp Create Connection result"
                                << "message \n";
                nlmsg_free(netlinkMessage);
                return result;
        }

        nlmsghdr* netlinkMessageHeader = nlmsg_hdr(netlinkMessage);
        IpcpConnectionCreateResultMessage * recoveredMessage =
                        dynamic_cast<IpcpConnectionCreateResultMessage *>(
                                        parseBaseNetlinkMessage(netlinkMessageHeader));
        if (recoveredMessage == 0) {
                std::cout << "Error parsing Ipcp Create Connection response result "
                                << "\n";
                returnValue = -1;
        } else if (message.getPortId() != recoveredMessage->getPortId()) {
                std::cout << "Port id on original and recovered messages"
                                << " are different\n";
                returnValue = -1;
        } else if (message.getSourceCepId()
                        != recoveredMessage->getSourceCepId()) {
                std::cout << "Source cep id  on original and recovered messages"
                                << " are different\n";
                returnValue = -1;
        } else if (message.getDestCepId()
                        != recoveredMessage->getDestCepId()) {
                std::cout << "Dest cep id  on original and recovered messages"
                                << " are different\n";
                returnValue = -1;
        }

        if (returnValue == 0) {
                std::cout << "IpcpConnectionCreateResultMessage test ok\n";
        }
        nlmsg_free(netlinkMessage);
        delete recoveredMessage;

        return returnValue;
}

int testIpcpDestroyConnectionRequest() {
        std::cout << "TESTING IPCP DESTROY CONNECTION REQUEST MESSAGE\n";
        int returnValue = 0;

        IpcpConnectionDestroyRequestMessage message;
        message.setPortId(25);
        message.setCepId(234);

        struct nl_msg* netlinkMessage;
        netlinkMessage = nlmsg_alloc();
        if (!netlinkMessage) {
                std::cout << "Error allocating Netlink message\n";
        }
        genlmsg_put(netlinkMessage, NL_AUTO_PORT, message.getSequenceNumber(), 21,
                        sizeof(struct rinaHeader), 0, message.getOperationCode(), 0);

        int result = putBaseNetlinkMessage(netlinkMessage, &message);
        if (result < 0) {
                std::cout << "Error constructing Ipcp Destroy connection request"
                                << "message \n";
                nlmsg_free(netlinkMessage);
                return result;
        }

        nlmsghdr* netlinkMessageHeader = nlmsg_hdr(netlinkMessage);
        IpcpConnectionDestroyRequestMessage * recoveredMessage =
                        dynamic_cast<IpcpConnectionDestroyRequestMessage *>(
                                        parseBaseNetlinkMessage(netlinkMessageHeader));
        if (recoveredMessage == 0) {
                std::cout << "Error parsing Ipcp Destroy Connection request ,essage "
                                << "\n";
                returnValue = -1;
        } else if (message.getPortId() != recoveredMessage->getPortId()) {
                std::cout << "Port id on original and recovered messages"
                                << " are different\n";
                returnValue = -1;
        } else if (message.getCepId()
                        != recoveredMessage->getCepId()) {
                std::cout << "CEP id  on original and recovered messages"
                                << " are different\n";
                returnValue = -1;
        }

        if (returnValue == 0) {
                std::cout << "IpcpConnectionDestroyRequestMessage test ok\n";
        }
        nlmsg_free(netlinkMessage);
        delete recoveredMessage;

        return returnValue;
}

int testIpcpDestroyConnectionResult() {
        std::cout << "TESTING IPCP DESTROY CONNECTION RESULT MESSAGE\n";
        int returnValue = 0;

        IpcpConnectionDestroyResultMessage message;
        message.setPortId(25);
        message.setResult(234);

        struct nl_msg* netlinkMessage;
        netlinkMessage = nlmsg_alloc();
        if (!netlinkMessage) {
                std::cout << "Error allocating Netlink message\n";
        }
        genlmsg_put(netlinkMessage, NL_AUTO_PORT, message.getSequenceNumber(), 21,
                        sizeof(struct rinaHeader), 0, message.getOperationCode(), 0);

        int result = putBaseNetlinkMessage(netlinkMessage, &message);
        if (result < 0) {
                std::cout << "Error constructing Ipcp Destroy connection result"
                                << "message \n";
                nlmsg_free(netlinkMessage);
                return result;
        }

        nlmsghdr* netlinkMessageHeader = nlmsg_hdr(netlinkMessage);
        IpcpConnectionDestroyResultMessage * recoveredMessage =
                        dynamic_cast<IpcpConnectionDestroyResultMessage *>(
                                        parseBaseNetlinkMessage(netlinkMessageHeader));
        if (recoveredMessage == 0) {
                std::cout << "Error parsing Ipcp Destroy Connection result message "
                                << "\n";
                returnValue = -1;
        } else if (message.getPortId() != recoveredMessage->getPortId()) {
                std::cout << "Port id on original and recovered messages"
                                << " are different\n";
                returnValue = -1;
        } else if (message.getResult()
                        != recoveredMessage->getResult()) {
                std::cout << "Result on original and recovered messages"
                                << " are different\n";
                returnValue = -1;
        }

        if (returnValue == 0) {
                std::cout << "IpcpConnectionDestroyResultMessage test ok\n";
        }
        nlmsg_free(netlinkMessage);
        delete recoveredMessage;

        return returnValue;
}

int testRmtModifyPDUFTEntriesRequestMessage() {
        std::cout << "TESTING RMT MODIFY PDU FTE REQUEST MESSAGE\n";
        int returnValue = 0;
        std::list<PDUForwardingTableEntry *>::const_iterator iterator;
        std::list<PDUForwardingTableEntry *> entriesList;
        std::list<unsigned int>::const_iterator iterator2;
        std::list<unsigned int> portIdsList;

        RmtModifyPDUFTEntriesRequestMessage message;
        PDUForwardingTableEntry * entry1 = new PDUForwardingTableEntry();
        entry1->setAddress(23);
        entry1->addPortId(34);
        entry1->addPortId(24);
        entry1->addPortId(39);
        entry1->setQosId(1);
        message.addEntry(entry1);
        PDUForwardingTableEntry * entry2 = new PDUForwardingTableEntry();
        entry2->setAddress(20);
        entry2->addPortId(28);
        entry2->addPortId(35);
        entry2->addPortId(54);
        entry2->setQosId(2);
        message.addEntry(entry2);
        message.setMode(1);

        struct nl_msg* netlinkMessage;
        netlinkMessage = nlmsg_alloc();
        if (!netlinkMessage) {
                std::cout << "Error allocating Netlink message\n";
        }
        genlmsg_put(netlinkMessage, NL_AUTO_PORT, message.getSequenceNumber(), 21,
                        sizeof(struct rinaHeader), 0, message.getOperationCode(), 0);

        int result = putBaseNetlinkMessage(netlinkMessage, &message);
        if (result < 0) {
                std::cout << "Error constructing RmtModifyPDUFTEntriesRequest "
                                << "message \n";
                nlmsg_free(netlinkMessage);
                return result;
        }

        nlmsghdr* netlinkMessageHeader = nlmsg_hdr(netlinkMessage);
        RmtModifyPDUFTEntriesRequestMessage * recoveredMessage =
                        dynamic_cast<RmtModifyPDUFTEntriesRequestMessage *>(
                                        parseBaseNetlinkMessage(netlinkMessageHeader));
        if (recoveredMessage == 0) {
                std::cout << "Error parsing RmtModifyPDUFTEntriesRequest message "
                                << "\n";
                returnValue = -1;
        } else if (message.getMode() != recoveredMessage->getMode()) {
                std::cout << "Mode on original and recovered messages"
                                << " are different\n";
                returnValue = -1;
        } else if (message.getEntries().size()
                        != recoveredMessage->getEntries().size()) {
                std::cout << "Size of entries in original and recovered messages"
                                << " are different\n";
                returnValue = -1;
        }


        entriesList = recoveredMessage->getEntries();
        for (iterator = entriesList.begin();
                        iterator != entriesList.end();
                        ++iterator) {
                portIdsList = (*iterator)->getPortIds();
                if (portIdsList.size() != 3) {
                        std::cout << "Size of portids in original and recovered messages"
                                        << " are different\n";
                        returnValue = -1;
                }

                for(iterator2 = portIdsList.begin();
                                iterator2 != portIdsList.end();
                                ++iterator2) {
                        std::cout << *iterator2 <<std::endl;
                }
        }

        if (returnValue == 0) {
                std::cout << "RmtModifyPDUFTEntriesRequestMessage test ok\n";
        }
        nlmsg_free(netlinkMessage);
        delete recoveredMessage;

        return returnValue;
}

int testRmtDumpPDUFTResponseMessage() {
        std::cout << "TESTING RMT DUMP PDU FWDING TABLE RESPONSE MESSAGE\n";
        int returnValue = 0;
        std::list<PDUForwardingTableEntry>::const_iterator iterator;
        std::list<PDUForwardingTableEntry> entriesList;
        std::list<unsigned int>::const_iterator iterator2;
        std::list<unsigned int> portIdsList;

        RmtDumpPDUFTEntriesResponseMessage message;
        PDUForwardingTableEntry entry1, entry2;
        entry1.setAddress(23);
        entry1.addPortId(34);
        entry1.addPortId(24);
        entry1.addPortId(39);
        entry1.setQosId(1);
        message.addEntry(entry1);
        entry2.setAddress(20);
        entry2.addPortId(28);
        entry2.addPortId(35);
        entry2.addPortId(54);
        entry2.setQosId(2);
        message.addEntry(entry2);
        message.setResult(3);

        struct nl_msg* netlinkMessage;
        netlinkMessage = nlmsg_alloc();
        if (!netlinkMessage) {
                std::cout << "Error allocating Netlink message\n";
        }
        genlmsg_put(netlinkMessage, NL_AUTO_PORT, message.getSequenceNumber(), 21,
                        sizeof(struct rinaHeader), 0, message.getOperationCode(), 0);

        int result = putBaseNetlinkMessage(netlinkMessage, &message);
        if (result < 0) {
                std::cout << "Error constructing RmtDumpPDUFTEntriesResponse "
                                << "message \n";
                nlmsg_free(netlinkMessage);
                return result;
        }

        nlmsghdr* netlinkMessageHeader = nlmsg_hdr(netlinkMessage);
        RmtDumpPDUFTEntriesResponseMessage * recoveredMessage =
                        dynamic_cast<RmtDumpPDUFTEntriesResponseMessage *>(
                                        parseBaseNetlinkMessage(netlinkMessageHeader));
        if (recoveredMessage == 0) {
                std::cout << "Error parsing RmtDumpPDUFTEntriesResponseMessage message "
                                << "\n";
                returnValue = -1;
        } else if (message.getResult() != recoveredMessage->getResult()) {
                std::cout << "Mode on original and recovered messages"
                                << " are different\n";
                returnValue = -1;
        } else if (message.getEntries().size()
                        != recoveredMessage->getEntries().size()) {
                std::cout << "Size of entries in original and recovered messages"
                                << " are different\n";
                returnValue = -1;
        }


        entriesList = recoveredMessage->getEntries();
        for (iterator = entriesList.begin();
                        iterator != entriesList.end();
                        ++iterator) {
                portIdsList = iterator->getPortIds();
                if (portIdsList.size() != 3) {
                        std::cout << "Size of portids in original and recovered messages"
                                        << " are different\n";
                        returnValue = -1;
                }

                for(iterator2 = portIdsList.begin();
                                iterator2 != portIdsList.end();
                                ++iterator2) {
                        std::cout << *iterator2 <<std::endl;
                }
        }

        if (returnValue == 0) {
                std::cout << "RmtDumpPDUFTEntriesResponseMessage test ok\n";
        }
        nlmsg_free(netlinkMessage);
        delete recoveredMessage;

        return returnValue;
}

int main() {
	std::cout << "TESTING LIBRINA-NETLINK-PARSERS\n";

	int result;

	result = testAppAllocateFlowRequestMessage();
	if (result < 0) {
		return result;
	}

	result = testAppAllocateFlowRequestResultMessage();
	if (result < 0) {
		return result;
	}

	result = testAppAllocateFlowRequestArrivedMessage();
	if (result < 0) {
		return result;
	}

	result = testAppAllocateFlowResponseMessage();
	if (result < 0) {
		return result;
	}

	result = testAppDeallocateFlowRequestMessage();
	if (result < 0) {
		return result;
	}

	result = testAppDeallocateFlowResponseMessage();
	if (result < 0) {
		return result;
	}

	result = testAppFlowDeallocatedNotificationMessage();
	if (result < 0) {
		return result;
	}

	result = testAppRegisterApplicationRequestMessage();
	if (result < 0) {
		return result;
	}

	result = testAppRegisterApplicationResponseMessage();
	if (result < 0) {
		return result;
	}

	result = testAppUnregisterApplicationRequestMessage();
	if (result < 0) {
		return result;
	}

	result = testAppUnregisterApplicationResponseMessage();
	if (result < 0) {
		return result;
	}

	result = testAppGetDIFPropertiesRequestMessage();
	if (result < 0) {
		return result;
	}

	result = testAppGetDIFPropertiesResponseMessage();
	if (result < 0) {
		return result;
	}

	result = testIpcmRegisterApplicationRequestMessage();
	if (result < 0) {
		return result;
	}

	result = testIpcmRegisterApplicationResponseMessage();
	if (result < 0) {
		return result;
	}

	result = testIpcmUnregisterApplicationRequestMessage();
	if (result < 0) {
		return result;
	}

	result = testIpcmUnregisterApplicationResponseMessage();
	if (result < 0) {
		return result;
	}

	result = testIpcmAssignToDIFRequestMessage();
	if (result < 0) {
		return result;
	}

	result = testIpcmAssignToDIFResponseMessage();
	if (result < 0) {
		return result;
	}

	result = testIpcmUpdateDIFConfigurationRequestMessage();
	if (result < 0) {
	        return result;
	}

	result = testIpcmUpdateDIFConfigurationResponseMessage();
	if (result < 0) {
	        return result;
	}

	result = testIpcmEnrollToDIFRequestMessage();
	if (result < 0) {
	        return result;
	}

	result = testIpcmNeighborsModifiedNotificaiton();
	if (result < 0) {
	        return result;
	}

	result = testIpcmEnrollToDIFResponseMessage();
	if (result < 0) {
	        return result;
	}

	result = testIpcmAllocateFlowRequestMessage();
	if (result < 0) {
		return result;
	}

	result = testIpcmAllocateFlowRequestResultMessage();
	if (result < 0) {
		return result;
	}

	result = testIpcmAllocateFlowRequestArrivedMessage();
	if (result < 0) {
		return result;
	}

	result = testIpcmAllocateFlowResponseMessage();
	if (result < 0) {
		return result;
	}

	result = testIpcmDeallocateFlowRequestMessage();
	if (result < 0) {
		return result;
	}

	result = testIpcmDeallocateFlowResponseMessage();
	if (result < 0) {
		return result;
	}

	result = testAppFlowDeallocatedNotificationMessage();
	if (result < 0) {
		return result;
	}

	result = testIpcmIPCProcessDIFResgistrationNotification();
	if (result < 0) {
		return result;
	}

	result = testIpcmQueryRIBRequestMessage();
	if (result < 0) {
		return result;
	}

	result = testIpcmQueryRIBResponseMessage();
	if (result < 0) {
		return result;
	}

	result = testIpcpCreateConnectionRequest();
	if (result < 0) {
	        return result;
	}

	result = testIpcpCreateConnectionResponse();
	if (result < 0) {
	        return result;
	}

	result = testIpcpUpdateConnectionRequest();
	if (result < 0) {
	        return result;
	}

	result = testIpcpUpdateConnectionResult();
	if (result < 0) {
	        return result;
	}

	result = testIpcpCreateConnectionArrived();
	if (result < 0) {
	        return result;
	}

	result = testIpcpCreateConnectionResult();
	if (result < 0) {
	        return result;
	}

	result = testIpcpDestroyConnectionRequest();
	if (result < 0) {
	        return result;
	}

	result = testIpcpDestroyConnectionResult();
	if (result < 0) {
	        return result;
	}

	result = testRmtModifyPDUFTEntriesRequestMessage();
	if (result < 0) {
	        return result;
	}

	result = testRmtDumpPDUFTResponseMessage();
	if (result < 0) {
	        return result;
	}

	return 0;
}<|MERGE_RESOLUTION|>--- conflicted
+++ resolved
@@ -2460,28 +2460,15 @@
         dtcpFlowCtrlConfig.set_closed_window_policy(closedWindowPolicy);
 
         DTCPRtxControlConfig dtcpRtxConfig;
-<<<<<<< HEAD
+        dtcpRtxConfig.set_max_time_to_retry(2312);
         dtcpRtxConfig.set_data_rxmsn_max(23424);
-        dtcpRtxConfig.set_initial_rtx_time(434);
+        dtcpRtxConfig.set_initial_rtx_time(20);
 
         DTCPConfig dtcpConfig;
         dtcpConfig.set_flow_control(true);
         dtcpConfig.set_flow_control_config(dtcpFlowCtrlConfig);
         dtcpConfig.set_rtx_control(true);
         dtcpConfig.set_rtx_control_config(dtcpRtxConfig);
-        dtcpConfig.set_initial_recvr_inactivity_time(234);
-        dtcpConfig.set_initial_sender_inactivity_time(123);
-=======
-        dtcpRtxConfig.setMaximumTimeToRetry(2312);
-        dtcpRtxConfig.setDatarxmsnmax(23424);
-        dtcpRtxConfig.setInitialRtxTime(20);
-
-        DTCPConfig dtcpConfig;
-        dtcpConfig.setFlowcontrol(true);
-        dtcpConfig.setFlowcontrolconfig(dtcpFlowCtrlConfig);
-        dtcpConfig.setRtxcontrol(true);
-        dtcpConfig.setRtxcontrolconfig(dtcpRtxConfig);
->>>>>>> 4af6019e
 
         ConnectionPolicies connectionPolicies;
         connectionPolicies.set_dtcp_present(true);
@@ -2598,26 +2585,10 @@
                 std::cout << "ConnPolicies.dtcpconfig.isRtxcontrol on original and recovered messages"
                                 << " are different\n";
                 returnValue = -1;
-<<<<<<< HEAD
-        } else if (message.getConnection().getPolicies().get_dtcp_configuration().get_initial_recvr_inactivity_time() !=
-                        recoveredMessage->getConnection().getPolicies().get_dtcp_configuration().get_initial_recvr_inactivity_time()){
-                std::cout << "ConnPolicies.dtcpconfig.initialrcvrinatcitvitytime on original and recovered messages"
-                                << " are different\n";
-                returnValue = -1;
-        } else if (message.getConnection().getPolicies().get_dtcp_configuration().get_initial_sender_inactivity_time() !=
-                        recoveredMessage->getConnection().getPolicies().get_dtcp_configuration().get_initial_sender_inactivity_time()){
-                std::cout << "ConnPolicies.dtcpconfig.initialsenderinatcitvitytime on original and recovered messages"
-                                << " are different\n";
-                returnValue = -1;
-        } else if (message.getConnection().getPolicies().get_dtcp_configuration().get_rtx_control_config().get_data_rxmsn_max() !=
+        } else if (message.getConnection().getPolicies().get_dtcp_configuration().get_rtx_control_config().get_max_time_to_retry() !=
                         recoveredMessage->getConnection().getPolicies().get_dtcp_configuration().
-                        get_rtx_control_config().get_data_rxmsn_max()){
-=======
-        } else if (message.getConnection().getPolicies().getDtcpConfiguration().getRtxcontrolconfig().getDatarxmsnmax() !=
-                        recoveredMessage->getConnection().getPolicies().getDtcpConfiguration().
-                        getRtxcontrolconfig().getDatarxmsnmax()){
->>>>>>> 4af6019e
-                std::cout << "ConnPolicies.dtcpconfig.rtxctrlconfig.datarnmsnmax on original and recovered messages"
+                        get_rtx_control_config().get_max_time_to_retry()){
+                std::cout << "ConnPolicies.dtcpconfig.rtxctrlconfig.maxtimetorety on original and recovered messages"
                                 << " are different\n";
                 returnValue = -1;
         } else if (message.getConnection().getPolicies().get_dtcp_configuration().get_rtx_control_config().get_initial_rtx_time() !=
