//
// Common
//
//    Eduard Grasa          <eduard.grasa@i2cat.net>
//    Francesco Salvestrini <f.salvestrini@nextworks.it>
//
// This library is free software; you can redistribute it and/or
// modify it under the terms of the GNU Lesser General Public
// License as published by the Free Software Foundation; either
// version 2.1 of the License, or (at your option) any later version.
// 
// This library is distributed in the hope that it will be useful,
// but WITHOUT ANY WARRANTY; without even the implied warranty of
// MERCHANTABILITY or FITNESS FOR A PARTICULAR PURPOSE.  See the GNU
// Lesser General Public License for more details.
// 
// You should have received a copy of the GNU Lesser General Public
// License along with this library; if not, write to the Free Software
// Foundation, Inc., 51 Franklin Street, Fifth Floor, Boston,
// MA  02110-1301  USA
//

#include <climits>
#include <ostream>
#include <sstream>

#define RINA_PREFIX "librina.common"

#include "librina/logs.h"
#include "config.h"
#include "core.h"
#include "librina/common.h"

namespace rina {

std::string getVersion() {
	return VERSION;
}

int string2int(const std::string& s, int& ret)
{
	char *dummy;
	const char *cstr = s.c_str();

	ret = strtoul(cstr, &dummy, 10);
	if (!s.size() || *dummy != '\0') {
		ret = ~0U;
		return -1;
	}

	return 0;
}

/* CLASS APPLICATION PROCESS NAMING INFORMATION */

ApplicationProcessNamingInformation::ApplicationProcessNamingInformation() {
}

ApplicationProcessNamingInformation::ApplicationProcessNamingInformation(
		const std::string & processName,
		const std::string & processInstance) {
	this->processName = processName;
	this->processInstance = processInstance;
}

bool ApplicationProcessNamingInformation::operator==(
		const ApplicationProcessNamingInformation &other) const {
	if (processName.compare(other.processName) != 0) {
		return false;
	}

	if (processInstance.compare(other.processInstance) != 0) {
		return false;
	}

	if (entityName.compare(other.entityName) != 0) {
		return false;
	}

	if (entityInstance.compare(other.entityInstance) != 0) {
		return false;
	}

	return true;
}

bool ApplicationProcessNamingInformation::operator!=(
		const ApplicationProcessNamingInformation &other) const {
	return !(*this == other);
}

ApplicationProcessNamingInformation &
ApplicationProcessNamingInformation::operator=(
		const ApplicationProcessNamingInformation & other){
	if (this != &other){
		processName = other.processName;
		processInstance = other.processInstance;
		entityName = other.entityName;
		entityInstance = other.entityInstance;
	}

	return *this;
}

bool ApplicationProcessNamingInformation::operator>(
		const ApplicationProcessNamingInformation &other) const {
	int aux = processName.compare(other.processName);
	if (aux > 0) {
		return true;
	} else if (aux < 0) {
		return false;
	}

	aux = processInstance.compare(other.processInstance);
	if (aux > 0) {
		return true;
	} else if (aux < 0) {
		return false;
	}

	aux = entityName.compare(other.entityName);
	if (aux > 0) {
		return true;
	} else if (aux < 0) {
		return false;
	}

	aux = entityInstance.compare(other.entityInstance);
	if (aux > 0) {
		return true;
	} else {
		return false;
	}
}

bool ApplicationProcessNamingInformation::operator<=(
		const ApplicationProcessNamingInformation &other) const {
	return !(*this > other);
}

bool ApplicationProcessNamingInformation::operator<(
		const ApplicationProcessNamingInformation &other) const {
	int aux = processName.compare(other.processName);
	if (aux < 0) {
		return true;
	} else if (aux > 0) {
		return false;
	}

	aux = processInstance.compare(other.processInstance);
	if (aux < 0) {
		return true;
	} else if (aux > 0) {
		return false;
	}

	aux = entityName.compare(other.entityName);
	if (aux < 0) {
		return true;
	} else if (aux > 0) {
		return false;
	}

	aux = entityInstance.compare(other.entityInstance);
	if (aux < 0) {
		return true;
	} else {
		return false;
	}
}

bool ApplicationProcessNamingInformation::operator>=(
		const ApplicationProcessNamingInformation &other) const {
	return !(*this < other);
}

std::string ApplicationProcessNamingInformation::
getProcessNamePlusInstance(){
	return processName + "-" + processInstance;
}

const std::string ApplicationProcessNamingInformation::getEncodedString() const {
        return processName + "-" + processInstance +
                        "-" + entityName + "-" + entityInstance;
}

const std::string ApplicationProcessNamingInformation::toString() const{
        std::stringstream ss;

        ss << processName << ":" << processInstance << ":"
                << entityName << ":" << entityInstance;

        return ss.str();
}

ApplicationProcessNamingInformation
decode_apnameinfo(const std::string &encodedString)
{
        ApplicationProcessNamingInformation ret;
        std::stringstream ss(encodedString);
        std::string elem;
        std::vector<std::string> elems;

        while (std::getline(ss, elem, '-')) {
                elems.push_back(elem);
        }

        if (elems.size() < 3) {
                return ret;
        }

        ret.processName = elems[0];
        ret.processInstance = elems[1];
        ret.entityName = elems[2];
        if (elems.size() >= 4) {
                ret.entityInstance = elems[3];
        }

        return ret;
}

/* CLASS FLOW SPECIFICATION */

FlowSpecification::FlowSpecification() {
	averageSDUBandwidth = 0;
	averageBandwidth = 0;
	peakBandwidthDuration = 0;
	peakSDUBandwidthDuration = 0;
	undetectedBitErrorRate = 0;
	partialDelivery = true;
	orderedDelivery = false;
	maxAllowableGap = -1;
	jitter = 0;
	delay = 0;
	maxSDUsize = 0;
}

const std::string FlowSpecification::toString() {
        std::stringstream ss;
        ss<<"Jitter: "<<jitter<<"; Delay: "<<delay<<std::endl;
        ss<<"In oder delivery: "<<orderedDelivery;
        ss<<"; Partial delivery allowed: "<<partialDelivery<<std::endl;
        ss<<"Max allowed gap between SDUs: "<<maxAllowableGap;
        ss<<"; Undetected bit error rate: "<<undetectedBitErrorRate<<std::endl;
        ss<<"Average bandwidth (bytes/s): "<<averageBandwidth;
        ss<<"; Average SDU bandwidth (bytes/s): "<<averageSDUBandwidth<<std::endl;
        ss<<"Peak bandwidth duration (ms): "<<peakBandwidthDuration;
        ss<<"; Peak SDU bandwidth duration (ms): "<<peakSDUBandwidthDuration;
        return ss.str();
}

bool FlowSpecification::operator==(const FlowSpecification &other) const {
	if (averageBandwidth != other.averageBandwidth) {
		return false;
	}

	if (averageSDUBandwidth != other.averageSDUBandwidth) {
		return false;
	}

	if (peakBandwidthDuration != other.peakBandwidthDuration) {
		return false;
	}

	if (peakSDUBandwidthDuration != other.peakSDUBandwidthDuration) {
		return false;
	}

	if (undetectedBitErrorRate != other.undetectedBitErrorRate) {
		return false;
	}

	if (partialDelivery != other.partialDelivery) {
		return false;
	}

	if (orderedDelivery != other.orderedDelivery) {
		return false;
	}

	if (maxAllowableGap != other.maxAllowableGap) {
		return false;
	}

	if (delay != other.delay) {
		return false;
	}

	if (jitter != other.jitter) {
		return false;
	}

	if (maxSDUsize != other.maxSDUsize) {
		return false;
	}

	return true;
}

bool FlowSpecification::operator!=(const FlowSpecification &other) const {
	return !(*this == other);
}

/* CLASS FLOW INFORMATION */
bool FlowInformation::operator==(
		const FlowInformation &other) const {
	return portId == other.portId;
}

bool FlowInformation::operator!=(
		const FlowInformation &other) const {
	return !(*this == other);
}

const std::string FlowInformation::toString(){
        std::stringstream ss;

        ss<<"Local app name: "<<localAppName.toString()<<std::endl;
        ss<<"Remote app name: "<<remoteAppName.toString()<<std::endl;
        ss<<"DIF name: "<<difName.processName;
        ss<<"; Port-id: "<<portId<<"; State: "<<state<<std::endl;
        ss<<"Flow specification: "<<flowSpecification.toString();

        return ss.str();
}

/* CLASS DIF PROPERTIES */
DIFProperties::DIFProperties(
		const ApplicationProcessNamingInformation& DIFName, int maxSDUSize) {
	this->DIFName = DIFName;
	this->maxSDUSize = maxSDUSize;
}

/* CLASS IPC EVENT */
IPCEvent::IPCEvent() {
	eventType = NO_EVENT;
	sequenceNumber = 0;
}

IPCEvent::IPCEvent(IPCEventType eventType, unsigned int sequenceNumber) {
	this->eventType = eventType;
	this->sequenceNumber = sequenceNumber;
}


IPCEvent::~IPCEvent() {
}

const std::string IPCEvent::eventTypeToString(IPCEventType eventType) {
	std::string result;

	switch (eventType) {
	case FLOW_ALLOCATION_REQUESTED_EVENT:
		result = "0_FLOW_ALLOCATION_REQUESTED";
		break;
	case ALLOCATE_FLOW_REQUEST_RESULT_EVENT:
		result = "1_ALLOCATE_FLOW_REQUEST_RESULT";
		break;
	case ALLOCATE_FLOW_RESPONSE_EVENT:
		result = "2_ALLOCATE_FLOW_RESPONSE";
		break;
	case FLOW_DEALLOCATION_REQUESTED_EVENT:
		result = "3_FLOW_DEALLOCATION_REQUESTED";
		break;
	case DEALLOCATE_FLOW_RESPONSE_EVENT:
		result = "4_DEALLOCATE_FLOW_RESPONSE";
		break;
	case APPLICATION_UNREGISTERED_EVENT:
		result = "5_APPLICATION_UNREGISTERED";
		break;
	case FLOW_DEALLOCATED_EVENT:
		result = "6_FLOW_DEALLOCATED";
		break;
	case APPLICATION_REGISTRATION_REQUEST_EVENT:
		result = "7_APPLICATION_REGISTRATION_REQUEST";
		break;
	case REGISTER_APPLICATION_RESPONSE_EVENT:
		result = "8_REGISTER_APP_RESPONSE";
		break;
	case APPLICATION_UNREGISTRATION_REQUEST_EVENT:
		result = "9_APP_UNREGISTRATION_REQUEST";
		break;
	case UNREGISTER_APPLICATION_RESPONSE_EVENT:
		result = "10_UNREGISTER_APP_RESPONSE";
		break;
	case APPLICATION_REGISTRATION_CANCELED_EVENT:
		result = "11_APP_REGISTRATION_CANCELED";
		break;
	case ASSIGN_TO_DIF_REQUEST_EVENT:
		result = "12_ASSIGN_TO_DIF_REQUEST";
		break;
	case ASSIGN_TO_DIF_RESPONSE_EVENT:
		result = "13_ASSIGN_TO_DIF_RESPONSE";
		break;
	case UPDATE_DIF_CONFIG_REQUEST_EVENT:
		result = "14_UPDATE_DIF_CONFIG_REQUEST";
		break;
	case UPDATE_DIF_CONFIG_RESPONSE_EVENT:
		result = "15_UPDATE_DIF_CONFIG_RESPONSE";
		break;
	case ENROLL_TO_DIF_REQUEST_EVENT:
		result = "16_ENROLL_TO_DIF_REQUEST";
		break;
	case ENROLL_TO_DIF_RESPONSE_EVENT:
		result = "17_ENROLL_TO_DIF_RESONSE";
		break;
	case IPC_PROCESS_DIF_REGISTRATION_NOTIFICATION:
		result = "18_DIF_REGISTRATION_NOTIFICATION";
		break;
	case IPC_PROCESS_QUERY_RIB:
		result = "19_QUERY_RIB";
		break;
	case GET_DIF_PROPERTIES:
		result = "20_GET_DIF_PROPERTIES";
		break;
	case GET_DIF_PROPERTIES_RESPONSE_EVENT:
		result = "21_GET_DIF_PROPERTIES_RESPONSE";
		break;
	case OS_PROCESS_FINALIZED:
		result = "22_OS_PROCESS_FINALIZED";
		break;
	case IPCM_REGISTER_APP_RESPONSE_EVENT:
		result = "23_IPCM_REGISTER_APP_RESPONSE";
		break;
	case IPCM_UNREGISTER_APP_RESPONSE_EVENT:
		result = "24_IPCM_UNREGISTER_APP_RESPONSE";
		break;
	case IPCM_DEALLOCATE_FLOW_RESPONSE_EVENT:
		result = "25_IPCM_DEALLOCATE_FLOW_RESPONSE";
		break;
	case IPCM_ALLOCATE_FLOW_REQUEST_RESULT:
		result = "26_IPCM_ALLOCATE_FLOW_RESULT";
		break;
	case QUERY_RIB_RESPONSE_EVENT:
		result = "27_QUERY_RIB_RESPONSE";
		break;
	case IPC_PROCESS_DAEMON_INITIALIZED_EVENT:
		result = "28_IPC_PROCESS_DAEMON_INITIALIZED";
		break;
	case TIMER_EXPIRED_EVENT:
		result = "29_TIMER_EXPIRED";
		break;
	case IPC_PROCESS_CREATE_CONNECTION_RESPONSE:
		result = "30_CREATE_EFCP_CONN_RESPONSE";
		break;
	case IPC_PROCESS_UPDATE_CONNECTION_RESPONSE:
		result = "31_UPDATE_EFCP_CONN_RESPONSE";
		break;
	case IPC_PROCESS_CREATE_CONNECTION_RESULT:
		result = "32_CREATE_EFCP_CONN_RESULT";
		break;
	case IPC_PROCESS_DESTROY_CONNECTION_RESULT:
		result = "33_DESTROY_EFCP_CONN_RESULT";
		break;
	case IPC_PROCESS_DUMP_FT_RESPONSE:
		result = "34_DUMP_FT_RESPONSE";
		break;
        case IPC_PROCESS_SET_POLICY_SET_PARAM:
                result = "35_SET_POLICY_SET_PARAM";
                break;
        case IPC_PROCESS_SET_POLICY_SET_PARAM_RESPONSE:
                result = "36_SET_POLICY_SET_PARAM_RESPONSE";
                break;
        case IPC_PROCESS_SELECT_POLICY_SET:
                result = "37_SELECT_POLICY_SET";
                break;
        case IPC_PROCESS_SELECT_POLICY_SET_RESPONSE:
                result = "38_SELECT_POLICY_SET_RESPONSE";
                break;
        case IPC_PROCESS_PLUGIN_LOAD:
                result = "39_PLUGIN_LOAD";
                break;
        case IPC_PROCESS_PLUGIN_LOAD_RESPONSE:
                result = "40_PLUGIN_LOAD_RESPONSE";
                break;
<<<<<<< HEAD
        case IPC_PROCESS_ENABLE_ENCRYPTION_RESPONSE:
                result = "40_ENABLE_ENCRYPTION_RESPONSE";
                break;
=======
	case IPC_PROCESS_FWD_CDAP_MSG:
		result = "41_IPC_PROCESS_FWD_CDAP_MSG";
		break;
>>>>>>> e9c5157b
	case NO_EVENT:
		result = "42_NO_EVENT";
		break;
	default:
		result = "Unknown event";
	}

	return result;
}

/* CLASS BASE RESPONSE EVENT */
BaseResponseEvent::BaseResponseEvent(
                        int result,
                        IPCEventType eventType,
                        unsigned int sequenceNumber) :
                              IPCEvent(eventType,
                                             sequenceNumber){
        this->result = result;
}

/* CLASS FLOW REQUEST EVENT */
FlowRequestEvent::FlowRequestEvent(){
	localRequest = false;
	portId = 0;
	ipcProcessId = 0;
	flowRequestorIpcProcessId = 0;
}

FlowRequestEvent::FlowRequestEvent(
		const FlowSpecification& flowSpecification,
		bool localRequest,
		const ApplicationProcessNamingInformation& localApplicationName,
		const ApplicationProcessNamingInformation& remoteApplicationName,
		int flowRequestorIpcProcessId,
		unsigned int sequenceNumber):
				IPCEvent(FLOW_ALLOCATION_REQUESTED_EVENT,
						sequenceNumber) {
	this->flowSpecification = flowSpecification;
	this->localRequest = localRequest;
	this->localApplicationName = localApplicationName;
	this->remoteApplicationName = remoteApplicationName;
	this->flowRequestorIpcProcessId = flowRequestorIpcProcessId;
	this->portId = 0;
	this->ipcProcessId = 0;
}

FlowRequestEvent::FlowRequestEvent(int portId,
		const FlowSpecification& flowSpecification,
		bool localRequest,
		const ApplicationProcessNamingInformation& localApplicationName,
		const ApplicationProcessNamingInformation& remoteApplicationName,
		const ApplicationProcessNamingInformation& DIFName,
		unsigned short ipcProcessId,
		unsigned int sequenceNumber) :
		IPCEvent(FLOW_ALLOCATION_REQUESTED_EVENT,
				sequenceNumber) {
	this->flowSpecification = flowSpecification;
	this->localRequest = localRequest;
	this->localApplicationName = localApplicationName;
	this->remoteApplicationName = remoteApplicationName;
	this->DIFName = DIFName;
	this->flowRequestorIpcProcessId = ipcProcessId;
	this->portId = portId;
	this->ipcProcessId = ipcProcessId;
}

/* CLASS FLOW DEALLOCATE REQUEST EVENT */
FlowDeallocateRequestEvent::FlowDeallocateRequestEvent(int portId,
			const ApplicationProcessNamingInformation& appName,
			unsigned int sequenceNumber):
						IPCEvent(FLOW_DEALLOCATION_REQUESTED_EVENT,
								sequenceNumber){
	this->portId = portId;
	this->applicationName = appName;
}

FlowDeallocateRequestEvent::FlowDeallocateRequestEvent(int portId,
		unsigned int sequenceNumber):
			IPCEvent(FLOW_DEALLOCATION_REQUESTED_EVENT,
					sequenceNumber){
	this->portId = portId;
}

/* CLASS FLOW DEALLOCATED EVENT */
FlowDeallocatedEvent::FlowDeallocatedEvent(
		int portId, int code) :
				IPCEvent(FLOW_DEALLOCATED_EVENT, 0) {
	this->portId = portId;
	this->code = code;
}

/* CLASS APPLICATION REGISTRATION INFORMATION */
ApplicationRegistrationInformation::ApplicationRegistrationInformation(){
	applicationRegistrationType = APPLICATION_REGISTRATION_ANY_DIF;
	ipcProcessId = 0;
}

ApplicationRegistrationInformation::ApplicationRegistrationInformation(
		ApplicationRegistrationType applicationRegistrationType){
	this->applicationRegistrationType = applicationRegistrationType;
	ipcProcessId = 0;
}

const std::string ApplicationRegistrationInformation::toString(){
        std::stringstream ss;

        ss<<"Application name: "<<appName.toString()<<std::endl;
        ss<<"DIF name: "<<difName.processName;
        ss<<"; IPC Process id: "<<ipcProcessId;

        return ss.str();
}

/* CLASS APPLICATION REGISTRATION REQUEST */
ApplicationRegistrationRequestEvent::ApplicationRegistrationRequestEvent(
	const ApplicationRegistrationInformation&
	applicationRegistrationInformation, unsigned int sequenceNumber) :
		IPCEvent(APPLICATION_REGISTRATION_REQUEST_EVENT,
				sequenceNumber) {
	this->applicationRegistrationInformation =
			applicationRegistrationInformation;
}

/* CLASS BASE APPLICATION REGISTRATION EVENT */
BaseApplicationRegistrationEvent::BaseApplicationRegistrationEvent(
                        const ApplicationProcessNamingInformation& appName,
                        const ApplicationProcessNamingInformation& DIFName,
                        IPCEventType eventType,
                        unsigned int sequenceNumber):
                                IPCEvent(eventType, sequenceNumber) {
        this->applicationName = appName;
        this->DIFName = DIFName;
}

BaseApplicationRegistrationEvent::BaseApplicationRegistrationEvent(
                        const ApplicationProcessNamingInformation& appName,
                        IPCEventType eventType,
                        unsigned int sequenceNumber):
                                IPCEvent(eventType, sequenceNumber) {
        this->applicationName = appName;
}

/* CLASS APPLICATION UNREGISTRATION REQUEST EVENT */
ApplicationUnregistrationRequestEvent::ApplicationUnregistrationRequestEvent(
		const ApplicationProcessNamingInformation& appName,
		const ApplicationProcessNamingInformation& DIFName,
		unsigned int sequenceNumber) :
                BaseApplicationRegistrationEvent(
                                appName, DIFName,
                                APPLICATION_UNREGISTRATION_REQUEST_EVENT,
				sequenceNumber) {
}

/* CLASS BASE APPLICATION RESPONSE EVENT */
BaseApplicationRegistrationResponseEvent::
        BaseApplicationRegistrationResponseEvent(
                const ApplicationProcessNamingInformation& appName,
                const ApplicationProcessNamingInformation& DIFName,
                int result,
                IPCEventType eventType,
                unsigned int sequenceNumber) :
                BaseApplicationRegistrationEvent (
                                appName, DIFName,
                                eventType, sequenceNumber){
        this->result = result;
}

BaseApplicationRegistrationResponseEvent::
        BaseApplicationRegistrationResponseEvent(
                const ApplicationProcessNamingInformation& appName,
                int result,
                IPCEventType eventType,
                unsigned int sequenceNumber) :
                BaseApplicationRegistrationEvent (
                                appName,
                                eventType, sequenceNumber){
        this->result = result;
}

/* CLASS REGISTER APPLICATION RESPONSE EVENT */
RegisterApplicationResponseEvent::RegisterApplicationResponseEvent(
                        const ApplicationProcessNamingInformation& appName,
                        const ApplicationProcessNamingInformation& difName,
                        int result,
                        unsigned int sequenceNumber):
                BaseApplicationRegistrationResponseEvent(
                                       appName, difName, result,
                                       REGISTER_APPLICATION_RESPONSE_EVENT,
                                       sequenceNumber){
}

/* CLASS UNREGISTER APPLICATION RESPONSE EVENT */
UnregisterApplicationResponseEvent::UnregisterApplicationResponseEvent(
                        const ApplicationProcessNamingInformation& appName,
                        int result,
                        unsigned int sequenceNumber):
                BaseApplicationRegistrationResponseEvent(
                                       appName, result,
                                       UNREGISTER_APPLICATION_RESPONSE_EVENT,
                                       sequenceNumber){
}

/* CLASS ALLOCATE FLOW RESPONSE EVENT */
AllocateFlowResponseEvent::AllocateFlowResponseEvent(
                int result,
                bool notifySource,
                int flowAcceptorIpcProcessId,
                unsigned int sequenceNumber) :
        BaseResponseEvent(result,
                          ALLOCATE_FLOW_RESPONSE_EVENT,
                          sequenceNumber)
{
        this->notifySource             = notifySource;
        this->flowAcceptorIpcProcessId = flowAcceptorIpcProcessId;
}

/* CLASS OS PROCESS FINALIZED EVENT */
OSProcessFinalizedEvent::OSProcessFinalizedEvent(
		const ApplicationProcessNamingInformation& appName,
		unsigned int ipcProcessId,
		unsigned int sequenceNumber) :
		IPCEvent(OS_PROCESS_FINALIZED,
				sequenceNumber) {
	this->applicationName = appName;
	this->ipcProcessId = ipcProcessId;
}

/* CLASS IPC EVENT PRODUCER */

/* Auxiliar function called in case of using the stubbed version of the API */
IPCEvent * getIPCEvent(){
	ApplicationProcessNamingInformation sourceName;
	sourceName.processName = "/apps/source";
	sourceName.processInstance = "12";
	sourceName.entityName = "database";
	sourceName.entityInstance = "12";

	ApplicationProcessNamingInformation destName;
	destName.processName = "/apps/dest";
	destName.processInstance = "12345";
	destName.entityName = "printer";
	destName.entityInstance = "12623456";

	FlowSpecification flowSpec;

	FlowRequestEvent * event = new
			FlowRequestEvent(flowSpec, true, sourceName,
			                destName, 0, 24);

	return event;
}

IPCEvent * IPCEventProducer::eventPoll()
{
#if STUB_API
	return getIPCEvent();
#else
	return rinaManager->getEventQueue()->poll();
#endif
}

IPCEvent * IPCEventProducer::eventWait()
{
#if STUB_API
	return getIPCEvent();
#else
	return rinaManager->getEventQueue()->take();
#endif
}

IPCEvent * IPCEventProducer::eventTimedWait(int seconds,
                                            int nanoseconds)
{
#if STUB_API
        (void) seconds;
        (void) nanoseconds;

	return getIPCEvent();
#else
	return rinaManager->getEventQueue()->timedtake(seconds, nanoseconds);
#endif
}

Singleton<IPCEventProducer> ipcEventProducer;

/* CLASS IPC EXCEPTION */

IPCException::IPCException(const std::string& description) :
        Exception(description.c_str())
{ }

const std::string IPCException::operation_not_implemented_error =
		"This operation is not yet implemented";

/* CLASS PARAMETER */
Parameter::Parameter(){
}

Parameter::Parameter(const std::string & name, const std::string & value){
	this->name = name;
	this->value = value;
}

bool Parameter::operator==(const Parameter &other) const {
	if (this->name.compare(other.name) == 0 &&
			this->value.compare(other.value) == 0)
		return true;

	return false;
}

bool Parameter::operator!=(const Parameter &other) const {
	return !(*this == other);
}

// Class SerializedObject
SerializedObject::SerializedObject() {
        size_ = 0;
        message_ = 0;
}

SerializedObject::SerializedObject(const SerializedObject& other ) {
        initialize(other);
}

SerializedObject& SerializedObject::operator= (const SerializedObject &other) {
        initialize(other);
        return *this;
}

void SerializedObject::initialize(const SerializedObject& other ) {
        size_ = other.size_;
        message_ = new char[size_];
        memcpy(message_, other.message_, size_);
}

SerializedObject::SerializedObject(char* message, int size){
        size_ = size;
        message_ = message;
}
SerializedObject::~SerializedObject(){
        if (message_) {
                delete[] message_;
                message_ = 0;
        }
}

//Class UCharArray
UcharArray::UcharArray()
{
	data = 0;
	length = 0;
}

UcharArray::UcharArray(int arrayLength)
{
	data = new unsigned char[arrayLength];
	length = arrayLength;
}

UcharArray::UcharArray(const SerializedObject * sobj)
{
	data = new unsigned char[sobj->size_];
	length = sobj->size_;
	memcpy(data, sobj->message_, length);
}

UcharArray::~UcharArray()
{
	if (data) {
		delete[] data;
		data = 0;
	}
}

UcharArray& UcharArray::operator=(const UcharArray &other)
{
	length = other.length;
	data = new unsigned char[length];
	memcpy(data, other.data, length);
	return *this;
}

bool UcharArray::operator==(const UcharArray &other) const
{
	if (length != other.length) {
		return false;
	}

	for (int i=0; i<length; i++) {
		if (data[i] != other.data[i]) {
			return false;
		}
	}

	return true;
}

bool UcharArray::operator!=(const UcharArray &other) const
{
	return !(*this == other);
}

std::string UcharArray::toString()
{
	std::stringstream ss;
	ss << std::hex;
	for (int i = 0; i < length; i++) {
		ss << std::setw(2) << std::setfill('0') << (int)data[i];
	}
	return ss.str();
}

SerializedObject * UcharArray::get_seralized_object()
{
	SerializedObject * result = new SerializedObject();
	result->size_ = length;
	result->message_ = new char[result->size_];
	memcpy(result->message_, data, result->size_);

	return result;
}

//Class ConsecutiveUnsignedIntegerGenerator
ConsecutiveUnsignedIntegerGenerator::ConsecutiveUnsignedIntegerGenerator() {
	counter_ = 0;
}

unsigned int ConsecutiveUnsignedIntegerGenerator::next(){
	unsigned int result = 0;
	lock_.lock();
	if (counter_ == UINT_MAX) {
		counter_ = 0;
	}
	counter_++;
	result = counter_;
	lock_.unlock();

	return result;
}

/* CLASS NEIGHBOR */
Neighbor::Neighbor() {
	address_ = false;
	average_rtt_in_ms_ = 0;
	last_heard_from_time_in_ms_ = 0;
	enrolled_ = false;
	underlying_port_id_ = 0;
	number_of_enrollment_attempts_ = 0;
}

bool Neighbor::operator==(const Neighbor &other) const{
	return name_ == other.get_name();
}

bool Neighbor::operator!=(const Neighbor &other) const{
	return !(*this == other);
}

const ApplicationProcessNamingInformation&
Neighbor::get_name() const {
	return name_;
}

void Neighbor::set_name(
		const ApplicationProcessNamingInformation& name) {
	name_ = name;
}

const ApplicationProcessNamingInformation&
Neighbor::get_supporting_dif_name() const {
	return supporting_dif_name_;
}

void Neighbor::set_supporting_dif_name(
		const ApplicationProcessNamingInformation& supporting_dif_name) {
	supporting_dif_name_ = supporting_dif_name;
}

const std::list<ApplicationProcessNamingInformation>&
Neighbor::get_supporting_difs() {
	return supporting_difs_;
}

void Neighbor::set_supporting_difs(
		const std::list<ApplicationProcessNamingInformation>& supporting_difs) {
	supporting_difs_ = supporting_difs;
}

void Neighbor::add_supporting_dif(
		const ApplicationProcessNamingInformation& supporting_dif) {
	supporting_difs_.push_back(supporting_dif);
}

unsigned int Neighbor::get_address() const {
	return address_;
}

void Neighbor::set_address(unsigned int address) {
	address_ = address;
}

unsigned int Neighbor::get_average_rtt_in_ms() const {
	return average_rtt_in_ms_;
}

void Neighbor::set_average_rtt_in_ms(unsigned int average_rtt_in_ms) {
	average_rtt_in_ms_ = average_rtt_in_ms;
}

bool Neighbor::is_enrolled() const {
	return enrolled_;
}

void Neighbor::set_enrolled(bool enrolled){
	enrolled_ = enrolled;
}

int Neighbor::get_last_heard_from_time_in_ms() const {
	return last_heard_from_time_in_ms_;
}

void Neighbor::set_last_heard_from_time_in_ms(int last_heard_from_time_in_ms) {
	last_heard_from_time_in_ms_ = last_heard_from_time_in_ms;
}

int Neighbor::get_underlying_port_id() const {
	return underlying_port_id_;
}

void Neighbor::set_underlying_port_id(int underlying_port_id) {
	underlying_port_id_ = underlying_port_id;
}

unsigned int Neighbor::get_number_of_enrollment_attempts() const {
	return number_of_enrollment_attempts_;
}

void Neighbor::set_number_of_enrollment_attempts(
		unsigned int number_of_enrollment_attempts) {
	number_of_enrollment_attempts_ = number_of_enrollment_attempts;
}

const std::string Neighbor::toString(){
	std::stringstream ss;

	ss<<"Address: "<<address_;
	ss<<"; Average RTT(ms): "<<average_rtt_in_ms_;
	ss<<"; Is enrolled: "<<enrolled_<<std::endl;
	ss<<"Name: "<<name_.toString()<<std::endl;
	ss<<"Supporting DIF in common: "<<supporting_dif_name_.processName;
	ss<<"; N-1 port-id: "<<underlying_port_id_<<std::endl;
	ss<<"List of supporting DIFs: ";
	for (std::list<ApplicationProcessNamingInformation>::iterator it = supporting_difs_.begin();
			it != supporting_difs_.end(); it++)
		ss<< it->processName << "; ";
	ss<<std::endl;
	ss<<"Last heard from time (ms): "<<last_heard_from_time_in_ms_;
	ss<<"; Number of enrollment attempts: "<<number_of_enrollment_attempts_;

	return ss.str();
}

/* INITIALIZATION OPERATIONS */

bool librinaInitialized = false;
Lockable librinaInitializationLock;

void initialize(unsigned int localPort, const std::string& logLevel,
                const std::string& pathToLogFile) {

        librinaInitializationLock.lock();
        if (librinaInitialized) {
                librinaInitializationLock.unlock();
                throw InitializationException("Librina already initialized");
        }

	setNetlinkPortId(localPort);
	setLogLevel(logLevel.c_str());
	if (setLogFile(pathToLogFile.c_str()) != 0) {
	        LOG_WARN("Error setting log file, using stdout only");
	}
	rinaManager->getNetlinkManager();

	librinaInitialized = true;
	librinaInitializationLock.unlock();
}

void initialize(const std::string& logLevel,
                const std::string& pathToLogFile) {

        librinaInitializationLock.lock();
        if (librinaInitialized) {
                librinaInitializationLock.unlock();
                throw InitializationException("Librina already initialized");
        }

        setLogLevel(logLevel.c_str());
        if (setLogFile(pathToLogFile.c_str()) != 0) {
                LOG_WARN("Error setting log file, using stdout only");
        }

        rinaManager->getNetlinkManager();

        librinaInitialized = true;
        librinaInitializationLock.unlock();
}

}<|MERGE_RESOLUTION|>--- conflicted
+++ resolved
@@ -473,15 +473,12 @@
         case IPC_PROCESS_PLUGIN_LOAD_RESPONSE:
                 result = "40_PLUGIN_LOAD_RESPONSE";
                 break;
-<<<<<<< HEAD
         case IPC_PROCESS_ENABLE_ENCRYPTION_RESPONSE:
-                result = "40_ENABLE_ENCRYPTION_RESPONSE";
+                result = "41_ENABLE_ENCRYPTION_RESPONSE";
                 break;
-=======
 	case IPC_PROCESS_FWD_CDAP_MSG:
-		result = "41_IPC_PROCESS_FWD_CDAP_MSG";
-		break;
->>>>>>> e9c5157b
+		result = "42_IPC_PROCESS_FWD_CDAP_MSG";
+		break;
 	case NO_EVENT:
 		result = "42_NO_EVENT";
 		break;
