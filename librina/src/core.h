//
// Core librina logic
//
//    Eduard Grasa          <eduard.grasa@i2cat.net>
//    Francesco Salvestrini <f.salvestrini@nextworks.it>
//
// This program is free software; you can redistribute it and/or modify
// it under the terms of the GNU General Public License as published by
// the Free Software Foundation; either version 2 of the License, or
// (at your option) any later version.
//
// This program is distributed in the hope that it will be useful,
// but WITHOUT ANY WARRANTY; without even the implied warranty of
// MERCHANTABILITY or FITNESS FOR A PARTICULAR PURPOSE.  See the
// GNU General Public License for more details.
//
// You should have received a copy of the GNU General Public License
// along with this program; if not, write to the Free Software
// Foundation, Inc., 675 Mass Ave, Cambridge, MA 02139, USA.
//

#ifndef CORE_H_
#define CORE_H_

#include <map>
#include "concurrency.h"
#include "patterns.h"
#include "netlink-manager.h"

#define WAIT_RESPONSE_TIMEOUT 10

namespace rina {

char * stringToCharArray(std::string s);
char * intToCharArray(int i);

/**
 * Contains the information to identify a RINA netlink endpoing:
 * netlink port ID and IPC Process id
 */
class RINANetlinkEndpoint{
	unsigned int netlinkPortId;
	unsigned short ipcProcessId;
	ApplicationProcessNamingInformation applicationProcessName;

public:
	RINANetlinkEndpoint();
	RINANetlinkEndpoint(unsigned int netlinkPortId,
			unsigned short ipcProcessId);
	RINANetlinkEndpoint(unsigned int netlinkPortId,
				unsigned short ipcProcessId,
				const ApplicationProcessNamingInformation& appNamingInfo);
	unsigned short getIpcProcessId() const;
	void setIpcProcessId(unsigned short ipcProcessId);
	unsigned int getNetlinkPortId() const;
	void setNetlinkPortId(unsigned int netlinkPortId);
	const ApplicationProcessNamingInformation&
		getApplicationProcessName() const;
	void setApplicationProcessName(
		const ApplicationProcessNamingInformation& applicationProcessName);
};

/**
 * Contains mappings of application process name to netlink portId,
 * or IPC process id to netlink portId.
 */
class NetlinkPortIdMap {

	/** Stores the mappings of IPC Process id to nelink portId */
	std::map<unsigned short, RINANetlinkEndpoint *> ipcProcessIdMappings;

	/** Stores the mappings of application process name to netlink port id */
	std::map<std::string, RINANetlinkEndpoint *>
		applicationNameMappings;

public:
	void putIPCProcessIdToNelinkPortIdMapping(
			unsigned int netlinkPortId, unsigned short ipcProcessId);
	RINANetlinkEndpoint * getNetlinkPortIdFromIPCProcessId(
			unsigned short ipcProcessId) throw(NetlinkException);
	void putAPNametoNetlinkPortIdMapping(
			ApplicationProcessNamingInformation apName,
			unsigned int netlinkPortId, unsigned short ipcProcessId);
	RINANetlinkEndpoint * getNetlinkPortIdFromAPName(
			ApplicationProcessNamingInformation apName) throw(NetlinkException);
	unsigned int getIPCManagerPortId();

	/**
	 * Poulates the "destPortId" field for messages that have to be sent,
	 * or updates the mappings for received messages
	 * @param message
	 * @param sent
	 */
	void updateMessageOrPortIdMap(BaseNetlinkMessage* message, bool send)
		throw(NetlinkException);

	/**
	 * An OS Process has finalized. Retrieve the information associated to
	 * the NL port-id (application name, IPC Process id if it is IPC process),
	 * and return it in the form of an OSProcessFinalized event
	 * @param nl_portid
	 * @return
	 */
	IPCEvent * osProcessFinalized(unsigned int nl_portid);
};

/**
 * Main class of libRINA. Initializes the NetlinkManager,
 * the eventsQueue, and the NetlinkMessageReader thread.
 */
class RINAManager {

	/** The netlinkManager used to send and receive netlink messages */
	NetlinkManager * netlinkManager;

	/** The events queue */
	BlockingFIFOQueue<IPCEvent> * eventQueue;

	/** The thread that is continuously reading incoming Netlink messages */
	Thread * netlinkMessageReader;

	/** The lock for send/receive operations */
	Lockable sendReceiveLock;

	/** Keeps the mappings between netlink port ids and app/dif names */
	NetlinkPortIdMap netlinkPortIdMap;

	void initialize();

<<<<<<< HEAD
=======
	/**
	 * Retrieves an existing Netlink session, or creates one if none is
	 * available
	 */
	NetlinkSession* getAndCreateNetlinkSession(unsigned int sessionId);

	/** Return an existing Netlink session -NULL if there is none -*/
	NetlinkSession* getNetlinkSession(unsigned int sessionId);

	/** Send a Netlink request message */
	void _sendRequestMessage(
	                BaseNetlinkMessage * netlinkMessage)
	throw (NetlinkException);
>>>>>>> 4070e79a
public:
	RINAManager();
	RINAManager(unsigned int netlinkPort);
	~RINAManager();

<<<<<<< HEAD
	/** Sends a NL message*/
	void sendMessage(BaseNetlinkMessage * netlinkMessage)
	throw (NetlinkException);
=======
	BaseNetlinkMessage * sendRequestAndWaitForResponse(
			BaseNetlinkMessage * request,
			const std::string& errorDescription)
			throw(NetlinkException);

	/** Sends a request message and waits for the reply*/
	BaseNetlinkMessage * sendRequestMessageAndWaitForResponse(
			BaseNetlinkMessage * netlinkMessage)
	throw (NetlinkException);

	/** Sends a message without waiting for reply */
	void sendRequestMessage(BaseNetlinkMessage * netlinkMessage)
	throw (NetlinkException);

	/** Send a response message or a notificaiton message */
	void sendResponseOrNotficationMessage(
			BaseNetlinkMessage * netlinkMessage)
	throw (NetlinkException);

	/**
	 * Notify about the reception of a Netlink response message. Will
	 * cause the thread that was waiting for the response to wake up.
	 */
	void netlinkResponseMessageArrived(BaseNetlinkMessage * response);

	/**
	 * Notify about the reception of a Netlink request message.
	 */
	void netlinkRequestMessageArrived(BaseNetlinkMessage * request);
>>>>>>> 4070e79a

	/**
	 * Notify about the reception of a Netlink message
	 */
	void netlinkMessageArrived(BaseNetlinkMessage * notification);

	/**
	 * An OS Process has finalized. Retrieve the information associated to
	 * the NL port-id (application name, IPC Process id if it is IPC process),
	 * and return it in the form of an OSProcessFinalized event
	 * @param nl_portid
	 * @return
	 */
	IPCEvent * osProcessFinalized(unsigned int nl_portid);

	BlockingFIFOQueue<IPCEvent>* getEventQueue();
	NetlinkManager* getNetlinkManager();
};

/**
 * Make RINAManager singleton
 */
extern Singleton<RINAManager> rinaManager;

void setNetlinkPortId(unsigned int netlinkPortId);
unsigned int getNelinkPortId();

}

#endif /* CORE_H_ */<|MERGE_RESOLUTION|>--- conflicted
+++ resolved
@@ -126,63 +126,14 @@
 	NetlinkPortIdMap netlinkPortIdMap;
 
 	void initialize();
-
-<<<<<<< HEAD
-=======
-	/**
-	 * Retrieves an existing Netlink session, or creates one if none is
-	 * available
-	 */
-	NetlinkSession* getAndCreateNetlinkSession(unsigned int sessionId);
-
-	/** Return an existing Netlink session -NULL if there is none -*/
-	NetlinkSession* getNetlinkSession(unsigned int sessionId);
-
-	/** Send a Netlink request message */
-	void _sendRequestMessage(
-	                BaseNetlinkMessage * netlinkMessage)
-	throw (NetlinkException);
->>>>>>> 4070e79a
 public:
 	RINAManager();
 	RINAManager(unsigned int netlinkPort);
 	~RINAManager();
 
-<<<<<<< HEAD
 	/** Sends a NL message*/
 	void sendMessage(BaseNetlinkMessage * netlinkMessage)
 	throw (NetlinkException);
-=======
-	BaseNetlinkMessage * sendRequestAndWaitForResponse(
-			BaseNetlinkMessage * request,
-			const std::string& errorDescription)
-			throw(NetlinkException);
-
-	/** Sends a request message and waits for the reply*/
-	BaseNetlinkMessage * sendRequestMessageAndWaitForResponse(
-			BaseNetlinkMessage * netlinkMessage)
-	throw (NetlinkException);
-
-	/** Sends a message without waiting for reply */
-	void sendRequestMessage(BaseNetlinkMessage * netlinkMessage)
-	throw (NetlinkException);
-
-	/** Send a response message or a notificaiton message */
-	void sendResponseOrNotficationMessage(
-			BaseNetlinkMessage * netlinkMessage)
-	throw (NetlinkException);
-
-	/**
-	 * Notify about the reception of a Netlink response message. Will
-	 * cause the thread that was waiting for the response to wake up.
-	 */
-	void netlinkResponseMessageArrived(BaseNetlinkMessage * response);
-
-	/**
-	 * Notify about the reception of a Netlink request message.
-	 */
-	void netlinkRequestMessageArrived(BaseNetlinkMessage * request);
->>>>>>> 4070e79a
 
 	/**
 	 * Notify about the reception of a Netlink message
