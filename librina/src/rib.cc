//
// Base RIB Object, RIB and RIB Daemon default implementations
//
//    Eduard Grasa <eduard.grasa@i2cat.net>
//
// This library is free software; you can redistribute it and/or
// modify it under the terms of the GNU Lesser General Public
// License as published by the Free Software Foundation; either
// version 2.1 of the License, or (at your option) any later version.
// 
// This library is distributed in the hope that it will be useful,
// but WITHOUT ANY WARRANTY; without even the implied warranty of
// MERCHANTABILITY or FITNESS FOR A PARTICULAR PURPOSE.  See the GNU
// Lesser General Public License for more details.
// 
// You should have received a copy of the GNU Lesser General Public
// License along with this library; if not, write to the Free Software
// Foundation, Inc., 51 Franklin Street, Fifth Floor, Boston,
// MA  02110-1301  USA
//

#define RINA_PREFIX "rib"

#include <librina/logs.h>
#include "librina/rib.h"
#include <iostream>
#include <algorithm>

namespace rina {

/* Class RIBObjectData*/
RIBObjectData::RIBObjectData()
{
  instance_ = 0;
}

RIBObjectData::RIBObjectData(std::string clazz, std::string name,
                             long long instance)
{
  this->class_ = clazz;
  this->name_ = name;
  this->instance_ = instance;
}

bool RIBObjectData::operator==(const RIBObjectData &other) const
{
  if (class_.compare(other.get_class()) != 0) {
    return false;
  }

  if (name_.compare(other.get_name()) != 0) {
    return false;
  }

  return instance_ == other.get_instance();
}

bool RIBObjectData::operator!=(const RIBObjectData &other) const
{
  return !(*this == other);
}

const std::string& RIBObjectData::get_class() const
{
  return class_;
}

void RIBObjectData::set_class(const std::string& clazz)
{
  class_ = clazz;
}

unsigned long RIBObjectData::get_instance() const
{
  return instance_;
}

void RIBObjectData::set_instance(unsigned long instance)
{
  instance_ = instance;
}

const std::string& RIBObjectData::get_name() const
{
  return name_;
}

void RIBObjectData::set_name(const std::string& name)
{
  name_ = name;
}

const std::string& RIBObjectData::get_displayable_value() const
{
  return displayable_value_;
}

void RIBObjectData::set_displayable_value(const std::string& displayable_value)
{
  displayable_value_ = displayable_value;
}

//Class BaseRIBObject
BaseRIBObject::BaseRIBObject(IRIBDaemon * rib_daemon,
                             const std::string& object_class,
                             long object_instance, std::string object_name)
{
  object_name.erase(
      std::remove_if(object_name.begin(), object_name.end(), ::isspace),
      object_name.end());
  name_ = object_name;
  class_ = object_class;
  instance_ = object_instance;
  base_rib_daemon_ = rib_daemon;
  parent_ = 0;
}

BaseRIBObject::~BaseRIBObject()
{
  /*
   // FIXME: Remove this when objects have two parents
   while (children_.size() > 0) {
   base_rib_daemon_->removeRIBObject(children_.front()->get_name());
   }
   */
  LOG_DBG("Object %s destroyed", name_.c_str());
}

rina::RIBObjectData BaseRIBObject::get_data()
{
  rina::RIBObjectData result;
  result.class_ = class_;
  result.name_ = name_;
  result.instance_ = instance_;
  result.displayable_value_ = get_displayable_value();

  return result;
}

std::string BaseRIBObject::get_displayable_value()
{
  return "-";
}

void BaseRIBObject::get_children_value(
    std::list<std::pair<std::string, const void *> > &values) const
{
  values.clear();
  for (std::list<BaseRIBObject*>::const_iterator it = children_.begin();
      it != children_.end(); ++it) {
    values.push_back(
        std::pair<std::string, const void *>((*it)->name_, (*it)->get_value()));
  }
}

unsigned int BaseRIBObject::get_children_size() const
{
  return children_.size();
}

void BaseRIBObject::add_child(BaseRIBObject *child)
{
  for (std::list<BaseRIBObject*>::iterator it = children_.begin();
      it != children_.end(); it++) {
    if ((*it)->name_.compare(child->name_) == 0) {
      throw Exception("Object is already a child");
    }
  }

  children_.push_back(child);
  child->parent_ = this;
}

void BaseRIBObject::remove_child(const std::string& object_name)
{
  for (std::list<BaseRIBObject*>::iterator it = children_.begin();
      it != children_.end(); it++) {
    if ((*it)->name_.compare(object_name) == 0) {
      children_.erase(it);
      return;
    }
  }

  std::stringstream ss;
  ss << "Unknown child object with object name: " << object_name.c_str()
     << std::endl;
  throw Exception(ss.str().c_str());
}

void BaseRIBObject::createObject(const std::string& objectClass,
                                 const std::string& objectName,
                                 const void* objectValue)
{
  operartion_not_supported(objectClass, objectName, objectValue);
}

void BaseRIBObject::deleteObject(const void* objectValue)
{
  operation_not_supported(objectValue);
}

BaseRIBObject * BaseRIBObject::readObject()
{
  return this;
}

void BaseRIBObject::writeObject(const void* object_value)
{
  operation_not_supported(object_value);
}

void BaseRIBObject::startObject(const void* object)
{
  operation_not_supported(object);
}

void BaseRIBObject::stopObject(const void* object)
{
  operation_not_supported(object);
}

void BaseRIBObject::remoteCreateObject(
    void * object_value, const std::string& object_name, int invoke_id,
    CDAPSessionDescriptor * session_descriptor)
{
  (void) object_value;
  (void) object_name;
  (void) invoke_id;
  (void) session_descriptor;
  operation_not_supported();
}

void BaseRIBObject::remoteDeleteObject(
    int invoke_id, CDAPSessionDescriptor * session_descriptor)
{
  (void) invoke_id;
  (void) session_descriptor;
  operation_not_supported();
}

void BaseRIBObject::remoteReadObject(int invoke_id,
                                     CDAPSessionDescriptor * session_descriptor)
{
  (void) invoke_id;
  (void) session_descriptor;
  operation_not_supported();
}

void BaseRIBObject::remoteCancelReadObject(
    int invoke_id, CDAPSessionDescriptor * session_descriptor)
{
  (void) invoke_id;
  (void) session_descriptor;
  operation_not_supported();
}

void BaseRIBObject::remoteWriteObject(
    void * object_value, int invoke_id,
    CDAPSessionDescriptor * session_descriptor)
{
  (void) object_value;
  (void) invoke_id;
  (void) session_descriptor;
  operation_not_supported();
  ;
}

void BaseRIBObject::remoteStartObject(
    void * object_value, int invoke_id,
    CDAPSessionDescriptor * session_descriptor)
{
  (void) object_value;
  (void) invoke_id;
  (void) session_descriptor;
  operation_not_supported();
  ;
}

void BaseRIBObject::remoteStopObject(void * object_value, int invoke_id,
                                     CDAPSessionDescriptor * session_descriptor)
{
  (void) object_value;
  (void) invoke_id;
  (void) session_descriptor;
  operation_not_supported();
  ;
}

void BaseRIBObject::operation_not_supported()
{
  throw Exception("Operation not supported");
}

void BaseRIBObject::operation_not_supported(const void* object)
{
  std::stringstream ss;
  ss << "Operation not allowed. Data: " << std::endl;
  ss << "Object value memory @: " << object;

  throw Exception(ss.str().c_str());
}

void BaseRIBObject::operation_not_supported(
    const CDAPMessage * cdapMessage,
    CDAPSessionDescriptor * cdapSessionDescriptor)
{
  std::stringstream ss;
  ss << "Operation not allowed. Data: " << std::endl;
  ss << "CDAP Message code: " << cdapMessage->get_op_code();
  ss << " N-1 port-id: " << cdapSessionDescriptor->get_port_id() << std::endl;

  throw Exception(ss.str().c_str());
}

void BaseRIBObject::operartion_not_supported(const std::string& objectClass,
                                             const std::string& objectName,
                                             const void* objectValue)
{
  std::stringstream ss;
  ss << "Operation not allowed. Data: " << std::endl;
  ss << "Class: " << objectClass << "; Name: " << objectName;
  ss << "; Value memory @: " << objectValue;

  throw Exception(ss.str().c_str());
}

const std::string& BaseRIBObject::get_class() const
{
  return class_;
}

const std::string& BaseRIBObject::get_name() const
{
  return name_;
}

const std::string& BaseRIBObject::get_parent_name() const
{
  return parent_->get_name();
}

const std::string& BaseRIBObject::get_parent_class() const
{
  return parent_->get_class();
}

long BaseRIBObject::get_instance() const
{
  return instance_;
}

void BaseRIBObject::set_parent(BaseRIBObject* parent)
{
  parent_ = parent;
}

// CLASS NotificationPolicy
NotificationPolicy::NotificationPolicy(const std::list<int>& cdap_session_ids)
{
  cdap_session_ids_ = cdap_session_ids;
}

//Class RemoteProcessId
RemoteProcessId::RemoteProcessId()
{
  use_address_ = false;
  port_id_ = 0;
  address_ = 0;
}

// Class RIBObjectValue
RIBObjectValue::RIBObjectValue()
{
  type_ = notype;
  bool_value_ = false;
  complex_value_ = 0;
  int_value_ = 0;
  double_value_ = 0;
  long_value_ = 0;
  float_value_ = 0;
}

// Class ObjectInstanceGenerator
ObjectInstanceGenerator::ObjectInstanceGenerator()
    : rina::Lockable()
{
  instance_ = 0;
}

long ObjectInstanceGenerator::getObjectInstance()
{
  long result = 0;

  lock();
  instance_++;
  result = instance_;
  unlock();

  return result;
}

Singleton<ObjectInstanceGenerator> objectInstanceGenerator;

//Class RIB
RIB::RIB(const RIBSchema *schema)
{
  rib_schema_ = schema;
}

RIB::~RIB() throw ()
{
  lock();
  delete rib_schema_;

  for (std::map<std::string, BaseRIBObject*>::iterator it =
      rib_by_name_.begin(); it != rib_by_name_.end(); ++it) {
    LOG_DBG("Object %s removed from the RIB", it->second->get_name().c_str());
    delete it->second;
  }
  rib_by_name_.clear();
  rib_by_instance_.clear();
  unlock();
}

BaseRIBObject* RIB::getRIBObject(const std::string& object_class,
                                 const std::string& object_name, bool check)
{
  std::string norm_object_name = object_name;
  norm_object_name.erase(
      std::remove_if(norm_object_name.begin(), norm_object_name.end(),
                     ::isspace),
      norm_object_name.end());

  BaseRIBObject* ribObject;
  std::map<std::string, BaseRIBObject*>::iterator it;

  lock();
  it = rib_by_name_.find(norm_object_name);
  unlock();
  if (it == rib_by_name_.end()) {
    std::stringstream ss;
    ss << "Could not find object " << norm_object_name << " of class "
       << object_class << " in the RIB" << std::endl;
    throw Exception(ss.str().c_str());
  }

  ribObject = it->second;
  if (check && ribObject->get_class().compare(object_class) != 0) {
    throw Exception("Object class does not match the user specified one");
  }

  return ribObject;
}

BaseRIBObject* RIB::getRIBObject(const std::string& object_class, long instance,
                                 bool check)
{
  BaseRIBObject* ribObject;
  std::map<long, BaseRIBObject*>::iterator it;

  lock();
  it = rib_by_instance_.find(instance);
  unlock();

  if (it == rib_by_instance_.end()) {
    std::stringstream ss;
    ss << "Could not find object instance " << instance << " of class "
       << object_class.c_str() << " in the RIB" << std::endl;
    throw Exception(ss.str().c_str());
  }

  ribObject = it->second;
  if (check && ribObject->get_class().compare(object_class) != 0) {
    throw Exception("Object class does not match the user "
                    "specified one");
  }

  return ribObject;
}

void RIB::addRIBObject(BaseRIBObject* rib_object)
{
  BaseRIBObject *parent = 0;
  std::string parent_name = get_parent_name(rib_object->get_name());
  if (!parent_name.empty()) {
    lock();
    if (rib_by_name_.find(parent_name) == rib_by_name_.end()) {
      std::stringstream ss;
      ss << "Exception in object " << rib_object->get_name()
         << ". Parent name (" << parent_name << ") is not in the RIB"
         << std::endl;
      unlock();
      throw Exception(ss.str().c_str());
    }
    parent = rib_by_name_[parent_name];
    unlock();
  }
  // TODO: add schema validation
//	if (rib_schema_->validateAddObject(rib_object, parent))
//	{
  lock();
  if (rib_by_name_.find(rib_object->get_name()) != rib_by_name_.end()) {
    unlock();
    std::stringstream ss;
    ss << "Object with the same name (" << rib_object->get_name()
       << ") already exists in the RIB" << std::endl;
    throw Exception(ss.str().c_str());
  }
  if (rib_by_instance_.find(rib_object->get_instance())
      != rib_by_instance_.end()) {
    unlock();
    std::stringstream ss;
    ss << "Object with the same instance (" << rib_object->get_instance()
       << "already exists "
       "in the RIB"
       << std::endl;
    throw Exception(ss.str().c_str());
  }
  if (parent != 0) {
    parent->add_child(rib_object);
    rib_object->set_parent(parent);
  }
  rib_by_name_[rib_object->get_name()] = rib_object;
  rib_by_instance_[rib_object->get_instance()] = rib_object;
  unlock();
}

BaseRIBObject* RIB::removeRIBObject(const std::string& objectName)
{
  std::map<std::string, BaseRIBObject*>::iterator it;
  BaseRIBObject* rib_object;

  lock();
  it = rib_by_name_.find(objectName);
  if (it == rib_by_name_.end()) {
    unlock();
    throw Exception("Could not find object in the RIB");
  }

  rib_object = it->second;

  BaseRIBObject* parent = rib_object->parent_;
  parent->remove_child(objectName);
  rib_by_name_.erase(it);
  rib_by_instance_.erase(rib_object->instance_);
  unlock();
  return rib_object;
}

BaseRIBObject * RIB::removeRIBObject(long instance)
{
  std::map<long, BaseRIBObject*>::iterator it;
  BaseRIBObject* ribObject;

  lock();
  it = rib_by_instance_.find(instance);
  if (it == rib_by_instance_.end()) {
    unlock();
    throw Exception("Could not find object in the RIB");
  }

  ribObject = it->second;
  rib_by_instance_.erase(it);
  unlock();

  return ribObject;
}

std::list<RIBObjectData> RIB::getRIBObjectsData()
{
  std::list<RIBObjectData> result;

  lock();
  for (std::map<std::string, BaseRIBObject*>::iterator it =
      rib_by_name_.begin(); it != rib_by_name_.end(); ++it) {
    result.push_back(it->second->get_data());
  }
  unlock();
  return result;
}

char RIB::get_separator() const
{
  return rib_schema_->get_separator();
}

std::string RIB::get_parent_name(const std::string child_name) const
{
  size_t last_separator = child_name.find_last_of(rib_schema_->separator_,
                                                  std::string::npos);
  if (last_separator == std::string::npos)
    return "";

  return child_name.substr(0, last_separator);

}

///Class RIBDaemon
RIBDaemon::RIBDaemon(const RIBSchema *rib_schema)
{
  cdap_session_manager_ = 0;
  encoder_ = 0;
  app_conn_handler_ = 0;
  rib_ = new RIB(rib_schema);
}

RIBDaemon::~RIBDaemon()
{
  delete rib_;
}

void RIBDaemon::initialize(ManagerEncoderInterface *encoder,
                           CDAPSessionManagerInterface * cdap_session_manager,
                           IApplicationConnectionHandler * app_conn_handler)
{
  cdap_session_manager_ = cdap_session_manager;
  encoder_ = encoder;
  app_conn_handler_ = app_conn_handler;
}

void RIBDaemon::addRIBObject(BaseRIBObject * ribObject)
{
  if (!ribObject)
    throw Exception("Object is null");

  try {
    rib_->addRIBObject(ribObject);
  } catch (Exception &e) {
    LOG_ERR("Error while adding initial rib objects for rib v1. Error: %s",
            e.what());
    throw e;
  }
  LOG_INFO(
      "Object with name %s, class %s, instance %ld added to the RIB",
      ribObject->get_name().c_str(), ribObject->get_class().c_str(), ribObject->get_instance());
}

void RIBDaemon::removeRIBObject(BaseRIBObject * ribObject)
{
  if (!ribObject)
    throw Exception("Object is null");

  removeRIBObject(ribObject->get_name());
}

void RIBDaemon::removeRIBObject(const std::string& objectName)
{
  BaseRIBObject * object = rib_->removeRIBObject(objectName);
  LOG_INFO(
      "Object with name %s, class %s, instance %ld removed from the RIB",
      object->get_name().c_str(), object->get_class().c_str(), object->get_instance());

  delete object;
}

std::list<RIBObjectData> RIBDaemon::getRIBObjectsData() const
{
  return rib_->getRIBObjectsData();
}

bool RIBDaemon::isOnList(int candidate, std::list<int> list)
{
  for (std::list<int>::iterator it = list.begin(); it != list.end(); ++it) {
    if ((*it) == candidate)
      return true;
  }

  return false;
}

void RIBDaemon::createObject(const std::string& objectClass,
                             const std::string& objectName,
                             const void* objectValue,
                             const NotificationPolicy * notificationPolicy)
{
  BaseRIBObject * ribObject;

  try {
    ribObject = rib_->getRIBObject(objectClass, objectName, true);
  } catch (Exception &e) {
    //Delegate creation to the parent if the object is not there
    /*std::string::size_type position = objectName.rfind(
     rib_->get_name_separator());
     if (position == std::string::npos)
     throw e;*/
    //std::string parentObjectName = objectName.substr(0, position);
    std::string parentObjectName = rib_->get_parent_name(objectName);
    try {
      ribObject = rib_->getRIBObject(objectClass, parentObjectName, false);
    } catch (Exception &e) {
      LOG_ERR("Can not create the object in the RIB: %s", e.what());
      return;
    }
  }

  //Create the object
  ribObject->createObject(objectClass, objectName, objectValue);

  //Notify neighbors if needed
  if (!notificationPolicy) {
    return;
  }

  //We need to notify, find out to whom the notifications must be sent to, and do it
  std::list<int> peersToIgnore = notificationPolicy->cdap_session_ids_;
  std::vector<int> peers;
  cdap_session_manager_->getAllCDAPSessionIds(peers);

  rina::CDAPMessage * cdapMessage = 0;

  for (std::vector<int>::size_type i = 0; i < peers.size(); i++) {
    if (!isOnList(peers[i], peersToIgnore)) {
      try {
        cdapMessage = cdap_session_manager_->getCreateObjectRequestMessage(
            peers[i], 0, rina::CDAPMessage::NONE_FLAGS, objectClass, 0,
            objectName, 0, false);
        encoder_->encode(objectValue, cdapMessage);
        RemoteProcessId remote_proc;
        remote_proc.port_id_ = peers[i];
        sendMessageSpecific(remote_proc, *cdapMessage, 0);
      } catch (Exception & e) {
        LOG_ERR("Problems notifying neighbors: %s", e.what());
      }

      delete cdapMessage;
    }
  }
}

void RIBDaemon::deleteObject(const std::string& objectClass,
                             const std::string& objectName,
                             const void* objectValue,
                             const NotificationPolicy * notificationPolicy)
{
<<<<<<< HEAD
  BaseRIBObject * ribObject;

  ribObject = rib_->getRIBObject(objectClass, objectName, true);
  ribObject->deleteObject(objectValue);

  //Notify neighbors if needed
  if (!notificationPolicy)
    return;

  //We need to notify, find out to whom the notifications must be sent to, and do it
  std::list<int> peersToIgnore = notificationPolicy->cdap_session_ids_;
  std::vector<int> peers;
  cdap_session_manager_->getAllCDAPSessionIds(peers);

  const rina::CDAPMessage * cdapMessage = 0;
  for (std::vector<int>::size_type i = 0; i < peers.size(); i++) {
    if (!isOnList(peers[i], peersToIgnore)) {
      try {
        cdapMessage = cdap_session_manager_->getDeleteObjectRequestMessage(
            peers[i], 0, rina::CDAPMessage::NONE_FLAGS, objectClass, 0,
            objectName, 0, false);
        RemoteProcessId remote_proc;
        remote_proc.port_id_ = peers[i];
        sendMessageSpecific(remote_proc, *cdapMessage, 0);
        delete cdapMessage;
      } catch (Exception & e) {
        LOG_ERR("Problems notifying neighbors: %s", e.what());
        if (cdapMessage) {
          delete cdapMessage;
=======
        BaseRIBObject * ribObject;
        //Copy objectClass and objectName since they may be deleted when
        //deleting the object (depending who calls deleteObject)
        std::string oClass = std::string(objectClass);
        std::string oName = std::string(objectName);

        ribObject = rib_.getRIBObject(objectClass, objectName, true);
        ribObject->deleteObject(objectValue);

        //Notify neighbors if needed
        if (!notificationPolicy)
                return;

        //We need to notify, find out to whom the notifications must be sent to, and do it
        std::list<int> peersToIgnore = notificationPolicy->cdap_session_ids_;
        std::vector<int> peers;
        cdap_session_manager_->getAllCDAPSessionIds(peers);

        const rina::CDAPMessage * cdapMessage = 0;
        for (std::vector<int>::size_type i = 0; i<peers.size(); i++) {
                if (!isOnList(peers[i], peersToIgnore)) {
                        try {
                                cdapMessage =
                                        cdap_session_manager_->
                                        getDeleteObjectRequestMessage(peers[i], 0,
                                                                      rina::CDAPMessage::NONE_FLAGS,
                                                                      oClass,
                                                                      0,
                                                                      oName,
                                                                      0, false);
                                sendMessage(*cdapMessage, peers[i], 0);
                                delete cdapMessage;
                        } catch(Exception & e) {
                                LOG_ERR("Problems notifying neighbors: %s", e.what());
                                if (cdapMessage) {
                                        delete cdapMessage;
                                }
                        }
                }
>>>>>>> 0163aa35
        }
      }
    }
  }
}

BaseRIBObject * RIBDaemon::readObject(const std::string& objectClass,
                                      const std::string& objectName)
{
  return rib_->getRIBObject(objectClass, objectName, true);
}

BaseRIBObject * RIBDaemon::readObject(const std::string& objectClass,
                                      long object_instance)
{
  return rib_->getRIBObject(objectClass, object_instance, true);
}

void RIBDaemon::writeObject(const std::string& objectClass,
                            const std::string& objectName,
                            const void* objectValue)
{
  BaseRIBObject * object = rib_->getRIBObject(objectClass, objectName, true);
  object->writeObject(objectValue);
}

void RIBDaemon::startObject(const std::string& objectClass,
                            const std::string& objectName,
                            const void* objectValue)
{
  BaseRIBObject * object = rib_->getRIBObject(objectClass, objectName, true);
  object->startObject(objectValue);
}

void RIBDaemon::stopObject(const std::string& objectClass,
                           const std::string& objectName,
                           const void* objectValue)
{
  BaseRIBObject * object = rib_->getRIBObject(objectClass, objectName, true);
  object->stopObject(objectValue);
}

ICDAPResponseMessageHandler * RIBDaemon::getCDAPMessageHandler(
    const rina::CDAPMessage * cdapMessage)
{
  ICDAPResponseMessageHandler * handler;

  if (!cdapMessage) {
    return 0;
  }

  if (cdapMessage->get_flags() != rina::CDAPMessage::F_RD_INCOMPLETE) {
    handler = handlers_waiting_for_reply_.erase(cdapMessage->get_invoke_id());
  } else {
    handler = handlers_waiting_for_reply_.find(cdapMessage->get_invoke_id());
  }

  return handler;
}

void RIBDaemon::processIncomingRequestMessage(
    const rina::CDAPMessage * cdapMessage,
    rina::CDAPSessionDescriptor * cdapSessionDescriptor)
{
  BaseRIBObject * ribObject = 0;
  void * decodedObject = 0;

  LOG_DBG("Remote operation %d called on object %s",
          cdapMessage->get_op_code(), cdapMessage->get_obj_name().c_str());
  try {
    switch (cdapMessage->get_op_code()) {
      case rina::CDAPMessage::M_CREATE:
        decodedObject = encoder_->decode(cdapMessage);

        // Creation is delegated to the parent objects if the object doesn't
        //exist.
        // Create semantics are CREATE or UPDATE. If the object exists it is an
        // update, therefore the message is handled to the object. If the object
        // doesn't exist it is a CREATE, therefore it is handled to the parent
        //object
        try {
          ribObject = rib_->getRIBObject(cdapMessage->get_obj_class(),
                                         cdapMessage->get_obj_name(), true);
          ribObject->remoteCreateObject(decodedObject, cdapMessage->obj_name_,
                                        cdapMessage->invoke_id_,
                                        cdapSessionDescriptor);
        } catch (Exception &e) {
          //Look for parent object, delegate creation there
          std::string::size_type position = cdapMessage->get_obj_name().rfind(
              rib_->get_separator());
          if (position == std::string::npos) {
            throw e;
          }
          std::string parentObjectName = cdapMessage->get_obj_name().substr(
              0, position);
          LOG_DBG("Looking for parent object, with name %s",
                  parentObjectName.c_str());
          ribObject = rib_->getRIBObject(cdapMessage->get_obj_class(),
                                         parentObjectName, false);
          ribObject->remoteCreateObject(decodedObject, cdapMessage->obj_name_,
                                        cdapMessage->invoke_id_,
                                        cdapSessionDescriptor);
        }

        break;
      case rina::CDAPMessage::M_DELETE:
        ribObject = rib_->getRIBObject(cdapMessage->get_obj_class(),
                                       cdapMessage->get_obj_name(), true);
        ribObject->remoteDeleteObject(cdapMessage->invoke_id_,
                                      cdapSessionDescriptor);
        break;
      case rina::CDAPMessage::M_START:
        if (cdapMessage->obj_value_) {
          decodedObject = encoder_->decode(cdapMessage);
        }
        ribObject = rib_->getRIBObject(cdapMessage->get_obj_class(),
                                       cdapMessage->get_obj_name(), true);
        ribObject->remoteStartObject(decodedObject, cdapMessage->invoke_id_,
                                     cdapSessionDescriptor);
        break;
      case rina::CDAPMessage::M_STOP:
        if (cdapMessage->obj_value_) {
          decodedObject = encoder_->decode(cdapMessage);
        }
<<<<<<< HEAD
        ribObject = rib_->getRIBObject(cdapMessage->get_obj_class(),
                                       cdapMessage->get_obj_name(), true);
        ribObject->remoteStopObject(decodedObject, cdapMessage->invoke_id_,
                                    cdapSessionDescriptor);
        break;
      case rina::CDAPMessage::M_READ:
        ribObject = rib_->getRIBObject(cdapMessage->get_obj_class(),
                                       cdapMessage->get_obj_name(), true);
        ribObject->remoteReadObject(cdapMessage->invoke_id_,
                                    cdapSessionDescriptor);
        break;
      case rina::CDAPMessage::M_CANCELREAD:
        ribObject = rib_->getRIBObject(cdapMessage->get_obj_class(),
                                       cdapMessage->get_obj_name(), true);
        ribObject->remoteCancelReadObject(cdapMessage->invoke_id_,
                                          cdapSessionDescriptor);
        break;
      case rina::CDAPMessage::M_WRITE:
        decodedObject = encoder_->decode(cdapMessage);
        ribObject = rib_->getRIBObject(cdapMessage->get_obj_class(),
                                       cdapMessage->get_obj_name(), true);
        ribObject->remoteWriteObject(decodedObject, cdapMessage->invoke_id_,
                                     cdapSessionDescriptor);
        break;
      default:
        LOG_ERR("Invalid operation code for a request message: %d",
                cdapMessage->get_op_code());
    }
  } catch (Exception &e) {
    LOG_ERR("Problems processing incoming CDAP request message %s", e.what());
  }

  return;
}

void RIBDaemon::processIncomingResponseMessage(
    const rina::CDAPMessage * cdapMessage,
    rina::CDAPSessionDescriptor * cdapSessionDescriptor)
{
  ICDAPResponseMessageHandler * handler = 0;
  void * decodedObject = 0;

  handler = getCDAPMessageHandler(cdapMessage);
  if (!handler) {
    LOG_ERR("Could not find a message handler for invoke-id %d",
            cdapMessage->get_invoke_id());
    return;
  }

  try {
    switch (cdapMessage->get_op_code()) {
      case rina::CDAPMessage::M_CREATE_R:
        if (cdapMessage->obj_value_) {
          decodedObject = encoder_->decode(cdapMessage);
        }
        handler->createResponse(cdapMessage->result_,
                                cdapMessage->result_reason_, decodedObject,
                                cdapSessionDescriptor);
        break;
      case rina::CDAPMessage::M_DELETE_R:
        handler->deleteResponse(cdapMessage->result_,
                                cdapMessage->result_reason_,
                                cdapSessionDescriptor);
        break;
      case rina::CDAPMessage::M_START_R:
        if (cdapMessage->obj_value_) {
          decodedObject = encoder_->decode(cdapMessage);
        }
        handler->startResponse(cdapMessage->result_,
                               cdapMessage->result_reason_, decodedObject,
                               cdapSessionDescriptor);
        break;
      case rina::CDAPMessage::M_STOP_R:
        if (cdapMessage->obj_value_) {
          decodedObject = encoder_->decode(cdapMessage);
        }
        handler->stopResponse(cdapMessage->result_, cdapMessage->result_reason_,
                              decodedObject, cdapSessionDescriptor);
        break;
      case rina::CDAPMessage::M_READ_R:
        if (cdapMessage->result_ == 0) {
          decodedObject = encoder_->decode(cdapMessage);
=======
}

void RIBDaemon::processIncomingCDAPMessage(const rina::CDAPMessage * cdapMessage,
		rina::CDAPSessionDescriptor * cdapSessionDescriptor){
        rina::CDAPMessage::Opcode opcode = cdapMessage->get_op_code();
        try {
                switch (opcode) {
                case rina::CDAPMessage::M_CONNECT:
                        app_conn_handler_->connect(cdapMessage->invoke_id_, cdapSessionDescriptor);
                        break;
                case rina::CDAPMessage::M_CONNECT_R:
                        app_conn_handler_->connectResponse(cdapMessage->result_, cdapMessage->result_reason_,
                                        cdapSessionDescriptor);
                        break;
                case rina::CDAPMessage::M_RELEASE:
                        app_conn_handler_->release(cdapMessage->invoke_id_, cdapSessionDescriptor);
                        break;
                case rina::CDAPMessage::M_RELEASE_R:
                        app_conn_handler_->releaseResponse(cdapMessage->result_, cdapMessage->result_reason_,
                                        cdapSessionDescriptor);
                        break;
                case rina::CDAPMessage::M_CREATE:
                        processIncomingRequestMessage(cdapMessage, cdapSessionDescriptor);
                        break;
                case rina::CDAPMessage::M_CREATE_R:
                        processIncomingResponseMessage(cdapMessage, cdapSessionDescriptor);
                        break;
                case rina::CDAPMessage::M_DELETE:
                        processIncomingRequestMessage(cdapMessage, cdapSessionDescriptor);
                        break;
                case rina::CDAPMessage::M_DELETE_R:
                        processIncomingResponseMessage(cdapMessage, cdapSessionDescriptor);
                        break;
                case rina::CDAPMessage::M_START:
                        processIncomingRequestMessage(cdapMessage, cdapSessionDescriptor);
                        break;
                case rina::CDAPMessage::M_START_R:
                        processIncomingResponseMessage(cdapMessage, cdapSessionDescriptor);
                        break;
                case rina::CDAPMessage::M_STOP:
                        processIncomingRequestMessage(cdapMessage, cdapSessionDescriptor);
                        break;
                case rina::CDAPMessage::M_STOP_R:
                        processIncomingResponseMessage(cdapMessage, cdapSessionDescriptor);
                        break;
                case rina::CDAPMessage::M_READ:
                        processIncomingRequestMessage(cdapMessage, cdapSessionDescriptor);
                        break;
                case rina::CDAPMessage::M_READ_R:
                        processIncomingResponseMessage(cdapMessage, cdapSessionDescriptor);
                        break;
                case rina::CDAPMessage::M_CANCELREAD:
                        processIncomingRequestMessage(cdapMessage, cdapSessionDescriptor);
                        break;
                case rina::CDAPMessage::M_CANCELREAD_R:
                        processIncomingResponseMessage(cdapMessage, cdapSessionDescriptor);
                        break;
                case rina::CDAPMessage::M_WRITE:
                        processIncomingRequestMessage(cdapMessage, cdapSessionDescriptor);
                        break;
                case rina::CDAPMessage::M_WRITE_R:
                        processIncomingResponseMessage(cdapMessage, cdapSessionDescriptor);
                        break;
                default:
                        LOG_ERR("Unrecognized CDAP operation code: %d", cdapMessage->get_op_code());
                }
        } catch(Exception &e) {
                LOG_ERR("Problems processing incoming CDAP message: %s", e.what());
>>>>>>> 0163aa35
        }
        handler->readResponse(cdapMessage->result_, cdapMessage->result_reason_,
                              decodedObject, cdapMessage->obj_name_,
                              cdapSessionDescriptor);
        break;
      case rina::CDAPMessage::M_CANCELREAD_R:
        handler->cancelReadResponse(cdapMessage->result_,
                                    cdapMessage->result_reason_,
                                    cdapSessionDescriptor);
        break;
      case rina::CDAPMessage::M_WRITE_R:
        if (cdapMessage->obj_value_) {
          decodedObject = encoder_->decode(cdapMessage);
        }
        handler->writeResponse(cdapMessage->result_,
                               cdapMessage->result_reason_, decodedObject,
                               cdapSessionDescriptor);
        break;
      default:
        LOG_ERR("Invalid operation code for a response message %d",
                cdapMessage->get_op_code());
    }
  } catch (Exception &e) {
    LOG_ERR("Problems processing CDAP response message: %s", e.what());
  }
}

void RIBDaemon::cdapMessageDelivered(char* message, int length, int portId)
{
<<<<<<< HEAD
  const rina::CDAPMessage * cdapMessage;
  const rina::CDAPSessionInterface * cdapSession;
  rina::CDAPSessionDescriptor * cdapSessionDescriptor;

  //1 Decode the message and obtain the CDAP session descriptor
  atomic_send_lock_.lock();
  try {
    rina::SerializedObject serializedMessage = rina::SerializedObject(message,
                                                                      length);
    cdapMessage = cdap_session_manager_->messageReceived(serializedMessage,
                                                         portId);
  } catch (Exception &e) {
    atomic_send_lock_.unlock();
    LOG_ERR("Error decoding CDAP message: %s", e.what());
    return;
  }

  cdapSession = cdap_session_manager_->get_cdap_session(portId);
  if (!cdapSession) {
    atomic_send_lock_.unlock();
    LOG_ERR("Could not find open CDAP session related to portId %d", portId);
    delete cdapMessage;
    return;
  }

  cdapSessionDescriptor = cdapSession->get_session_descriptor();
  LOG_DBG("Received CDAP message through portId %d: %s",
          portId, cdapMessage->to_string().c_str());
  atomic_send_lock_.unlock();

  //2 Find the message recipient and call it
  rina::CDAPMessage::Opcode opcode = cdapMessage->get_op_code();
  try {
    switch (opcode) {
      case rina::CDAPMessage::M_CONNECT:
        app_conn_handler_->connect(cdapMessage->invoke_id_,
                                   cdapSessionDescriptor);
        delete cdapMessage;
        break;
      case rina::CDAPMessage::M_CONNECT_R:
        app_conn_handler_->connectResponse(cdapMessage->result_,
                                           cdapMessage->result_reason_,
                                           cdapSessionDescriptor);
        delete cdapMessage;
        break;
      case rina::CDAPMessage::M_RELEASE:
        app_conn_handler_->release(cdapMessage->invoke_id_,
                                   cdapSessionDescriptor);
        delete cdapMessage;
        break;
      case rina::CDAPMessage::M_RELEASE_R:
        app_conn_handler_->releaseResponse(cdapMessage->result_,
                                           cdapMessage->result_reason_,
                                           cdapSessionDescriptor);
        delete cdapMessage;
        break;
      case rina::CDAPMessage::M_CREATE:
        processIncomingRequestMessage(cdapMessage, cdapSessionDescriptor);
        delete cdapMessage;
        break;
      case rina::CDAPMessage::M_CREATE_R:
        processIncomingResponseMessage(cdapMessage, cdapSessionDescriptor);
        delete cdapMessage;
        break;
      case rina::CDAPMessage::M_DELETE:
        processIncomingRequestMessage(cdapMessage, cdapSessionDescriptor);
        delete cdapMessage;
        break;
      case rina::CDAPMessage::M_DELETE_R:
        processIncomingResponseMessage(cdapMessage, cdapSessionDescriptor);
        delete cdapMessage;
        break;
      case rina::CDAPMessage::M_START:
        processIncomingRequestMessage(cdapMessage, cdapSessionDescriptor);
        delete cdapMessage;
        break;
      case rina::CDAPMessage::M_START_R:
        processIncomingResponseMessage(cdapMessage, cdapSessionDescriptor);
        delete cdapMessage;
        break;
      case rina::CDAPMessage::M_STOP:
        processIncomingRequestMessage(cdapMessage, cdapSessionDescriptor);
        delete cdapMessage;
        break;
      case rina::CDAPMessage::M_STOP_R:
        processIncomingResponseMessage(cdapMessage, cdapSessionDescriptor);
        delete cdapMessage;
        break;
      case rina::CDAPMessage::M_READ:
        processIncomingRequestMessage(cdapMessage, cdapSessionDescriptor);
        delete cdapMessage;
        break;
      case rina::CDAPMessage::M_READ_R:
        processIncomingResponseMessage(cdapMessage, cdapSessionDescriptor);
        delete cdapMessage;
        break;
      case rina::CDAPMessage::M_CANCELREAD:
        processIncomingRequestMessage(cdapMessage, cdapSessionDescriptor);
        delete cdapMessage;
        break;
      case rina::CDAPMessage::M_CANCELREAD_R:
        processIncomingResponseMessage(cdapMessage, cdapSessionDescriptor);
        delete cdapMessage;
        break;
      case rina::CDAPMessage::M_WRITE:
        processIncomingRequestMessage(cdapMessage, cdapSessionDescriptor);
        delete cdapMessage;
        break;
      case rina::CDAPMessage::M_WRITE_R:
        processIncomingResponseMessage(cdapMessage, cdapSessionDescriptor);
        delete cdapMessage;
        break;
      default:
        LOG_ERR("Unrecognized CDAP operation code: %d",
                cdapMessage->get_op_code());
        delete cdapMessage;
    }
  } catch (Exception &e) {
    LOG_ERR("Problems processing incoming CDAP message: %s", e.what());
    delete cdapMessage;
  }
}

void RIBDaemon::sendMessages(
    const std::list<const rina::CDAPMessage*>& cdapMessages,
    const IUpdateStrategy& updateStrategy)
{
  (void) cdapMessages;  // Stop compiler barfs
  (void) updateStrategy;  // Stop compiler barfs

  //TODO
=======
        sendMessageSpecific(false, cdapMessage, sessionId, 0, cdapMessageHandler);
}

void RIBDaemon::sendAData(const rina::CDAPMessage& cdapMessage,
                                     unsigned int address,
                                     ICDAPResponseMessageHandler * cdapMessageHandler)
{
        sendMessageSpecific(true, cdapMessage, 0, address, cdapMessageHandler);
>>>>>>> 0163aa35
}

void RIBDaemon::sendMessageToProcess(
    const rina::CDAPMessage & message, const RemoteProcessId& remote_proc,
    ICDAPResponseMessageHandler * response_handler)
{

<<<<<<< HEAD
  sendMessageSpecific(remote_proc, message, response_handler);
=======
void RIBDaemon::sendMessageToProcess(const rina::CDAPMessage & message, const RemoteProcessId& remote_id,
                ICDAPResponseMessageHandler * response_handler) {
        if (remote_id.use_address_) {
                sendAData(message, remote_id.address_, response_handler);
        } else {
                sendMessage(message, remote_id.port_id_, response_handler);
        }
>>>>>>> 0163aa35
}

void RIBDaemon::encodeObject(RIBObjectValue& object_value,
                             rina::CDAPMessage * message)
{
  switch (object_value.type_) {
    case RIBObjectValue::notype:
      break;
    case RIBObjectValue::complextype: {
      if (object_value.complex_value_) {
        encoder_->encode(object_value.complex_value_, message);
      }
      break;
    }
    case RIBObjectValue::booltype: {
      rina::BooleanObjectValue * bool_value = new rina::BooleanObjectValue(
          object_value.bool_value_);
      message->obj_value_ = bool_value;
      break;
    }
    case RIBObjectValue::stringtype: {
      rina::StringObjectValue * string_value = new rina::StringObjectValue(
          object_value.string_value_);
      message->obj_value_ = string_value;
      break;
    }
    case RIBObjectValue::inttype: {
      rina::IntObjectValue * int_value = new rina::IntObjectValue(
          object_value.int_value_);
      message->obj_value_ = int_value;
      break;
    }
    case RIBObjectValue::longtype: {
      rina::LongObjectValue * long_value = new rina::LongObjectValue(
          object_value.long_value_);
      message->obj_value_ = long_value;
      break;
    }
    case RIBObjectValue::floattype: {
      rina::FloatObjectValue * float_value = new rina::FloatObjectValue(
          object_value.float_value_);
      message->obj_value_ = float_value;
      break;
    }
    case RIBObjectValue::doubletype: {
      rina::DoubleObjectValue * double_value = new rina::DoubleObjectValue(
          object_value.double_value_);
      message->obj_value_ = double_value;
      break;
    }
    default:
      break;
  }
}

void RIBDaemon::openApplicationConnection(
    rina::CDAPMessage::AuthTypes auth_mech, const rina::AuthValue &auth_value,
    const std::string &dest_ae_inst, const std::string &dest_ae_name,
    const std::string &dest_ap_inst, const std::string &dest_ap_name,
    const std::string &src_ae_inst, const std::string &src_ae_name,
    const std::string &src_ap_inst, const std::string &src_ap_name,
    const RemoteProcessId& remote_id)
{
  rina::CDAPMessage * message = 0;

  try {
    message = cdap_session_manager_->getOpenConnectionRequestMessage(
        remote_id.port_id_, auth_mech, auth_value, dest_ae_inst, dest_ae_name,
        dest_ap_inst, dest_ap_name, src_ae_inst, src_ae_name, src_ap_inst,
        src_ap_name);

    sendMessageToProcess(*message, remote_id, 0);
  } catch (Exception &e) {
    delete message;
    throw e;
  }

  delete message;
}

void RIBDaemon::closeApplicationConnection(
    const RemoteProcessId& remote_id,
    ICDAPResponseMessageHandler * response_handler)
{
  rina::CDAPMessage * message = 0;

  bool invoke_id = false;
  if (response_handler) {
    invoke_id = true;
  }

  try {
    message = cdap_session_manager_->getReleaseConnectionRequestMessage(
        remote_id.port_id_, rina::CDAPMessage::NONE_FLAGS, invoke_id);

    sendMessageToProcess(*message, remote_id, response_handler);
  } catch (Exception &e) {
    delete message;
    throw e;
  }

  delete message;
}

void RIBDaemon::remoteCreateObject(
    const std::string& object_class, const std::string& object_name,
    RIBObjectValue& object_value, int scope, const RemoteProcessId& remote_id,
    ICDAPResponseMessageHandler * response_handler)
{
  rina::CDAPMessage * message = 0;

  bool invoke_id = false;
  if (response_handler) {
    invoke_id = true;
  }

  try {
    message = cdap_session_manager_->getCreateObjectRequestMessage(
        remote_id.port_id_, 0, rina::CDAPMessage::NONE_FLAGS, object_class, 0,
        object_name, scope, invoke_id);

    encodeObject(object_value, message);

    sendMessageToProcess(*message, remote_id, response_handler);
  } catch (Exception &e) {
    delete message;
    throw e;
  }

  delete message;
}

void RIBDaemon::remoteDeleteObject(
    const std::string& object_class, const std::string& object_name, int scope,
    const RemoteProcessId& remote_id,
    ICDAPResponseMessageHandler * response_handler)
{
  rina::CDAPMessage * message = 0;

  bool invoke_id = false;
  if (response_handler) {
    invoke_id = true;
  }

  try {
    message = cdap_session_manager_->getDeleteObjectRequestMessage(
        remote_id.port_id_, 0, rina::CDAPMessage::NONE_FLAGS, object_class, 0,
        object_name, scope, invoke_id);

    sendMessageToProcess(*message, remote_id, response_handler);
  } catch (Exception &e) {
    delete message;
    throw e;
  }

  delete message;
}

void RIBDaemon::remoteReadObject(const std::string& object_class,
                                 const std::string& object_name, int scope,
                                 const RemoteProcessId& remote_id,
                                 ICDAPResponseMessageHandler * response_handler)
{
  rina::CDAPMessage * message = 0;

  bool invoke_id = false;
  if (response_handler) {
    invoke_id = true;
  }

  try {
    message = cdap_session_manager_->getReadObjectRequestMessage(
        remote_id.port_id_, 0, rina::CDAPMessage::NONE_FLAGS, object_class, 0,
        object_name, scope, invoke_id);

    sendMessageToProcess(*message, remote_id, response_handler);
  } catch (Exception &e) {
    delete message;
    throw e;
  }

  delete message;
}

void RIBDaemon::remoteWriteObject(
    const std::string& object_class, const std::string& object_name,
    RIBObjectValue& object_value, int scope, const RemoteProcessId& remote_id,
    ICDAPResponseMessageHandler * response_handler)
{
  rina::CDAPMessage * message = 0;

  bool invoke_id = false;
  if (response_handler) {
    invoke_id = true;
  }

  try {
    message = cdap_session_manager_->getWriteObjectRequestMessage(
        remote_id.port_id_, 0, rina::CDAPMessage::NONE_FLAGS, object_class, 0,
        object_name, scope, invoke_id);

    encodeObject(object_value, message);

    sendMessageToProcess(*message, remote_id, response_handler);
  } catch (Exception &e) {
    delete message;
    throw e;
  }

  delete message;
}

void RIBDaemon::remoteStartObject(
    const std::string& object_class, const std::string& object_name,
    RIBObjectValue& object_value, int scope, const RemoteProcessId& remote_id,
    ICDAPResponseMessageHandler * response_handler)
{
  rina::CDAPMessage * message = 0;

  bool invoke_id = false;
  if (response_handler) {
    invoke_id = true;
  }

  try {
    message = cdap_session_manager_->getStartObjectRequestMessage(
        remote_id.port_id_, 0, rina::CDAPMessage::NONE_FLAGS, object_class, 0,
        object_name, scope, invoke_id);

    encodeObject(object_value, message);

    sendMessageToProcess(*message, remote_id, response_handler);
  } catch (Exception &e) {
    delete message;
    throw e;
  }

  delete message;
}

void RIBDaemon::remoteStopObject(const std::string& object_class,
                                 const std::string& object_name,
                                 RIBObjectValue& object_value, int scope,
                                 const RemoteProcessId& remote_id,
                                 ICDAPResponseMessageHandler * response_handler)
{
  rina::CDAPMessage * message = 0;

  bool invoke_id = false;
  if (response_handler) {
    invoke_id = true;
  }

  try {
    message = cdap_session_manager_->getStopObjectRequestMessage(
        remote_id.port_id_, 0, rina::CDAPMessage::NONE_FLAGS, object_class, 0,
        object_name, scope, invoke_id);

    encodeObject(object_value, message);

    sendMessageToProcess(*message, remote_id, response_handler);
  } catch (Exception &e) {
    delete message;
    throw e;
  }

  delete message;
}

void RIBDaemon::openApplicationConnectionResponse(
    rina::CDAPMessage::AuthTypes auth_mech, const rina::AuthValue &auth_value,
    const std::string &dest_ae_inst, const std::string &dest_ae_name,
    const std::string &dest_ap_inst, const std::string &dest_ap_name,
    int result, const std::string &result_reason,
    const std::string &src_ae_inst, const std::string &src_ae_name,
    const std::string &src_ap_inst, const std::string &src_ap_name,
    int invoke_id, const RemoteProcessId& remote_id)
{
  rina::CDAPMessage * message = 0;

  try {
    message = cdap_session_manager_->getOpenConnectionResponseMessage(
        auth_mech, auth_value, dest_ae_inst, dest_ae_name, dest_ap_inst,
        dest_ap_name, result, result_reason, src_ae_inst, src_ae_name,
        src_ap_inst, src_ap_name, invoke_id);

    sendMessageToProcess(*message, remote_id, 0);
  } catch (Exception &e) {
    delete message;
    throw e;
  }

  delete message;
}

void RIBDaemon::closeApplicationConnectionResponse(
    int result, const std::string result_reason, int invoke_id,
    const RemoteProcessId& remote_id)
{
  rina::CDAPMessage * message = 0;

  try {
    message = cdap_session_manager_->getReleaseConnectionResponseMessage(
        rina::CDAPMessage::NONE_FLAGS, result, result_reason, invoke_id);

    sendMessageToProcess(*message, remote_id, 0);
  } catch (Exception &e) {
    delete message;
    throw e;
  }

  delete message;
}

void RIBDaemon::remoteCreateObjectResponse(const std::string& object_class,
                                           const std::string& object_name,
                                           RIBObjectValue& object_value,
                                           int result,
                                           const std::string result_reason,
                                           int invoke_id,
                                           const RemoteProcessId& remote_id)
{
  rina::CDAPMessage * message = 0;

  try {
    message = cdap_session_manager_->getCreateObjectResponseMessage(
        rina::CDAPMessage::NONE_FLAGS, object_class, 0, object_name, result,
        result_reason, invoke_id);

    encodeObject(object_value, message);

    sendMessageToProcess(*message, remote_id, 0);
  } catch (Exception &e) {
    delete message;
    throw e;
  }

  delete message;
}

void RIBDaemon::remoteDeleteObjectResponse(const std::string& object_class,
                                           const std::string& object_name,
                                           int result,
                                           const std::string result_reason,
                                           int invoke_id,
                                           const RemoteProcessId& remote_id)
{
  rina::CDAPMessage * message = 0;

  try {
    message = cdap_session_manager_->getDeleteObjectResponseMessage(
        rina::CDAPMessage::NONE_FLAGS, object_class, 0, object_name, result,
        result_reason, invoke_id);

    sendMessageToProcess(*message, remote_id, 0);
  } catch (Exception &e) {
    delete message;
    throw e;
  }

  delete message;
}

void RIBDaemon::remoteReadObjectResponse(const std::string& object_class,
                                         const std::string& object_name,
                                         RIBObjectValue& object_value,
                                         int result,
                                         const std::string result_reason,
                                         bool read_incomplete, int invoke_id,
                                         const RemoteProcessId& remote_id)
{
  rina::CDAPMessage * message = 0;
  rina::CDAPMessage::Flags flags;
  if (read_incomplete) {
    flags = rina::CDAPMessage::F_RD_INCOMPLETE;
  } else {
    flags = rina::CDAPMessage::NONE_FLAGS;
  }

  try {
    message = cdap_session_manager_->getReadObjectResponseMessage(flags,
                                                                  object_class,
                                                                  0,
                                                                  object_name,
                                                                  result,
                                                                  result_reason,
                                                                  invoke_id);

    encodeObject(object_value, message);

    sendMessageToProcess(*message, remote_id, 0);
  } catch (Exception &e) {
    delete message;
    throw e;
  }

  delete message;
}

void RIBDaemon::remoteWriteObjectResponse(const std::string& object_class,
                                          const std::string& object_name,
                                          int result,
                                          const std::string result_reason,
                                          int invoke_id,
                                          const RemoteProcessId& remote_id)
{
  rina::CDAPMessage * message = 0;

  try {
    (void) object_class;
    (void) object_name;
    message = cdap_session_manager_->getWriteObjectResponseMessage(
        rina::CDAPMessage::NONE_FLAGS, result, result_reason, invoke_id);

    sendMessageToProcess(*message, remote_id, 0);
  } catch (Exception &e) {
    delete message;
    throw e;
  }

  delete message;
}

void RIBDaemon::remoteStartObjectResponse(const std::string& object_class,
                                          const std::string& object_name,
                                          RIBObjectValue& object_value,
                                          int result,
                                          const std::string result_reason,
                                          int invoke_id,
                                          const RemoteProcessId& remote_id)
{
  rina::CDAPMessage * message = 0;

  try {
    message = cdap_session_manager_->getStartObjectResponseMessage(
        rina::CDAPMessage::NONE_FLAGS, object_class, 0, object_name, result,
        result_reason, invoke_id);

    encodeObject(object_value, message);

    sendMessageToProcess(*message, remote_id, 0);
  } catch (Exception &e) {
    delete message;
    throw e;
  }

  delete message;
}

void RIBDaemon::remoteStopObjectResponse(const std::string& object_class,
                                         const std::string& object_name,
                                         RIBObjectValue& object_value,
                                         int result,
                                         const std::string result_reason,
                                         int invoke_id,
                                         const RemoteProcessId& remote_id)
{
  rina::CDAPMessage * message = 0;

  try {
    (void) object_class;
    (void) object_name;
    message = cdap_session_manager_->getStopObjectResponseMessage(
        rina::CDAPMessage::NONE_FLAGS, result, result_reason, invoke_id);

    encodeObject(object_value, message);

    sendMessageToProcess(*message, remote_id, 0);
  } catch (Exception &e) {
    delete message;
    throw e;
  }

  delete message;
}

// CLASS RIBSchemaObject
RIBSchemaObject::RIBSchemaObject(const std::string& class_name,
                                 const bool mandatory, const unsigned max_objs)
{
  class_name_ = class_name;
  mandatory_ = mandatory;
  max_objs_ = max_objs;
}

void RIBSchemaObject::addChild(RIBSchemaObject *object)
{
  children_.push_back(object);
}

const std::string& RIBSchemaObject::get_class_name() const
{
  return class_name_;
}

unsigned RIBSchemaObject::get_max_objs() const
{
  return max_objs_;
}

// CLASS RIBSchema
RIBSchema::RIBSchema(const rib_ver_t& version, char separator)
{
  version_ = version;
  separator_ = separator;
}

rib_res RIBSchema::ribSchemaDefContRelation(const std::string& cont_class_name,
                                            const std::string& class_name,
                                            const bool mandatory,
                                            const unsigned max_objs)
{
  RIBSchemaObject *object = new RIBSchemaObject(class_name, mandatory,
                                                max_objs);
  std::map<std::string, RIBSchemaObject*>::iterator parent_it =
      rib_schema_.find(cont_class_name);

  if (parent_it == rib_schema_.end())
    return RIB_SCHEMA_FORMAT_ERR;

  std::pair<std::map<std::string, RIBSchemaObject*>::iterator, bool> ret =
      rib_schema_.insert(
          std::pair<std::string, RIBSchemaObject*>(class_name, object));

  if (ret.second) {
    return RIB_SUCCESS;
  } else {
    return RIB_SCHEMA_FORMAT_ERR;
  }
}

bool RIBSchema::validateAddObject(const BaseRIBObject* obj)
{
  (void) obj;
  /*
   RIBSchemaObject *schema_object = rib_schema_.find(obj->get_class());
   // CHECKS REGION //
   // Existance
   if (schema_object == 0)
   LOG_INFO();
   return false;
   // parent existance
   RIBSchemaObject *parent_schema_object = rib_schema_[obj->get_parent_class()];
   if (parent_schema_object == 0)
   return false;
   // maximum number of objects
   if (parent->get_children_size() >= schema_object->get_max_objs()) {
   return false;
   }
   */
  return true;
}
/*
 std::string RIBSchema::parseName(const std::string& name)
 {
 std::string name_schema = "";
 int position = 0;
 int field_separator_position = name.find(separator_, position);

 while (field_separator_position != -1) {
 int id_separator_position = name.find(separator_, position);
 if (id_separator_position < field_separator_position)
 // field with value
 name_schema.append(name, position, id_separator_position);
 else
 // field without value
 name_schema.append(name, position, field_separator_position);

 field_separator_position = name.find(field_separator_, position);
 }
 return name_schema;
 }

 std::string RIBSchema::getParentName(const std::string& name)
 {
 int field_separator_position = name.find_last_of(field_separator_, 0);
 if (field_separator_position != -1) {
 return name.substr(0, field_separator_position);
 }
 return "";
 }
 */
char RIBSchema::get_separator() const
{
  return separator_;
}

/// Class ADataObject
const std::string ADataObject::A_DATA_OBJECT_CLASS = "a_data";
const std::string ADataObject::A_DATA = "a_data";
const std::string ADataObject::A_DATA_OBJECT_NAME = A_DATA;

ADataObject::ADataObject() {
	source_address_ = 0;
	dest_address_ = 0;
	encoded_cdap_message_ = 0;
}

ADataObject::ADataObject(unsigned int source_address,
		unsigned int dest_address) {
	source_address_ = source_address;
	dest_address_ = dest_address;
	encoded_cdap_message_ = 0;
}

ADataObject::~ADataObject() {
	if (encoded_cdap_message_) {
		delete encoded_cdap_message_;
		encoded_cdap_message_ = 0;
	}
}

}
<|MERGE_RESOLUTION|>--- conflicted
+++ resolved
@@ -23,708 +23,515 @@
 
 #include <librina/logs.h>
 #include "librina/rib.h"
-#include <iostream>
-#include <algorithm>
 
 namespace rina {
 
 /* Class RIBObjectData*/
-RIBObjectData::RIBObjectData()
-{
-  instance_ = 0;
-}
-
-RIBObjectData::RIBObjectData(std::string clazz, std::string name,
-                             long long instance)
-{
-  this->class_ = clazz;
-  this->name_ = name;
-  this->instance_ = instance;
-}
-
-bool RIBObjectData::operator==(const RIBObjectData &other) const
-{
-  if (class_.compare(other.get_class()) != 0) {
-    return false;
-  }
-
-  if (name_.compare(other.get_name()) != 0) {
-    return false;
-  }
-
-  return instance_ == other.get_instance();
-}
-
-bool RIBObjectData::operator!=(const RIBObjectData &other) const
-{
-  return !(*this == other);
-}
-
-const std::string& RIBObjectData::get_class() const
-{
-  return class_;
-}
-
-void RIBObjectData::set_class(const std::string& clazz)
-{
-  class_ = clazz;
-}
-
-unsigned long RIBObjectData::get_instance() const
-{
-  return instance_;
-}
-
-void RIBObjectData::set_instance(unsigned long instance)
-{
-  instance_ = instance;
-}
-
-const std::string& RIBObjectData::get_name() const
-{
-  return name_;
-}
-
-void RIBObjectData::set_name(const std::string& name)
-{
-  name_ = name;
-}
-
-const std::string& RIBObjectData::get_displayable_value() const
-{
-  return displayable_value_;
-}
-
-void RIBObjectData::set_displayable_value(const std::string& displayable_value)
-{
-  displayable_value_ = displayable_value;
+RIBObjectData::RIBObjectData(){
+        instance_ = 0;
+}
+
+RIBObjectData::RIBObjectData(
+                std::string clazz, std::string name,
+                long long instance){
+        this->class_ = clazz;
+        this->name_ = name;
+        this->instance_ = instance;
+}
+
+bool RIBObjectData::operator==(const RIBObjectData &other) const{
+        if (class_.compare(other.get_class()) != 0) {
+                return false;
+        }
+
+        if (name_.compare(other.get_name()) != 0) {
+                return false;
+        }
+
+        return instance_ == other.get_instance();
+}
+
+bool RIBObjectData::operator!=(const RIBObjectData &other) const{
+        return !(*this == other);
+}
+
+const std::string& RIBObjectData::get_class() const {
+        return class_;
+}
+
+void RIBObjectData::set_class(const std::string& clazz) {
+        class_ = clazz;
+}
+
+unsigned long RIBObjectData::get_instance() const {
+        return instance_;
+}
+
+void RIBObjectData::set_instance(unsigned long instance) {
+        instance_ = instance;
+}
+
+const std::string& RIBObjectData::get_name() const {
+        return name_;
+}
+
+void RIBObjectData::set_name(const std::string& name) {
+        name_ = name;
+}
+
+const std::string& RIBObjectData::get_displayable_value() const {
+        return displayable_value_;
+}
+
+void RIBObjectData::set_displayable_value(const std::string& displayable_value) {
+        displayable_value_ = displayable_value;
 }
 
 //Class BaseRIBObject
-BaseRIBObject::BaseRIBObject(IRIBDaemon * rib_daemon,
-                             const std::string& object_class,
-                             long object_instance, std::string object_name)
-{
-  object_name.erase(
-      std::remove_if(object_name.begin(), object_name.end(), ::isspace),
-      object_name.end());
-  name_ = object_name;
-  class_ = object_class;
-  instance_ = object_instance;
-  base_rib_daemon_ = rib_daemon;
-  parent_ = 0;
-}
-
-BaseRIBObject::~BaseRIBObject()
-{
-  /*
-   // FIXME: Remove this when objects have two parents
-   while (children_.size() > 0) {
-   base_rib_daemon_->removeRIBObject(children_.front()->get_name());
+BaseRIBObject::BaseRIBObject(IRIBDaemon * rib_daemon, const std::string& object_class,
+                long object_instance, const std::string& object_name) {
+        name_ = object_name;
+        class_ = object_class;
+        instance_ = object_instance;
+        base_rib_daemon_ = rib_daemon;
+        encoder_ = 0;
+        parent_ = 0;
+}
+
+rina::RIBObjectData BaseRIBObject::get_data() {
+        rina::RIBObjectData result;
+        result.class_ = class_;
+    result.name_ = name_;
+    result.instance_ = instance_;
+    result.displayable_value_ = get_displayable_value();
+
+    return result;
+}
+
+std::string BaseRIBObject::get_displayable_value() {
+        return "-";
+}
+
+const std::list<BaseRIBObject*>& BaseRIBObject::get_children() const {
+        return children_;
+}
+
+void BaseRIBObject::add_child(BaseRIBObject * child) {
+        for (std::list<BaseRIBObject*>::iterator it = children_.begin();
+                        it != children_.end(); it++) {
+                if ((*it)->name_.compare(child->name_) == 0) {
+                        throw Exception("Object is already a child");
+                }
+        }
+
+        children_.push_back(child);
+        child->parent_ = this;
+}
+
+void BaseRIBObject::remove_child(const std::string& objectName) {
+        for (std::list<BaseRIBObject*>::iterator it = children_.begin();
+                        it != children_.end(); it++) {
+                if ( (*it)->name_.compare(objectName) == 0) {
+                        children_.erase(it);
+                        return;
+                }
+        }
+
+        throw Exception("Unknown child object");
+}
+
+void BaseRIBObject::createObject(const std::string& objectClass, const std::string& objectName,
+                const void* objectValue) {
+        operartion_not_supported(objectClass, objectName, objectValue);
+}
+
+void BaseRIBObject::deleteObject(const void* objectValue) {
+        operation_not_supported(objectValue);
+}
+
+BaseRIBObject * BaseRIBObject::readObject() {
+        return this;
+}
+
+void BaseRIBObject::writeObject(const void* object_value) {
+        operation_not_supported(object_value);
+}
+
+void BaseRIBObject::startObject(const void* object) {
+        operation_not_supported(object);
+}
+
+void BaseRIBObject::stopObject(const void* object) {
+        operation_not_supported(object);
+}
+
+void BaseRIBObject::remoteCreateObject(void * object_value, const std::string& object_name,
+                int invoke_id, CDAPSessionDescriptor * session_descriptor) {
+        (void) object_value;
+        (void) object_name;
+        (void) invoke_id;
+        (void) session_descriptor;
+        operation_not_supported();
+}
+
+void BaseRIBObject::remoteDeleteObject(int invoke_id,
+                CDAPSessionDescriptor * session_descriptor) {
+        (void) invoke_id;
+        (void) session_descriptor;
+        operation_not_supported();
+}
+
+void BaseRIBObject::remoteReadObject(int invoke_id,
+                CDAPSessionDescriptor * session_descriptor) {
+        (void) invoke_id;
+        (void) session_descriptor;
+        operation_not_supported();
+}
+
+void BaseRIBObject::remoteCancelReadObject(int invoke_id,
+                CDAPSessionDescriptor * session_descriptor) {
+        (void) invoke_id;
+        (void) session_descriptor;
+        operation_not_supported();
+}
+
+void BaseRIBObject::remoteWriteObject(void * object_value, int invoke_id,
+                CDAPSessionDescriptor * session_descriptor) {
+        (void) object_value;
+        (void) invoke_id;
+        (void) session_descriptor;
+        operation_not_supported();;
+}
+
+void BaseRIBObject::remoteStartObject(void * object_value, int invoke_id,
+                CDAPSessionDescriptor * session_descriptor) {
+        (void) object_value;
+        (void) invoke_id;
+        (void) session_descriptor;
+        operation_not_supported();;
+}
+
+void BaseRIBObject::remoteStopObject(void * object_value, int invoke_id,
+                CDAPSessionDescriptor * session_descriptor) {
+        (void) object_value;
+        (void) invoke_id;
+        (void) session_descriptor;
+        operation_not_supported();;
+}
+
+void BaseRIBObject::operation_not_supported() {
+        throw Exception("Operation not supported");
+}
+
+void BaseRIBObject::operation_not_supported(const void* object) {
+        std::stringstream ss;
+        ss<<"Operation not allowed. Data: "<<std::endl;
+        ss<<"Object value memory @: "<<object;
+
+        throw Exception(ss.str().c_str());
+}
+
+void BaseRIBObject::operation_not_supported(const CDAPMessage * cdapMessage,
+               CDAPSessionDescriptor * cdapSessionDescriptor) {
+        std::stringstream ss;
+        ss<<"Operation not allowed. Data: "<<std::endl;
+        ss<<"CDAP Message code: "<<cdapMessage->get_op_code();
+        ss<<" N-1 port-id: "<<cdapSessionDescriptor->get_port_id()<<std::endl;
+
+        throw Exception(ss.str().c_str());
+}
+
+void BaseRIBObject::operartion_not_supported(const std::string& objectClass,
+                const std::string& objectName, const void* objectValue) {
+        std::stringstream ss;
+        ss<<"Operation not allowed. Data: "<<std::endl;
+        ss<<"Class: "<<objectClass<<"; Name: "<<objectName;
+        ss<<"; Value memory @: "<<objectValue;
+
+        throw Exception(ss.str().c_str());
+}
+
+// CLASS NotificationPolicy
+NotificationPolicy::NotificationPolicy(const std::list<int>& cdap_session_ids) {
+        cdap_session_ids_ = cdap_session_ids;
+}
+
+//Class RemoteProcessId
+RemoteProcessId::RemoteProcessId() {
+        use_address_ = false;
+        port_id_ = 0;
+        address_ = 0;
+}
+
+// Class RIBObjectValue
+RIBObjectValue::RIBObjectValue() {
+        type_ = notype;
+        bool_value_ = false;
+        complex_value_ = 0;
+        int_value_ = 0;
+        double_value_ = 0;
+        long_value_ = 0;
+        float_value_ = 0;
+}
+
+// Class ObjectInstanceGenerator
+ObjectInstanceGenerator::ObjectInstanceGenerator() : rina::Lockable() {
+        instance_ = 0;
+}
+
+long ObjectInstanceGenerator::getObjectInstance() {
+        long result = 0;
+
+        lock();
+        instance_++;
+        result = instance_;
+        unlock();
+
+        return result;
+}
+
+Singleton<ObjectInstanceGenerator> objectInstanceGenerator;
+
+//Class SimpleRIBObject
+SimpleRIBObject::SimpleRIBObject(IRIBDaemon * rib_daemon, const std::string& object_class,
+                        const std::string& object_name, const void* object_value) :
+                                        BaseRIBObject(rib_daemon, object_class,
+                                                        objectInstanceGenerator->getObjectInstance(), object_name) {
+        object_value_ = object_value;
+}
+
+const void* SimpleRIBObject::get_value() const {
+        return object_value_;
+}
+
+void SimpleRIBObject::writeObject(const void* object_value) {
+        object_value_ = object_value;
+}
+
+void SimpleRIBObject::createObject(const std::string& objectClass, const std::string& objectName,
+                const void* objectValue) {
+        if (objectName.compare("") != 0 && objectClass.compare("") != 0) {
+                object_value_ = objectValue;
    }
-   */
-  LOG_DBG("Object %s destroyed", name_.c_str());
-}
-
-rina::RIBObjectData BaseRIBObject::get_data()
-{
-  rina::RIBObjectData result;
-  result.class_ = class_;
-  result.name_ = name_;
-  result.instance_ = instance_;
-  result.displayable_value_ = get_displayable_value();
-
-  return result;
-}
-
-std::string BaseRIBObject::get_displayable_value()
-{
-  return "-";
-}
-
-void BaseRIBObject::get_children_value(
-    std::list<std::pair<std::string, const void *> > &values) const
-{
-  values.clear();
-  for (std::list<BaseRIBObject*>::const_iterator it = children_.begin();
-      it != children_.end(); ++it) {
-    values.push_back(
-        std::pair<std::string, const void *>((*it)->name_, (*it)->get_value()));
-  }
-}
-
-unsigned int BaseRIBObject::get_children_size() const
-{
-  return children_.size();
-}
-
-void BaseRIBObject::add_child(BaseRIBObject *child)
-{
-  for (std::list<BaseRIBObject*>::iterator it = children_.begin();
-      it != children_.end(); it++) {
-    if ((*it)->name_.compare(child->name_) == 0) {
-      throw Exception("Object is already a child");
-    }
-  }
-
-  children_.push_back(child);
-  child->parent_ = this;
-}
-
-void BaseRIBObject::remove_child(const std::string& object_name)
-{
-  for (std::list<BaseRIBObject*>::iterator it = children_.begin();
-      it != children_.end(); it++) {
-    if ((*it)->name_.compare(object_name) == 0) {
-      children_.erase(it);
-      return;
-    }
-  }
-
-  std::stringstream ss;
-  ss << "Unknown child object with object name: " << object_name.c_str()
-     << std::endl;
-  throw Exception(ss.str().c_str());
-}
-
-void BaseRIBObject::createObject(const std::string& objectClass,
-                                 const std::string& objectName,
-                                 const void* objectValue)
-{
-  operartion_not_supported(objectClass, objectName, objectValue);
-}
-
-void BaseRIBObject::deleteObject(const void* objectValue)
-{
-  operation_not_supported(objectValue);
-}
-
-BaseRIBObject * BaseRIBObject::readObject()
-{
-  return this;
-}
-
-void BaseRIBObject::writeObject(const void* object_value)
-{
-  operation_not_supported(object_value);
-}
-
-void BaseRIBObject::startObject(const void* object)
-{
-  operation_not_supported(object);
-}
-
-void BaseRIBObject::stopObject(const void* object)
-{
-  operation_not_supported(object);
-}
-
-void BaseRIBObject::remoteCreateObject(
-    void * object_value, const std::string& object_name, int invoke_id,
-    CDAPSessionDescriptor * session_descriptor)
-{
-  (void) object_value;
-  (void) object_name;
-  (void) invoke_id;
-  (void) session_descriptor;
-  operation_not_supported();
-}
-
-void BaseRIBObject::remoteDeleteObject(
-    int invoke_id, CDAPSessionDescriptor * session_descriptor)
-{
-  (void) invoke_id;
-  (void) session_descriptor;
-  operation_not_supported();
-}
-
-void BaseRIBObject::remoteReadObject(int invoke_id,
-                                     CDAPSessionDescriptor * session_descriptor)
-{
-  (void) invoke_id;
-  (void) session_descriptor;
-  operation_not_supported();
-}
-
-void BaseRIBObject::remoteCancelReadObject(
-    int invoke_id, CDAPSessionDescriptor * session_descriptor)
-{
-  (void) invoke_id;
-  (void) session_descriptor;
-  operation_not_supported();
-}
-
-void BaseRIBObject::remoteWriteObject(
-    void * object_value, int invoke_id,
-    CDAPSessionDescriptor * session_descriptor)
-{
-  (void) object_value;
-  (void) invoke_id;
-  (void) session_descriptor;
-  operation_not_supported();
-  ;
-}
-
-void BaseRIBObject::remoteStartObject(
-    void * object_value, int invoke_id,
-    CDAPSessionDescriptor * session_descriptor)
-{
-  (void) object_value;
-  (void) invoke_id;
-  (void) session_descriptor;
-  operation_not_supported();
-  ;
-}
-
-void BaseRIBObject::remoteStopObject(void * object_value, int invoke_id,
-                                     CDAPSessionDescriptor * session_descriptor)
-{
-  (void) object_value;
-  (void) invoke_id;
-  (void) session_descriptor;
-  operation_not_supported();
-  ;
-}
-
-void BaseRIBObject::operation_not_supported()
-{
-  throw Exception("Operation not supported");
-}
-
-void BaseRIBObject::operation_not_supported(const void* object)
-{
-  std::stringstream ss;
-  ss << "Operation not allowed. Data: " << std::endl;
-  ss << "Object value memory @: " << object;
-
-  throw Exception(ss.str().c_str());
-}
-
-void BaseRIBObject::operation_not_supported(
-    const CDAPMessage * cdapMessage,
-    CDAPSessionDescriptor * cdapSessionDescriptor)
-{
-  std::stringstream ss;
-  ss << "Operation not allowed. Data: " << std::endl;
-  ss << "CDAP Message code: " << cdapMessage->get_op_code();
-  ss << " N-1 port-id: " << cdapSessionDescriptor->get_port_id() << std::endl;
-
-  throw Exception(ss.str().c_str());
-}
-
-void BaseRIBObject::operartion_not_supported(const std::string& objectClass,
-                                             const std::string& objectName,
-                                             const void* objectValue)
-{
-  std::stringstream ss;
-  ss << "Operation not allowed. Data: " << std::endl;
-  ss << "Class: " << objectClass << "; Name: " << objectName;
-  ss << "; Value memory @: " << objectValue;
-
-  throw Exception(ss.str().c_str());
-}
-
-const std::string& BaseRIBObject::get_class() const
-{
-  return class_;
-}
-
-const std::string& BaseRIBObject::get_name() const
-{
-  return name_;
-}
-
-const std::string& BaseRIBObject::get_parent_name() const
-{
-  return parent_->get_name();
-}
-
-const std::string& BaseRIBObject::get_parent_class() const
-{
-  return parent_->get_class();
-}
-
-long BaseRIBObject::get_instance() const
-{
-  return instance_;
-}
-
-void BaseRIBObject::set_parent(BaseRIBObject* parent)
-{
-  parent_ = parent;
-}
-
-// CLASS NotificationPolicy
-NotificationPolicy::NotificationPolicy(const std::list<int>& cdap_session_ids)
-{
-  cdap_session_ids_ = cdap_session_ids;
-}
-
-//Class RemoteProcessId
-RemoteProcessId::RemoteProcessId()
-{
-  use_address_ = false;
-  port_id_ = 0;
-  address_ = 0;
-}
-
-// Class RIBObjectValue
-RIBObjectValue::RIBObjectValue()
-{
-  type_ = notype;
-  bool_value_ = false;
-  complex_value_ = 0;
-  int_value_ = 0;
-  double_value_ = 0;
-  long_value_ = 0;
-  float_value_ = 0;
-}
-
-// Class ObjectInstanceGenerator
-ObjectInstanceGenerator::ObjectInstanceGenerator()
-    : rina::Lockable()
-{
-  instance_ = 0;
-}
-
-long ObjectInstanceGenerator::getObjectInstance()
-{
-  long result = 0;
-
-  lock();
-  instance_++;
-  result = instance_;
-  unlock();
-
-  return result;
-}
-
-Singleton<ObjectInstanceGenerator> objectInstanceGenerator;
+}
+
+//Class SimpleSetRIBObject
+SimpleSetRIBObject::SimpleSetRIBObject(IRIBDaemon * rib_daemon, const std::string& object_class,
+                const std::string& set_member_object_class, const std::string& object_name) :
+                                        SimpleRIBObject(rib_daemon, object_class, object_name, 0){
+        set_member_object_class_ = set_member_object_class;
+}
+
+void SimpleSetRIBObject::createObject(const std::string& objectClass, const std::string& objectName,
+                const void* objectValue) {
+        if (set_member_object_class_.compare(objectClass) != 0) {
+                throw Exception("Class of set member does not match the expected value");
+        }
+
+        SimpleSetMemberRIBObject * ribObject = new SimpleSetMemberRIBObject(base_rib_daemon_,
+                        objectClass, objectName, objectValue);
+        add_child(ribObject);
+        base_rib_daemon_->addRIBObject(ribObject);
+}
+
+//Class SimpleSetMemberRIBObject
+SimpleSetMemberRIBObject::SimpleSetMemberRIBObject(IRIBDaemon * rib_daemon,
+                const std::string& object_class, const std::string& object_name,
+                const void* object_value) : SimpleRIBObject(rib_daemon,
+                                object_class, object_name, object_value)
+{
+}
+
+void SimpleSetMemberRIBObject::deleteObject(const void* objectValue)
+{
+        (void) objectValue; // Stop compiler barfs
+
+        parent_->remove_child(name_);
+        base_rib_daemon_->removeRIBObject(name_);
+}
 
 //Class RIB
-RIB::RIB(const RIBSchema *schema)
-{
-  rib_schema_ = schema;
-}
-
-RIB::~RIB() throw ()
-{
-  lock();
-  delete rib_schema_;
-
-  for (std::map<std::string, BaseRIBObject*>::iterator it =
-      rib_by_name_.begin(); it != rib_by_name_.end(); ++it) {
-    LOG_DBG("Object %s removed from the RIB", it->second->get_name().c_str());
-    delete it->second;
-  }
-  rib_by_name_.clear();
-  rib_by_instance_.clear();
-  unlock();
-}
-
-BaseRIBObject* RIB::getRIBObject(const std::string& object_class,
-                                 const std::string& object_name, bool check)
-{
-  std::string norm_object_name = object_name;
-  norm_object_name.erase(
-      std::remove_if(norm_object_name.begin(), norm_object_name.end(),
-                     ::isspace),
-      norm_object_name.end());
-
-  BaseRIBObject* ribObject;
-  std::map<std::string, BaseRIBObject*>::iterator it;
-
-  lock();
-  it = rib_by_name_.find(norm_object_name);
-  unlock();
-  if (it == rib_by_name_.end()) {
-    std::stringstream ss;
-    ss << "Could not find object " << norm_object_name << " of class "
-       << object_class << " in the RIB" << std::endl;
-    throw Exception(ss.str().c_str());
-  }
-
-  ribObject = it->second;
-  if (check && ribObject->get_class().compare(object_class) != 0) {
-    throw Exception("Object class does not match the user specified one");
-  }
-
-  return ribObject;
-}
-
-BaseRIBObject* RIB::getRIBObject(const std::string& object_class, long instance,
-                                 bool check)
-{
-  BaseRIBObject* ribObject;
-  std::map<long, BaseRIBObject*>::iterator it;
-
-  lock();
-  it = rib_by_instance_.find(instance);
-  unlock();
-
-  if (it == rib_by_instance_.end()) {
-    std::stringstream ss;
-    ss << "Could not find object instance " << instance << " of class "
-       << object_class.c_str() << " in the RIB" << std::endl;
-    throw Exception(ss.str().c_str());
-  }
-
-  ribObject = it->second;
-  if (check && ribObject->get_class().compare(object_class) != 0) {
-    throw Exception("Object class does not match the user "
-                    "specified one");
-  }
-
-  return ribObject;
-}
-
-void RIB::addRIBObject(BaseRIBObject* rib_object)
-{
-  BaseRIBObject *parent = 0;
-  std::string parent_name = get_parent_name(rib_object->get_name());
-  if (!parent_name.empty()) {
-    lock();
-    if (rib_by_name_.find(parent_name) == rib_by_name_.end()) {
-      std::stringstream ss;
-      ss << "Exception in object " << rib_object->get_name()
-         << ". Parent name (" << parent_name << ") is not in the RIB"
-         << std::endl;
-      unlock();
-      throw Exception(ss.str().c_str());
-    }
-    parent = rib_by_name_[parent_name];
-    unlock();
-  }
-  // TODO: add schema validation
-//	if (rib_schema_->validateAddObject(rib_object, parent))
-//	{
-  lock();
-  if (rib_by_name_.find(rib_object->get_name()) != rib_by_name_.end()) {
-    unlock();
-    std::stringstream ss;
-    ss << "Object with the same name (" << rib_object->get_name()
-       << ") already exists in the RIB" << std::endl;
-    throw Exception(ss.str().c_str());
-  }
-  if (rib_by_instance_.find(rib_object->get_instance())
-      != rib_by_instance_.end()) {
-    unlock();
-    std::stringstream ss;
-    ss << "Object with the same instance (" << rib_object->get_instance()
-       << "already exists "
-       "in the RIB"
-       << std::endl;
-    throw Exception(ss.str().c_str());
-  }
-  if (parent != 0) {
-    parent->add_child(rib_object);
-    rib_object->set_parent(parent);
-  }
-  rib_by_name_[rib_object->get_name()] = rib_object;
-  rib_by_instance_[rib_object->get_instance()] = rib_object;
-  unlock();
-}
-
-BaseRIBObject* RIB::removeRIBObject(const std::string& objectName)
-{
-  std::map<std::string, BaseRIBObject*>::iterator it;
-  BaseRIBObject* rib_object;
-
-  lock();
-  it = rib_by_name_.find(objectName);
-  if (it == rib_by_name_.end()) {
-    unlock();
-    throw Exception("Could not find object in the RIB");
-  }
-
-  rib_object = it->second;
-
-  BaseRIBObject* parent = rib_object->parent_;
-  parent->remove_child(objectName);
-  rib_by_name_.erase(it);
-  rib_by_instance_.erase(rib_object->instance_);
-  unlock();
-  return rib_object;
-}
-
-BaseRIBObject * RIB::removeRIBObject(long instance)
-{
-  std::map<long, BaseRIBObject*>::iterator it;
-  BaseRIBObject* ribObject;
-
-  lock();
-  it = rib_by_instance_.find(instance);
-  if (it == rib_by_instance_.end()) {
-    unlock();
-    throw Exception("Could not find object in the RIB");
-  }
-
-  ribObject = it->second;
-  rib_by_instance_.erase(it);
-  unlock();
-
-  return ribObject;
-}
-
-std::list<RIBObjectData> RIB::getRIBObjectsData()
-{
-  std::list<RIBObjectData> result;
-
-  lock();
-  for (std::map<std::string, BaseRIBObject*>::iterator it =
-      rib_by_name_.begin(); it != rib_by_name_.end(); ++it) {
-    result.push_back(it->second->get_data());
-  }
-  unlock();
-  return result;
-}
-
-char RIB::get_separator() const
-{
-  return rib_schema_->get_separator();
-}
-
-std::string RIB::get_parent_name(const std::string child_name) const
-{
-  size_t last_separator = child_name.find_last_of(rib_schema_->separator_,
-                                                  std::string::npos);
-  if (last_separator == std::string::npos)
-    return "";
-
-  return child_name.substr(0, last_separator);
-
+RIB::RIB()
+{ }
+
+RIB::~RIB() throw()
+{ }
+
+BaseRIBObject* RIB::getRIBObject(const std::string& objectClass,
+                                 const std::string& objectName, bool check)
+{
+        BaseRIBObject* ribObject;
+        std::map<std::string, BaseRIBObject*>::iterator it;
+
+        lock();
+        it = rib_.find(objectName);
+        unlock();
+
+        if (it == rib_.end()) {
+                throw Exception("Could not find object in the RIB");
+        }
+
+        ribObject = it->second;
+        if (check && ribObject->class_.compare(objectClass) != 0) {
+                throw Exception("Object class does not match the user specified one");
+        }
+
+        return ribObject;
+}
+
+void RIB::addRIBObject(BaseRIBObject* ribObject)
+{
+        lock();
+        if (rib_.find(ribObject->name_) != rib_.end()) {
+                throw Exception("Object already exists in the RIB");
+        }
+        rib_[ribObject->name_] = ribObject;
+        unlock();
+}
+
+BaseRIBObject * RIB::removeRIBObject(const std::string& objectName)
+{
+        std::map<std::string, BaseRIBObject*>::iterator it;
+        BaseRIBObject* ribObject;
+
+        lock();
+        it = rib_.find(objectName);
+        if (it == rib_.end()) {
+                throw Exception("Could not find object in the RIB");
+        }
+
+        ribObject = it->second;
+        rib_.erase(it);
+        unlock();
+
+        return ribObject;
+}
+
+std::list<BaseRIBObject*> RIB::getRIBObjects()
+{
+        std::list<BaseRIBObject*> result;
+
+        for (std::map<std::string, BaseRIBObject*>::iterator it = rib_.begin();
+                        it != rib_.end(); ++it) {
+                result.push_back(it->second);
+        }
+
+        return result;
 }
 
 ///Class RIBDaemon
-RIBDaemon::RIBDaemon(const RIBSchema *rib_schema)
-{
-  cdap_session_manager_ = 0;
-  encoder_ = 0;
-  app_conn_handler_ = 0;
-  rib_ = new RIB(rib_schema);
-}
-
-RIBDaemon::~RIBDaemon()
-{
-  delete rib_;
-}
-
-void RIBDaemon::initialize(ManagerEncoderInterface *encoder,
-                           CDAPSessionManagerInterface * cdap_session_manager,
-                           IApplicationConnectionHandler * app_conn_handler)
-{
-  cdap_session_manager_ = cdap_session_manager;
-  encoder_ = encoder;
-  app_conn_handler_ = app_conn_handler;
+RIBDaemon::RIBDaemon(){
+        cdap_session_manager_ = 0;
+        encoder_ = 0;
+        app_conn_handler_ = 0;
+}
+
+void RIBDaemon::initialize(const std::string& separator, IEncoder * encoder,
+                CDAPSessionManagerInterface * cdap_session_manager,
+                IApplicationConnectionHandler * app_conn_handler) {
+        cdap_session_manager_ = cdap_session_manager;
+        encoder_ = encoder;
+        separator_ = separator;
+        app_conn_handler_ = app_conn_handler;
 }
 
 void RIBDaemon::addRIBObject(BaseRIBObject * ribObject)
 {
-  if (!ribObject)
-    throw Exception("Object is null");
-
-  try {
-    rib_->addRIBObject(ribObject);
-  } catch (Exception &e) {
-    LOG_ERR("Error while adding initial rib objects for rib v1. Error: %s",
-            e.what());
-    throw e;
-  }
-  LOG_INFO(
-      "Object with name %s, class %s, instance %ld added to the RIB",
-      ribObject->get_name().c_str(), ribObject->get_class().c_str(), ribObject->get_instance());
+        if (!ribObject)
+                throw Exception("Object is null");
+
+        rib_.addRIBObject(ribObject);
+        LOG_INFO("Object with name %s, class %s, instance %ld added to the RIB",
+                        ribObject->name_.c_str(), ribObject->class_.c_str(),
+                        ribObject->instance_);
 }
 
 void RIBDaemon::removeRIBObject(BaseRIBObject * ribObject)
 {
-  if (!ribObject)
-    throw Exception("Object is null");
-
-  removeRIBObject(ribObject->get_name());
+        if (!ribObject)
+                throw Exception("Object is null");
+
+        removeRIBObject(ribObject->name_);
 }
 
 void RIBDaemon::removeRIBObject(const std::string& objectName)
 {
-  BaseRIBObject * object = rib_->removeRIBObject(objectName);
-  LOG_INFO(
-      "Object with name %s, class %s, instance %ld removed from the RIB",
-      object->get_name().c_str(), object->get_class().c_str(), object->get_instance());
-
-  delete object;
-}
-
-std::list<RIBObjectData> RIBDaemon::getRIBObjectsData() const
-{
-  return rib_->getRIBObjectsData();
+        BaseRIBObject * object = rib_.removeRIBObject(objectName);
+        LOG_INFO("Object with name %s, class %s, instance %ld removed from the RIB",
+                 object->name_.c_str(), object->class_.c_str(),
+                 object->instance_);
+
+        delete object;
+}
+
+std::list<BaseRIBObject *> RIBDaemon::getRIBObjects()
+{
+        return rib_.getRIBObjects();
 }
 
 bool RIBDaemon::isOnList(int candidate, std::list<int> list)
 {
-  for (std::list<int>::iterator it = list.begin(); it != list.end(); ++it) {
-    if ((*it) == candidate)
-      return true;
-  }
-
-  return false;
+        for (std::list<int>::iterator it = list.begin(); it != list.end(); ++it) {
+                if ((*it) == candidate)
+                        return true;
+        }
+
+        return false;
 }
 
 void RIBDaemon::createObject(const std::string& objectClass,
                              const std::string& objectName,
                              const void* objectValue,
-                             const NotificationPolicy * notificationPolicy)
-{
-  BaseRIBObject * ribObject;
-
-  try {
-    ribObject = rib_->getRIBObject(objectClass, objectName, true);
-  } catch (Exception &e) {
-    //Delegate creation to the parent if the object is not there
-    /*std::string::size_type position = objectName.rfind(
-     rib_->get_name_separator());
-     if (position == std::string::npos)
-     throw e;*/
-    //std::string parentObjectName = objectName.substr(0, position);
-    std::string parentObjectName = rib_->get_parent_name(objectName);
-    try {
-      ribObject = rib_->getRIBObject(objectClass, parentObjectName, false);
-    } catch (Exception &e) {
-      LOG_ERR("Can not create the object in the RIB: %s", e.what());
-      return;
-    }
-  }
-
-  //Create the object
-  ribObject->createObject(objectClass, objectName, objectValue);
-
-  //Notify neighbors if needed
-  if (!notificationPolicy) {
-    return;
-  }
-
-  //We need to notify, find out to whom the notifications must be sent to, and do it
-  std::list<int> peersToIgnore = notificationPolicy->cdap_session_ids_;
-  std::vector<int> peers;
-  cdap_session_manager_->getAllCDAPSessionIds(peers);
-
-  rina::CDAPMessage * cdapMessage = 0;
-
-  for (std::vector<int>::size_type i = 0; i < peers.size(); i++) {
-    if (!isOnList(peers[i], peersToIgnore)) {
-      try {
-        cdapMessage = cdap_session_manager_->getCreateObjectRequestMessage(
-            peers[i], 0, rina::CDAPMessage::NONE_FLAGS, objectClass, 0,
-            objectName, 0, false);
-        encoder_->encode(objectValue, cdapMessage);
-        RemoteProcessId remote_proc;
-        remote_proc.port_id_ = peers[i];
-        sendMessageSpecific(remote_proc, *cdapMessage, 0);
-      } catch (Exception & e) {
-        LOG_ERR("Problems notifying neighbors: %s", e.what());
-      }
-
-      delete cdapMessage;
-    }
-  }
+                             const NotificationPolicy * notificationPolicy) {
+        BaseRIBObject * ribObject;
+
+        try {
+                ribObject = rib_.getRIBObject(objectClass, objectName, true);
+        } catch (Exception &e) {
+                //Delegate creation to the parent if the object is not there
+                std::string::size_type position =
+                        objectName.rfind(separator_);
+                if (position == std::string::npos)
+                        throw e;
+                std::string parentObjectName = objectName.substr(0, position);
+                ribObject = rib_.getRIBObject(objectClass, parentObjectName, false);
+        }
+
+        //Create the object
+        ribObject->createObject(objectClass, objectName, objectValue);
+
+        //Notify neighbors if needed
+        if (!notificationPolicy) {
+                return;
+        }
+
+        //We need to notify, find out to whom the notifications must be sent to, and do it
+        std::list<int> peersToIgnore = notificationPolicy->cdap_session_ids_;
+        std::vector<int> peers;
+        cdap_session_manager_->getAllCDAPSessionIds(peers);
+
+        rina::CDAPMessage * cdapMessage = 0;
+
+        for (std::vector<int>::size_type i = 0; i < peers.size(); i++) {
+                if (!isOnList(peers[i], peersToIgnore)) {
+                        try {
+                                cdapMessage = cdap_session_manager_->
+                                        getCreateObjectRequestMessage(peers[i], 0,
+                                                                      rina::CDAPMessage::NONE_FLAGS,
+                                                                      objectClass,
+                                                                      0,
+                                                                      objectName,
+                                                                      0,
+                                                                      false);
+                                encoder_->encode(objectValue, cdapMessage);
+                                sendMessage(*cdapMessage, peers[i], 0);
+                        } catch(Exception & e) {
+                                LOG_ERR("Problems notifying neighbors: %s", e.what());
+                        }
+
+                        delete cdapMessage;
+                }
+        }
 }
 
 void RIBDaemon::deleteObject(const std::string& objectClass,
@@ -732,37 +539,6 @@
                              const void* objectValue,
                              const NotificationPolicy * notificationPolicy)
 {
-<<<<<<< HEAD
-  BaseRIBObject * ribObject;
-
-  ribObject = rib_->getRIBObject(objectClass, objectName, true);
-  ribObject->deleteObject(objectValue);
-
-  //Notify neighbors if needed
-  if (!notificationPolicy)
-    return;
-
-  //We need to notify, find out to whom the notifications must be sent to, and do it
-  std::list<int> peersToIgnore = notificationPolicy->cdap_session_ids_;
-  std::vector<int> peers;
-  cdap_session_manager_->getAllCDAPSessionIds(peers);
-
-  const rina::CDAPMessage * cdapMessage = 0;
-  for (std::vector<int>::size_type i = 0; i < peers.size(); i++) {
-    if (!isOnList(peers[i], peersToIgnore)) {
-      try {
-        cdapMessage = cdap_session_manager_->getDeleteObjectRequestMessage(
-            peers[i], 0, rina::CDAPMessage::NONE_FLAGS, objectClass, 0,
-            objectName, 0, false);
-        RemoteProcessId remote_proc;
-        remote_proc.port_id_ = peers[i];
-        sendMessageSpecific(remote_proc, *cdapMessage, 0);
-        delete cdapMessage;
-      } catch (Exception & e) {
-        LOG_ERR("Problems notifying neighbors: %s", e.what());
-        if (cdapMessage) {
-          delete cdapMessage;
-=======
         BaseRIBObject * ribObject;
         //Copy objectClass and objectName since they may be deleted when
         //deleting the object (depending who calls deleteObject)
@@ -802,215 +578,208 @@
                                 }
                         }
                 }
->>>>>>> 0163aa35
-        }
-      }
-    }
-  }
+        }
 }
 
 BaseRIBObject * RIBDaemon::readObject(const std::string& objectClass,
                                       const std::string& objectName)
-{
-  return rib_->getRIBObject(objectClass, objectName, true);
-}
-
-BaseRIBObject * RIBDaemon::readObject(const std::string& objectClass,
-                                      long object_instance)
-{
-  return rib_->getRIBObject(objectClass, object_instance, true);
-}
+{ return rib_.getRIBObject(objectClass, objectName, true); }
 
 void RIBDaemon::writeObject(const std::string& objectClass,
                             const std::string& objectName,
                             const void* objectValue)
 {
-  BaseRIBObject * object = rib_->getRIBObject(objectClass, objectName, true);
-  object->writeObject(objectValue);
+        BaseRIBObject * object = rib_.getRIBObject(objectClass, objectName, true);
+        object->writeObject(objectValue);
 }
 
 void RIBDaemon::startObject(const std::string& objectClass,
                             const std::string& objectName,
                             const void* objectValue)
 {
-  BaseRIBObject * object = rib_->getRIBObject(objectClass, objectName, true);
-  object->startObject(objectValue);
+        BaseRIBObject * object = rib_.getRIBObject(objectClass, objectName, true);
+        object->startObject(objectValue);
 }
 
 void RIBDaemon::stopObject(const std::string& objectClass,
                            const std::string& objectName,
                            const void* objectValue)
 {
-  BaseRIBObject * object = rib_->getRIBObject(objectClass, objectName, true);
-  object->stopObject(objectValue);
-}
-
-ICDAPResponseMessageHandler * RIBDaemon::getCDAPMessageHandler(
-    const rina::CDAPMessage * cdapMessage)
-{
-  ICDAPResponseMessageHandler * handler;
-
-  if (!cdapMessage) {
-    return 0;
-  }
-
-  if (cdapMessage->get_flags() != rina::CDAPMessage::F_RD_INCOMPLETE) {
-    handler = handlers_waiting_for_reply_.erase(cdapMessage->get_invoke_id());
-  } else {
-    handler = handlers_waiting_for_reply_.find(cdapMessage->get_invoke_id());
-  }
-
-  return handler;
-}
-
-void RIBDaemon::processIncomingRequestMessage(
-    const rina::CDAPMessage * cdapMessage,
-    rina::CDAPSessionDescriptor * cdapSessionDescriptor)
-{
-  BaseRIBObject * ribObject = 0;
-  void * decodedObject = 0;
-
-  LOG_DBG("Remote operation %d called on object %s",
-          cdapMessage->get_op_code(), cdapMessage->get_obj_name().c_str());
-  try {
-    switch (cdapMessage->get_op_code()) {
-      case rina::CDAPMessage::M_CREATE:
-        decodedObject = encoder_->decode(cdapMessage);
-
-        // Creation is delegated to the parent objects if the object doesn't
-        //exist.
-        // Create semantics are CREATE or UPDATE. If the object exists it is an
-        // update, therefore the message is handled to the object. If the object
-        // doesn't exist it is a CREATE, therefore it is handled to the parent
-        //object
-        try {
-          ribObject = rib_->getRIBObject(cdapMessage->get_obj_class(),
-                                         cdapMessage->get_obj_name(), true);
-          ribObject->remoteCreateObject(decodedObject, cdapMessage->obj_name_,
-                                        cdapMessage->invoke_id_,
+        BaseRIBObject * object = rib_.getRIBObject(objectClass, objectName, true);
+        object->stopObject(objectValue);
+}
+
+ICDAPResponseMessageHandler * RIBDaemon::getCDAPMessageHandler(const rina::CDAPMessage * cdapMessage)
+{
+        ICDAPResponseMessageHandler * handler;
+
+        if (!cdapMessage) {
+                return 0;
+        }
+
+        if (cdapMessage->get_flags() != rina::CDAPMessage::F_RD_INCOMPLETE) {
+                handler = handlers_waiting_for_reply_.erase(cdapMessage->get_invoke_id());
+        } else {
+                handler = handlers_waiting_for_reply_.find(cdapMessage->get_invoke_id());
+        }
+
+        return handler;
+}
+
+void RIBDaemon::processIncomingRequestMessage(const rina::CDAPMessage * cdapMessage,
+                                              rina::CDAPSessionDescriptor * cdapSessionDescriptor)
+{
+        BaseRIBObject * ribObject = 0;
+        void * decodedObject = 0;
+
+        LOG_DBG("Remote operation %d called on object %s", cdapMessage->get_op_code(),
+                        cdapMessage->get_obj_name().c_str());
+        try {
+                switch (cdapMessage->get_op_code()) {
+                case rina::CDAPMessage::M_CREATE:
+                        decodedObject = encoder_->decode(cdapMessage);
+
+                        // Creation is delegated to the parent objects if the object doesn't exist.
+                        // Create semantics are CREATE or UPDATE. If the object exists it is an
+                        // update, therefore the message is handled to the object. If the object
+                        // doesn't exist it is a CREATE, therefore it is handled to the parent object
+                        try {
+                                ribObject = rib_.getRIBObject(cdapMessage->get_obj_class(),
+                                                                                        cdapMessage->get_obj_name(), true);
+                                ribObject->remoteCreateObject(decodedObject, cdapMessage->obj_name_,
+                                                cdapMessage->invoke_id_, cdapSessionDescriptor);
+                        } catch (Exception &e) {
+                                //Look for parent object, delegate creation there
+                                std::string::size_type position =
+                                                cdapMessage->get_obj_name().rfind(separator_);
+                                if (position == std::string::npos) {
+                                        throw e;
+                                }
+                                std::string parentObjectName = cdapMessage->get_obj_name().substr(0, position);
+                                LOG_DBG("Looking for parent object, with name %s", parentObjectName.c_str());
+                                ribObject = rib_.getRIBObject(cdapMessage->get_obj_class(), parentObjectName, false);
+                                ribObject->remoteCreateObject(decodedObject, cdapMessage->obj_name_,
+                                                cdapMessage->invoke_id_, cdapSessionDescriptor);
+                        }
+
+                        break;
+                case rina::CDAPMessage::M_DELETE:
+                        ribObject = rib_.getRIBObject(cdapMessage->get_obj_class(),
+                                                        cdapMessage->get_obj_name(), true);
+                        ribObject->remoteDeleteObject(cdapMessage->invoke_id_,
                                         cdapSessionDescriptor);
-        } catch (Exception &e) {
-          //Look for parent object, delegate creation there
-          std::string::size_type position = cdapMessage->get_obj_name().rfind(
-              rib_->get_separator());
-          if (position == std::string::npos) {
-            throw e;
-          }
-          std::string parentObjectName = cdapMessage->get_obj_name().substr(
-              0, position);
-          LOG_DBG("Looking for parent object, with name %s",
-                  parentObjectName.c_str());
-          ribObject = rib_->getRIBObject(cdapMessage->get_obj_class(),
-                                         parentObjectName, false);
-          ribObject->remoteCreateObject(decodedObject, cdapMessage->obj_name_,
-                                        cdapMessage->invoke_id_,
+                        break;
+                case rina::CDAPMessage::M_START:
+                        if (cdapMessage->obj_value_) {
+                                decodedObject = encoder_->decode(cdapMessage);
+                        }
+                        ribObject = rib_.getRIBObject(cdapMessage->get_obj_class(),
+                                                        cdapMessage->get_obj_name(), true);
+                        ribObject->remoteStartObject(decodedObject, cdapMessage->invoke_id_,
                                         cdapSessionDescriptor);
-        }
-
-        break;
-      case rina::CDAPMessage::M_DELETE:
-        ribObject = rib_->getRIBObject(cdapMessage->get_obj_class(),
-                                       cdapMessage->get_obj_name(), true);
-        ribObject->remoteDeleteObject(cdapMessage->invoke_id_,
-                                      cdapSessionDescriptor);
-        break;
-      case rina::CDAPMessage::M_START:
-        if (cdapMessage->obj_value_) {
-          decodedObject = encoder_->decode(cdapMessage);
-        }
-        ribObject = rib_->getRIBObject(cdapMessage->get_obj_class(),
-                                       cdapMessage->get_obj_name(), true);
-        ribObject->remoteStartObject(decodedObject, cdapMessage->invoke_id_,
-                                     cdapSessionDescriptor);
-        break;
-      case rina::CDAPMessage::M_STOP:
-        if (cdapMessage->obj_value_) {
-          decodedObject = encoder_->decode(cdapMessage);
-        }
-<<<<<<< HEAD
-        ribObject = rib_->getRIBObject(cdapMessage->get_obj_class(),
-                                       cdapMessage->get_obj_name(), true);
-        ribObject->remoteStopObject(decodedObject, cdapMessage->invoke_id_,
-                                    cdapSessionDescriptor);
-        break;
-      case rina::CDAPMessage::M_READ:
-        ribObject = rib_->getRIBObject(cdapMessage->get_obj_class(),
-                                       cdapMessage->get_obj_name(), true);
-        ribObject->remoteReadObject(cdapMessage->invoke_id_,
-                                    cdapSessionDescriptor);
-        break;
-      case rina::CDAPMessage::M_CANCELREAD:
-        ribObject = rib_->getRIBObject(cdapMessage->get_obj_class(),
-                                       cdapMessage->get_obj_name(), true);
-        ribObject->remoteCancelReadObject(cdapMessage->invoke_id_,
-                                          cdapSessionDescriptor);
-        break;
-      case rina::CDAPMessage::M_WRITE:
-        decodedObject = encoder_->decode(cdapMessage);
-        ribObject = rib_->getRIBObject(cdapMessage->get_obj_class(),
-                                       cdapMessage->get_obj_name(), true);
-        ribObject->remoteWriteObject(decodedObject, cdapMessage->invoke_id_,
-                                     cdapSessionDescriptor);
-        break;
-      default:
-        LOG_ERR("Invalid operation code for a request message: %d",
-                cdapMessage->get_op_code());
-    }
-  } catch (Exception &e) {
-    LOG_ERR("Problems processing incoming CDAP request message %s", e.what());
-  }
-
-  return;
-}
-
-void RIBDaemon::processIncomingResponseMessage(
-    const rina::CDAPMessage * cdapMessage,
-    rina::CDAPSessionDescriptor * cdapSessionDescriptor)
-{
-  ICDAPResponseMessageHandler * handler = 0;
-  void * decodedObject = 0;
-
-  handler = getCDAPMessageHandler(cdapMessage);
-  if (!handler) {
-    LOG_ERR("Could not find a message handler for invoke-id %d",
-            cdapMessage->get_invoke_id());
-    return;
-  }
-
-  try {
-    switch (cdapMessage->get_op_code()) {
-      case rina::CDAPMessage::M_CREATE_R:
-        if (cdapMessage->obj_value_) {
-          decodedObject = encoder_->decode(cdapMessage);
-        }
-        handler->createResponse(cdapMessage->result_,
-                                cdapMessage->result_reason_, decodedObject,
-                                cdapSessionDescriptor);
-        break;
-      case rina::CDAPMessage::M_DELETE_R:
-        handler->deleteResponse(cdapMessage->result_,
-                                cdapMessage->result_reason_,
-                                cdapSessionDescriptor);
-        break;
-      case rina::CDAPMessage::M_START_R:
-        if (cdapMessage->obj_value_) {
-          decodedObject = encoder_->decode(cdapMessage);
-        }
-        handler->startResponse(cdapMessage->result_,
-                               cdapMessage->result_reason_, decodedObject,
-                               cdapSessionDescriptor);
-        break;
-      case rina::CDAPMessage::M_STOP_R:
-        if (cdapMessage->obj_value_) {
-          decodedObject = encoder_->decode(cdapMessage);
-        }
-        handler->stopResponse(cdapMessage->result_, cdapMessage->result_reason_,
-                              decodedObject, cdapSessionDescriptor);
-        break;
-      case rina::CDAPMessage::M_READ_R:
-        if (cdapMessage->result_ == 0) {
-          decodedObject = encoder_->decode(cdapMessage);
-=======
+                        break;
+                case rina::CDAPMessage::M_STOP:
+                        if (cdapMessage->obj_value_) {
+                                decodedObject = encoder_->decode(cdapMessage);
+                        }
+                        ribObject = rib_.getRIBObject(cdapMessage->get_obj_class(),
+                                                        cdapMessage->get_obj_name(), true);
+                        ribObject->remoteStopObject(decodedObject, cdapMessage->invoke_id_,
+                                        cdapSessionDescriptor);
+                        break;
+                case rina::CDAPMessage::M_READ:
+                        ribObject = rib_.getRIBObject(cdapMessage->get_obj_class(),
+                                                        cdapMessage->get_obj_name(), true);
+                        ribObject->remoteReadObject(cdapMessage->invoke_id_,
+                                        cdapSessionDescriptor);
+                        break;
+                case rina::CDAPMessage::M_CANCELREAD:
+                        ribObject = rib_.getRIBObject(cdapMessage->get_obj_class(),
+                                                        cdapMessage->get_obj_name(), true);
+                        ribObject->remoteCancelReadObject(cdapMessage->invoke_id_,
+                                        cdapSessionDescriptor);
+                        break;
+                case rina::CDAPMessage::M_WRITE:
+                        decodedObject = encoder_->decode(cdapMessage);
+                        ribObject = rib_.getRIBObject(cdapMessage->get_obj_class(),
+                                                        cdapMessage->get_obj_name(), true);
+                        ribObject->remoteWriteObject(decodedObject, cdapMessage->invoke_id_,
+                                        cdapSessionDescriptor);
+                        break;
+                default:
+                        LOG_ERR("Invalid operation code for a request message: %d", cdapMessage->get_op_code());
+                }
+        } catch(Exception &e) {
+                LOG_ERR("Problems processing incoming CDAP request message %s", e.what());
+        }
+
+        return;
+}
+
+void RIBDaemon::processIncomingResponseMessage(const rina::CDAPMessage * cdapMessage,
+                                               rina::CDAPSessionDescriptor * cdapSessionDescriptor)
+{
+        ICDAPResponseMessageHandler * handler = 0;
+        void * decodedObject = 0;
+
+        handler = getCDAPMessageHandler(cdapMessage);
+        if (!handler) {
+                LOG_ERR("Could not find a message handler for invoke-id %d",
+                                cdapMessage->get_invoke_id());
+                return;
+        }
+
+        try {
+                switch (cdapMessage->get_op_code()) {
+                case rina::CDAPMessage::M_CREATE_R:
+                        if (cdapMessage->obj_value_) {
+                                decodedObject = encoder_->decode(cdapMessage);
+                        }
+                        handler->createResponse(cdapMessage->result_, cdapMessage->result_reason_,
+                                        decodedObject, cdapSessionDescriptor);
+                        break;
+                case rina::CDAPMessage::M_DELETE_R:
+                        handler->deleteResponse(cdapMessage->result_, cdapMessage->result_reason_,
+                                        cdapSessionDescriptor);
+                        break;
+                case rina::CDAPMessage::M_START_R:
+                        if (cdapMessage->obj_value_) {
+                                decodedObject = encoder_->decode(cdapMessage);
+                        }
+                        handler->startResponse(cdapMessage->result_, cdapMessage->result_reason_,
+                                        decodedObject, cdapSessionDescriptor);
+                        break;
+                case rina::CDAPMessage::M_STOP_R:
+                        if (cdapMessage->obj_value_) {
+                                decodedObject = encoder_->decode(cdapMessage);
+                        }
+                        handler->stopResponse(cdapMessage->result_, cdapMessage->result_reason_,
+                                        decodedObject, cdapSessionDescriptor);
+                        break;
+                case rina::CDAPMessage::M_READ_R:
+                        if (cdapMessage->result_ == 0) {
+                                decodedObject = encoder_->decode(cdapMessage);
+                        }
+                        handler->readResponse(cdapMessage->result_, cdapMessage->result_reason_,
+                                        decodedObject, cdapMessage->obj_name_, cdapSessionDescriptor);
+                        break;
+                case rina::CDAPMessage::M_CANCELREAD_R:
+                        handler->cancelReadResponse(cdapMessage->result_, cdapMessage->result_reason_,
+                                        cdapSessionDescriptor);
+                        break;
+                case rina::CDAPMessage::M_WRITE_R:
+                        if (cdapMessage->obj_value_) {
+                                decodedObject = encoder_->decode(cdapMessage);
+                        }
+                        handler->writeResponse(cdapMessage->result_, cdapMessage->result_reason_,
+                                        decodedObject, cdapSessionDescriptor);
+                        break;
+                default:
+                        LOG_ERR("Invalid operation code for a response message %d", cdapMessage->get_op_code());
+                }
+        } catch (Exception &e) {
+                LOG_ERR("Problems processing CDAP response message: %s", e.what());
+        }
 }
 
 void RIBDaemon::processIncomingCDAPMessage(const rina::CDAPMessage * cdapMessage,
@@ -1079,169 +848,12 @@
                 }
         } catch(Exception &e) {
                 LOG_ERR("Problems processing incoming CDAP message: %s", e.what());
->>>>>>> 0163aa35
-        }
-        handler->readResponse(cdapMessage->result_, cdapMessage->result_reason_,
-                              decodedObject, cdapMessage->obj_name_,
-                              cdapSessionDescriptor);
-        break;
-      case rina::CDAPMessage::M_CANCELREAD_R:
-        handler->cancelReadResponse(cdapMessage->result_,
-                                    cdapMessage->result_reason_,
-                                    cdapSessionDescriptor);
-        break;
-      case rina::CDAPMessage::M_WRITE_R:
-        if (cdapMessage->obj_value_) {
-          decodedObject = encoder_->decode(cdapMessage);
-        }
-        handler->writeResponse(cdapMessage->result_,
-                               cdapMessage->result_reason_, decodedObject,
-                               cdapSessionDescriptor);
-        break;
-      default:
-        LOG_ERR("Invalid operation code for a response message %d",
-                cdapMessage->get_op_code());
-    }
-  } catch (Exception &e) {
-    LOG_ERR("Problems processing CDAP response message: %s", e.what());
-  }
-}
-
-void RIBDaemon::cdapMessageDelivered(char* message, int length, int portId)
-{
-<<<<<<< HEAD
-  const rina::CDAPMessage * cdapMessage;
-  const rina::CDAPSessionInterface * cdapSession;
-  rina::CDAPSessionDescriptor * cdapSessionDescriptor;
-
-  //1 Decode the message and obtain the CDAP session descriptor
-  atomic_send_lock_.lock();
-  try {
-    rina::SerializedObject serializedMessage = rina::SerializedObject(message,
-                                                                      length);
-    cdapMessage = cdap_session_manager_->messageReceived(serializedMessage,
-                                                         portId);
-  } catch (Exception &e) {
-    atomic_send_lock_.unlock();
-    LOG_ERR("Error decoding CDAP message: %s", e.what());
-    return;
-  }
-
-  cdapSession = cdap_session_manager_->get_cdap_session(portId);
-  if (!cdapSession) {
-    atomic_send_lock_.unlock();
-    LOG_ERR("Could not find open CDAP session related to portId %d", portId);
-    delete cdapMessage;
-    return;
-  }
-
-  cdapSessionDescriptor = cdapSession->get_session_descriptor();
-  LOG_DBG("Received CDAP message through portId %d: %s",
-          portId, cdapMessage->to_string().c_str());
-  atomic_send_lock_.unlock();
-
-  //2 Find the message recipient and call it
-  rina::CDAPMessage::Opcode opcode = cdapMessage->get_op_code();
-  try {
-    switch (opcode) {
-      case rina::CDAPMessage::M_CONNECT:
-        app_conn_handler_->connect(cdapMessage->invoke_id_,
-                                   cdapSessionDescriptor);
-        delete cdapMessage;
-        break;
-      case rina::CDAPMessage::M_CONNECT_R:
-        app_conn_handler_->connectResponse(cdapMessage->result_,
-                                           cdapMessage->result_reason_,
-                                           cdapSessionDescriptor);
-        delete cdapMessage;
-        break;
-      case rina::CDAPMessage::M_RELEASE:
-        app_conn_handler_->release(cdapMessage->invoke_id_,
-                                   cdapSessionDescriptor);
-        delete cdapMessage;
-        break;
-      case rina::CDAPMessage::M_RELEASE_R:
-        app_conn_handler_->releaseResponse(cdapMessage->result_,
-                                           cdapMessage->result_reason_,
-                                           cdapSessionDescriptor);
-        delete cdapMessage;
-        break;
-      case rina::CDAPMessage::M_CREATE:
-        processIncomingRequestMessage(cdapMessage, cdapSessionDescriptor);
-        delete cdapMessage;
-        break;
-      case rina::CDAPMessage::M_CREATE_R:
-        processIncomingResponseMessage(cdapMessage, cdapSessionDescriptor);
-        delete cdapMessage;
-        break;
-      case rina::CDAPMessage::M_DELETE:
-        processIncomingRequestMessage(cdapMessage, cdapSessionDescriptor);
-        delete cdapMessage;
-        break;
-      case rina::CDAPMessage::M_DELETE_R:
-        processIncomingResponseMessage(cdapMessage, cdapSessionDescriptor);
-        delete cdapMessage;
-        break;
-      case rina::CDAPMessage::M_START:
-        processIncomingRequestMessage(cdapMessage, cdapSessionDescriptor);
-        delete cdapMessage;
-        break;
-      case rina::CDAPMessage::M_START_R:
-        processIncomingResponseMessage(cdapMessage, cdapSessionDescriptor);
-        delete cdapMessage;
-        break;
-      case rina::CDAPMessage::M_STOP:
-        processIncomingRequestMessage(cdapMessage, cdapSessionDescriptor);
-        delete cdapMessage;
-        break;
-      case rina::CDAPMessage::M_STOP_R:
-        processIncomingResponseMessage(cdapMessage, cdapSessionDescriptor);
-        delete cdapMessage;
-        break;
-      case rina::CDAPMessage::M_READ:
-        processIncomingRequestMessage(cdapMessage, cdapSessionDescriptor);
-        delete cdapMessage;
-        break;
-      case rina::CDAPMessage::M_READ_R:
-        processIncomingResponseMessage(cdapMessage, cdapSessionDescriptor);
-        delete cdapMessage;
-        break;
-      case rina::CDAPMessage::M_CANCELREAD:
-        processIncomingRequestMessage(cdapMessage, cdapSessionDescriptor);
-        delete cdapMessage;
-        break;
-      case rina::CDAPMessage::M_CANCELREAD_R:
-        processIncomingResponseMessage(cdapMessage, cdapSessionDescriptor);
-        delete cdapMessage;
-        break;
-      case rina::CDAPMessage::M_WRITE:
-        processIncomingRequestMessage(cdapMessage, cdapSessionDescriptor);
-        delete cdapMessage;
-        break;
-      case rina::CDAPMessage::M_WRITE_R:
-        processIncomingResponseMessage(cdapMessage, cdapSessionDescriptor);
-        delete cdapMessage;
-        break;
-      default:
-        LOG_ERR("Unrecognized CDAP operation code: %d",
-                cdapMessage->get_op_code());
-        delete cdapMessage;
-    }
-  } catch (Exception &e) {
-    LOG_ERR("Problems processing incoming CDAP message: %s", e.what());
-    delete cdapMessage;
-  }
-}
-
-void RIBDaemon::sendMessages(
-    const std::list<const rina::CDAPMessage*>& cdapMessages,
-    const IUpdateStrategy& updateStrategy)
-{
-  (void) cdapMessages;  // Stop compiler barfs
-  (void) updateStrategy;  // Stop compiler barfs
-
-  //TODO
-=======
+        }
+}
+
+void RIBDaemon::sendMessage(const rina::CDAPMessage& cdapMessage, int sessionId,
+                            ICDAPResponseMessageHandler * cdapMessageHandler)
+{
         sendMessageSpecific(false, cdapMessage, sessionId, 0, cdapMessageHandler);
 }
 
@@ -1250,17 +862,18 @@
                                      ICDAPResponseMessageHandler * cdapMessageHandler)
 {
         sendMessageSpecific(true, cdapMessage, 0, address, cdapMessageHandler);
->>>>>>> 0163aa35
-}
-
-void RIBDaemon::sendMessageToProcess(
-    const rina::CDAPMessage & message, const RemoteProcessId& remote_proc,
-    ICDAPResponseMessageHandler * response_handler)
-{
-
-<<<<<<< HEAD
-  sendMessageSpecific(remote_proc, message, response_handler);
-=======
+}
+
+void
+RIBDaemon::sendMessages(const std::list<const rina::CDAPMessage*>& cdapMessages,
+                        const IUpdateStrategy& updateStrategy)
+{
+        (void) cdapMessages; // Stop compiler barfs
+        (void) updateStrategy; // Stop compiler barfs
+
+        //TODO
+}
+
 void RIBDaemon::sendMessageToProcess(const rina::CDAPMessage & message, const RemoteProcessId& remote_id,
                 ICDAPResponseMessageHandler * response_handler) {
         if (remote_id.use_address_) {
@@ -1268,592 +881,417 @@
         } else {
                 sendMessage(message, remote_id.port_id_, response_handler);
         }
->>>>>>> 0163aa35
-}
-
-void RIBDaemon::encodeObject(RIBObjectValue& object_value,
-                             rina::CDAPMessage * message)
-{
-  switch (object_value.type_) {
-    case RIBObjectValue::notype:
-      break;
-    case RIBObjectValue::complextype: {
-      if (object_value.complex_value_) {
-        encoder_->encode(object_value.complex_value_, message);
-      }
-      break;
-    }
-    case RIBObjectValue::booltype: {
-      rina::BooleanObjectValue * bool_value = new rina::BooleanObjectValue(
-          object_value.bool_value_);
-      message->obj_value_ = bool_value;
-      break;
-    }
-    case RIBObjectValue::stringtype: {
-      rina::StringObjectValue * string_value = new rina::StringObjectValue(
-          object_value.string_value_);
-      message->obj_value_ = string_value;
-      break;
-    }
-    case RIBObjectValue::inttype: {
-      rina::IntObjectValue * int_value = new rina::IntObjectValue(
-          object_value.int_value_);
-      message->obj_value_ = int_value;
-      break;
-    }
-    case RIBObjectValue::longtype: {
-      rina::LongObjectValue * long_value = new rina::LongObjectValue(
-          object_value.long_value_);
-      message->obj_value_ = long_value;
-      break;
-    }
-    case RIBObjectValue::floattype: {
-      rina::FloatObjectValue * float_value = new rina::FloatObjectValue(
-          object_value.float_value_);
-      message->obj_value_ = float_value;
-      break;
-    }
-    case RIBObjectValue::doubletype: {
-      rina::DoubleObjectValue * double_value = new rina::DoubleObjectValue(
-          object_value.double_value_);
-      message->obj_value_ = double_value;
-      break;
-    }
-    default:
-      break;
-  }
-}
-
-void RIBDaemon::openApplicationConnection(
-    rina::CDAPMessage::AuthTypes auth_mech, const rina::AuthValue &auth_value,
-    const std::string &dest_ae_inst, const std::string &dest_ae_name,
-    const std::string &dest_ap_inst, const std::string &dest_ap_name,
-    const std::string &src_ae_inst, const std::string &src_ae_name,
-    const std::string &src_ap_inst, const std::string &src_ap_name,
-    const RemoteProcessId& remote_id)
-{
-  rina::CDAPMessage * message = 0;
-
-  try {
-    message = cdap_session_manager_->getOpenConnectionRequestMessage(
-        remote_id.port_id_, auth_mech, auth_value, dest_ae_inst, dest_ae_name,
-        dest_ap_inst, dest_ap_name, src_ae_inst, src_ae_name, src_ap_inst,
-        src_ap_name);
-
-    sendMessageToProcess(*message, remote_id, 0);
-  } catch (Exception &e) {
-    delete message;
-    throw e;
-  }
-
-  delete message;
-}
-
-void RIBDaemon::closeApplicationConnection(
-    const RemoteProcessId& remote_id,
-    ICDAPResponseMessageHandler * response_handler)
-{
-  rina::CDAPMessage * message = 0;
-
-  bool invoke_id = false;
-  if (response_handler) {
-    invoke_id = true;
-  }
-
-  try {
-    message = cdap_session_manager_->getReleaseConnectionRequestMessage(
-        remote_id.port_id_, rina::CDAPMessage::NONE_FLAGS, invoke_id);
-
-    sendMessageToProcess(*message, remote_id, response_handler);
-  } catch (Exception &e) {
-    delete message;
-    throw e;
-  }
-
-  delete message;
-}
-
-void RIBDaemon::remoteCreateObject(
-    const std::string& object_class, const std::string& object_name,
-    RIBObjectValue& object_value, int scope, const RemoteProcessId& remote_id,
-    ICDAPResponseMessageHandler * response_handler)
-{
-  rina::CDAPMessage * message = 0;
-
-  bool invoke_id = false;
-  if (response_handler) {
-    invoke_id = true;
-  }
-
-  try {
-    message = cdap_session_manager_->getCreateObjectRequestMessage(
-        remote_id.port_id_, 0, rina::CDAPMessage::NONE_FLAGS, object_class, 0,
-        object_name, scope, invoke_id);
-
-    encodeObject(object_value, message);
-
-    sendMessageToProcess(*message, remote_id, response_handler);
-  } catch (Exception &e) {
-    delete message;
-    throw e;
-  }
-
-  delete message;
-}
-
-void RIBDaemon::remoteDeleteObject(
-    const std::string& object_class, const std::string& object_name, int scope,
-    const RemoteProcessId& remote_id,
-    ICDAPResponseMessageHandler * response_handler)
-{
-  rina::CDAPMessage * message = 0;
-
-  bool invoke_id = false;
-  if (response_handler) {
-    invoke_id = true;
-  }
-
-  try {
-    message = cdap_session_manager_->getDeleteObjectRequestMessage(
-        remote_id.port_id_, 0, rina::CDAPMessage::NONE_FLAGS, object_class, 0,
-        object_name, scope, invoke_id);
-
-    sendMessageToProcess(*message, remote_id, response_handler);
-  } catch (Exception &e) {
-    delete message;
-    throw e;
-  }
-
-  delete message;
-}
-
-void RIBDaemon::remoteReadObject(const std::string& object_class,
-                                 const std::string& object_name, int scope,
-                                 const RemoteProcessId& remote_id,
-                                 ICDAPResponseMessageHandler * response_handler)
-{
-  rina::CDAPMessage * message = 0;
-
-  bool invoke_id = false;
-  if (response_handler) {
-    invoke_id = true;
-  }
-
-  try {
-    message = cdap_session_manager_->getReadObjectRequestMessage(
-        remote_id.port_id_, 0, rina::CDAPMessage::NONE_FLAGS, object_class, 0,
-        object_name, scope, invoke_id);
-
-    sendMessageToProcess(*message, remote_id, response_handler);
-  } catch (Exception &e) {
-    delete message;
-    throw e;
-  }
-
-  delete message;
-}
-
-void RIBDaemon::remoteWriteObject(
-    const std::string& object_class, const std::string& object_name,
-    RIBObjectValue& object_value, int scope, const RemoteProcessId& remote_id,
-    ICDAPResponseMessageHandler * response_handler)
-{
-  rina::CDAPMessage * message = 0;
-
-  bool invoke_id = false;
-  if (response_handler) {
-    invoke_id = true;
-  }
-
-  try {
-    message = cdap_session_manager_->getWriteObjectRequestMessage(
-        remote_id.port_id_, 0, rina::CDAPMessage::NONE_FLAGS, object_class, 0,
-        object_name, scope, invoke_id);
-
-    encodeObject(object_value, message);
-
-    sendMessageToProcess(*message, remote_id, response_handler);
-  } catch (Exception &e) {
-    delete message;
-    throw e;
-  }
-
-  delete message;
-}
-
-void RIBDaemon::remoteStartObject(
-    const std::string& object_class, const std::string& object_name,
-    RIBObjectValue& object_value, int scope, const RemoteProcessId& remote_id,
-    ICDAPResponseMessageHandler * response_handler)
-{
-  rina::CDAPMessage * message = 0;
-
-  bool invoke_id = false;
-  if (response_handler) {
-    invoke_id = true;
-  }
-
-  try {
-    message = cdap_session_manager_->getStartObjectRequestMessage(
-        remote_id.port_id_, 0, rina::CDAPMessage::NONE_FLAGS, object_class, 0,
-        object_name, scope, invoke_id);
-
-    encodeObject(object_value, message);
-
-    sendMessageToProcess(*message, remote_id, response_handler);
-  } catch (Exception &e) {
-    delete message;
-    throw e;
-  }
-
-  delete message;
-}
-
-void RIBDaemon::remoteStopObject(const std::string& object_class,
-                                 const std::string& object_name,
-                                 RIBObjectValue& object_value, int scope,
-                                 const RemoteProcessId& remote_id,
-                                 ICDAPResponseMessageHandler * response_handler)
-{
-  rina::CDAPMessage * message = 0;
-
-  bool invoke_id = false;
-  if (response_handler) {
-    invoke_id = true;
-  }
-
-  try {
-    message = cdap_session_manager_->getStopObjectRequestMessage(
-        remote_id.port_id_, 0, rina::CDAPMessage::NONE_FLAGS, object_class, 0,
-        object_name, scope, invoke_id);
-
-    encodeObject(object_value, message);
-
-    sendMessageToProcess(*message, remote_id, response_handler);
-  } catch (Exception &e) {
-    delete message;
-    throw e;
-  }
-
-  delete message;
-}
-
-void RIBDaemon::openApplicationConnectionResponse(
-    rina::CDAPMessage::AuthTypes auth_mech, const rina::AuthValue &auth_value,
-    const std::string &dest_ae_inst, const std::string &dest_ae_name,
-    const std::string &dest_ap_inst, const std::string &dest_ap_name,
-    int result, const std::string &result_reason,
-    const std::string &src_ae_inst, const std::string &src_ae_name,
-    const std::string &src_ap_inst, const std::string &src_ap_name,
-    int invoke_id, const RemoteProcessId& remote_id)
-{
-  rina::CDAPMessage * message = 0;
-
-  try {
-    message = cdap_session_manager_->getOpenConnectionResponseMessage(
-        auth_mech, auth_value, dest_ae_inst, dest_ae_name, dest_ap_inst,
-        dest_ap_name, result, result_reason, src_ae_inst, src_ae_name,
-        src_ap_inst, src_ap_name, invoke_id);
-
-    sendMessageToProcess(*message, remote_id, 0);
-  } catch (Exception &e) {
-    delete message;
-    throw e;
-  }
-
-  delete message;
-}
-
-void RIBDaemon::closeApplicationConnectionResponse(
-    int result, const std::string result_reason, int invoke_id,
-    const RemoteProcessId& remote_id)
-{
-  rina::CDAPMessage * message = 0;
-
-  try {
-    message = cdap_session_manager_->getReleaseConnectionResponseMessage(
-        rina::CDAPMessage::NONE_FLAGS, result, result_reason, invoke_id);
-
-    sendMessageToProcess(*message, remote_id, 0);
-  } catch (Exception &e) {
-    delete message;
-    throw e;
-  }
-
-  delete message;
-}
-
-void RIBDaemon::remoteCreateObjectResponse(const std::string& object_class,
-                                           const std::string& object_name,
-                                           RIBObjectValue& object_value,
-                                           int result,
-                                           const std::string result_reason,
-                                           int invoke_id,
-                                           const RemoteProcessId& remote_id)
-{
-  rina::CDAPMessage * message = 0;
-
-  try {
-    message = cdap_session_manager_->getCreateObjectResponseMessage(
-        rina::CDAPMessage::NONE_FLAGS, object_class, 0, object_name, result,
-        result_reason, invoke_id);
-
-    encodeObject(object_value, message);
-
-    sendMessageToProcess(*message, remote_id, 0);
-  } catch (Exception &e) {
-    delete message;
-    throw e;
-  }
-
-  delete message;
-}
-
-void RIBDaemon::remoteDeleteObjectResponse(const std::string& object_class,
-                                           const std::string& object_name,
-                                           int result,
-                                           const std::string result_reason,
-                                           int invoke_id,
-                                           const RemoteProcessId& remote_id)
-{
-  rina::CDAPMessage * message = 0;
-
-  try {
-    message = cdap_session_manager_->getDeleteObjectResponseMessage(
-        rina::CDAPMessage::NONE_FLAGS, object_class, 0, object_name, result,
-        result_reason, invoke_id);
-
-    sendMessageToProcess(*message, remote_id, 0);
-  } catch (Exception &e) {
-    delete message;
-    throw e;
-  }
-
-  delete message;
-}
-
-void RIBDaemon::remoteReadObjectResponse(const std::string& object_class,
-                                         const std::string& object_name,
-                                         RIBObjectValue& object_value,
-                                         int result,
-                                         const std::string result_reason,
-                                         bool read_incomplete, int invoke_id,
-                                         const RemoteProcessId& remote_id)
-{
-  rina::CDAPMessage * message = 0;
-  rina::CDAPMessage::Flags flags;
-  if (read_incomplete) {
-    flags = rina::CDAPMessage::F_RD_INCOMPLETE;
-  } else {
-    flags = rina::CDAPMessage::NONE_FLAGS;
-  }
-
-  try {
-    message = cdap_session_manager_->getReadObjectResponseMessage(flags,
-                                                                  object_class,
-                                                                  0,
-                                                                  object_name,
-                                                                  result,
-                                                                  result_reason,
-                                                                  invoke_id);
-
-    encodeObject(object_value, message);
-
-    sendMessageToProcess(*message, remote_id, 0);
-  } catch (Exception &e) {
-    delete message;
-    throw e;
-  }
-
-  delete message;
-}
-
-void RIBDaemon::remoteWriteObjectResponse(const std::string& object_class,
-                                          const std::string& object_name,
-                                          int result,
-                                          const std::string result_reason,
-                                          int invoke_id,
-                                          const RemoteProcessId& remote_id)
-{
-  rina::CDAPMessage * message = 0;
-
-  try {
-    (void) object_class;
-    (void) object_name;
-    message = cdap_session_manager_->getWriteObjectResponseMessage(
-        rina::CDAPMessage::NONE_FLAGS, result, result_reason, invoke_id);
-
-    sendMessageToProcess(*message, remote_id, 0);
-  } catch (Exception &e) {
-    delete message;
-    throw e;
-  }
-
-  delete message;
-}
-
-void RIBDaemon::remoteStartObjectResponse(const std::string& object_class,
-                                          const std::string& object_name,
-                                          RIBObjectValue& object_value,
-                                          int result,
-                                          const std::string result_reason,
-                                          int invoke_id,
-                                          const RemoteProcessId& remote_id)
-{
-  rina::CDAPMessage * message = 0;
-
-  try {
-    message = cdap_session_manager_->getStartObjectResponseMessage(
-        rina::CDAPMessage::NONE_FLAGS, object_class, 0, object_name, result,
-        result_reason, invoke_id);
-
-    encodeObject(object_value, message);
-
-    sendMessageToProcess(*message, remote_id, 0);
-  } catch (Exception &e) {
-    delete message;
-    throw e;
-  }
-
-  delete message;
-}
-
-void RIBDaemon::remoteStopObjectResponse(const std::string& object_class,
-                                         const std::string& object_name,
-                                         RIBObjectValue& object_value,
-                                         int result,
-                                         const std::string result_reason,
-                                         int invoke_id,
-                                         const RemoteProcessId& remote_id)
-{
-  rina::CDAPMessage * message = 0;
-
-  try {
-    (void) object_class;
-    (void) object_name;
-    message = cdap_session_manager_->getStopObjectResponseMessage(
-        rina::CDAPMessage::NONE_FLAGS, result, result_reason, invoke_id);
-
-    encodeObject(object_value, message);
-
-    sendMessageToProcess(*message, remote_id, 0);
-  } catch (Exception &e) {
-    delete message;
-    throw e;
-  }
-
-  delete message;
-}
-
-// CLASS RIBSchemaObject
-RIBSchemaObject::RIBSchemaObject(const std::string& class_name,
-                                 const bool mandatory, const unsigned max_objs)
-{
-  class_name_ = class_name;
-  mandatory_ = mandatory;
-  max_objs_ = max_objs;
-}
-
-void RIBSchemaObject::addChild(RIBSchemaObject *object)
-{
-  children_.push_back(object);
-}
-
-const std::string& RIBSchemaObject::get_class_name() const
-{
-  return class_name_;
-}
-
-unsigned RIBSchemaObject::get_max_objs() const
-{
-  return max_objs_;
-}
-
-// CLASS RIBSchema
-RIBSchema::RIBSchema(const rib_ver_t& version, char separator)
-{
-  version_ = version;
-  separator_ = separator;
-}
-
-rib_res RIBSchema::ribSchemaDefContRelation(const std::string& cont_class_name,
-                                            const std::string& class_name,
-                                            const bool mandatory,
-                                            const unsigned max_objs)
-{
-  RIBSchemaObject *object = new RIBSchemaObject(class_name, mandatory,
-                                                max_objs);
-  std::map<std::string, RIBSchemaObject*>::iterator parent_it =
-      rib_schema_.find(cont_class_name);
-
-  if (parent_it == rib_schema_.end())
-    return RIB_SCHEMA_FORMAT_ERR;
-
-  std::pair<std::map<std::string, RIBSchemaObject*>::iterator, bool> ret =
-      rib_schema_.insert(
-          std::pair<std::string, RIBSchemaObject*>(class_name, object));
-
-  if (ret.second) {
-    return RIB_SUCCESS;
-  } else {
-    return RIB_SCHEMA_FORMAT_ERR;
-  }
-}
-
-bool RIBSchema::validateAddObject(const BaseRIBObject* obj)
-{
-  (void) obj;
-  /*
-   RIBSchemaObject *schema_object = rib_schema_.find(obj->get_class());
-   // CHECKS REGION //
-   // Existance
-   if (schema_object == 0)
-   LOG_INFO();
-   return false;
-   // parent existance
-   RIBSchemaObject *parent_schema_object = rib_schema_[obj->get_parent_class()];
-   if (parent_schema_object == 0)
-   return false;
-   // maximum number of objects
-   if (parent->get_children_size() >= schema_object->get_max_objs()) {
-   return false;
-   }
-   */
-  return true;
-}
-/*
- std::string RIBSchema::parseName(const std::string& name)
- {
- std::string name_schema = "";
- int position = 0;
- int field_separator_position = name.find(separator_, position);
-
- while (field_separator_position != -1) {
- int id_separator_position = name.find(separator_, position);
- if (id_separator_position < field_separator_position)
- // field with value
- name_schema.append(name, position, id_separator_position);
- else
- // field without value
- name_schema.append(name, position, field_separator_position);
-
- field_separator_position = name.find(field_separator_, position);
- }
- return name_schema;
- }
-
- std::string RIBSchema::getParentName(const std::string& name)
- {
- int field_separator_position = name.find_last_of(field_separator_, 0);
- if (field_separator_position != -1) {
- return name.substr(0, field_separator_position);
- }
- return "";
- }
- */
-char RIBSchema::get_separator() const
-{
-  return separator_;
+}
+
+void RIBDaemon::encodeObject(RIBObjectValue& object_value, rina::CDAPMessage * message) {
+        switch(object_value.type_) {
+        case RIBObjectValue::notype :
+                break;
+        case RIBObjectValue::complextype : {
+                if (object_value.complex_value_) {
+                        encoder_->encode(object_value.complex_value_, message);
+                }
+                break;
+        }
+        case RIBObjectValue::booltype : {
+                rina::BooleanObjectValue * bool_value =
+                                new rina::BooleanObjectValue(object_value.bool_value_);
+                message->obj_value_ = bool_value;
+                break;
+        }
+        case RIBObjectValue::stringtype : {
+                rina::StringObjectValue * string_value =
+                                new rina::StringObjectValue(object_value.string_value_);
+                message->obj_value_ = string_value;
+                break;
+        }
+        case RIBObjectValue::inttype : {
+                rina::IntObjectValue * int_value =
+                                new rina::IntObjectValue(object_value.int_value_);
+                message->obj_value_ = int_value;
+                break;
+        }
+        case RIBObjectValue::longtype : {
+                rina::LongObjectValue * long_value =
+                                new rina::LongObjectValue(object_value.long_value_);
+                message->obj_value_ = long_value;
+                break;
+        }
+        case RIBObjectValue::floattype : {
+                rina::FloatObjectValue * float_value =
+                                new rina::FloatObjectValue(object_value.float_value_);
+                message->obj_value_ = float_value;
+                break;
+        }
+        case RIBObjectValue::doubletype : {
+                rina::DoubleObjectValue * double_value =
+                                new rina::DoubleObjectValue(object_value.double_value_);
+                message->obj_value_ = double_value;
+                break;
+        }
+        default :
+                break;
+        }
+}
+
+void RIBDaemon::openApplicationConnection(rina::CDAPMessage::AuthTypes auth_mech,
+                        const rina::AuthValue &auth_value, const std::string &dest_ae_inst,
+                        const std::string &dest_ae_name, const std::string &dest_ap_inst,
+                        const std::string &dest_ap_name, const std::string &src_ae_inst,
+                        const std::string &src_ae_name, const std::string &src_ap_inst,
+                        const std::string &src_ap_name, const RemoteProcessId& remote_id) {
+        rina::CDAPMessage * message = 0;
+
+        try {
+                message = cdap_session_manager_->getOpenConnectionRequestMessage(remote_id.port_id_,
+                                auth_mech, auth_value, dest_ae_inst, dest_ae_name, dest_ap_inst,
+                                dest_ap_name, src_ae_inst, src_ae_name, src_ap_inst, src_ap_name);
+
+                sendMessageToProcess(*message, remote_id, 0);
+        } catch (Exception &e) {
+                delete message;
+                throw e;
+        }
+
+        delete message;
+}
+
+void RIBDaemon::closeApplicationConnection(const RemoteProcessId& remote_id,
+                        ICDAPResponseMessageHandler * response_handler) {
+        rina::CDAPMessage * message = 0;
+
+        bool invoke_id = false;
+        if (response_handler) {
+                invoke_id = true;
+        }
+
+        try {
+                message = cdap_session_manager_->getReleaseConnectionRequestMessage(remote_id.port_id_,
+                                rina::CDAPMessage::NONE_FLAGS, invoke_id);
+
+                sendMessageToProcess(*message, remote_id, response_handler);
+        } catch (Exception &e) {
+                delete message;
+                throw e;
+        }
+
+        delete message;
+}
+
+void RIBDaemon::remoteCreateObject(const std::string& object_class, const std::string& object_name,
+                        RIBObjectValue& object_value, int scope, const RemoteProcessId& remote_id,
+                        ICDAPResponseMessageHandler * response_handler) {
+        rina::CDAPMessage * message = 0;
+
+        bool invoke_id = false;
+        if (response_handler) {
+                invoke_id = true;
+        }
+
+        try {
+                message = cdap_session_manager_->getCreateObjectRequestMessage(remote_id.port_id_,
+                                0, rina::CDAPMessage::NONE_FLAGS, object_class,
+                                0, object_name, scope, invoke_id);
+
+                encodeObject(object_value, message);
+
+                sendMessageToProcess(*message, remote_id, response_handler);
+        } catch (Exception &e) {
+                delete message;
+                throw e;
+        }
+
+        delete message;
+}
+
+void RIBDaemon::remoteDeleteObject(const std::string& object_class, const std::string& object_name,
+                        int scope, const RemoteProcessId& remote_id,
+                        ICDAPResponseMessageHandler * response_handler) {
+        rina::CDAPMessage * message = 0;
+
+        bool invoke_id = false;
+        if (response_handler) {
+                invoke_id = true;
+        }
+
+        try {
+                message = cdap_session_manager_->getDeleteObjectRequestMessage(remote_id.port_id_,
+                                0, rina::CDAPMessage::NONE_FLAGS, object_class,
+                                0, object_name, scope, invoke_id);
+
+                sendMessageToProcess(*message, remote_id, response_handler);
+        } catch (Exception &e) {
+                delete message;
+                throw e;
+        }
+
+        delete message;
+}
+
+void RIBDaemon::remoteReadObject(const std::string& object_class, const std::string& object_name,
+                        int scope, const RemoteProcessId& remote_id,
+                        ICDAPResponseMessageHandler * response_handler) {
+        rina::CDAPMessage * message = 0;
+
+        bool invoke_id = false;
+        if (response_handler) {
+                invoke_id = true;
+        }
+
+        try {
+                message = cdap_session_manager_->getReadObjectRequestMessage(remote_id.port_id_,
+                                0, rina::CDAPMessage::NONE_FLAGS, object_class, 0, object_name,
+                                scope, invoke_id);
+
+                sendMessageToProcess(*message, remote_id, response_handler);
+        } catch (Exception &e) {
+                delete message;
+                throw e;
+        }
+
+        delete message;
+}
+
+void RIBDaemon::remoteWriteObject(const std::string& object_class, const std::string& object_name,
+                        RIBObjectValue& object_value, int scope, const RemoteProcessId& remote_id,
+                        ICDAPResponseMessageHandler * response_handler) {
+        rina::CDAPMessage * message = 0;
+
+        bool invoke_id = false;
+        if (response_handler) {
+                invoke_id = true;
+        }
+
+        try {
+                message = cdap_session_manager_->getWriteObjectRequestMessage(remote_id.port_id_,
+                                0, rina::CDAPMessage::NONE_FLAGS, object_class,
+                                0, object_name, scope, invoke_id);
+
+                encodeObject(object_value, message);
+
+                sendMessageToProcess(*message, remote_id, response_handler);
+        } catch (Exception &e) {
+                delete message;
+                throw e;
+        }
+
+        delete message;
+}
+
+void RIBDaemon::remoteStartObject(const std::string& object_class, const std::string& object_name,
+                        RIBObjectValue& object_value, int scope, const RemoteProcessId& remote_id,
+                        ICDAPResponseMessageHandler * response_handler) {
+        rina::CDAPMessage * message = 0;
+
+        bool invoke_id = false;
+        if (response_handler) {
+                invoke_id = true;
+        }
+
+        try {
+                message = cdap_session_manager_->getStartObjectRequestMessage(remote_id.port_id_,
+                                0, rina::CDAPMessage::NONE_FLAGS, object_class,
+                                0, object_name, scope, invoke_id);
+
+                encodeObject(object_value, message);
+
+                sendMessageToProcess(*message, remote_id, response_handler);
+        } catch (Exception &e) {
+                delete message;
+                throw e;
+        }
+
+        delete message;
+}
+
+void RIBDaemon::remoteStopObject(const std::string& object_class, const std::string& object_name,
+                RIBObjectValue& object_value, int scope, const RemoteProcessId& remote_id,
+                ICDAPResponseMessageHandler * response_handler) {
+        rina::CDAPMessage * message = 0;
+
+        bool invoke_id = false;
+        if (response_handler) {
+                invoke_id = true;
+        }
+
+        try {
+                message = cdap_session_manager_->getStopObjectRequestMessage(remote_id.port_id_,
+                                0, rina::CDAPMessage::NONE_FLAGS, object_class,
+                                0, object_name, scope, invoke_id);
+
+                encodeObject(object_value, message);
+
+                sendMessageToProcess(*message, remote_id, response_handler);
+        } catch (Exception &e) {
+                delete message;
+                throw e;
+        }
+
+        delete message;
+}
+
+void RIBDaemon::openApplicationConnectionResponse(rina::CDAPMessage::AuthTypes auth_mech,
+                                const rina::AuthValue &auth_value, const std::string &dest_ae_inst,
+                                const std::string &dest_ae_name, const std::string &dest_ap_inst, const std::string &dest_ap_name,
+                                int result, const std::string &result_reason, const std::string &src_ae_inst,
+                                const std::string &src_ae_name, const std::string &src_ap_inst, const std::string &src_ap_name,
+                                int invoke_id, const RemoteProcessId& remote_id) {
+        rina::CDAPMessage * message = 0;
+
+        try {
+                message = cdap_session_manager_->getOpenConnectionResponseMessage(auth_mech,
+                                auth_value, dest_ae_inst, dest_ae_name, dest_ap_inst, dest_ap_name,
+                                result, result_reason, src_ae_inst, src_ae_name, src_ap_inst,
+                                src_ap_name, invoke_id);
+
+                sendMessageToProcess(*message, remote_id, 0);
+        } catch (Exception &e) {
+                delete message;
+                throw e;
+        }
+
+        delete message;
+}
+
+void RIBDaemon::closeApplicationConnectionResponse(int result, const std::string result_reason,
+                        int invoke_id, const RemoteProcessId& remote_id) {
+        rina::CDAPMessage * message = 0;
+
+        try {
+                message = cdap_session_manager_->getReleaseConnectionResponseMessage(rina::CDAPMessage::NONE_FLAGS,
+                                result, result_reason, invoke_id);
+
+                sendMessageToProcess(*message, remote_id, 0);
+        } catch (Exception &e) {
+                delete message;
+                throw e;
+        }
+
+        delete message;
+}
+
+void RIBDaemon::remoteCreateObjectResponse(const std::string& object_class, const std::string& object_name,
+                RIBObjectValue& object_value, int result, const std::string result_reason, int invoke_id,
+                const RemoteProcessId& remote_id) {
+        rina::CDAPMessage * message = 0;
+
+        try {
+                message = cdap_session_manager_->getCreateObjectResponseMessage(rina::CDAPMessage::NONE_FLAGS,
+                                object_class, 0, object_name, result, result_reason, invoke_id);
+
+                encodeObject(object_value, message);
+
+                sendMessageToProcess(*message, remote_id, 0);
+        } catch (Exception &e) {
+                delete message;
+                throw e;
+        }
+
+        delete message;
+}
+
+void RIBDaemon::remoteDeleteObjectResponse(const std::string& object_class, const std::string& object_name,
+                int result, const std::string result_reason, int invoke_id, const RemoteProcessId& remote_id) {
+        rina::CDAPMessage * message = 0;
+
+        try {
+                message = cdap_session_manager_->getDeleteObjectResponseMessage(rina::CDAPMessage::NONE_FLAGS,
+                                object_class, 0, object_name, result, result_reason, invoke_id);
+
+                sendMessageToProcess(*message, remote_id, 0);
+        } catch (Exception &e) {
+                delete message;
+                throw e;
+        }
+
+        delete message;
+}
+
+void RIBDaemon::remoteReadObjectResponse(const std::string& object_class, const std::string& object_name,
+                RIBObjectValue& object_value, int result, const std::string result_reason, bool read_incomplete,
+                int invoke_id, const RemoteProcessId& remote_id) {
+        rina::CDAPMessage * message = 0;
+        rina::CDAPMessage::Flags flags;
+        if (read_incomplete) {
+                flags = rina::CDAPMessage::F_RD_INCOMPLETE;
+        } else {
+                flags = rina::CDAPMessage::NONE_FLAGS;
+        }
+
+        try {
+                message = cdap_session_manager_->getReadObjectResponseMessage(flags,
+                                object_class, 0, object_name, result, result_reason, invoke_id);
+
+                encodeObject(object_value, message);
+
+                sendMessageToProcess(*message, remote_id, 0);
+        } catch (Exception &e) {
+                delete message;
+                throw e;
+        }
+
+        delete message;
+}
+
+void RIBDaemon::remoteWriteObjectResponse(const std::string& object_class, const std::string& object_name,
+                int result, const std::string result_reason, int invoke_id, const RemoteProcessId& remote_id) {
+        rina::CDAPMessage * message = 0;
+
+        try {
+                (void) object_class;
+                (void) object_name;
+                message = cdap_session_manager_->getWriteObjectResponseMessage(rina::CDAPMessage::NONE_FLAGS,
+                                result, result_reason, invoke_id);
+
+                sendMessageToProcess(*message, remote_id, 0);
+        } catch (Exception &e) {
+                delete message;
+                throw e;
+        }
+
+        delete message;
+}
+
+void RIBDaemon::remoteStartObjectResponse(const std::string& object_class, const std::string& object_name,
+                RIBObjectValue& object_value, int result, const std::string result_reason, int invoke_id,
+                const RemoteProcessId& remote_id) {
+        rina::CDAPMessage * message = 0;
+
+        try {
+                message = cdap_session_manager_->getStartObjectResponseMessage(rina::CDAPMessage::NONE_FLAGS,
+                                object_class, 0, object_name, result, result_reason, invoke_id);
+
+                encodeObject(object_value, message);
+
+                sendMessageToProcess(*message, remote_id, 0);
+        } catch (Exception &e) {
+                delete message;
+                throw e;
+        }
+
+        delete message;
+}
+
+void RIBDaemon::remoteStopObjectResponse(const std::string& object_class, const std::string& object_name,
+                RIBObjectValue& object_value, int result, const std::string result_reason, int invoke_id,
+                const RemoteProcessId& remote_id) {
+        rina::CDAPMessage * message = 0;
+
+        try {
+                (void) object_class;
+                (void) object_name;
+                message = cdap_session_manager_->getStopObjectResponseMessage(rina::CDAPMessage::NONE_FLAGS,
+                                result, result_reason, invoke_id);
+
+                encodeObject(object_value, message);
+
+                sendMessageToProcess(*message, remote_id, 0);
+        } catch (Exception &e) {
+                delete message;
+                throw e;
+        }
+
+        delete message;
 }
 
 /// Class ADataObject
