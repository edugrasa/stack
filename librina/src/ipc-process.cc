//
// librina (placeholder)
//
//    Eduard Grasa          <eduard.grasa@i2cat.net>
//    Leonardo Bergesio     <leonardo.bergesio@i2cat.net>
//    Francesco Salvestrini <f.salvestrini@nextworks.it>
//
// This library is free software; you can redistribute it and/or
// modify it under the terms of the GNU Lesser General Public
// License as published by the Free Software Foundation; either
// version 2.1 of the License, or (at your option) any later version.
// 
// This library is distributed in the hope that it will be useful,
// but WITHOUT ANY WARRANTY; without even the implied warranty of
// MERCHANTABILITY or FITNESS FOR A PARTICULAR PURPOSE.  See the GNU
// Lesser General Public License for more details.
// 
// You should have received a copy of the GNU Lesser General Public
// License along with this library; if not, write to the Free Software
// Foundation, Inc., 51 Franklin Street, Fifth Floor, Boston,
// MA  02110-1301  USA
//

#include <ostream>
#include <sstream>

#define RINA_PREFIX "ipc-process"

#include "logs.h"
#include "ipc-process.h"
#include "core.h"
#include "utils.h"
#include "rina-syscalls.h"

namespace rina {

/*	CLASS RIBObjectNames	*/
const std::string RIBObjectNames::ADDRESS = "address";
const std::string RIBObjectNames::APNAME = "applicationprocessname";
const std::string RIBObjectNames::CONSTANTS = "constants";
const std::string RIBObjectNames::DATA_TRANSFER = "datatransfer";
const std::string RIBObjectNames::DAF = "daf";
const std::string RIBObjectNames::DIF = "dif";
const std::string RIBObjectNames::DIF_REGISTRATIONS = "difregistrations";
const std::string RIBObjectNames::DIRECTORY_FORWARDING_TABLE_ENTRIES = "directoryforwardingtableentries";
const std::string RIBObjectNames::ENROLLMENT = "enrollment";
const std::string RIBObjectNames::FLOWS = "flows";
const std::string RIBObjectNames::FLOW_ALLOCATOR = "flowallocator";
const std::string RIBObjectNames::IPC = "ipc";
const std::string RIBObjectNames::MANAGEMENT = "management";
const std::string RIBObjectNames::NEIGHBORS = "neighbors";
const std::string RIBObjectNames::NAMING = "naming";
const std::string RIBObjectNames::NMINUSONEFLOWMANAGER = "nminusoneflowmanager";
const std::string RIBObjectNames::NMINUSEONEFLOWS = "nminusoneflows";
const std::string RIBObjectNames::OPERATIONAL_STATUS = "operationalStatus";
const std::string RIBObjectNames::PDU_FORWARDING_TABLE = "pduforwardingtable";
const std::string RIBObjectNames::QOS_CUBES = "qoscubes";
const std::string RIBObjectNames::RESOURCE_ALLOCATION = "resourceallocation";
const std::string RIBObjectNames::ROOT = "root";
const std::string RIBObjectNames::SEPARATOR = "/";
const std::string RIBObjectNames::SYNONYMS = "synonyms";
const std::string RIBObjectNames::WHATEVERCAST_NAMES = "whatevercastnames";
const std::string RIBObjectNames::ROUTING = "routing";
const std::string RIBObjectNames::FLOWSTATEOBJECTGROUP = "flowstateobjectgroup";
const std::string RIBObjectNames::OPERATIONAL_STATUS_RIB_OBJECT_NAME = RIBObjectNames::SEPARATOR + RIBObjectNames::DAF +
			RIBObjectNames::SEPARATOR + RIBObjectNames::MANAGEMENT + RIBObjectNames::SEPARATOR + RIBObjectNames::OPERATIONAL_STATUS;

const std::string RIBObjectNames::OPERATIONAL_STATUS_RIB_OBJECT_CLASS = "operationstatus";

const std::string RIBObjectNames::PDU_FORWARDING_TABLE_RIB_OBJECT_CLASS = "pdu forwarding table";
const std::string RIBObjectNames::PDU_FORWARDING_TABLE_RIB_OBJECT_NAME = RIBObjectNames::SEPARATOR + RIBObjectNames::DIF +
			RIBObjectNames::SEPARATOR + RIBObjectNames::RESOURCE_ALLOCATION + RIBObjectNames::SEPARATOR + RIBObjectNames::PDU_FORWARDING_TABLE;

/* CLASS ASSIGN TO DIF REQUEST EVENT */
AssignToDIFRequestEvent::AssignToDIFRequestEvent(
		const DIFInformation& difInformation,
			unsigned int sequenceNumber):
		IPCEvent(ASSIGN_TO_DIF_REQUEST_EVENT, sequenceNumber)
{
	this->difInformation = difInformation;
}

        const DIFInformation&
        AssignToDIFRequestEvent::getDIFInformation() const
{ return difInformation; }

/* CLASS ENROLL TO DIF REQUEST EVENT */
EnrollToDIFRequestEvent::EnrollToDIFRequestEvent(
                const ApplicationProcessNamingInformation& difName,
                const ApplicationProcessNamingInformation& supportingDIFName,
                const ApplicationProcessNamingInformation& neighborName,
                unsigned int sequenceNumber):
                IPCEvent(ENROLL_TO_DIF_REQUEST_EVENT, sequenceNumber)
{
        this->difName           = difName;
        this->supportingDIFName = supportingDIFName;
        this->neighborName      = neighborName;
}

const ApplicationProcessNamingInformation&
EnrollToDIFRequestEvent::getDifName() const {
        return difName;
}

const ApplicationProcessNamingInformation&
EnrollToDIFRequestEvent::getNeighborName() const {
        return neighborName;
}

const ApplicationProcessNamingInformation&
EnrollToDIFRequestEvent::getSupportingDifName() const {
        return supportingDIFName;
}

/* CLASS UPDATE DIF CONFIGURATION REQUEST EVENT */
const DIFConfiguration&
UpdateDIFConfigurationRequestEvent::getDIFConfiguration() const
{
        return difConfiguration;
}

UpdateDIFConfigurationRequestEvent::UpdateDIFConfigurationRequestEvent(
                const DIFConfiguration& difConfiguration,
                        unsigned int sequenceNumber):
                IPCEvent(UPDATE_DIF_CONFIG_REQUEST_EVENT, sequenceNumber)
{
        this->difConfiguration = difConfiguration;
}

/* CLASS IPC PROCESS DIF REGISTRATION EVENT */
IPCProcessDIFRegistrationEvent::IPCProcessDIFRegistrationEvent(
		const ApplicationProcessNamingInformation& ipcProcessName,
		const ApplicationProcessNamingInformation& difName,
		bool registered,
		unsigned int sequenceNumber): IPCEvent(
		                IPC_PROCESS_DIF_REGISTRATION_NOTIFICATION,
		                sequenceNumber)
{
        this->ipcProcessName = ipcProcessName;
        this->difName = difName;
        this->registered = registered;
}

const ApplicationProcessNamingInformation&
IPCProcessDIFRegistrationEvent::getIPCProcessName() const{
	return ipcProcessName;
}

const ApplicationProcessNamingInformation&
IPCProcessDIFRegistrationEvent::getDIFName() const{
	return difName;
}

bool IPCProcessDIFRegistrationEvent::isRegistered() const {
        return registered;
}

/* CLASS QUERY RIB REQUEST EVENT */
QueryRIBRequestEvent::QueryRIBRequestEvent(const std::string& objectClass,
		const std::string& objectName, long objectInstance,
		int scope, const std::string& filter,
		unsigned int sequenceNumber):
				IPCEvent(IPC_PROCESS_QUERY_RIB,
                                         sequenceNumber)
{
	this->objectClass = objectClass;
	this->objectName = objectName;
	this->objectInstance = objectInstance;
	this->scope = scope;
	this->filter = filter;
}

const std::string& QueryRIBRequestEvent::getObjectClass() const{
	return objectClass;
}

const std::string& QueryRIBRequestEvent::getObjectName() const{
	return objectName;
}

long QueryRIBRequestEvent::getObjectInstance() const{
	return objectInstance;
}

int QueryRIBRequestEvent::getScope() const{
	return scope;
}

const std::string& QueryRIBRequestEvent::getFilter() const{
	return filter;
}

/* CLASS CREATE CONNECTION RESPONSE EVENT */
CreateConnectionResponseEvent::CreateConnectionResponseEvent(int portId,
        int cepId, unsigned int sequenceNumber):
                IPCEvent(IPC_PROCESS_CREATE_CONNECTION_RESPONSE,
                                sequenceNumber) {
        this->cepId = cepId;
        this->portId = portId;
}

int CreateConnectionResponseEvent::getCepId() const {
        return cepId;
}

int CreateConnectionResponseEvent::getPortId() const {
        return portId;
}

/* CLASS UPDATE CONNECTION RESPONSE EVENT */
UpdateConnectionResponseEvent::UpdateConnectionResponseEvent(int portId,
        int result, unsigned int sequenceNumber):
                IPCEvent(IPC_PROCESS_UPDATE_CONNECTION_RESPONSE,
                                sequenceNumber) {
        this->result = result;
        this->portId = portId;
}

int UpdateConnectionResponseEvent::getResult() const {
        return result;
}

int UpdateConnectionResponseEvent::getPortId() const {
        return portId;
}

/* CLASS CREATE CONNECTION RESULT EVENT */
CreateConnectionResultEvent::CreateConnectionResultEvent(int portId,
        int sourceCepId, int destCepId, unsigned int sequenceNumber):
                IPCEvent(IPC_PROCESS_CREATE_CONNECTION_RESULT,
                                sequenceNumber) {
        this->sourceCepId = sourceCepId;
        this->destCepId = destCepId;
        this->portId = portId;
}

int CreateConnectionResultEvent::getSourceCepId() const {
        return sourceCepId;
}

int CreateConnectionResultEvent::getDestCepId() const {
        return destCepId;
}

int CreateConnectionResultEvent::getPortId() const {
        return portId;
}

/* CLASS DESTROY CONNECTION RESULT EVENT */
DestroyConnectionResultEvent::DestroyConnectionResultEvent(int portId,
        int result, unsigned int sequenceNumber):
                IPCEvent(IPC_PROCESS_DESTROY_CONNECTION_RESULT,
                                sequenceNumber) {
        this->result = result;
        this->portId = portId;
}

int DestroyConnectionResultEvent::getResult() const {
        return result;
}

int DestroyConnectionResultEvent::getPortId() const {
        return portId;
}

/* CLASS DUMP PDU FT RESULT EVENT*/
DumpFTResponseEvent::DumpFTResponseEvent(const std::list<PDUForwardingTableEntry>& entries,
                int result, unsigned int sequenceNumber):
                IPCEvent(IPC_PROCESS_DUMP_FT_RESPONSE,
                                sequenceNumber) {
        this->entries = entries;
        this->result = result;
}

const std::list<PDUForwardingTableEntry>&
DumpFTResponseEvent::getEntries() const {
        return entries;
}

int DumpFTResponseEvent::getResult() const {
        return result;
}

/* CLASS EXTENDED IPC MANAGER */
const std::string ExtendedIPCManager::error_allocate_flow =
		"Error allocating flow";

ExtendedIPCManager::ExtendedIPCManager() {
        ipcManagerPort = 0;
        ipcProcessId = 0;
        ipcProcessInitialized = false;
}

ExtendedIPCManager::~ExtendedIPCManager() throw()
{ }

const DIFInformation& ExtendedIPCManager::getCurrentDIFInformation() const{
	return currentDIFInformation;
}

void ExtendedIPCManager::setCurrentDIFInformation(
		const DIFInformation& currentDIFInformation)
{
	this->currentDIFInformation = currentDIFInformation;
}

unsigned short ExtendedIPCManager::getIpcProcessId() const
{ return ipcProcessId; }

void ExtendedIPCManager::setIpcProcessId(unsigned short ipcProcessId)
{ this->ipcProcessId = ipcProcessId; }

void ExtendedIPCManager::setIPCManagerPort(
                unsigned int ipcManagerPort) {
        this->ipcManagerPort = ipcManagerPort;
}

void ExtendedIPCManager::notifyIPCProcessInitialized(
                const ApplicationProcessNamingInformation& name)
        throw(IPCException)
{
        lock();
        if (ipcProcessInitialized) {
                unlock();
                throw IPCException("IPC Process already initialized");
        }

#if STUB_API
        // Do nothing

        (void) name;
#else
        IpcmIPCProcessInitializedMessage message;
        message.setName(name);
        message.setSourceIpcProcessId(ipcProcessId);
        message.setDestPortId(ipcManagerPort);
        message.setNotificationMessage(true);

        try {
                rinaManager->sendMessage(&message);
        } catch(NetlinkException &e) {
                unlock();
                throw IPCException(e.what());
        }
#endif
        ipcProcessInitialized = true;
        unlock();
}

bool ExtendedIPCManager::isIPCProcessInitialized() const {
        return ipcProcessInitialized;
}

ApplicationRegistration * ExtendedIPCManager::appRegistered(
                        const ApplicationProcessNamingInformation& appName,
                        const ApplicationProcessNamingInformation& DIFName)
throw (ApplicationRegistrationException) {
        ApplicationRegistration * applicationRegistration;

        lock();

        applicationRegistration = getApplicationRegistration(
                        appName);

        if (!applicationRegistration) {
                applicationRegistration = new ApplicationRegistration(
                                appName);
                putApplicationRegistration(appName,
                                applicationRegistration);
        }

        applicationRegistration->addDIFName(DIFName);
        unlock();

        return applicationRegistration;
}

void ExtendedIPCManager::appUnregistered(
                const ApplicationProcessNamingInformation& appName,
                const ApplicationProcessNamingInformation& DIFName)
                throw (ApplicationUnregistrationException) {
        lock();
        ApplicationRegistration * applicationRegistration =
                        getApplicationRegistration(appName);
        if (!applicationRegistration) {
                unlock();
                throw ApplicationUnregistrationException(
                                IPCManager::application_not_registered_error.c_str());
        }

        std::list<ApplicationProcessNamingInformation>::const_iterator iterator;
        for (iterator = applicationRegistration->getDIFNames() .begin();
                        iterator != applicationRegistration->getDIFNames().end();
                        ++iterator) {
                if (*iterator == DIFName) {
                        applicationRegistration->removeDIFName(DIFName);
                        if (applicationRegistration->getDIFNames().size() == 0) {
                                removeApplicationRegistration(appName);
                        }

                        break;
                }
        }

        unlock();
}

void ExtendedIPCManager::assignToDIFResponse(
		const AssignToDIFRequestEvent& event, int result)
	throw(AssignToDIFResponseException)
{
	if (result == 0) {
		this->currentDIFInformation = event.getDIFInformation();
	}
#if STUB_API
	//Do nothing
#else
	IpcmAssignToDIFResponseMessage responseMessage;
	responseMessage.setResult(result);
	responseMessage.setSequenceNumber(event.getSequenceNumber());
	responseMessage.setSourceIpcProcessId(ipcProcessId);
        responseMessage.setDestPortId(ipcManagerPort);
	responseMessage.setResponseMessage(true);
	try {
		rinaManager->sendMessage(&responseMessage);
	} catch (NetlinkException &e) {
		throw AssignToDIFResponseException(e.what());
	}
#endif
}

void ExtendedIPCManager::enrollToDIFResponse(const EnrollToDIFRequestEvent& event,
                        int result, const std::list<Neighbor> & newNeighbors,
                        const DIFInformation& difInformation)
        throw (EnrollException) {
#if STUB_API
        // Do nothing

        (void) event;
        (void) result;
        (void) newNeighbors;
        (void) difInformation;
#else
        IpcmEnrollToDIFResponseMessage responseMessage;
        responseMessage.setResult(result);
        responseMessage.setNeighbors(newNeighbors);
        responseMessage.setDIFInformation(difInformation);
        responseMessage.setSourceIpcProcessId(ipcProcessId);
        responseMessage.setDestPortId(ipcManagerPort);
        responseMessage.setSequenceNumber(event.getSequenceNumber());
        responseMessage.setResponseMessage(true);
        try {
                rinaManager->sendMessage(&responseMessage);
        } catch (NetlinkException &e) {
                throw EnrollException(e.what());
        }
#endif
}

void ExtendedIPCManager::notifyNeighborsModified(bool added,
                        const std::list<Neighbor> &   neighbors)
        throw (EnrollException)
{
#if STUB_API
        // Do nothing

        (void) added;
        (void) neighbors;
#else
        IpcmNotifyNeighborsModifiedMessage message;
        message.setAdded(added);
        message.setNeighbors(neighbors);
        message.setSourceIpcProcessId(ipcProcessId);
        message.setDestPortId(ipcManagerPort);
        message.setSequenceNumber(0);
        message.setNotificationMessage(true);

        try {
                rinaManager->sendMessage(&message);
        } catch (NetlinkException &e) {
                throw EnrollException(e.what());
        }
#endif
}

void ExtendedIPCManager::registerApplicationResponse(
		const ApplicationRegistrationRequestEvent& event, int result)
	throw(RegisterApplicationResponseException)
{
#if STUB_API
	//Do nothing

        (void) event;
        (void) result;
#else
	IpcmRegisterApplicationResponseMessage responseMessage;
	responseMessage.setResult(result);
	responseMessage.setSequenceNumber(event.getSequenceNumber());
	responseMessage.setSourceIpcProcessId(ipcProcessId);
	responseMessage.setDestPortId(ipcManagerPort);
	responseMessage.setResponseMessage(true);
	try {
		rinaManager->sendMessage(&responseMessage);
	} catch(NetlinkException &e) {
		throw RegisterApplicationResponseException(e.what());
	}
#endif
}

void ExtendedIPCManager::unregisterApplicationResponse(
		const ApplicationUnregistrationRequestEvent& event, int result)
	throw(UnregisterApplicationResponseException) {
#if STUB_API
	// Do nothing

        (void) event;
        (void) result;
#else
	IpcmUnregisterApplicationResponseMessage responseMessage;
	responseMessage.setResult(result);
	responseMessage.setSequenceNumber(event.getSequenceNumber());
	responseMessage.setSourceIpcProcessId(ipcProcessId);
	responseMessage.setDestPortId(ipcManagerPort);
	responseMessage.setResponseMessage(true);
	try {
		rinaManager->sendMessage(&responseMessage);
	} catch (NetlinkException &e) {
		throw UnregisterApplicationResponseException(e.what());
	}
#endif
}

void ExtendedIPCManager::allocateFlowRequestResult(
		const FlowRequestEvent& event, int result)
	throw(AllocateFlowResponseException) {
#if STUB_API
	// Do nothing

        (void) event;
        (void) result;
#else
	IpcmAllocateFlowRequestResultMessage responseMessage;

	responseMessage.setResult(result);
	responseMessage.setPortId(event.getPortId());
	responseMessage.setSequenceNumber(event.getSequenceNumber());
	responseMessage.setSourceIpcProcessId(ipcProcessId);
	responseMessage.setDestPortId(ipcManagerPort);
	responseMessage.setResponseMessage(true);

	try {
		rinaManager->sendMessage(&responseMessage);
	} catch(NetlinkException &e) {
		throw AllocateFlowResponseException(e.what());
	}
#endif
}

unsigned int ExtendedIPCManager::allocateFlowRequestArrived(
			const ApplicationProcessNamingInformation& localAppName,
			const ApplicationProcessNamingInformation& remoteAppName,
			const FlowSpecification& flowSpecification,
			int portId)
		throw (AllocateFlowRequestArrivedException) {
#if STUP_API
        (void) localAppName;
        (void) remoteAppName;
        (void) flowSpecification;
        (void) portId;

	return 0;
#else
	IpcmAllocateFlowRequestArrivedMessage message;
	message.setSourceAppName(remoteAppName);
	message.setDestAppName(localAppName);
	message.setFlowSpecification(flowSpecification);
	message.setDifName(currentDIFInformation.getDifName());
	message.setPortId(portId);
	message.setSourceIpcProcessId(ipcProcessId);
	message.setDestPortId(ipcManagerPort);
	message.setRequestMessage(true);

	try {
	        rinaManager->sendMessage(&message);
	} catch (NetlinkException &e) {
	        throw AllocateFlowRequestArrivedException(e.what());
	}

	return message.getSequenceNumber();
#endif
}

unsigned int ExtendedIPCManager::requestFlowAllocation(
                const ApplicationProcessNamingInformation& localAppName,
                const ApplicationProcessNamingInformation& remoteAppName,
                const FlowSpecification& flowSpec)
throw (FlowAllocationException) {
        return internalRequestFlowAllocation(
                        localAppName, remoteAppName, flowSpec, ipcProcessId);
}

unsigned int ExtendedIPCManager::requestFlowAllocationInDIF(
                const ApplicationProcessNamingInformation& localAppName,
                const ApplicationProcessNamingInformation& remoteAppName,
                const ApplicationProcessNamingInformation& difName,
                const FlowSpecification& flowSpec)
throw (FlowAllocationException) {
        return internalRequestFlowAllocationInDIF(localAppName,
                        remoteAppName, difName, ipcProcessId, flowSpec);
}

Flow * ExtendedIPCManager::allocateFlowResponse(
                const FlowRequestEvent& flowRequestEvent, int result,
                bool notifySource) throw (FlowAllocationException)
{
        return internalAllocateFlowResponse(flowRequestEvent,
                                            result,
                                            notifySource,
                                            ipcProcessId);
}

void ExtendedIPCManager::notifyflowDeallocated(
		const FlowDeallocateRequestEvent flowDeallocateEvent,
		int result)
	throw (DeallocateFlowResponseException)
{
#if STUB_API
	// Do nothing

        (void) flowDeallocateEvent;
        (void) result;
#else
	IpcmDeallocateFlowResponseMessage responseMessage;
	responseMessage.setResult(result);
	responseMessage.setSourceIpcProcessId(ipcProcessId);
	responseMessage.setSequenceNumber(flowDeallocateEvent.getSequenceNumber());
	responseMessage.setDestPortId(ipcManagerPort);
	responseMessage.setResponseMessage(true);
	try {
		rinaManager->sendMessage(&responseMessage);
	} catch (NetlinkException &e) {
		throw DeallocateFlowResponseException(e.what());
	}
#endif
}

void ExtendedIPCManager::flowDeallocatedRemotely(
		int portId, int code)
		throw (DeallocateFlowResponseException) {
#if STUB_API
	// Do nothing

        (void) portId;
        (void) code;
#else
	IpcmFlowDeallocatedNotificationMessage message;
	message.setPortId(portId);
	message.setCode(code);
	message.setSourceIpcProcessId(ipcProcessId);
	message.setDestPortId(ipcManagerPort);
	message.setNotificationMessage(true);
	try {
		rinaManager->sendMessage(&message);
	} catch (NetlinkException &e) {
		throw DeallocateFlowResponseException(e.what());
	}
#endif
}

void ExtendedIPCManager::queryRIBResponse(
		const QueryRIBRequestEvent& event, int result,
		const std::list<RIBObject>& ribObjects)
	throw(QueryRIBResponseException) {
#if STUB_API
	//Do nothing

        (void) event;
        (void) result;
        (void) ribObjects;
#else
	IpcmDIFQueryRIBResponseMessage responseMessage;
	responseMessage.setResult(result);
	responseMessage.setRIBObjects(ribObjects);
	responseMessage.setSequenceNumber(event.getSequenceNumber());
	responseMessage.setSourceIpcProcessId(ipcProcessId);
	responseMessage.setDestPortId(ipcManagerPort);
	responseMessage.setResponseMessage(true);
	try {
	        //FIXME, compute maximum message size dynamically
		rinaManager->sendMessageOfMaxSize(&responseMessage,
<<<<<<< HEAD
		                5*PAGE_SIZE);
	} catch (NetlinkException &e) {
=======
                                                  5 * get_page_size());
	}catch(NetlinkException &e){
>>>>>>> 7eee499d
		throw QueryRIBResponseException(e.what());
	}
#endif
}

int ExtendedIPCManager::allocatePortId(const ApplicationProcessNamingInformation& appName)
        throw (PortAllocationException) {
#if STUB_API
        // Do nothing

        (void) appName;

        return 1;
#else
        int result = syscallAllocatePortId(ipcProcessId, appName);
        if (result < 0) {
                throw PortAllocationException();
        }

        return result;
#endif
}

void ExtendedIPCManager::deallocatePortId(int portId)
        throw (PortAllocationException) {
#if STUB_API
        // Do nothing

        (void) portId;

        return;
#else
        int result = syscallDeallocatePortId(portId);
        if (result < 0) {
                throw PortAllocationException();
        }
#endif
}

Singleton<ExtendedIPCManager> extendedIPCManager;

/* CLASS CONNECTION */
Connection::Connection() {
        portId = 0;
        sourceAddress = 0;
        destAddress = 0;
        qosId = 0;
        sourceCepId = 0;
        destCepId = 0;
        flowUserIpcProcessId = 0;
}

unsigned int Connection::getDestAddress() const {
        return destAddress;
}

void Connection::setDestAddress(unsigned int destAddress) {
        this->destAddress = destAddress;
}

int Connection::getPortId() const {
        return portId;
}

void Connection::setPortId(int portId) {
        this->portId = portId;
}

unsigned int Connection::getQosId() const {
        return qosId;
}

void Connection::setQosId(unsigned int qosId) {
        this->qosId = qosId;
}

unsigned int Connection::getSourceAddress() const {
        return sourceAddress;
}

void Connection::setSourceAddress(unsigned int sourceAddress) {
        this->sourceAddress = sourceAddress;
}

int Connection::getDestCepId() const {
        return destCepId;
}

void Connection::setDestCepId(int destCepId) {
        this->destCepId = destCepId;
}

unsigned short Connection::getFlowUserIpcProcessId() const {
        return flowUserIpcProcessId;
}

void Connection::setFlowUserIpcProcessId(unsigned short flowUserIpcProcessId) {
        this->flowUserIpcProcessId = flowUserIpcProcessId;
}

int Connection::getSourceCepId() const {
        return sourceCepId;
}

void Connection::setSourceCepId(int sourceCepId) {
        this->sourceCepId = sourceCepId;
}

const ConnectionPolicies& Connection::getPolicies() const {
        return policies;
}

void Connection::setPolicies(const ConnectionPolicies& policies) {
        this->policies = policies;
}

const std::string Connection::toString() {
        std::stringstream ss;
        ss<<"Source address: "<<sourceAddress;
        ss<<"; Source cep-id: "<<sourceCepId;
        ss<<"; Dest address: "<<destAddress;
        ss<<"; Dest cep-id: "<<destCepId<<std::endl;
        ss<<"Por-id: "<<portId<<"; QoS-id: "<<qosId;
        ss<<"; Flow user IPC Process id: "<<flowUserIpcProcessId<<std::endl;
        ss<<"Policies: "<<policies.toString();
        return ss.str();
}

/* CLASS PDU FORWARDING TABLE ENTRY */
PDUForwardingTableEntry::PDUForwardingTableEntry() {
        address = 0;
        qosId = 0;
}

bool PDUForwardingTableEntry::operator==(
                const PDUForwardingTableEntry &other) const {
        if (address != other.getAddress()) {
                return false;
        }

        if (qosId != other.getQosId()) {
                return false;
        }

        return true;
}

bool PDUForwardingTableEntry::operator!=(
                const PDUForwardingTableEntry &other) const {
        return !(*this == other);
}

unsigned int PDUForwardingTableEntry::getAddress() const {
        return address;
}

void PDUForwardingTableEntry::setAddress(unsigned int address) {
        this->address = address;
}

const std::list<unsigned int> PDUForwardingTableEntry::getPortIds() const {
        return portIds;
}

void PDUForwardingTableEntry::
setPortIds(const std::list<unsigned int>& portIds) {
        this->portIds = portIds;
}

void PDUForwardingTableEntry::addPortId(unsigned int portId) {
        portIds.push_back(portId);
}

unsigned int PDUForwardingTableEntry::getQosId() const {
        return qosId;
}

void PDUForwardingTableEntry::setQosId(unsigned int qosId) {
        this->qosId = qosId;
}

const std::string PDUForwardingTableEntry::toString() {
        std::stringstream ss;

        ss<<"Address: "<<address<<" QoS-id: "<<qosId;
        ss<<"List of N-1 port-ids: ";
        for (std::list<unsigned int>::iterator it = portIds.begin();
                        it != portIds.end(); it++)
                ss<< *it << "; ";
        ss<<std::endl;

        return ss.str();
}

/* CLASS READ MANAGEMENT SDU RESULT */
ReadManagementSDUResult::ReadManagementSDUResult() {
        bytesRead = 0;
        portId = 0;
}

int ReadManagementSDUResult::getBytesRead() const {
        return bytesRead;
}

void ReadManagementSDUResult::setBytesRead(int bytesRead) {
        this->bytesRead = bytesRead;
}

int ReadManagementSDUResult::getPortId() const {
        return portId;
}

void ReadManagementSDUResult::setPortId(int portId) {
        this->portId = portId;
}

/* CLASS KERNEL IPC PROCESS */
void KernelIPCProcess::setIPCProcessId(unsigned short ipcProcessId) {
        this->ipcProcessId = ipcProcessId;
}

unsigned short KernelIPCProcess::getIPCProcessId() const {
        return ipcProcessId;
}

unsigned int KernelIPCProcess::assignToDIF(
                const DIFInformation& difInformation)
throw (AssignToDIFException) {
        unsigned int seqNum = 0;

#if STUB_API
        // Do nothing
        (void) difInformation;
#else
        IpcmAssignToDIFRequestMessage message;
        message.setDIFInformation(difInformation);
        message.setSourceIpcProcessId(ipcProcessId);
        message.setDestIpcProcessId(ipcProcessId);
        message.setDestPortId(0);
        message.setRequestMessage(true);

        try {
                rinaManager->sendMessage(&message);
        } catch (NetlinkException &e) {
                throw AssignToDIFException(e.what());
        }

        seqNum = message.getSequenceNumber();
#endif
        return seqNum;
}

unsigned int KernelIPCProcess::updateDIFConfiguration(
                const DIFConfiguration& difConfiguration)
throw (UpdateDIFConfigurationException) {
        unsigned int seqNum=0;

#if STUB_API
        // Do nothing

        (void) difConfiguration;
#else
        IpcmUpdateDIFConfigurationRequestMessage message;
        message.setDIFConfiguration(difConfiguration);
        message.setSourceIpcProcessId(ipcProcessId);
        message.setDestIpcProcessId(ipcProcessId);
        message.setDestPortId(0);
        message.setRequestMessage(true);

        try {
                rinaManager->sendMessage(&message);
        } catch (NetlinkException &e) {
                throw UpdateDIFConfigurationException(e.what());
        }

        seqNum = message.getSequenceNumber();

#endif
        return seqNum;
}

unsigned int KernelIPCProcess::createConnection(const Connection& connection)
throw (CreateConnectionException) {
        unsigned int seqNum=0;

#if STUB_API
        // Do nothing
        (void) connection;
#else
        IpcpConnectionCreateRequestMessage message;
        message.setConnection(connection);
        message.setSourceIpcProcessId(ipcProcessId);
        message.setDestIpcProcessId(ipcProcessId);
        message.setDestPortId(0);
        message.setRequestMessage(true);

        try {
                rinaManager->sendMessage(&message);
        } catch (NetlinkException &e) {
                throw CreateConnectionException(e.what());
        }

        seqNum = message.getSequenceNumber();

#endif
        return seqNum;
}

unsigned int KernelIPCProcess::updateConnection(const Connection& connection)
throw (UpdateConnectionException) {
        unsigned int seqNum=0;

#if STUB_API
        // Do nothing

        (void) connection;
#else
        IpcpConnectionUpdateRequestMessage message;
        message.setPortId(connection.getPortId());
        message.setSourceCepId(connection.getSourceCepId());
        message.setDestinationCepId(connection.getDestCepId());
        message.setFlowUserIpcProcessId(connection.getFlowUserIpcProcessId());
        message.setSourceIpcProcessId(ipcProcessId);
        message.setDestIpcProcessId(ipcProcessId);
        message.setDestPortId(0);
        message.setRequestMessage(true);

        try {
                rinaManager->sendMessage(&message);
        } catch (NetlinkException &e) {
                throw UpdateConnectionException(e.what());
        }

        seqNum = message.getSequenceNumber();

#endif
        return seqNum;
}

unsigned int KernelIPCProcess::
createConnectionArrived(const Connection& connection)
throw (CreateConnectionException) {
        unsigned int seqNum=0;

#if STUB_API
        // Do nothing

        (void) connection;
#else
        IpcpConnectionCreateArrivedMessage message;
        message.setConnection(connection);
        message.setSourceIpcProcessId(ipcProcessId);
        message.setDestIpcProcessId(ipcProcessId);
        message.setDestPortId(0);
        message.setRequestMessage(true);

        try {
                rinaManager->sendMessage(&message);
        } catch (NetlinkException &e) {
                throw CreateConnectionException(e.what());
        }

        seqNum = message.getSequenceNumber();

#endif
        return seqNum;
}

unsigned int KernelIPCProcess::
destroyConnection(const Connection& connection)
        throw (DestroyConnectionException)
{
        unsigned int seqNum = 0;

#if STUB_API
        //Do nothing
        (void) connection;
#else
        IpcpConnectionDestroyRequestMessage message;
        message.setPortId(connection.getPortId());
        message.setCepId(connection.getSourceCepId());
        message.setSourceIpcProcessId(ipcProcessId);
        message.setDestIpcProcessId(ipcProcessId);
        message.setDestPortId(0);
        message.setRequestMessage(true);

        try {
                rinaManager->sendMessage(&message);
        } catch (NetlinkException &e) {
                throw DestroyConnectionException(e.what());
        }

        seqNum = message.getSequenceNumber();

#endif
        return seqNum;
}

void KernelIPCProcess::
modifyPDUForwardingTableEntries(const std::list<PDUForwardingTableEntry>& entries,
                        int mode) throw (PDUForwardingTableException)
{
#if STUB_API
        //Do nothing

        (void) entries;
        (void) mode;
#else
        RmtModifyPDUFTEntriesRequestMessage message;
        message.setEntries(entries);
        message.setMode(mode);
        message.setSourceIpcProcessId(ipcProcessId);
        message.setDestIpcProcessId(ipcProcessId);
        message.setDestPortId(0);
        message.setRequestMessage(true);

        try {
                rinaManager->sendMessage(&message);
        } catch (NetlinkException &e) {
                throw PDUForwardingTableException(e.what());
        }
#endif
}

unsigned int KernelIPCProcess::dumptPDUFT()
        throw (PDUForwardingTableException) {
        unsigned int seqNum=0;

#if STUB_API
        //Do nothing
#else
        RmtDumpPDUFTEntriesRequestMessage message;
        message.setSourceIpcProcessId(ipcProcessId);
        message.setDestIpcProcessId(ipcProcessId);
        message.setDestPortId(0);
        message.setRequestMessage(true);

        try {
                rinaManager->sendMessage(&message);
        } catch (NetlinkException &e) {
                throw PDUForwardingTableException(e.what());
        }

        seqNum = message.getSequenceNumber();
#endif

        return seqNum;
}

void KernelIPCProcess::writeMgmgtSDUToPortId(void * sdu, int size,
                unsigned int portId)
                throw (WriteSDUException) {
#if STUB_API
        // Do nothing

        (void) sdu;
        (void) size;
        (void) portId;
#else
        int result = syscallWriteManagementSDU(ipcProcessId, sdu, 0, portId,
                        size);
        if (result < 0){
                throw WriteSDUException();
        }
#endif
}

void KernelIPCProcess::sendMgmgtSDUToAddress(void * sdu, int size,
                unsigned int address)
                throw (WriteSDUException) {
#if STUB_API
        // Do nothing
        (void) sdu;
        (void) size;
        (void) address;
#else
        int result = syscallWriteManagementSDU(ipcProcessId, sdu, address, 0,
                        size);
        if (result < 0) {
                throw WriteSDUException();
        }
#endif
}
Singleton<KernelIPCProcess> kernelIPCProcess;

ReadManagementSDUResult KernelIPCProcess::readManagementSDU(void * sdu,
                                                            int    maxBytes)
        throw (ReadSDUException)
{
        ReadManagementSDUResult readResult;

#if STUB_API
        unsigned char buffer[] = { 0, 23, 43, 32, 45, 23, 78 };
        
        (void) sdu;
        (void) maxBytes;

        sdu = buffer;
        readResult.setPortId(14);
        readResult.setBytesRead(7);

        return readResult;
#else
        int portId = 0;
        int result = syscallReadManagementSDU(ipcProcessId, sdu, &portId,
                        maxBytes);
        if (result < 0) {
                throw ReadSDUException();
        }

        readResult.setPortId(portId);
        readResult.setBytesRead(result);
        return readResult;
#endif
}

/*	CLASS ADataUnitPDU	*/
const std::string ADataUnitPDU::ADataUnitPDUObjectName = "/daf/adataunitpdu";

ADataUnitPDU::ADataUnitPDU()
{
	this->sourceAddress = 0;
	this->destinationAddress = 0;
	this->payload = 0;
}

ADataUnitPDU::ADataUnitPDU(long sourceAddress, long destinationAddress, char payload[])
{
	this->sourceAddress = sourceAddress;
	this->destinationAddress = destinationAddress;
	this->payload = payload;
}

long ADataUnitPDU::getSourceAddress() const
{
	return sourceAddress;
}

void ADataUnitPDU::setSourceAddress(const long sourceAddress)
{
	this->sourceAddress = sourceAddress;
}

long ADataUnitPDU::getDestinationAddress() const
{
	return destinationAddress;
}

void ADataUnitPDU::setDestinationAddress(const long destinationAddress)
{
	this->destinationAddress = destinationAddress;
}

char* ADataUnitPDU::getPayload() const
{
	return payload;
}

void ADataUnitPDU::setPayload(char payload[])
{
	this->payload = payload;
}

/*	CLASS WhatevercastName	*/
const std::string WhatevercastName::WHATEVERCAST_NAME_SET_RIB_OBJECT_NAME = RIBObjectNames::SEPARATOR + RIBObjectNames::DAF +
RIBObjectNames::SEPARATOR + RIBObjectNames::MANAGEMENT + RIBObjectNames::SEPARATOR + RIBObjectNames::NAMING +
RIBObjectNames::SEPARATOR + RIBObjectNames::WHATEVERCAST_NAMES;
const std::string WhatevercastName::WHATEVERCAST_NAME_SET_RIB_OBJECT_CLASS = "whatname set";
const std::string WhatevercastName::WHATEVERCAST_NAME_RIB_OBJECT_CLASS = "whatname";
const std::string WhatevercastName::DIF_NAME_WHATEVERCAST_RULE = "any";

std::string WhatevercastName::getName() const
{
	return name;
}

void WhatevercastName::setName(std::string name)
{
	this->name = name;
}

std::string WhatevercastName::getRule() const
{
	return rule;
}

void WhatevercastName::setRule(std::string rule)
{
	this->rule = rule;
}

const std::list<char*>& WhatevercastName::getSetMembers() const
{
	return setMembers;
}

void WhatevercastName::setSetMembers(const std::list<char*> &setMembers)
{
	this->setMembers = setMembers;
}

bool WhatevercastName::operator==(const WhatevercastName &other)
{
	if (name == other.getName()) {
		return true;
	}
	return false;
}

std::string WhatevercastName::toString()
{
	std::string result = "Name: " + name + "\n";
	result = result + "Rule: " + rule;
	return result;
}

/*	CLASS EnrollmentInformationRequest	*/
const std::string EnrollmentInformationRequest::ENROLLMENT_INFO_OBJECT_NAME = RIBObjectNames::SEPARATOR + RIBObjectNames::DAF +
			RIBObjectNames::SEPARATOR + RIBObjectNames::MANAGEMENT + RIBObjectNames::SEPARATOR + RIBObjectNames::ENROLLMENT;

EnrollmentInformationRequest::EnrollmentInformationRequest() {
	this->address = 0;
}

unsigned int EnrollmentInformationRequest::getAddress() const {
	return address;
}

void EnrollmentInformationRequest::setAddress(unsigned int address) {
	this->address = address;
}

const std::list<ApplicationProcessNamingInformation>& EnrollmentInformationRequest::getSupportingDifs() const {
	return supportingDifs;
}

void EnrollmentInformationRequest::setSupportingDifs(const std::list<ApplicationProcessNamingInformation> &supportingDifs) {
	this->supportingDifs = supportingDifs;
}

/*	CLASS EnrollmentRequest	*/
EnrollmentRequest::EnrollmentRequest(const Neighbor &arg0, const EnrollToDIFRequestEvent &arg1) {
	neighbor = arg0;
	event = arg1;
}

const Neighbor& EnrollmentRequest::getNeighbor() const {
	return neighbor;
}

void EnrollmentRequest::setNeighbor(const Neighbor &arg0) {
	neighbor = arg0;
}

const EnrollToDIFRequestEvent& EnrollmentRequest::getEvent() const{
	return event;
}

void EnrollmentRequest::setEvent(const EnrollToDIFRequestEvent &arg0) {
	event = arg0;
}

/*	CLASS BaseEvent	*/
const std::string BaseEvent::CONNECTIVITY_TO_NEIGHBOR_LOST = "Connectivity to Neighbor Lost";
const std::string BaseEvent::EFCP_CONNECTION_CREATED = "EFCP Connection Created";
const std::string BaseEvent::EFCP_CONNECTION_DELETED = "EFCP Connection Deleted";
const std::string BaseEvent::MANAGEMENT_FLOW_ALLOCATED = "Management Flow Allocated";
const std::string BaseEvent::MANAGEMENT_FLOW_DEALLOCATED = "Management Flow Deallocated";
const std::string BaseEvent::N_MINUS_1_FLOW_ALLOCATED = "N minus 1 Flow Allocated";
const std::string BaseEvent::N_MINUS_1_FLOW_ALLOCATION_FAILED = "N minus 1 Flow Allocation Failed";
const std::string BaseEvent::N_MINUS_1_FLOW_DEALLOCATED = "N minus 1 Flow Deallocated";
const std::string BaseEvent::NEIGHBOR_DECLARED_DEAD = "Neighbor declared dead";
const std::string BaseEvent::NEIGHBOR_ADDED = "Neighbor added";

BaseEvent::BaseEvent()
{
}

BaseEvent::BaseEvent(std::string id)
{
	this->id = id;
}

std::string BaseEvent::getId() const
{
	return id;
}

/*	CLASS DirectoryForwardingTableEntry	*/

DirectoryForwardingTableEntry::DirectoryForwardingTableEntry()
{
	address = 0;
	timestamp = 0;
}

ApplicationProcessNamingInformation DirectoryForwardingTableEntry::getApNamingInfo() const
{
	return apNamingInfo;
}

void DirectoryForwardingTableEntry::setApNamingInfo(const ApplicationProcessNamingInformation &apNamingInfo)
{
	this->apNamingInfo = apNamingInfo;
}

long DirectoryForwardingTableEntry::getAddress() const
{
	return address;
}

void DirectoryForwardingTableEntry::setAddress(long address)
{
	this->address = address;
}

long DirectoryForwardingTableEntry::getTimestamp() const
{
	return timestamp;
}

void DirectoryForwardingTableEntry::setTimestamp(long timestamp)
{
	this->timestamp = timestamp;
}

std::string DirectoryForwardingTableEntry::getKey()
{
	return this->apNamingInfo.getEncodedString();
}

bool DirectoryForwardingTableEntry::operator==(const DirectoryForwardingTableEntry &object)
{
	if (object.getApNamingInfo() != this->apNamingInfo) {
		return false;
	}

	if (object.getAddress() != this->address) {
		return false;
	}
	return true;
}

std::string DirectoryForwardingTableEntry::toString()
{
    std::stringstream ss;
    ss << this->apNamingInfo.toString() << std::endl;
	ss << "IPC Process address: " << this->address << std::endl;
	ss << "Timestamp: " << this->timestamp << std::endl;

	return ss.str();
}

/*	CLASS IPCPFlow	*/

const std::string IPCPFlow::FLOW_SET_RIB_OBJECT_NAME = RIBObjectNames::SEPARATOR +
	RIBObjectNames::DIF + RIBObjectNames::SEPARATOR + RIBObjectNames::RESOURCE_ALLOCATION
	+ RIBObjectNames::SEPARATOR + RIBObjectNames::FLOW_ALLOCATOR + RIBObjectNames::SEPARATOR
	+ RIBObjectNames::FLOWS;
const std::string IPCPFlow::FLOW_SET_RIB_OBJECT_CLASS = "flow set";
const std::string IPCPFlow::FLOW_RIB_OBJECT_CLASS = "flow";

IPCPFlow::IPCPFlow()
{
	sourcePortId = 0;
	destinationPortId = 0;
	sourceAddress = 0;
	destinationAddress = 0;
	currentConnectionIndex = 0;
	maxCreateFlowRetries = 0;
	createFlowRetries = 0;
	hopCount = 0;
	source = false;
}

bool IPCPFlow::isSource() const
{
	return source;
}

void IPCPFlow::setSource(bool source)
{
	this->source = source;
}

const ApplicationProcessNamingInformation& IPCPFlow::getSourceNamingInfo() const
{
	return sourceNamingInfo;
}

void IPCPFlow::setSourceNamingInfo(const ApplicationProcessNamingInformation &sourceNamingInfo)
{
	this->sourceNamingInfo = sourceNamingInfo;
}

const ApplicationProcessNamingInformation& IPCPFlow::getDestinationNamingInfo() const
{
	return destinationNamingInfo;
}

void IPCPFlow::setDestinationNamingInfo(const ApplicationProcessNamingInformation &destinationNamingInfo)
{
	this->destinationNamingInfo = destinationNamingInfo;
}

int IPCPFlow::getSourcePortId() const
{
	return sourcePortId;
}

void IPCPFlow::setSourcePortId(int sourcePortId)
{
	this->sourcePortId = sourcePortId;
}

int IPCPFlow::getDestinationPortId() const
{
	return destinationPortId;
}

void IPCPFlow::setDestinationPortId(int destinationPortId)
{
	this->destinationPortId = destinationPortId;
}

long IPCPFlow::getSourceAddress() const
{
	return sourceAddress;
}

void IPCPFlow::setSourceAddress(long sourceAddress)
{
	this->sourceAddress = sourceAddress;
}

long IPCPFlow::getDestinationAddress() const
{
	return destinationAddress;
}

void IPCPFlow::setDestinationAddress(long destinationAddress)
{
	this->destinationAddress = destinationAddress;
}

const std::list<Connection>& IPCPFlow::getConnections() const
{
	return connections;
}

void IPCPFlow::setConnections(const std::list<Connection> &connections)
{
	this->connections = connections;
}

int IPCPFlow::getCurrentConnectionIndex() const
{
	return currentConnectionIndex;
}

void IPCPFlow::setCurrentConnectionIndex(int currentConnectionIndex)
{
	this->currentConnectionIndex = currentConnectionIndex;
}

IPCPFlow::IPCPFlowState IPCPFlow::getState() const
{
	return state;
}

void IPCPFlow::setState(IPCPFlowState state)
{
	this->state = state;
}

const FlowSpecification& IPCPFlow::getFlowSpecification() const
{
	return flowSpec;
}

void IPCPFlow::setFlowSpecification(const FlowSpecification &flowSpec)
{
	this->flowSpec = flowSpec;
}

const std::map<std::string, std::string>& IPCPFlow::getPolicies() const
{
	return policies;
}

void IPCPFlow::setPolicies(const std::map<std::string, std::string> &policies)
{
	this->policies = policies;
}

const std::map<std::string, std::string>& IPCPFlow::getPolicyParameters() const
{
	return policyParameters;
}

void IPCPFlow::setPolicyParameters(const std::map<std::string, std::string> &policyParameters)
{
	this->policyParameters = policyParameters;
}

char* IPCPFlow::getAccessControl() const
{
	return accessControl;
}

void IPCPFlow::setAccessControl(char* accessControl)
{
	this->accessControl = accessControl;
}

int IPCPFlow::getMaxCreateFlowRetries() const
{
	return maxCreateFlowRetries;
}

void IPCPFlow::setMaxCreateFlowRetries(int maxCreateFlowRetries)
{
	this->maxCreateFlowRetries = maxCreateFlowRetries;
}

int IPCPFlow::getCreateFlowRetries() const
{
	return createFlowRetries;
}

void IPCPFlow::setCreateFlowRetries(int createFlowRetries)
{
	this->createFlowRetries = createFlowRetries;
}

int IPCPFlow::getHopCount() const
{
	return hopCount;
}

void IPCPFlow::setHopCount(int hopCount)
{
	this->hopCount = hopCount;
}

std::string IPCPFlow::toString()
{
    std::stringstream ss;
    ss << "* State: " << this->state << std::endl;
    ss << "* Is this IPC Process the requestor of the flow? " << this->source << std::endl;
    ss << "* Max create flow retries: " << this->maxCreateFlowRetries << std::endl;
    ss << "* Hop count: " << this->hopCount << std::endl;
    ss << "* Source AP Naming Info: " << this->sourceNamingInfo.toString() << std::endl;;
    ss << "* Source address: " << this->sourceAddress << std::endl;
    ss << "* Source port id: " << this->sourcePortId << std::endl;
    ss <<  "* Destination AP Naming Info: " << this->destinationNamingInfo.toString();
    ss <<  "* Destination addres: " + this->destinationAddress << std::endl;
    ss << "* Destination port id: "+ this->destinationPortId << std::endl;
    if (connections.size() > 0) {
		ss << "* Connection ids of the connection supporting this flow: +\n";
		for(std::list<Connection>::const_iterator iterator = connections.begin(), end = connections.end(); iterator != end; ++iterator) {
			ss << "Src CEP-id " << iterator->getSourceCepId()
					<< "; Dest CEP-id " << iterator->getDestCepId()
					<< "; Qos-id " << iterator->getQosId() << std::endl;
		}
	}
	ss << "* Index of the current active connection for this flow: " << this->currentConnectionIndex << std::endl;
	if (!this->policies.empty()) {
		ss << "* Policies: " << std::endl;
		for (std::map<std::string, std::string>::const_iterator iterator = policies.begin(), end = policies.end();
				iterator != end; ++iterator)
		{
			ss << "   * " << iterator->first << " = " << iterator->second << std::endl;
		}

	}
	if (!this->policyParameters.empty()) {
		ss << "* Policy parameters: " << std::endl;
		for (std::map<std::string, std::string>::const_iterator iterator = policyParameters.begin(), end = policyParameters.end();
				iterator != end; ++iterator)
		{
			ss << "   * " + iterator->first << " = " << iterator->second << std::endl;
		}
	}
	return ss.str();
}


}<|MERGE_RESOLUTION|>--- conflicted
+++ resolved
@@ -688,13 +688,8 @@
 	try {
 	        //FIXME, compute maximum message size dynamically
 		rinaManager->sendMessageOfMaxSize(&responseMessage,
-<<<<<<< HEAD
-		                5*PAGE_SIZE);
+                                                  5 * get_page_size());
 	} catch (NetlinkException &e) {
-=======
-                                                  5 * get_page_size());
-	}catch(NetlinkException &e){
->>>>>>> 7eee499d
 		throw QueryRIBResponseException(e.what());
 	}
 #endif
