--- conflicted
+++ resolved
@@ -439,33 +439,6 @@
         responseMessage.setResponseMessage(true);
         try {
                 rinaManager->sendMessage(&responseMessage, false);
-<<<<<<< HEAD
-        } catch (NetlinkException &e) {
-                throw EnrollException(e.what());
-        }
-#endif
-}
-
-void ExtendedIPCManager::notifyNeighborsModified(bool added,
-                        const std::list<Neighbor> &   neighbors) {
-#if STUB_API
-        // Do nothing
-
-        (void) added;
-        (void) neighbors;
-#else
-        IpcmNotifyNeighborsModifiedMessage message;
-        message.setAdded(added);
-        message.setNeighbors(neighbors);
-        message.setSourceIpcProcessId(ipcProcessId);
-        message.setDestPortId(ipcManagerPort);
-        message.setSequenceNumber(0);
-        message.setNotificationMessage(true);
-
-        try {
-                rinaManager->sendMessage(&message, false);
-=======
->>>>>>> 26381072
         } catch (NetlinkException &e) {
                 throw EnrollException(e.what());
         }
