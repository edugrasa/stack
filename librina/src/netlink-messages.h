/*
 * Netlink messages
 *
 *    Eduard Grasa      <eduard.grasa@i2cat.net>
 *    Leonardo Bergesio <leonardo.bergesio@i2cat.net>
 *
 * This library is free software; you can redistribute it and/or
 * modify it under the terms of the GNU Lesser General Public
 * License as published by the Free Software Foundation; either
 * version 2.1 of the License, or (at your option) any later version.
 * 
 * This library is distributed in the hope that it will be useful,
 * but WITHOUT ANY WARRANTY; without even the implied warranty of
 * MERCHANTABILITY or FITNESS FOR A PARTICULAR PURPOSE.  See the GNU
 * Lesser General Public License for more details.
 * 
 * You should have received a copy of the GNU Lesser General Public
 * License along with this library; if not, write to the Free Software
 * Foundation, Inc., 51 Franklin Street, Fifth Floor, Boston,
 * MA  02110-1301  USA
 */

#ifndef LIBRINA_NETLINK_MESSAGES_H
#define LIBRINA_NETLINK_MESSAGES_H

#ifdef __cplusplus

#include "librina/configuration.h"
#include "librina/ipc-process.h"

namespace rina {

enum RINANetlinkOperationCode{
	RINA_C_UNSPEC, /* 0 Unespecified operation */
	RINA_C_IPCM_ASSIGN_TO_DIF_REQUEST, /* 1 IPC Manager -> IPC Process */
	RINA_C_IPCM_ASSIGN_TO_DIF_RESPONSE, /* 2 IPC Process -> IPC Manager */
        RINA_C_IPCM_UPDATE_DIF_CONFIG_REQUEST, /* 3 IPC Manager -> IPC Process */
        RINA_C_IPCM_UPDATE_DIF_CONFIG_RESPONSE, /* 4 IPC Process -> IPC Manager */
	RINA_C_IPCM_IPC_PROCESS_DIF_REGISTRATION_NOTIFICATION, /* 5 IPC Manager -> IPC Process */
	RINA_C_IPCM_IPC_PROCESS_DIF_UNREGISTRATION_NOTIFICATION, /* 6 IPC Manager -> IPC Process */
	RINA_C_IPCM_ENROLL_TO_DIF_REQUEST, /* 7 IPC Manager -> IPC Process */
	RINA_C_IPCM_ENROLL_TO_DIF_RESPONSE, /* 8 IPC Process -> IPC Manager */
	RINA_C_IPCM_DISCONNECT_FROM_NEIGHBOR_REQUEST, /* TODO 9 IPC Manager -> IPC Process */
	RINA_C_IPCM_DISCONNECT_FROM_NEIGHBOR_RESPONSE, /* TODO 10 IPC Process -> IPC Manager */
	RINA_C_IPCM_ALLOCATE_FLOW_REQUEST, /* 11 IPC Manager -> IPC Process */
	RINA_C_IPCM_ALLOCATE_FLOW_REQUEST_ARRIVED, /* 12 Allocate flow request from a remote application, IPC Process -> IPC Manager */
	RINA_C_IPCM_ALLOCATE_FLOW_REQUEST_RESULT, /* 13 IPC Process -> IPC Manager */
	RINA_C_IPCM_ALLOCATE_FLOW_RESPONSE, /* 14 IPC Manager -> IPC Process */
	RINA_C_IPCM_DEALLOCATE_FLOW_REQUEST, /* 15 IPC Manager -> IPC Process */
	RINA_C_IPCM_DEALLOCATE_FLOW_RESPONSE, /* 16 IPC Process -> IPC Manager */
	RINA_C_IPCM_FLOW_DEALLOCATED_NOTIFICATION, /* 17 IPC Process -> IPC Manager, flow deallocated without the application having requested it */
	RINA_C_IPCM_REGISTER_APPLICATION_REQUEST, /* 18 IPC Manager -> IPC Process */
	RINA_C_IPCM_REGISTER_APPLICATION_RESPONSE, /* 19 IPC Process -> IPC Manager */
	RINA_C_IPCM_UNREGISTER_APPLICATION_REQUEST, /* 20 IPC Manager -> IPC Process */
	RINA_C_IPCM_UNREGISTER_APPLICATION_RESPONSE, /* 21 IPC Process -> IPC Manager */
	RINA_C_IPCM_QUERY_RIB_REQUEST, /* 22 IPC Manager -> IPC Process */
	RINA_C_IPCM_QUERY_RIB_RESPONSE, /* 23 IPC Process -> IPC Manager */
	RINA_C_RMT_MODIFY_FTE_REQUEST, /* 24 IPC Process (user space) -> Kernel IPC Process (kernel) */
	RINA_C_RMT_DUMP_FT_REQUEST, /* 25 IPC Process (user space) -> RMT (kernel) */
	RINA_C_RMT_DUMP_FT_REPLY, /* 26 RMT (kernel) -> IPC Process (user space) */
	RINA_C_IPCM_SOCKET_CLOSED_NOTIFICATION, /* 27 Kernel (NL layer) -> IPC Manager */
	RINA_C_IPCM_IPC_MANAGER_PRESENT, /* 28 IPC Manager -> Kernel (NL layer) */
	RINA_C_IPCP_CONN_CREATE_REQUEST, /* 29 IPC Process Daemon -> EFCP (Kernel) */
	RINA_C_IPCP_CONN_CREATE_RESPONSE, /* 30 EFCP(Kernel) -> IPC Process Daemon */
	RINA_C_IPCP_CONN_CREATE_ARRIVED, /* 31 IPC Process Daemon -> EFCP (Kernel) */
	RINA_C_IPCP_CONN_CREATE_RESULT, /* 32 EFCP(kernel) -> IPC Process daemon */
	RINA_C_IPCP_CONN_UPDATE_REQUEST, /* 33 IPC Process Daemon -> EFCP (Kernel) */
	RINA_C_IPCP_CONN_UPDATE_RESULT, /* 34 EFCP(kernel) -> IPC Process daemon */
	RINA_C_IPCP_CONN_DESTROY_REQUEST, /* 35 IPC Process Daemon -> EFCP (Kernel) */
	RINA_C_IPCP_CONN_DESTROY_RESULT, /* 36 EFCP(kernel) -> IPC Process daemon */
        RINA_C_IPCM_SET_POLICY_SET_PARAM_REQUEST, /* 37, IPC Manager -> IPC Process */
        RINA_C_IPCM_SET_POLICY_SET_PARAM_RESPONSE, /* 38, IPC Process -> IPC Manager */
        RINA_C_IPCM_SELECT_POLICY_SET_REQUEST, /* 39, IPC Manager -> IPC Process */
        RINA_C_IPCM_SELECT_POLICY_SET_RESPONSE, /* 40, IPC Process -> IPC Manager */
        RINA_C_IPCP_ENABLE_ENCRYPTION_REQUEST, /* 41, IPC Process (user space) -> IPC Process (kernel) */
        RINA_C_IPCP_ENABLE_ENCRYPTION_RESPONSE, /* 42, IPC Process (kernel) -> IPC Process (user space) */

        /* Userspace only messages MUST be after all the messages that are also
         * handled by the kernel. */
<<<<<<< HEAD
	RINA_C_IPCM_IPC_PROCESS_INITIALIZED, /* 43 IPC Process -> IPC Manager */
	RINA_C_APP_ALLOCATE_FLOW_REQUEST, /* 44 Allocate flow request, Application -> IPC Manager */
	RINA_C_APP_ALLOCATE_FLOW_REQUEST_RESULT, /* 45 Response to an application allocate flow request, IPC Manager -> Application */
	RINA_C_APP_ALLOCATE_FLOW_REQUEST_ARRIVED, /* 46 Allocate flow request from a remote application, IPC Manager -> Application */
	RINA_C_APP_ALLOCATE_FLOW_RESPONSE, /* 47 Allocate flow response to an allocate request arrived operation, Application -> IPC Manager */
	RINA_C_APP_DEALLOCATE_FLOW_REQUEST, /* 48 Application -> IPC Manager */
	RINA_C_APP_DEALLOCATE_FLOW_RESPONSE, /* 49 IPC Manager -> Application */
	RINA_C_APP_FLOW_DEALLOCATED_NOTIFICATION, /* 50 IPC Manager -> Application, flow deallocated without the application having requested it */
	RINA_C_APP_REGISTER_APPLICATION_REQUEST, /* 51 Application -> IPC Manager */
	RINA_C_APP_REGISTER_APPLICATION_RESPONSE, /* 52 IPC Manager -> Application */
	RINA_C_APP_UNREGISTER_APPLICATION_REQUEST, /* 53 Application -> IPC Manager */
	RINA_C_APP_UNREGISTER_APPLICATION_RESPONSE, /* 54 IPC Manager -> Application */
	RINA_C_APP_APPLICATION_REGISTRATION_CANCELED_NOTIFICATION, /* 55 IPC Manager -> Application, application unregistered without the application having requested it */
	RINA_C_APP_GET_DIF_PROPERTIES_REQUEST, /* 56 Application -> IPC Manager */
	RINA_C_APP_GET_DIF_PROPERTIES_RESPONSE, /* 57 IPC Manager -> Application */
        RINA_C_IPCM_PLUGIN_LOAD_REQUEST, /* 58, IPC Manager -> IPC Process */
        RINA_C_IPCM_PLUGIN_LOAD_RESPONSE, /* 59, IPC Process -> IPC Manager */
=======
	RINA_C_IPCM_IPC_PROCESS_INITIALIZED, /* 41 IPC Process -> IPC Manager */
	RINA_C_APP_ALLOCATE_FLOW_REQUEST, /* 42 Allocate flow request, Application -> IPC Manager */
	RINA_C_APP_ALLOCATE_FLOW_REQUEST_RESULT, /* 43 Response to an application allocate flow request, IPC Manager -> Application */
	RINA_C_APP_ALLOCATE_FLOW_REQUEST_ARRIVED, /* 44 Allocate flow request from a remote application, IPC Manager -> Application */
	RINA_C_APP_ALLOCATE_FLOW_RESPONSE, /* 45 Allocate flow response to an allocate request arrived operation, Application -> IPC Manager */
	RINA_C_APP_DEALLOCATE_FLOW_REQUEST, /* 46 Application -> IPC Manager */
	RINA_C_APP_DEALLOCATE_FLOW_RESPONSE, /* 47 IPC Manager -> Application */
	RINA_C_APP_FLOW_DEALLOCATED_NOTIFICATION, /* 48 IPC Manager -> Application, flow deallocated without the application having requested it */
	RINA_C_APP_REGISTER_APPLICATION_REQUEST, /* 49 Application -> IPC Manager */
	RINA_C_APP_REGISTER_APPLICATION_RESPONSE, /* 50 IPC Manager -> Application */
	RINA_C_APP_UNREGISTER_APPLICATION_REQUEST, /* 51 Application -> IPC Manager */
	RINA_C_APP_UNREGISTER_APPLICATION_RESPONSE, /* 52 IPC Manager -> Application */
	RINA_C_APP_APPLICATION_REGISTRATION_CANCELED_NOTIFICATION, /* 53 IPC Manager -> Application, application unregistered without the application having requested it */
	RINA_C_APP_GET_DIF_PROPERTIES_REQUEST, /* 54 Application -> IPC Manager */
	RINA_C_APP_GET_DIF_PROPERTIES_RESPONSE, /* 55 IPC Manager -> Application */
        RINA_C_IPCM_PLUGIN_LOAD_REQUEST, /* 56, IPC Manager -> IPC Process */
        RINA_C_IPCM_PLUGIN_LOAD_RESPONSE, /* 57, IPC Process -> IPC Manager */
        RINA_C_IPCM_FWD_CDAP_MSG_REQUEST, /* 58, IPC Manager -> IPC Process */
>>>>>>> e9c5157b
	__RINA_C_MAX,
 };

struct rinaHeader{
	unsigned short sourceIPCProcessId;
	unsigned short destIPCProcessId;
};

/**
 * Base class for Netlink messages to be sent or received
 */
class BaseNetlinkMessage {
	/**
	 * The identity of the Generic RINA Netlink family - dynamically allocated
	 * by the Netlink controller
	 */
	int family;

	/** The port id of the source of the Netlink message */
	unsigned int sourcePortId;

	/**
	 * Contains the id of the IPC Process that is the source of the message. It
	 *  is 0 if the source of the message is not an IPC Process (an application
	 *  or the IPC Manager).
	 */
	unsigned short sourceIPCProcessId;

	/** The port id of the destination of the Netlink message */
	unsigned int destPortId;

	/**
	 * Contains the id of the IPC Process that is the destination of the message.
	 * It is 0 if the destination of the message is not an IPC Process (an
	 * application or the IPC Manager).
	 */
	unsigned short destIPCProcessId;

	/** The message sequence number */
	unsigned int sequenceNumber;

	/** The operation code */
	RINANetlinkOperationCode operationCode;

	/** True if this is a request message */
	bool requestMessage;

	/** True if this is a response message */
	bool responseMessage;

	/** True if this is a notification message */
	bool notificationMessage;

public:
	BaseNetlinkMessage(RINANetlinkOperationCode operationCode);
	virtual ~BaseNetlinkMessage();
	virtual IPCEvent* toIPCEvent() = 0;
	unsigned int getDestPortId() const;
	void setDestPortId(unsigned int destPortId);
	unsigned int getSequenceNumber() const;
	void setSequenceNumber(unsigned int sequenceNumber);
	unsigned int getSourcePortId() const;
	void setSourcePortId(unsigned int sourcePortId);
	unsigned short getDestIpcProcessId() const;
	void setDestIpcProcessId(unsigned short destIpcProcessId);
	unsigned short getSourceIpcProcessId() const;
	void setSourceIpcProcessId(unsigned short sourceIpcProcessId);
	RINANetlinkOperationCode getOperationCode() const;
	int getFamily() const;
	void setFamily(int family);
	bool isNotificationMessage() const;
	void setNotificationMessage(bool notificationMessage);
	void setOperationCode(RINANetlinkOperationCode operationCode);
	bool isRequestMessage() const;
	void setRequestMessage(bool requestMessage);
	bool isResponseMessage() const;
	void setResponseMessage(bool responseMessage);
	const std::string toString();

private:
	static const std::string operationCodeToString(RINANetlinkOperationCode operationCode);
};

class BaseNetlinkResponseMessage: public BaseNetlinkMessage {
public:
	/**
	 * Result of the operation. 0 indicates success, a negative value an
	 * error code.
	 */
	int result;

	BaseNetlinkResponseMessage(RINANetlinkOperationCode operationCode);
	int getResult() const;
	void setResult(int result);
};

/**
 * An allocate flow request message, exchanged between an Application Process
 * and the IPC Manager.
 */

class AppAllocateFlowRequestMessage: public BaseNetlinkMessage {

	/** The source application name */
	ApplicationProcessNamingInformation sourceAppName;

	/** The destination application name */
	ApplicationProcessNamingInformation destAppName;

	/** The characteristics of the flow */
	FlowSpecification flowSpecification;

	/** The DIF name where the flow is to be allocated, optional*/
	ApplicationProcessNamingInformation difName;

public:
	AppAllocateFlowRequestMessage();
	const ApplicationProcessNamingInformation& getDestAppName() const;
	void setDestAppName(const ApplicationProcessNamingInformation& destAppName);
	const FlowSpecification& getFlowSpecification() const;
	void setFlowSpecification(const FlowSpecification& flowSpecification);
	const ApplicationProcessNamingInformation& getSourceAppName() const;
	void setSourceAppName(
			const ApplicationProcessNamingInformation& sourceAppName);
        const ApplicationProcessNamingInformation& getDifName() const;
        void setDifName(const ApplicationProcessNamingInformation& difName);
	IPCEvent* toIPCEvent();
};

/**
 * Response to an application allocate flow request, IPC Manager -> Application
 */
class AppAllocateFlowRequestResultMessage: public BaseNetlinkMessage {

	/** The application that requested the flow allocation */
	ApplicationProcessNamingInformation sourceAppName;

	/**
	 * The port-id assigned to the flow, or error code if the value is
	 * negative
	 */
	int portId;

	/**
	 * If the flow allocation didn't succeed, this field provides a description
	 * of the error
	 */
	std::string errorDescription;

	/**
	 * The DIF where the flow has been allocated
	 */
	ApplicationProcessNamingInformation difName;

public:
	AppAllocateFlowRequestResultMessage();
	const std::string& getErrorDescription() const;
	void setErrorDescription(const std::string& errorDescription);
	int getPortId() const;
	void setPortId(int portId);
	const ApplicationProcessNamingInformation& getDifName() const;
	void setDifName(const ApplicationProcessNamingInformation& difName);
	const ApplicationProcessNamingInformation& getSourceAppName() const;
	void setSourceAppName(
			const ApplicationProcessNamingInformation& sourceAppName);
	IPCEvent* toIPCEvent();
};

/**
 * Allocate flow request from a remote application, IPC Manager -> Application
 */
class AppAllocateFlowRequestArrivedMessage: public BaseNetlinkMessage {

	/** The source application name */
	ApplicationProcessNamingInformation sourceAppName;

	/** The destination application name */
	ApplicationProcessNamingInformation destAppName;

	/** The characteristics of the flow */
	FlowSpecification flowSpecification;

	/** The portId reserved for the flow */
	int portId;

	/** The dif Name */
	ApplicationProcessNamingInformation difName;

public:
	AppAllocateFlowRequestArrivedMessage();
	const ApplicationProcessNamingInformation& getDestAppName() const;
	void setDestAppName(const ApplicationProcessNamingInformation& destAppName);
	const FlowSpecification& getFlowSpecification() const;
	void setFlowSpecification(const FlowSpecification& flowSpecification);
	const ApplicationProcessNamingInformation& getSourceAppName() const;
	void setSourceAppName(
			const ApplicationProcessNamingInformation& sourceAppName);
	int getPortId() const;
	void setPortId(int portId);
	const ApplicationProcessNamingInformation& getDifName() const;
	void setDifName(const ApplicationProcessNamingInformation& difName);
	IPCEvent* toIPCEvent();
};

/**
 * Allocate flow response to an allocate request arrived operation,
 * Application -> IPC Process
 */
class AppAllocateFlowResponseMessage: public BaseNetlinkResponseMessage {

	/**
	 * If the flow was denied, this field controls wether the application
	 * wants the IPC Process to reply to the source or not
	 */
	bool notifySource;

public:
	AppAllocateFlowResponseMessage();
	bool isNotifySource() const;
	void setNotifySource(bool notifySource);
	IPCEvent* toIPCEvent();
};

/**
 * Issued by the application process when it whishes to deallocate a flow.
 * Application -> IPC Process
 */
class AppDeallocateFlowRequestMessage: public BaseNetlinkMessage {

	/** The id of the flow to be deallocated */
	int portId;

	/**
	 * The name of the applicaiton requesting the flow deallocation,
	 * to verify it is allowed to do so
	 */
	ApplicationProcessNamingInformation applicationName;

public:
	AppDeallocateFlowRequestMessage();
	const ApplicationProcessNamingInformation& getApplicationName() const;
	void setApplicationName(
			const ApplicationProcessNamingInformation& applicationName);
	int getPortId() const;
	void setPortId(int portId);
	IPCEvent* toIPCEvent();
};

/**
 * Response by the IPC Process to the flow deallocation request
 */
class AppDeallocateFlowResponseMessage: public BaseNetlinkResponseMessage {

	/**
	 * The name of the applicaiton that requested the flow deallocation
	 */
	ApplicationProcessNamingInformation applicationName;

	/** the portid of the flow deallocated */
	int portId;

public:
	AppDeallocateFlowResponseMessage();
	const ApplicationProcessNamingInformation& getApplicationName() const;
	void setApplicationName(
			const ApplicationProcessNamingInformation& applicationName);
	void setPortId(int portId);
	int getPortId() const;
	IPCEvent* toIPCEvent();
};

/**
 * IPC Process -> IPC Manager, flow deallocated without the application having
 *  requested it
 */
class AppFlowDeallocatedNotificationMessage: public BaseNetlinkResponseMessage {

	/** The portId of the flow that has been deallocated */
	int portId;

	/** A number identifying a reason why the flow has been deallocated */
	int code;

	/**
	 * The name of the application that was using the flow
	 */
	ApplicationProcessNamingInformation applicationName;


public:
	AppFlowDeallocatedNotificationMessage();
	int getCode() const;
	void setCode(int code);
	int getPortId() const;
	void setPortId(int portId);
	const ApplicationProcessNamingInformation& getApplicationName() const;
	void setApplicationName(
			const ApplicationProcessNamingInformation& applicationName);
	IPCEvent* toIPCEvent();
};

/**
 * Invoked by the application when it wants to register an application
 * to a DIF. Application -> IPC Manager
 */
class AppRegisterApplicationRequestMessage: public BaseNetlinkMessage {

	/** Information about the registration request */
	ApplicationRegistrationInformation applicationRegistrationInformation;

public:
	AppRegisterApplicationRequestMessage();
	const ApplicationRegistrationInformation&
		getApplicationRegistrationInformation() const;
	void setApplicationRegistrationInformation(
			const ApplicationRegistrationInformation& appRegistrationInfo);
	IPCEvent* toIPCEvent();
};

/**
 * Response of the IPC Manager to an application registration request.
 * IPC Manager -> Application
 */
class AppRegisterApplicationResponseMessage: public BaseNetlinkResponseMessage {

	/** The DIF name where the application wants to register */
	ApplicationProcessNamingInformation applicationName;

	/** The new DIF names where the application is now registered*/
	ApplicationProcessNamingInformation difName;

public:
	AppRegisterApplicationResponseMessage();
	const ApplicationProcessNamingInformation& getApplicationName() const;
	void setApplicationName(
			const ApplicationProcessNamingInformation& applicationName);
	const ApplicationProcessNamingInformation& getDifName() const;
	void setDifName(const ApplicationProcessNamingInformation& difName);
	IPCEvent* toIPCEvent();
};

/**
 * Invoked by the application when it wants to unregister an application.
 * Application -> IPC Manager
 */
class AppUnregisterApplicationRequestMessage: public BaseNetlinkMessage {

	/** The name of the application to be registered */
	ApplicationProcessNamingInformation applicationName;

	/** The DIF name where the application is registered */
	ApplicationProcessNamingInformation difName;

public:
	AppUnregisterApplicationRequestMessage();
	const ApplicationProcessNamingInformation& getApplicationName() const;
	void setApplicationName(
			const ApplicationProcessNamingInformation& applicationName);
	const ApplicationProcessNamingInformation& getDifName() const;
	void setDifName(const ApplicationProcessNamingInformation& difName);
	IPCEvent* toIPCEvent();
};

/**
 * Response of the IPC Manager to an application unregistration request.
 * IPC Manager -> Application
 */
class AppUnregisterApplicationResponseMessage:
		public BaseNetlinkResponseMessage {

	/** The name of the application to be registered */
	ApplicationProcessNamingInformation applicationName;

public:
	AppUnregisterApplicationResponseMessage();
	const ApplicationProcessNamingInformation& getApplicationName() const;
	void setApplicationName(
			const ApplicationProcessNamingInformation& applicationName);
	IPCEvent* toIPCEvent();
};

/**
 * IPC Process -> Application, application unregistered without the application
 * having requested it
 */
class AppRegistrationCanceledNotificationMessage:
		public BaseNetlinkResponseMessage {

	/**
	 * A number identifying a reason why the application registration has
	 * been canceled
	 */
	int code;

	/**
	 * An optional explanation of why the application registration has
	 * been canceled
	 */
	std::string reason;

	/**
	 * The name of the application whose registration was canceled
	 */
	ApplicationProcessNamingInformation applicationName;

	/**
	 * The name of dif the application was registered before
	 */
	ApplicationProcessNamingInformation difName;

public:
	AppRegistrationCanceledNotificationMessage();
	int getCode() const;
	void setCode(int code);
	const std::string& getReason() const;
	void setReason(const std::string& reason);
	const ApplicationProcessNamingInformation& getApplicationName() const;
	void setApplicationName(
			const ApplicationProcessNamingInformation& applicationName);
	const ApplicationProcessNamingInformation& getDifName() const;
	void setDifName(const ApplicationProcessNamingInformation& difName);
	IPCEvent* toIPCEvent();
};

/**
 * Sent by the application to request the IPC Manager the properties of
 * one or more DIFs (Application -> IPC Manager)
 */
class AppGetDIFPropertiesRequestMessage:
		public BaseNetlinkMessage {
	/**
	 * The name of the application that is querying the DIF properties
	 */
	ApplicationProcessNamingInformation applicationName;

	/**
	 * The name of the DIF whose properties the application wants to know
	 * If no DIF name is specified, the IPC Manager will return the
	 * properties of all the DIFs available to the application
	 */
	ApplicationProcessNamingInformation difName;

public:
	AppGetDIFPropertiesRequestMessage();
	const ApplicationProcessNamingInformation& getApplicationName() const;
	void setApplicationName(
			const ApplicationProcessNamingInformation& applicationName);
	const ApplicationProcessNamingInformation& getDifName() const;
	void setDifName(const ApplicationProcessNamingInformation& difName);
	IPCEvent* toIPCEvent();
};

/**
 * IPC Manager response, containing the properties of zero or more DIFs.
 * IPC Manager -> Application
 */
class AppGetDIFPropertiesResponseMessage: public BaseNetlinkResponseMessage {
	/**
	 * The name of the application that is querying the DIF properties
	 */
	ApplicationProcessNamingInformation applicationName;

	/** The properties of zero or more DIFs */
	std::list<DIFProperties> difProperties;
public:
	AppGetDIFPropertiesResponseMessage();
	const ApplicationProcessNamingInformation& getApplicationName() const;
	void setApplicationName(
				const ApplicationProcessNamingInformation& applicationName);
	const std::list<DIFProperties>& getDIFProperties() const;
	void setDIFProperties(const std::list<DIFProperties>& difProperties);
	void addDIFProperty(const DIFProperties& difProperties);
	IPCEvent* toIPCEvent();
};

/**
 * Invoked by the IPCManager when it wants to register an application
 * to a DIF. IPC Manager -> IPC Process
 */
class IpcmRegisterApplicationRequestMessage:
		public BaseNetlinkMessage {

	/** The name of the application to be registered */
	ApplicationProcessNamingInformation applicationName;

	/** The id of the IPC Process being registered (0 if it is an app) */
	unsigned short regIpcProcessId;

	/** The DIF name where the application wants to register */
	ApplicationProcessNamingInformation difName;

public:
	IpcmRegisterApplicationRequestMessage();
	const ApplicationProcessNamingInformation& getApplicationName() const;
	void setApplicationName(
			const ApplicationProcessNamingInformation& applicationName);
	const ApplicationProcessNamingInformation& getDifName() const;
	void setDifName(const ApplicationProcessNamingInformation& difName);
	unsigned short getRegIpcProcessId() const;
	void setRegIpcProcessId(unsigned short regIpcProcessId);
	IPCEvent* toIPCEvent();
};

/**
 * Response of the IPC Process to an application registration request.
 * IPC Process -> IPC Manager
 */
class IpcmRegisterApplicationResponseMessage: public BaseNetlinkResponseMessage {

public:
	IpcmRegisterApplicationResponseMessage();
	IPCEvent* toIPCEvent();
};


/**
 * Invoked by the IPC Manager when it wants to unregister an application.
 * IPC Manager -> IPC Process
 */
class IpcmUnregisterApplicationRequestMessage: public BaseNetlinkMessage {

	/** The name of the application to be registered */
	ApplicationProcessNamingInformation applicationName;

	/** The DIF name where the application wants to register */
	ApplicationProcessNamingInformation difName;

public:
	IpcmUnregisterApplicationRequestMessage();
	const ApplicationProcessNamingInformation& getApplicationName() const;
	void setApplicationName(
			const ApplicationProcessNamingInformation& applicationName);
	const ApplicationProcessNamingInformation& getDifName() const;
	void setDifName(const ApplicationProcessNamingInformation& difName);
	IPCEvent* toIPCEvent();
};


/**
 * Response of the IPC Process to an application unregistration request.
 * IPC Process -> IPC Manager
 */
class IpcmUnregisterApplicationResponseMessage: public BaseNetlinkResponseMessage {

public:
	IpcmUnregisterApplicationResponseMessage();
	IPCEvent* toIPCEvent();
};



/**
 * Makes an IPC Process a member of a DIF.
 * IPC Manager -> IPC Process
 */
class IpcmAssignToDIFRequestMessage: public BaseNetlinkMessage {

	/** The information of the DIF where the IPC Process is assigned */
	DIFInformation difInformation;

public:
	IpcmAssignToDIFRequestMessage();
	const DIFInformation& getDIFInformation() const;
	void setDIFInformation(const DIFInformation& difInformation);
	IPCEvent* toIPCEvent();
};

/**
 * Reports the IPC Manager about the result of an Assign to DIF request
 * IPC Process -> IPC Manager
 */

class IpcmAssignToDIFResponseMessage: public BaseNetlinkResponseMessage {

public:
	IpcmAssignToDIFResponseMessage();
	IPCEvent* toIPCEvent();
};

/**
 * Updates the configuration of the DIF the IPC process is a member of
 * IPC Manager -> IPC Process
 */
class IpcmUpdateDIFConfigurationRequestMessage:
                public BaseNetlinkMessage {

        /** The new configuration of the DIF */
        DIFConfiguration difConfiguration;

public:
        IpcmUpdateDIFConfigurationRequestMessage();
        const DIFConfiguration& getDIFConfiguration() const;
        void setDIFConfiguration(const DIFConfiguration& difConfiguration);
        IPCEvent* toIPCEvent();
};

/**
 * Reports the IPC Manager about the result of an Update DIF Config operation
 * IPC Process -> IPC Manager
 */
class IpcmUpdateDIFConfigurationResponseMessage:
                public BaseNetlinkResponseMessage {

public:
        IpcmUpdateDIFConfigurationResponseMessage();
        IPCEvent* toIPCEvent();
};


/**
 * Instruct a normal IPC Process to enroll in a given DIF, using the
 * supporting N-1 DIF (IPC Manager -> IPC Process)
 */
class IpcmEnrollToDIFRequestMessage: public BaseNetlinkMessage {

        /** The DIF to enroll to */
        ApplicationProcessNamingInformation difName;

        /** The N-1 DIF name to allocate a flow to the member */
        ApplicationProcessNamingInformation supportingDIFName;

        /** The neighbor to enroll to */
        ApplicationProcessNamingInformation neighborName;

public:
        IpcmEnrollToDIFRequestMessage();
        const ApplicationProcessNamingInformation& getDifName() const;
        void setDifName(const ApplicationProcessNamingInformation& difName);
        const ApplicationProcessNamingInformation& getNeighborName() const;
        void setNeighborName(
                const ApplicationProcessNamingInformation& neighborName);
        const ApplicationProcessNamingInformation&
                getSupportingDifName() const;
        void setSupportingDifName(
                const ApplicationProcessNamingInformation& supportingDifName);
        IPCEvent* toIPCEvent();
};

/**
 * Reports the IPC Manager about the result of an Enroll to DIF operation
 * IPC Process -> IPC Manager
 */
class IpcmEnrollToDIFResponseMessage:
                public BaseNetlinkResponseMessage {
        /**
         * The new neighbors of the IPC Process after the enrollment
         * operation
         */
        std::list<Neighbor> neighbors;

        /**
         * If the IPC Process was not previously enrolled in a DIF,
         * this contains the DIF configuration
         */
        DIFInformation difInformation;

public:
        IpcmEnrollToDIFResponseMessage();
        const std::list<Neighbor>& getNeighbors() const;
        void setNeighbors(const std::list<Neighbor>& neighbors);
        void addNeighbor(const Neighbor& qosCube);
        void setDIFInformation(const DIFInformation& difInformation);
        const DIFInformation& getDIFInformation() const;
        IPCEvent* toIPCEvent();
};

/**
 * Used by the IPC Manager to request a flow allocation to an IPC Process
 */
class IpcmAllocateFlowRequestMessage: public BaseNetlinkMessage {
	/** The source application name*/
	ApplicationProcessNamingInformation sourceAppName;

	/** The destination application name*/
	ApplicationProcessNamingInformation destAppName;

	/** The characteristics requested for the flow*/
	FlowSpecification flowSpec;

	/** The DIF where the Flow is being allocated */
	ApplicationProcessNamingInformation difName;

public:
	IpcmAllocateFlowRequestMessage();
	const ApplicationProcessNamingInformation& getDestAppName() const;
	void setDestAppName(const ApplicationProcessNamingInformation& destAppName);
	const FlowSpecification& getFlowSpec() const;
	void setFlowSpec(const FlowSpecification& flowSpec);
	const ApplicationProcessNamingInformation& getSourceAppName() const;
	void setSourceAppName(
			const ApplicationProcessNamingInformation& sourceAppName);
	const ApplicationProcessNamingInformation& getDifName() const;
	void setDifName(const ApplicationProcessNamingInformation& difName);
	IPCEvent* toIPCEvent();
};

/**
 * Sent by the IPC Process to inform about the result of the flow allocation
 * request operation. IPC Process -> IPC Manager
 */
class IpcmAllocateFlowRequestResultMessage: public BaseNetlinkResponseMessage {

        /** The port id allocated to the flow */
        int portId;
public:
	IpcmAllocateFlowRequestResultMessage();
	int getPortId() const;
	void setPortId(int portId);
	IPCEvent* toIPCEvent();
};

/**
 * Allocate flow request from a remote application, IPC Process -> IPC Manager
 */
class IpcmAllocateFlowRequestArrivedMessage:
		public BaseNetlinkMessage {

	/** The source application name */
	ApplicationProcessNamingInformation sourceAppName;

	/** The destination application name */
	ApplicationProcessNamingInformation destAppName;

	/** The characteristics of the flow */
	FlowSpecification flowSpecification;

	/** The dif Name */
	ApplicationProcessNamingInformation difName;

	/** The port id allocated to the flow */
	int portId;

public:
	IpcmAllocateFlowRequestArrivedMessage();
	const ApplicationProcessNamingInformation& getDestAppName() const;
	void setDestAppName(const ApplicationProcessNamingInformation& destAppName);
	const FlowSpecification& getFlowSpecification() const;
	void setFlowSpecification(const FlowSpecification& flowSpecification);
	const ApplicationProcessNamingInformation& getSourceAppName() const;
	void setSourceAppName(
			const ApplicationProcessNamingInformation& sourceAppName);
	const ApplicationProcessNamingInformation& getDifName() const;
	void setDifName(const ApplicationProcessNamingInformation& difName);
	int getPortId() const;
	void setPortId(int portId);
	IPCEvent* toIPCEvent();
};

/**
 * Allocate flow response to an allocate request arrived operation,
 * IPC Manager -> IPC Process
 */
class IpcmAllocateFlowResponseMessage: public BaseNetlinkMessage {

	/** Result of the flow allocation operation */
	int result;

	/**
	 * If the flow was denied, this field controls wether the application
	 * wants the IPC Process to reply to the source or not
	 */
	bool notifySource;

public:
	IpcmAllocateFlowResponseMessage();
	int getResult() const;
	void setResult(int result);
	bool isNotifySource() const;
	void setNotifySource(bool notifySource);
	IPCEvent* toIPCEvent();
};

/**
 * IPC Manager -> IPC Process
 */
class IpcmDeallocateFlowRequestMessage: public BaseNetlinkMessage {

	/** The id of the flow to be deallocated */
	int portId;

public:
	IpcmDeallocateFlowRequestMessage();
	int getPortId() const;
	void setPortId(int portId);
	IPCEvent* toIPCEvent();
};

/**
 * Response by the IPC Process to the flow deallocation request
 */
class IpcmDeallocateFlowResponseMessage: public BaseNetlinkResponseMessage {

public:
	IpcmDeallocateFlowResponseMessage();
	IPCEvent* toIPCEvent();
};

/**
 * IPC Manager -> Application, flow deallocated without the application having
 *  requested it
 */
class IpcmFlowDeallocatedNotificationMessage: public BaseNetlinkResponseMessage {

	/** The portId of the flow that has been deallocated */
	int portId;

	/** A number identifying a reason why the flow has been deallocated */
	int code;

public:
	IpcmFlowDeallocatedNotificationMessage();
	int getCode() const;
	void setCode(int code);
	int getPortId() const;
	void setPortId(int portId);
	IPCEvent* toIPCEvent();
};

/**
 * Used by the IPC Manager to notify the IPC Process about having been
 * registered to or unregistered from a DIF. IPC Manager -> IPC Process
 */
class IpcmDIFRegistrationNotification:
		public BaseNetlinkResponseMessage {
	/** The name of the IPC Process registered to the N-1 DIF */
	ApplicationProcessNamingInformation ipcProcessName;

	/** The name of the N-1 DIF where the IPC Process has been registered*/
	ApplicationProcessNamingInformation difName;

	/**
	 * If true the IPC Process has been registered, if false,
	 * it has been unregistered
	 */
	bool registered;

public:
	IpcmDIFRegistrationNotification();
	const ApplicationProcessNamingInformation& getDifName() const;
	void setDifName(const ApplicationProcessNamingInformation& difName);
	const ApplicationProcessNamingInformation& getIpcProcessName() const;
	void setIpcProcessName(
			const ApplicationProcessNamingInformation& ipcProcessName);
	void setRegistered(bool registered);
	bool isRegistered() const;
	IPCEvent* toIPCEvent();
};

/**
 * Used by the IPC Manager to request information from an IPC Process RIB
 * IPC Manager -> IPC Process
 */
class IpcmDIFQueryRIBRequestMessage:
		public BaseNetlinkMessage {

	/** The class of the object being queried*/
	std::string objectClass;

	/** The name of the object being queried */
	std::string objectName;

	/**
	 * The instance of the object being queried. Either objectname +
	 * object class or object instance have to be specified
	 */
	unsigned long objectInstance;

	/** Number of levels below the object_name the query affects*/
	unsigned int scope;

	/**
	 * Regular expression applied to all nodes affected by the query
	 * in order to decide whether they have to be returned or not
	 */
	std::string filter;

public:
	IpcmDIFQueryRIBRequestMessage();
	const std::string& getFilter() const;
	void setFilter(const std::string& filter);
	const std::string& getObjectClass() const;
	void setObjectClass(const std::string& objectClass);
	unsigned long getObjectInstance() const;
	void setObjectInstance(unsigned long objectInstance);
	const std::string& getObjectName() const;
	void setObjectName(const std::string& objectName);
	unsigned int getScope() const;
	void setScope(unsigned int scope);
	IPCEvent* toIPCEvent();
};

/**
 * Replies the IPC Manager with zero or more objects in the RIB of the
 * IPC Process. IPC Process -> IPC Manager
 */
class IpcmDIFQueryRIBResponseMessage:
		public BaseNetlinkResponseMessage {

	std::list<RIBObjectData> ribObjects;

public:
	IpcmDIFQueryRIBResponseMessage();
	const std::list<RIBObjectData>& getRIBObjects() const;
	void setRIBObjects(const std::list<RIBObjectData>& ribObjects);
	void addRIBObject(const RIBObjectData& ribObject);
	IPCEvent* toIPCEvent();
};

/**
 * Used by the IPC Manager to ask an IPC process to modify a
 * policy-set-specific parameter or a parametric policy
 * IPC Manager -> IPC Process
 */
class IpcmSetPolicySetParamRequestMessage:
		public BaseNetlinkMessage {
public:
        /** The path of the sybcomponent/policy-set to be addressed */
	std::string path;

	/** The name of the parameter being accessed */
	std::string name;

	/** The value to assign to the parameter */
	std::string value;

	IpcmSetPolicySetParamRequestMessage();
	IPCEvent* toIPCEvent();
};

/**
 * Reports the IPC Manager about the result of a set-policy-set-param
 * request operation
 * IPC Process -> IPC Manager
 */
class IpcmSetPolicySetParamResponseMessage:
                public BaseNetlinkResponseMessage {
public:
        IpcmSetPolicySetParamResponseMessage();
        IPCEvent* toIPCEvent();
};

/**
 * Used by the IPC Manager to ask an IPC process to select a
 * policy-set for a component
 * IPC Manager -> IPC Process
 */
class IpcmSelectPolicySetRequestMessage:
		public BaseNetlinkMessage {
public:
        /** The path of the sybcomponent to be addressed */
	std::string path;

	/** The name of the policy-set to be selected */
	std::string name;

	IpcmSelectPolicySetRequestMessage();
	IPCEvent* toIPCEvent();
};

/**
 * Reports the IPC Manager about the result of a select-policy-set
 * request operation
 * IPC Process -> IPC Manager
 */
class IpcmSelectPolicySetResponseMessage:
                public BaseNetlinkResponseMessage {
public:
        IpcmSelectPolicySetResponseMessage();
        IPCEvent* toIPCEvent();
};

/**
 * Used by the IPC Manager to ask an IPC process to load or
 * unload a plugin.
 * IPC Manager -> IPC Process
 */
class IpcmPluginLoadRequestMessage:
		public BaseNetlinkMessage {
public:
	/** The name of the plugin to be loaded or unloaded */
	std::string name;

	/** Specifies whether the plugin is to be loaded or unloaded */
	bool load;

	IpcmPluginLoadRequestMessage();
	IPCEvent* toIPCEvent();
};

/**
 * Used by the IPC Manager to forward a CDAP message to an IPC process
 * and by the IPC process for forwarding back the response
 * IPC Manager -> IPC Process or IPC Process --> IPC Manager
 */
class IpcmFwdCDAPMsgMessage:
		public BaseNetlinkMessage {
public:
	/** The serialized object containing the message to be forwarded */
	SerializedObject sermsg;

	/** Result of a forward operation, used only when IPC Process forwards
	 *  back a CDAP response to the IPC Manager. */
	int result;

	IpcmFwdCDAPMsgMessage();
	IPCEvent* toIPCEvent();
};

/**
 * Reports the IPC Manager about the result of a plugin-load
 * request operation
 * IPC Process -> IPC Manager
 */
class IpcmPluginLoadResponseMessage:
                public BaseNetlinkResponseMessage {
public:
        IpcmPluginLoadResponseMessage();
        IPCEvent* toIPCEvent();
};

/**
 * NL layer (kernel) -> IPC Manager. Received when a user-space NL socket has been
 * closed, which means the user process associated to that socket will be no longer
 * reachable.
 */
class IpcmNLSocketClosedNotificationMessage:
		public BaseNetlinkResponseMessage {

	/** The portId of the NL socket that has been closed*/
	int portId;

public:
	IpcmNLSocketClosedNotificationMessage();
	int getPortId() const;
	void setPortId(int portId);
	IPCEvent* toIPCEvent();
};

/**
 * IPC Manager -> Kernel (NL layer). Sent when the IPC Manager starts up, to
 * signal the kernel that the IPC Manager is ready and make its NL port-id known.
 */
class IpcmIPCManagerPresentMessage: public BaseNetlinkMessage {
public:
	IpcmIPCManagerPresentMessage();
	IPCEvent* toIPCEvent();
};

/**
 * IPC Process -> IPC Manager. Sent after the IPC Process daemon has initialized
 * the NL infrastructure and is ready to receive messages.
 */
class IpcmIPCProcessInitializedMessage: public BaseNetlinkMessage {
        /** The IPC Process name */
        ApplicationProcessNamingInformation name;

public:
        IpcmIPCProcessInitializedMessage();
        IpcmIPCProcessInitializedMessage(
                const ApplicationProcessNamingInformation& name);
        void setName(const ApplicationProcessNamingInformation& name);
        const ApplicationProcessNamingInformation& getName() const;
        IPCEvent* toIPCEvent();
};

/**
 * IPC Process Daemon -> Kernel IPC Process. Request the creation of a
 * connection to the EFCP module in the kernel.
 */
class IpcpConnectionCreateRequestMessage: public BaseNetlinkMessage {
        
        /** Contains the data of the connection to be created */
        Connection connection;

public:
        IpcpConnectionCreateRequestMessage();
        const Connection& getConnection() const;
        void setConnection(const Connection& connection);
        IPCEvent* toIPCEvent();
};

/**
 * Kernel IPC Process -> IPC Process Daemon. Report about the result of a
 * connection create operation
 */
class IpcpConnectionCreateResponseMessage: public BaseNetlinkMessage {

        /** The port-id where the connection will be bound to */
        int portId;

        /**
         * The source connection-endpoint id if the connection was created
         * successfully, or a negative number indicating an error code in
         * case of failure
         */
        int cepId;

public:
        IpcpConnectionCreateResponseMessage();
        int getCepId() const;
        void setCepId(int cepId);
        int getPortId() const;
        void setPortId(int portId);
        IPCEvent* toIPCEvent();
};

/**
 * IPC Process Daemon -> Kernel IPC Process. Inform the kernel IPC Process
 * the destination cep-id of a connection, as well as who will be using it
 * (IPC Process vs. application)
 */
class IpcpConnectionUpdateRequestMessage: public BaseNetlinkMessage {

        /** The port-id where the connection will be bound to */
        int portId;

        /** The connection's source CEP-id */
        int sourceCepId;

        /** The connection's destination CEP-ids */
        int destinationCepId;

        /**
         * The id of the IPC Process that will be using the flow
         * (0 if it is an application)
         */
        unsigned short flowUserIpcProcessId;

public:
        IpcpConnectionUpdateRequestMessage();
        int getDestinationCepId() const;
        void setDestinationCepId(int destinationCepId);
        unsigned short getFlowUserIpcProcessId() const;
        void setFlowUserIpcProcessId(unsigned short flowUserIpcProcessId);
        int getPortId() const;
        void setPortId(int portId);
        int getSourceCepId() const;
        void setSourceCepId(int sourceCepId);
        IPCEvent* toIPCEvent();
};

/**
 * Kernel IPC Process -> IPC Process Daemon. Report about the result of a
 * connection update operation
 */
class IpcpConnectionUpdateResultMessage:
                public BaseNetlinkResponseMessage {

        /** The port-id of the flow associated to this connection */
        int portId;

public:
        IpcpConnectionUpdateResultMessage();
        int getPortId() const;
        void setPortId(int portId);
        IPCEvent* toIPCEvent();
};

/**
 * IPC Process Daemon -> Kernel IPC Process. Request the creation of a
 * connection to the EFCP module in the kernel (receiving side of the
 * flow allocation process)
 */
class IpcpConnectionCreateArrivedMessage: public BaseNetlinkMessage {

        /** Contains the data of the connection to be created */
        Connection connection;

public:
        IpcpConnectionCreateArrivedMessage();
        const Connection& getConnection() const;
        void setConnection(const Connection& connection);
        IPCEvent* toIPCEvent();
};

/**
 * Kernel IPC Process -> IPC Process Daemon. Report about the result of a
 * connection create arrived operation
 */
class IpcpConnectionCreateResultMessage: public BaseNetlinkMessage {

        /** The port-id where the connection will be bound to */
        int portId;

        /**
         * The source connection-endpoint id if the connection was created
         * successfully, or a negative number indicating an error code in
         * case of failure
         */
        int sourceCepId;

        /** The destination cep-id */
        int destCepId;

public:
        IpcpConnectionCreateResultMessage();
        int getSourceCepId() const;
        void setSourceCepId(int cepId);
        int getDestCepId() const;
        void setDestCepId(int cepId);
        int getPortId() const;
        void setPortId(int portId);
        IPCEvent* toIPCEvent();
};

/**
 * IPC Process Daemon -> Kernel IPC Process. Request the destruction of a
 * connection
 */
class IpcpConnectionDestroyRequestMessage: public BaseNetlinkMessage {

        /** The port-id where the connection will be bound to */
        int portId;

        /**
         * The identifier of the connection to destroy
         */
        int cepId;

public:
        IpcpConnectionDestroyRequestMessage();
        int getCepId() const;
        void setCepId(int cepId);
        int getPortId() const;
        void setPortId(int portId);
        IPCEvent* toIPCEvent();
};

/**
 * Kernel IPC PRocess -> IPC Process Daemon. Report about the result of
 * a connection destroy request operation
 */
class IpcpConnectionDestroyResultMessage: public BaseNetlinkMessage {

        /** The port-id where the connection will be bound to */
        int portId;

        /**
         * The result of the operaiton
         */
        int result;

public:
        IpcpConnectionDestroyResultMessage();
        int getResult() const;
        void setResult(int result);
        int getPortId() const;
        void setPortId(int portId);
        IPCEvent* toIPCEvent();
};

/**
 * IPC Process -> Kernel IPC Process. Add the following entries to the
 * PDU Forwarding Table.
 */
class RmtModifyPDUFTEntriesRequestMessage: public BaseNetlinkMessage {
        /** The entries to be added */
        std::list<PDUForwardingTableEntry *> entries;

        /** 0 add, 1 remove, 2 flush and add */
        int mode;

public:
        RmtModifyPDUFTEntriesRequestMessage();
        const std::list<PDUForwardingTableEntry *>& getEntries() const;
        void setEntries(const std::list<PDUForwardingTableEntry *>& entries);
        void addEntry(PDUForwardingTableEntry * entry);
        int getMode() const;
        void setMode(int mode);
        IPCEvent* toIPCEvent();
};

/**
 * IPC Process -> Kernel IPC Process. Request a view on all the entries
 * in the PDU Forwarding Table.
 */
class RmtDumpPDUFTEntriesRequestMessage: public BaseNetlinkMessage {

public:
        RmtDumpPDUFTEntriesRequestMessage();
        IPCEvent* toIPCEvent();
};

/**
 * Kernel IPC Process -> IPC Process. Result of Dump PDU Forwarding Table
 * Request, lists all the entries in the PDU Forwarding table
 */
class RmtDumpPDUFTEntriesResponseMessage: public BaseNetlinkResponseMessage {
        /** The entries in the table */
        std::list<PDUForwardingTableEntry> entries;

public:
        RmtDumpPDUFTEntriesResponseMessage();
        const std::list<PDUForwardingTableEntry>& getEntries() const;
        void setEntries(const std::list<PDUForwardingTableEntry>& entries);
        void addEntry(const PDUForwardingTableEntry& entry);
        IPCEvent* toIPCEvent();
};

class IPCPEnableEncryptionRequestMessage : public BaseNetlinkMessage {
public:
	IPCPEnableEncryptionRequestMessage();
	IPCEvent* toIPCEvent();

	EncryptionProfile profile;
};

class IPCPEnableEncryptionResponseMessage: public BaseNetlinkResponseMessage {
public:
	IPCPEnableEncryptionResponseMessage();
	IPCEvent* toIPCEvent();

	int port_id;
};

}

#endif

#endif<|MERGE_RESOLUTION|>--- conflicted
+++ resolved
@@ -77,7 +77,6 @@
 
         /* Userspace only messages MUST be after all the messages that are also
          * handled by the kernel. */
-<<<<<<< HEAD
 	RINA_C_IPCM_IPC_PROCESS_INITIALIZED, /* 43 IPC Process -> IPC Manager */
 	RINA_C_APP_ALLOCATE_FLOW_REQUEST, /* 44 Allocate flow request, Application -> IPC Manager */
 	RINA_C_APP_ALLOCATE_FLOW_REQUEST_RESULT, /* 45 Response to an application allocate flow request, IPC Manager -> Application */
@@ -95,26 +94,7 @@
 	RINA_C_APP_GET_DIF_PROPERTIES_RESPONSE, /* 57 IPC Manager -> Application */
         RINA_C_IPCM_PLUGIN_LOAD_REQUEST, /* 58, IPC Manager -> IPC Process */
         RINA_C_IPCM_PLUGIN_LOAD_RESPONSE, /* 59, IPC Process -> IPC Manager */
-=======
-	RINA_C_IPCM_IPC_PROCESS_INITIALIZED, /* 41 IPC Process -> IPC Manager */
-	RINA_C_APP_ALLOCATE_FLOW_REQUEST, /* 42 Allocate flow request, Application -> IPC Manager */
-	RINA_C_APP_ALLOCATE_FLOW_REQUEST_RESULT, /* 43 Response to an application allocate flow request, IPC Manager -> Application */
-	RINA_C_APP_ALLOCATE_FLOW_REQUEST_ARRIVED, /* 44 Allocate flow request from a remote application, IPC Manager -> Application */
-	RINA_C_APP_ALLOCATE_FLOW_RESPONSE, /* 45 Allocate flow response to an allocate request arrived operation, Application -> IPC Manager */
-	RINA_C_APP_DEALLOCATE_FLOW_REQUEST, /* 46 Application -> IPC Manager */
-	RINA_C_APP_DEALLOCATE_FLOW_RESPONSE, /* 47 IPC Manager -> Application */
-	RINA_C_APP_FLOW_DEALLOCATED_NOTIFICATION, /* 48 IPC Manager -> Application, flow deallocated without the application having requested it */
-	RINA_C_APP_REGISTER_APPLICATION_REQUEST, /* 49 Application -> IPC Manager */
-	RINA_C_APP_REGISTER_APPLICATION_RESPONSE, /* 50 IPC Manager -> Application */
-	RINA_C_APP_UNREGISTER_APPLICATION_REQUEST, /* 51 Application -> IPC Manager */
-	RINA_C_APP_UNREGISTER_APPLICATION_RESPONSE, /* 52 IPC Manager -> Application */
-	RINA_C_APP_APPLICATION_REGISTRATION_CANCELED_NOTIFICATION, /* 53 IPC Manager -> Application, application unregistered without the application having requested it */
-	RINA_C_APP_GET_DIF_PROPERTIES_REQUEST, /* 54 Application -> IPC Manager */
-	RINA_C_APP_GET_DIF_PROPERTIES_RESPONSE, /* 55 IPC Manager -> Application */
-        RINA_C_IPCM_PLUGIN_LOAD_REQUEST, /* 56, IPC Manager -> IPC Process */
-        RINA_C_IPCM_PLUGIN_LOAD_RESPONSE, /* 57, IPC Process -> IPC Manager */
-        RINA_C_IPCM_FWD_CDAP_MSG_REQUEST, /* 58, IPC Manager -> IPC Process */
->>>>>>> e9c5157b
+        RINA_C_IPCM_FWD_CDAP_MSG_REQUEST, /* 60, IPC Manager -> IPC Process */
 	__RINA_C_MAX,
  };
 
