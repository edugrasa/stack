--- conflicted
+++ resolved
@@ -26,50 +26,6 @@
 
 #include "librina-common.h"
 
-<<<<<<< HEAD
-namespace rina {
-
-enum RINANetlinkOperationCode {
-	RINA_C_UNSPEC, /* Unespecified operation */
-	RINA_C_APP_ALLOCATE_FLOW_REQUEST, /* Allocate flow request, Application -> IPC Manager */
-	RINA_C_APP_ALLOCATE_FLOW_REQUEST_RESULT, /* Response to an application allocate flow request, IPC Manager -> Application */
-	RINA_C_APP_ALLOCATE_FLOW_REQUEST_ARRIVED, /* Allocate flow request from a remote application, IPC Process -> Application */
-	RINA_C_APP_ALLOCATE_FLOW_RESPONSE, /* Allocate flow response to an allocate request arrived operation, Application -> IPC Process */
-	RINA_C_APP_DEALLOCATE_FLOW_REQUEST, /* Application -> IPC Process */
-	RINA_C_APP_DEALLOCATE_FLOW_RESPONSE, /* IPC Process -> Application */
-	RINA_C_APP_FLOW_DEALLOCATED_NOTIFICATION, /* IPC Process -> Application, flow deallocated without the application having requested it */
-	RINA_C_APP_REGISTER_APPLICATION_REQUEST, /* Application -> IPC Manager */
-	RINA_C_APP_REGISTER_APPLICATION_RESPONSE, /* IPC Manager -> Application */
-	RINA_C_APP_UNREGISTER_APPLICATION_REQUEST, /* Application -> IPC Manager */
-	RINA_C_APP_UNREGISTER_APPLICATION_RESPONSE, /* IPC Manager -> Application */
-	RINA_C_APP_APPLICATION_REGISTRATION_CANCELED_NOTIFICATION, /* IPC Manager -> Application, application unregistered without the application having requested it */
-	RINA_C_APP_GET_DIF_PROPERTIES_REQUEST, /* Application -> IPC Manager */
-	RINA_C_APP_GET_DIF_PROPERTIES_RESPONSE, /* IPC Manager -> Application */
-	RINA_C_IPCM_ASSIGN_TO_DIF_REQUEST, /* IPC Manager -> IPC Process */
-	RINA_C_IPCM_ASSIGN_TO_DIF_RESPONSE, /* IPC Process -> IPC Manager */
-	RINA_C_IPCM_IPC_PROCESS_REGISTERED_TO_DIF_NOTIFICATION, /* IPC Manager -> IPC Process */
-	RINA_C_IPCM_IPC_PROCESS_UNREGISTERED_FROM_DIF_NOTIFICATION, /* IPC Manager -> IPC Process */
-	RINA_C_IPCM_ENROLL_TO_DIF_REQUEST, /* IPC Manager -> IPC Process */
-	RINA_C_IPCM_ENROLL_TO_DIF_RESPONSE, /* IPC Process -> IPC Manager */
-	RINA_C_IPCM_DISCONNECT_FROM_NEIGHBOR_REQUEST, /* IPC Manager -> IPC Process */
-	RINA_C_IPCM_DISCONNECT_FROM_NEIGHBOR_RESPONSE, /* IPC Process -> IPC Manager */
-	RINA_C_IPCM_ALLOCATE_FLOW_REQUEST, /* IPC Manager -> IPC Process */
-	RINA_C_IPCM_ALLOCATE_FLOW_RESPONSE, /* IPC Process -> IPC Manager */
-	RINA_C_IPCM_REGISTER_APPLICATION_REQUEST, /*IPC Manager -> IPC Process */
-	RINA_C_IPCM_REGISTER_APPLICATION_RESPONSE, /*IPC Process -> IPC Manager */
-	RINA_C_IPCM_UNREGISTER_APPLICATION_REQUEST, /*IPC Manager -> IPC Process */
-	RINA_C_IPCM_UNREGISTER_APPLICATION_RESPONSE, /*IPC Process -> IPC Manager */
-	RINA_C_IPCM_QUERY_RIB_REQUEST, /* IPC Manager -> IPC Process */
-	RINA_C_IPCM_QUERY_RIB_RESPONSE, /* IPC Process -> IPC Manager */
-	RINA_C_RMT_ADD_FTE_REQUEST, /* IPC Process (user space) -> RMT (kernel) */
-	RINA_C_RMT_DELETE_FTE_REQUEST, /* IPC Process (user space) -> RMT (kernel) */
-	RINA_C_RMT_DUMP_FT_REQUEST, /* IPC Process (user space) -> RMT (kernel) */
-	RINA_C_RMT_DUMP_FT_REPLY, /* RMT (kernel) -> IPC Process (user space) */
-	__RINA_C_MAX,
-};
-
-struct rinaHeader {
-=======
 namespace rina{
 
 enum RINANetlinkOperationCode{
@@ -83,8 +39,8 @@
         RINA_C_APP_FLOW_DEALLOCATED_NOTIFICATION, /* IPC Process -> Application, flow deallocated without the application having requested it */
         RINA_C_APP_REGISTER_APPLICATION_REQUEST, /* Application -> IPC Manager */
         RINA_C_APP_REGISTER_APPLICATION_RESPONSE, /* IPC Manager -> Application */
-        RINA_C_APP_UNREGISTER_APPLICATION_REQUEST, /* TODO Application -> IPC Manager */
-        RINA_C_APP_UNREGISTER_APPLICATION_RESPONSE, /* TODO IPC Manager -> Application */
+        RINA_C_APP_UNREGISTER_APPLICATION_REQUEST, /* Application -> IPC Manager */
+        RINA_C_APP_UNREGISTER_APPLICATION_RESPONSE, /* IPC Manager -> Application */
         RINA_C_APP_APPLICATION_REGISTRATION_CANCELED_NOTIFICATION, /* TODO IPC Manager -> Application, application unregistered without the application having requested it */
         RINA_C_APP_GET_DIF_PROPERTIES_REQUEST, /* TODO Application -> IPC Manager */
         RINA_C_APP_GET_DIF_PROPERTIES_RESPONSE, /* TODO IPC Manager -> Application */
@@ -112,7 +68,6 @@
  };
 
 struct rinaHeader{
->>>>>>> 0b28d0d0
 	unsigned short sourceIPCProcessId;
 	unsigned short destIPCProcessId;
 };
@@ -227,12 +182,9 @@
  * An allocate flow request message, exchanged between an Application Process
  * and the IPC Manager.
  */
-<<<<<<< HEAD
-class AppAllocateFlowRequestMessage: public NetlinkRequestOrNotificationMessage {
-=======
+
 class AppAllocateFlowRequestMessage:
 		public NetlinkRequestOrNotificationMessage{
->>>>>>> 0b28d0d0
 
 	/** The source application name */
 	ApplicationProcessNamingInformation sourceAppName;
@@ -652,12 +604,9 @@
  * Reports the IPC Manager about the result of an Assign to DIF request
  * IPC Process -> IPC Manager
  */
-<<<<<<< HEAD
-class IpcmAssignToDIFResponseMessage: public BaseNetlinkMessage {
-=======
+
 class IpcmAssignToDIFResponseMessage:
 		public BaseNetlinkResponseMessage {
->>>>>>> 0b28d0d0
 
 public:
 	IpcmAssignToDIFResponseMessage();
