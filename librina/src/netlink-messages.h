--- conflicted
+++ resolved
@@ -490,59 +490,65 @@
 	void setIpcProcessId(unsigned short ipcProcessId);
 };
 
-<<<<<<< HEAD
 
 /**
  * Invoked by the application when it wants to unregister an application.
  * Application -> IPC Manager
  */
 class AppUnregisterApplicationRequestMessage:
-=======
-/**
- * Invoked by the IPCManager when it wants to register an application
- * to a DIF. IPC Manager -> IPC Process
- */
-class IpcmRegisterApplicationRequestMessage:
->>>>>>> 7395572b
 		public NetlinkRequestOrNotificationMessage {
 
 	/** The name of the application to be registered */
 	ApplicationProcessNamingInformation applicationName;
 
-<<<<<<< HEAD
 	/** The DIF name where the application is registered */
 	ApplicationProcessNamingInformation difName;
 
 public:
 	AppUnregisterApplicationRequestMessage();
-=======
-	/** The DIF name where the application wants to register */
-	ApplicationProcessNamingInformation difName;
-
-	/**
-	 * The netlink port Id of the application, so that the IPC Process
-	 * can communicate with it
-	 */
-	unsigned int applicationPortId;
-
-public:
-	IpcmRegisterApplicationRequestMessage();
->>>>>>> 7395572b
-	const ApplicationProcessNamingInformation& getApplicationName() const;
-	void setApplicationName(
-			const ApplicationProcessNamingInformation& applicationName);
-	const ApplicationProcessNamingInformation& getDifName() const;
-	void setDifName(const ApplicationProcessNamingInformation& difName);
-<<<<<<< HEAD
-	IPCEvent* toIPCEvent();
-};
-
-=======
+	const ApplicationProcessNamingInformation& getApplicationName() const;
+	void setApplicationName(
+			const ApplicationProcessNamingInformation& applicationName);
+	const ApplicationProcessNamingInformation& getDifName() const;
+	void setDifName(const ApplicationProcessNamingInformation& difName);
 	unsigned int getApplicationPortId() const;
 	void setApplicationPortId(unsigned int applicationPortId);
 	IPCEvent* toIPCEvent();
 };
 
+
+/**
+* Invoked by the IPCManager when it wants to register an application
+* to a DIF. IPC Manager -> IPC Process
+*/
+class IpcmRegisterApplicationRequestMessage:
+public NetlinkRequestOrNotificationMessage {
+
+/** The name of the application to be registered */
+ApplicationProcessNamingInformation applicationName;
+
+/** The DIF name where the application wants to register */
+ApplicationProcessNamingInformation difName;
+
+/**
+* The netlink port Id of the application, so that the IPC Process
+* can communicate with it
+*/
+unsigned int applicationPortId;
+
+public:
+IpcmRegisterApplicationRequestMessage();
+const ApplicationProcessNamingInformation& getApplicationName() const;
+void setApplicationName(
+const ApplicationProcessNamingInformation& applicationName);
+const ApplicationProcessNamingInformation& getDifName() const;
+void setDifName(const ApplicationProcessNamingInformation& difName);
+unsigned int getApplicationPortId() const;
+void setApplicationPortId(unsigned int applicationPortId);
+IPCEvent* toIPCEvent();
+};
+
+
 /**
  * Response of the IPC Process to an application registration request.
  * IPC Process -> IPC Manager
@@ -580,7 +586,6 @@
 	void setResult(int result);
 };
 
->>>>>>> 7395572b
 }
 
 #endif /* NETLINK_MESSAGES_H_ */