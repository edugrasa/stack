--- conflicted
+++ resolved
@@ -74,15 +74,12 @@
         ipc-process.cc						\
         faux-sockets.cc						\
         cdap.cc							\
-<<<<<<< HEAD
         security-manager.cc					\
         rib.cc							\
         enrollment.cc						\
-=======
-        cdap_v2.cc							\
+        cdap_v2.cc						\
         rib.cc							\
-        rib_v2.cc							\
->>>>>>> 0eb46ca2
+        rib_v2.cc						\
         irm.cc							\
         sdu-protection.cc					\
         netlink-messages.cc  netlink-messages.h			\
