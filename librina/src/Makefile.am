--- conflicted
+++ resolved
@@ -20,13 +20,9 @@
 	netlink-messages.cc			\
 	netlink-parsers.cc			\
 	netlink-manager.cc			\
-<<<<<<< HEAD
-	rina-syscalls.cc			\
-	cdap.cc
-=======
-	syscalls-wrappers.cc
->>>>>>> dd1682bd
-
+	syscalls-wrappers.cc		\
+	cdap-impl.cc
+	
 EXTRA_DIST =					\
 	logs.h					\
 	utils.h					\
