--- conflicted
+++ resolved
@@ -599,8 +599,6 @@
 /* SecurityManagerConfiguration CLASS */
 enum SecurityManagerConfigurationAttributes {
 	SECMANC_POLICY_SET = 1,
-	SECMANC_DIF_MEM_ACC_CON_POLICY,
-	SECMANC_NEW_FLOW_ACC_CON_POLICY,
 	SECMANC_DEFAULT_AUTH_SDUP_POLICY,
 	SECMANC_SPECIFIC_AUTH_SDUP_POLICIES,
 	__SECMANC_ATTR_MAX,
@@ -613,7 +611,6 @@
 
 SecurityManagerConfiguration * parseSecurityManagerConfigurationObject(nlattr *nested);
 
-<<<<<<< HEAD
 /* AuthSDUProtectionProfile CLASS */
 enum AuthSDUProtectionProfileAttributes {
     AUTHP_AUTH_POLICY = 1,
@@ -647,7 +644,6 @@
 				       const std::map<std::string, AuthSDUProtectionProfile>& profiles);
 int parseListOfAuthSDUProtectionProfiles(nlattr *nested,
 			     	     	 std::map<std::string, AuthSDUProtectionProfile>& profiles);
-=======
 /* PDUFTGConfiguration CLASS */
 enum PDUFTGConfigurationAttributes {
 	PDUFTGC_POLICY_SET = 1,
@@ -686,7 +682,6 @@
 		const RoutingConfiguration& object);
 
 RoutingConfiguration * parseRoutingConfigurationObject(nlattr *nested);
->>>>>>> 22bddf31
 
 /* DIF Configuration CLASS */
 enum DIFConfigurationAttributes {
@@ -694,21 +689,12 @@
 	DCONF_ATTR_ADDRESS,
 	DCONF_ATTR_EFCP_CONF,
 	DCONF_ATTR_RMT_CONF,
-<<<<<<< HEAD
 	DCONF_ATTR_SM_CONF,
-	DCONF_ATTR_PDUFT_CONF,
 	DCONF_ATTR_FA_CONF,
 	DCONF_ATTR_ET_CONF,
 	DCONF_ATTR_NSM_CONF,
-        DCONF_ATTR_POLICY_SETS,
-=======
-	DCONF_ATTR_FA_CONF,
-	DCONF_ATTR_ET_CONF,
-	DCONF_ATTR_NSM_CONF,
-	DCONF_ATTR_SM_CONF,
 	DCONF_ATTR_RA_CONF,
 	DCONF_ATTR_ROUTING_CONF,
->>>>>>> 22bddf31
 	__DCONF_ATTR_MAX,
 };
 
