/*
 * Netlink parsers
 *
 *    Eduard Grasa          <eduard.grasa@i2cat.net>
 *    Leonardo Bergesio     <leonardo.bergesio@i2cat.net>
 *    Francesco Salvestrini <f.salvestrini@nextworks.it>
 *
 * This library is free software; you can redistribute it and/or
 * modify it under the terms of the GNU Lesser General Public
 * License as published by the Free Software Foundation; either
 * version 2.1 of the License, or (at your option) any later version.
 * 
 * This library is distributed in the hope that it will be useful,
 * but WITHOUT ANY WARRANTY; without even the implied warranty of
 * MERCHANTABILITY or FITNESS FOR A PARTICULAR PURPOSE.  See the GNU
 * Lesser General Public License for more details.
 * 
 * You should have received a copy of the GNU Lesser General Public
 * License along with this library; if not, write to the Free Software
 * Foundation, Inc., 51 Franklin Street, Fifth Floor, Boston,
 * MA  02110-1301  USA
 */

#ifndef LIBRINA_NETLINK_PARSERS_H
#define LIBRINA_NETLINK_PARSERS_H

#ifdef __cplusplus

#include <netlink/msg.h>
#include <netlink/attr.h>
#include <netlink/genl/genl.h>

#include "netlink-messages.h"

namespace rina {

int putBaseNetlinkMessage(nl_msg* netlinkMessage, BaseNetlinkMessage * message);

BaseNetlinkMessage * parseBaseNetlinkMessage(nlmsghdr* netlinkMesasgeHeader);

/* APPLICATION PROCESS NAMING INFORMATION CLASS */
enum ApplicationProcessNamingInformationAttributes {
	APNI_ATTR_PROCESS_NAME = 1,
	APNI_ATTR_PROCESS_INSTANCE,
	APNI_ATTR_ENTITY_NAME,
	APNI_ATTR_ENTITY_INSTANCE,
	__APNI_ATTR_MAX,
};

#define APNI_ATTR_MAX (__APNI_ATTR_MAX -1)

int putApplicationProcessNamingInformationObject(nl_msg* netlinkMessage,
		const ApplicationProcessNamingInformation& object);

ApplicationProcessNamingInformation *
parseApplicationProcessNamingInformationObject(nlattr *nested);

/* AppAllocateFlowRequestMessage CLASS*/
enum AppAllocateFlowRequestAttributes {
	AAFR_ATTR_SOURCE_APP_NAME = 1,
	AAFR_ATTR_DEST_APP_NAME,
	AAFR_ATTR_FLOW_SPEC,
	AAFR_ATTR_DIF_NAME,
	__AAFR_ATTR_MAX,
};

#define AAFR_ATTR_MAX (__AAFR_ATTR_MAX -1)

int putAppAllocateFlowRequestMessageObject(nl_msg* netlinkMessage,
		const AppAllocateFlowRequestMessage& object);

AppAllocateFlowRequestMessage * parseAppAllocateFlowRequestMessage(
		nlmsghdr *hdr);

/* FLOW SPECIFICATION CLASS */
enum FlowSpecificationAttributes {
	FSPEC_ATTR_AVG_BWITH = 1,
	FSPEC_ATTR_AVG_SDU_BWITH,
	FSPEC_ATTR_DELAY,
	FSPEC_ATTR_JITTER,
	FSPEC_ATTR_MAX_GAP,
	FSPEC_ATTR_MAX_SDU_SIZE,
	FSPEC_ATTR_IN_ORD_DELIVERY,
	FSPEC_ATTR_PART_DELIVERY,
	FSPEC_ATTR_PEAK_BWITH_DURATION,
	FSPEC_ATTR_PEAK_SDU_BWITH_DURATION,
	FSPEC_ATTR_UNDETECTED_BER,
	__FSPEC_ATTR_MAX,
};

#define FSPEC_ATTR_MAX (__FSPEC_ATTR_MAX -1)

int putFlowSpecificationObject(nl_msg* netlinkMessage,
		const FlowSpecification& object);

FlowSpecification * parseFlowSpecificationObject(nlattr *nested);

/* PARAMETER CLASS */
enum ParameterAttributes {
	PARAM_ATTR_NAME = 1,
	PARAM_ATTR_VALUE,
	__PARAM_ATTR_MAX,
};

#define PARAM_ATTR_MAX (__PARAM_ATTR_MAX -1)

int putListOfParameters(
		nl_msg* netlinkMessage, const std::list<Parameter>& parameters);

int putParameterObject(nl_msg* netlinkMessage, const Parameter& object);

int parseListOfDIFConfigurationParameters(nlattr *nested,
		DIFConfiguration * difConfiguration);

Parameter * parseParameter(nlattr *nested);

/* AppAllocateFlowRequestResultMessage CLASS*/
enum AppAllocateFlowRequestResultAttributes {
	AAFRR_ATTR_SOURCE_APP_NAME = 1,
	AAFRR_ATTR_PORT_ID,
	AAFRR_ATTR_ERROR_DESCRIPTION,
	AAFRR_ATTR_DIF_NAME,
	__AAFRR_ATTR_MAX,
};

#define AAFRR_ATTR_MAX (__AAFRR_ATTR_MAX -1)

int putAppAllocateFlowRequestResultMessageObject(nl_msg* netlinkMessage,
		const AppAllocateFlowRequestResultMessage& object);

AppAllocateFlowRequestResultMessage * parseAppAllocateFlowRequestResultMessage(
		nlmsghdr *hdr);

/* AppAllocateFlowRequestArrivedMessage CLASS*/
enum AppAllocateFlowRequestArrivedAttributes {
	AAFRA_ATTR_SOURCE_APP_NAME = 1,
	AAFRA_ATTR_DEST_APP_NAME,
	AAFRA_ATTR_FLOW_SPEC,
	AAFRA_ATTR_PORT_ID,
	AAFRA_ATTR_DIF_NAME,
	__AAFRA_ATTR_MAX,
};

#define AAFRA_ATTR_MAX (__AAFRA_ATTR_MAX -1)

int putAppAllocateFlowRequestArrivedMessageObject(nl_msg* netlinkMessage,
		const AppAllocateFlowRequestArrivedMessage& object);

AppAllocateFlowRequestArrivedMessage * parseAppAllocateFlowRequestArrivedMessage(
		nlmsghdr *hdr);

/* AppAllocateFlowResponseMessage CLASS*/
enum AppAllocateFlowResponseAttributes {
	AAFRE_ATTR_RESULT = 1,
	AAFRE_ATTR_NOTIFY_SOURCE,
	__AAFRE_ATTR_MAX,
};

#define AAFRE_ATTR_MAX (__AAFRE_ATTR_MAX -1)

int putAppAllocateFlowResponseMessageObject(nl_msg* netlinkMessage,
		const AppAllocateFlowResponseMessage& object);

AppAllocateFlowResponseMessage * parseAppAllocateFlowResponseMessage(
		nlmsghdr *hdr);

/* AppDeallocateFlowRequestMessage CLASS*/
enum AppDeallocateFlowRequestMessageAttributes {
	ADFRT_ATTR_PORT_ID = 1,
	ADFRT_ATTR_APP_NAME,
	__ADFRT_ATTR_MAX,
};

#define ADFRT_ATTR_MAX (__ADFRT_ATTR_MAX -1)

int putAppDeallocateFlowRequestMessageObject(nl_msg* netlinkMessage,
		const AppDeallocateFlowRequestMessage& object);

AppDeallocateFlowRequestMessage * parseAppDeallocateFlowRequestMessage(
		nlmsghdr *hdr);

/* AppDeallocateFlowResponseMessage CLASS*/
enum AppDeallocateFlowResponseMessageAttributes {
	ADFRE_ATTR_RESULT = 1,
	ADFRE_ATTR_APP_NAME,
	ADFRE_ATTR_PORT_ID,
	__ADFRE_ATTR_MAX,
};

#define ADFRE_ATTR_MAX (__ADFRE_ATTR_MAX -1)

int putAppDeallocateFlowResponseMessageObject(nl_msg* netlinkMessage,
		const AppDeallocateFlowResponseMessage& object);

AppDeallocateFlowResponseMessage * parseAppDeallocateFlowResponseMessage(
		nlmsghdr *hdr);

/* AppFlowDeallocatedNotificationMessage CLASS*/
enum AppFlowDeallocatedNotificationMessageAttributes {
	AFDN_ATTR_PORT_ID = 1,
	AFDN_ATTR_CODE,
	AFDN_ATTR_APP_NAME,
	__AFDN_ATTR_MAX,
};

#define AFDN_ATTR_MAX (__AFDN_ATTR_MAX -1)

int putAppFlowDeallocatedNotificationMessageObject(nl_msg* netlinkMessage,
		const AppFlowDeallocatedNotificationMessage& object);

AppFlowDeallocatedNotificationMessage * parseAppFlowDeallocatedNotificationMessage(
		nlmsghdr *hdr);

/* ApplicationRegistrationInformation CLASS*/
enum ApplicationRegistrationInformationAttributes {
        ARIA_ATTR_APP_NAME = 1,
	ARIA_ATTR_APP_REG_TYPE,
	ARIA_ATTR_APP_DIF_NAME,
	__ARIA_ATTR_MAX,
};

#define ARIA_ATTR_MAX (__ARIA_ATTR_MAX -1)

int putApplicationRegistrationInformationObject(nl_msg* netlinkMessage,
		const ApplicationRegistrationInformation& object);

ApplicationRegistrationInformation * parseApplicationRegistrationInformation(
		nlattr *nested);

/* AppRegisterApplicationRequestMessage CLASS*/
enum AppRegisterApplicationRequestMessageAttributes {
	ARAR_ATTR_APP_REG_INFO = 1,
	__ARAR_ATTR_MAX,
};

#define ARAR_ATTR_MAX (__ARAR_ATTR_MAX -1)

int putAppRegisterApplicationRequestMessageObject(nl_msg* netlinkMessage,
		const AppRegisterApplicationRequestMessage& object);

AppRegisterApplicationRequestMessage * parseAppRegisterApplicationRequestMessage(
		nlmsghdr *hdr);

/* AppRegisterApplicationResponseMessage CLASS*/
enum AppRegisterApplicationResponseMessageAttributes {
	ARARE_ATTR_APP_NAME = 1,
	ARARE_ATTR_RESULT,
	ARARE_ATTR_DIF_NAME,
	__ARARE_ATTR_MAX,
};

#define ARARE_ATTR_MAX (__ARARE_ATTR_MAX -1)

int putAppRegisterApplicationResponseMessageObject(nl_msg* netlinkMessage,
		const AppRegisterApplicationResponseMessage& object);

AppRegisterApplicationResponseMessage *
	parseAppRegisterApplicationResponseMessage(nlmsghdr *hdr);


/* AppUnregisterApplicationRequestMessage CLASS*/
enum AppUnregisterApplicationRequestMessageAttributes {
	AUAR_ATTR_APP_NAME = 1,
	AUAR_ATTR_DIF_NAME,
	__AUAR_ATTR_MAX,
};

#define AUAR_ATTR_MAX (__AUAR_ATTR_MAX -1)

int putAppUnregisterApplicationRequestMessageObject(nl_msg* netlinkMessage,
		const AppUnregisterApplicationRequestMessage& object);

AppUnregisterApplicationRequestMessage * parseAppUnregisterApplicationRequestMessage(
		nlmsghdr *hdr);


/* AppUnregisterApplicationResponseMessage CLASS*/
enum AppUnregisterApplicationResponseMessageAttributes {
	AUARE_ATTR_RESULT = 1,
	AUARE_ATTR_APP_NAME,
	__AUARE_ATTR_MAX,
};

#define AUARE_ATTR_MAX (__AUARE_ATTR_MAX -1)

int putAppUnregisterApplicationResponseMessageObject(nl_msg* netlinkMessage,
		const AppUnregisterApplicationResponseMessage& object);

AppUnregisterApplicationResponseMessage * parseAppUnregisterApplicationResponseMessage(
		nlmsghdr *hdr);


/* AppRegistrationCanceledNotificationMessage CLASS*/
enum AppRegistrationCanceledNotificationMessageAttributes {
	ARCN_ATTR_CODE = 1,
	ARCN_ATTR_REASON,
	ARCN_ATTR_APP_NAME,
	ARCN_ATTR_DIF_NAME,
	__ARCN_ATTR_MAX,
};

#define ARCN_ATTR_MAX (__ARCN_ATTR_MAX -1)

int putAppRegistrationCanceledNotificationMessageObject(nl_msg* netlinkMessage,
		const AppRegistrationCanceledNotificationMessage& object);

AppRegistrationCanceledNotificationMessage * parseAppRegistrationCanceledNotificationMessage(
		nlmsghdr *hdr);

/* AppGetDIFPropertiesRequestMessage CLASS*/
enum AppGetDIFPropertiesRequestMessageAttributes {
	AGDP_ATTR_APP_NAME = 1,
	AGDP_ATTR_DIF_NAME,
	__AGDP_ATTR_MAX,
};

#define AGDP_ATTR_MAX (__AGDP_ATTR_MAX -1)

int putAppGetDIFPropertiesRequestMessageObject(nl_msg* netlinkMessage,
		const AppGetDIFPropertiesRequestMessage& object);

AppGetDIFPropertiesRequestMessage * parseAppGetDIFPropertiesRequestMessage(
		nlmsghdr *hdr);

/* QOSCUBE CLASS*/
enum QoSCubesAttributes {
	QOS_CUBE_ATTR_NAME = 1,
	QOS_CUBE_ATTR_ID,
	QOS_CUBE_ATTR_AVG_BAND,
	QOS_CUBE_ATTR_AVG_SDU_BAND,
	QOS_CUBE_ATTR_PEAK_BAND_DUR,
	QOS_CUBE_ATTR_PEAK_SDU_BAND_DUR,
	QOS_CUBE_ATTR_UND_BER,
	QOS_CUBE_ATTR_PART_DEL,
	QOS_CUBE_ATTR_ORD_DEL,
	QOS_CUBE_ATTR_MAX_GAP,
	QOS_CUBE_ATTR_DELAY,
	QOS_CUBE_ATTR_JITTER,
	QOS_CUBE_ATTR_EFCP_POLICIES,
	__QOS_CUBE_ATTR_MAX,
};

#define QOS_CUBE_ATTR_MAX (__QOS_CUBE_ATTR_MAX -1)

int putQoSCubeObject(nl_msg* netlinkMessage,
		const QoSCube& object);

QoSCube * parseQoSCubeObject(nlmsghdr *hdr);

/* DIFPROPERTIES CLASS*/
enum DIFPropertiesAttributes {
	DIF_PROP_ATTR_DIF_NAME = 1,
	DIF_PROP_ATTR_MAX_SDU_SIZE,
	__DIF_PROP_ATTR_MAX,
};

#define DIF_PROP_ATTR_MAX (__DIF_PROP_ATTR_MAX -1)

int putDIFPropertiesObject(nl_msg* netlinkMessage,
		const DIFProperties& object);

DIFProperties * parseDIFPropertiesObject(nlmsghdr *hdr);

/* NEIGHBOR CLASS */
enum NeighborAttributes {
        NEIGH_ATTR_NAME = 1,
        NEIGH_ATTR_SUPP_DIF,
        __NEIGH_ATTR_MAX,
};

#define NEIGH_ATTR_MAX (__NEIGH_ATTR_MAX -1)

int putNeighborObject(nl_msg* netlinkMessage,
                const Neighbor& object);

Neighbor * parseNeighborObject(nlmsghdr *hdr);

/* AppGetDIFPropertiesResponseMessage CLASS*/
enum AppGetDIFPropertiesResponseMessageAttributes {
	AGDPR_ATTR_RESULT = 1,
	AGDPR_ATTR_APP_NAME,
	AGDPR_ATTR_DIF_PROPERTIES,
	__AGDPR_ATTR_MAX,
};

#define AGDPR_ATTR_MAX (__AGDPR_ATTR_MAX -1)

int putAppGetDIFPropertiesResponseMessageObject(nl_msg* netlinkMessage,
		const AppGetDIFPropertiesResponseMessage& object);

AppGetDIFPropertiesResponseMessage * parseAppGetDIFPropertiesResponseMessage(
		nlmsghdr *hdr);

/* IpcmRegisterApplicationRequestMessage CLASS*/
enum IpcmRegisterApplicationRequestMessageAttributes {
	IRAR_ATTR_APP_NAME = 1,
	IRAR_ATTR_DIF_NAME,
	IRAR_ATTR_REG_IPC_ID,
	__IRAR_ATTR_MAX,
};

#define IRAR_ATTR_MAX (__IRAR_ATTR_MAX -1)

int putIpcmRegisterApplicationRequestMessageObject(nl_msg* netlinkMessage,
		const IpcmRegisterApplicationRequestMessage& object);

IpcmRegisterApplicationRequestMessage *
	parseIpcmRegisterApplicationRequestMessage(nlmsghdr *hdr);

/* IpcmRegisterApplicationResponseMessage CLASS*/
enum IpcmRegisterApplicationResponseMessageAttributes {
	IRARE_ATTR_RESULT = 1,
	__IRARE_ATTR_MAX,
};

#define IRARE_ATTR_MAX (__IRARE_ATTR_MAX -1)

int putIpcmRegisterApplicationResponseMessageObject(nl_msg* netlinkMessage,
		const IpcmRegisterApplicationResponseMessage& object);

IpcmRegisterApplicationResponseMessage *
	parseIpcmRegisterApplicationResponseMessage(nlmsghdr *hdr);

/* IpcmUnregisterApplicationRequestMessage CLASS*/
enum IpcmUnregisterApplicationRequestMessageAttributes {
	IUAR_ATTR_APP_NAME = 1,
	IUAR_ATTR_DIF_NAME,
	__IUAR_ATTR_MAX,
};

#define IUAR_ATTR_MAX (__IUAR_ATTR_MAX -1)

int putIpcmUnregisterApplicationRequestMessageObject(nl_msg* netlinkMessage,
		const IpcmUnregisterApplicationRequestMessage& object);

IpcmUnregisterApplicationRequestMessage *
	parseIpcmUnregisterApplicationRequestMessage(nlmsghdr *hdr);

/* IpcmUnregisterApplicationResponseMessage CLASS*/
enum IpcmUnregisterApplicationResponseMessageAttributes {
	IUARE_ATTR_RESULT = 1,
	__IUARE_ATTR_MAX,
};

#define IUARE_ATTR_MAX (__IUARE_ATTR_MAX -1)

int putIpcmUnregisterApplicationResponseMessageObject(nl_msg* netlinkMessage,
		const IpcmUnregisterApplicationResponseMessage& object);

IpcmUnregisterApplicationResponseMessage *
	parseIpcmUnregisterApplicationResponseMessage(nlmsghdr *hdr);

/* DataTransferConstants CLASS */
enum DataTransferConstantsAttributes {
        DTC_ATTR_QOS_ID = 1,
        DTC_ATTR_PORT_ID,
        DTC_ATTR_CEP_ID,
        DTC_ATTR_SEQ_NUM,
        DTC_ATTR_ADDRESS,
        DTC_ATTR_LENGTH,
        DTC_ATTR_MAX_PDU_SIZE,
        DTC_ATTR_MAX_PDU_LIFE,
        DTC_ATTR_DIF_INTEGRITY,
        __DTC_ATTR_MAX,
};

#define DTC_ATTR_MAX (__DTC_ATTR_MAX -1)

int putDataTransferConstantsObject(nl_msg* netlinkMessage,
                const DataTransferConstants& object);

DataTransferConstants * parseDataTransferConstantsObject(nlattr *nested);

/* EFCPConfiguration CLASS */
enum EFCPConfigurationAttributes {
        EFCPC_ATTR_DTCONST = 1,
        EFCPC_ATTR_QOS_CUBES,
        EFCPC_ATTR_UNKNOWN_FLOW_POLICY,
        __EFCPC_ATTR_MAX,
};

#define EFCPC_ATTR_MAX (__EFCPC_ATTR_MAX -1)

int putEFCPConfigurationObject(nl_msg* netlinkMessage,
                const EFCPConfiguration& object);

EFCPConfiguration * parseEFCPConfigurationObject(nlattr *nested);

/* RMTConfiguration CLASS */
enum RMTConfigurationAttributes {
        RMTC_ATTR_QUEUE_MONITOR_POLICY = 1,
        RMTC_ATTR_SCHEDULING_POLICY,
        RMTC_ATTR_MAX_QUEUE_POLICY,
        __RMTC_ATTR_MAX,
};

#define RMTC_ATTR_MAX (__RMTC_ATTR_MAX -1)

int putRMTConfigurationObject(nl_msg* netlinkMessage,
                const RMTConfiguration& object);

RMTConfiguration * parseRMTConfigurationObject(nlattr *nested);

/* LinkStateRoutingConfiguration CLASS */
enum LinkStateRoutingConfigurationAttributes {
	LSRC_OBJECT_MAX_AGE = 1,
	LSRC_WAIT_UNTIL_READ,
	LSRC_WAIT_UNTIL_ERROR,
	LSRC_WAIT_UNTIL_PDUFT_COM,
	LSRC_WAIT_UNTIL_FSDB_PROP,
	LSRC_WAIT_UNTIL_AGE_INC,
	LSRC_ROUTING_ALG,
	__LSRC_ATTR_MAX,
};

#define LSRC_ATTR_MAX (__LSRC_ATTR_MAX -1)

int putLinkStateRoutingConfigurationObject(nl_msg* netlinkMessage,
		const LinkStateRoutingConfiguration& object);

LinkStateRoutingConfiguration * parseLinkStateRoutingConfigurationObject(nlattr *nested);

/* PDUFTableGeneratorConfiguration CLASS */
enum PDUFTableGeneratorConfigurationAttributes {
	PDUFTC_PDU_FTG_POLICY = 1,
	PDUFTC_LINK_STATE_CONFIG,
	__PDUFTC_ATTR_MAX,
};

#define PDUFTC_ATTR_MAX (__PDUFTC_ATTR_MAX -1)

int putPDUFTableGeneratorConfigurationObject(nl_msg* netlinkMessage,
		const PDUFTableGeneratorConfiguration& object);

PDUFTableGeneratorConfiguration * parsePDUFTableGeneratorConfigurationObject(nlattr *nested);

/* FlowAllocatorConfiguration CLASS */
enum FlowAllocatorConfigurationAttributes {
	FLAC_MAX_CREATE_FLOW_RETRIES = 1,
	FLAC_ALLOC_NOTIFY_POLICY,
	FLAC_ALLOC_RETRY_POLICY,
	FLAC_NEW_FLOW_REQ_POLICY,
	FLAC_SEQ_ROLL_OVER_POLICY,
	__FLAC_ATTR_MAX,
};

#define FLAC_ATTR_MAX (__FLAC_ATTR_MAX -1)

int putFlowAllocatorConfigurationObject(nl_msg* netlinkMessage,
		const FlowAllocatorConfiguration& object);

FlowAllocatorConfiguration * parseFlowAllocatorConfigurationObject(nlattr *nested);

/* EnrollmentTaskConfiguration CLASS */
enum EnrollmentTaskConfigurationAttributes {
	ENTC_ENROLLMENT_TIMEOUT_MS = 1,
	ENTC_WHATCHDOG_PERIOD_MS,
	ENTC_NEIGH_DECLARED_DEAD_INT_MS,
	ENTC_MAX_NUM_ENROLL_ATTEMPTS,
	ENTC_NEIGH_ENROLLER_PERIOD_MS,
	__ENTC_ATTR_MAX,
};

#define ENTC_ATTR_MAX (__ENTC_ATTR_MAX -1)

int putEnrollmentTaskConfigurationObject(nl_msg* netlinkMessage,
		const EnrollmentTaskConfiguration& object);

EnrollmentTaskConfiguration * parseEnrollmentTaskConfigurationObject(nlattr *nested);

/* StaticIPCProcessAddress CLASS */
enum StaticIPCProcessAddressAttributes {
	SIPCA_AP_NAME = 1,
	SIPCA_AP_INSTANCE,
	SIPCA_ADDRESS,
	__SIPCA_ATTR_MAX,
};

#define SIPCA_ATTR_MAX (__SIPCA_ATTR_MAX -1)

int putStaticIPCProcessAddressObject(nl_msg* netlinkMessage,
		const StaticIPCProcessAddress& object);

StaticIPCProcessAddress * parseStaticIPCProcessAddressObject(nlattr *nested);

/* AddressPrefixConfiguration CLASS */
enum AddressPrefixConfigurationAttributes {
	ADDRPC_ADDRESS_PREFIX = 1,
	ADDRPC_ORGANIZATION,
	__ADDRPC_ATTR_MAX,
};

#define ADDRPC_ATTR_MAX (__ADDRPC_ATTR_MAX -1)

int putAddressPrefixConfigurationObject(nl_msg* netlinkMessage,
		const AddressPrefixConfiguration& object);

AddressPrefixConfiguration * parseAddressPrefixConfigurationObject(nlattr *nested);

/* AddressingConfiguration CLASS */
enum AddressingConfigurationAttributes {
	ADDRC_STATIC_ADDRESSES = 1,
	ADDRC_ADDRESS_PREFIXES,
	__ADDRC_ATTR_MAX,
};

#define ADDRC_ATTR_MAX (__ADDRC_ATTR_MAX -1)

int putAddressingConfigurationObject(nl_msg* netlinkMessage,
		const AddressingConfiguration& object);

AddressingConfiguration * parseAddressingConfigurationObject(nlattr *nested);

/* NamespaceManagerConfiguration CLASS */
enum NamespaceManagerConfigurationAttributes {
	NSMC_ADDRESSING_CONF = 1,
	__NSMC_ATTR_MAX,
};

#define NSMC_ATTR_MAX (__NSMC_ATTR_MAX -1)

int putNamespaceManagerConfigurationObject(nl_msg* netlinkMessage,
		const NamespaceManagerConfiguration& object);

NamespaceManagerConfiguration * parseNamespaceManagerConfigurationObject(nlattr *nested);

/* SecurityManagerConfiguration CLASS */
enum SecurityManagerConfigurationAttributes {
	SECMANC_DIF_MEM_ACC_CON_POLICY = 1,
	SECMANC_NEW_FLOW_ACC_CON_POLICY,
	SECMANC_AUTH_POLICY,
	__SECMANC_ATTR_MAX,
};

#define SECMANC_ATTR_MAX (__SECMANC_ATTR_MAX -1)

int putSecurityManagerConfigurationObject(nl_msg* netlinkMessage,
		const SecurityManagerConfiguration& object);

SecurityManagerConfiguration * parseSecurityManagerConfigurationObject(nlattr *nested);

/* DIF Configuration CLASS */
enum DIFConfigurationAttributes {
	DCONF_ATTR_PARAMETERS = 1,
	DCONF_ATTR_ADDRESS,
	DCONF_ATTR_EFCP_CONF,
	DCONF_ATTR_RMT_CONF,
	DCONF_ATTR_PDUFT_CONF,
	DCONF_ATTR_FA_CONF,
	DCONF_ATTR_ET_CONF,
	DCONF_ATTR_NSM_CONF,
	DCONF_ATTR_SM_CONF,
	__DCONF_ATTR_MAX,
};

#define DCONF_ATTR_MAX (__DCONF_ATTR_MAX -1)

int putDIFConfigurationObject(nl_msg* netlinkMessage,
		const DIFConfiguration& object,
		bool normalIPCProcess);

DIFConfiguration * parseDIFConfigurationObject(nlattr *nested);

/* DIF INFORMATION CLASS */
enum DIFInformationAttributes {
	DINFO_ATTR_DIF_TYPE = 1,
	DINFO_ATTR_DIF_NAME,
	DINFO_ATTR_DIF_CONFIG,
	__DINFO_ATTR_MAX,
};

#define DINFO_ATTR_MAX (__DINFO_ATTR_MAX -1)

int putDIFInformationObject(nl_msg* netlinkMessage,
		const DIFInformation& object);

DIFInformation * parseDIFInformationObject(nlattr *nested);

/* IpcmAssignToDIFRequestMessage CLASS*/
enum IpcmAssignToDIFRequestMessageAttributes {
	IATDR_ATTR_DIF_INFORMATION = 1,
	__IATDR_ATTR_MAX,
};

#define IATDR_ATTR_MAX (__IATDR_ATTR_MAX -1)

int putIpcmAssignToDIFRequestMessageObject(nl_msg* netlinkMessage,
		const IpcmAssignToDIFRequestMessage& object);

IpcmAssignToDIFRequestMessage *
	parseIpcmAssignToDIFRequestMessage(nlmsghdr *hdr);

/* IpcmAssignToDIFResponseMessage CLASS*/
enum IpcmAssignToDIFResponseMessageAttributes {
	IATDRE_ATTR_RESULT = 1,
	__IATDRE_ATTR_MAX,
};

#define IATDRE_ATTR_MAX (__IATDRE_ATTR_MAX -1)

int putIpcmAssignToDIFResponseMessageObject(nl_msg* netlinkMessage,
		const IpcmAssignToDIFResponseMessage& object);

IpcmAssignToDIFResponseMessage *
	parseIpcmAssignToDIFResponseMessage(nlmsghdr *hdr);

/* IpcmUpdateDIFConfiguraiotnRequestMessage CLASS*/
enum IpcmUpdateDIFConfigurationRequestMessageAttributes {
        IUDCR_ATTR_DIF_CONFIGURATION = 1,
        __IUDCR_ATTR_MAX,
};

#define IUDCR_ATTR_MAX (__IUDCR_ATTR_MAX -1)

int putIpcmUpdateDIFConfigurationRequestMessageObject(nl_msg* netlinkMessage,
                const IpcmUpdateDIFConfigurationRequestMessage& object);

IpcmUpdateDIFConfigurationRequestMessage *
        parseIpcmUpdateDIFConfigurationRequestMessage(nlmsghdr *hdr);

/* IpcmUpdateDIFConfigurationResponseMessage CLASS*/
enum IpcmUpdateDIFConfigurationResponseMessageAttributes {
        IUDCRE_ATTR_RESULT = 1,
        __IUDCRE_ATTR_MAX,
};

#define IUDCRE_ATTR_MAX (__IUDCRE_ATTR_MAX -1)

int putIpcmUpdateDIFConfigurationResponseMessageObject(nl_msg* netlinkMessage,
                const IpcmUpdateDIFConfigurationResponseMessage& object);

IpcmUpdateDIFConfigurationResponseMessage *
        parseIpcmUpdateDIFConfigurationResponseMessage(nlmsghdr *hdr);

/* IpcmEnrollToDIFRequestMessage CLASS*/
enum IpcmEnrollToDIFRequestMessageAttributes {
        IETDR_ATTR_DIF_NAME = 1,
        IETDR_ATTR_SUP_DIF_NAME,
        IETDR_ATTR_NEIGH,
        __IETDR_ATTR_MAX,
};

#define IETDR_ATTR_MAX (__IETDR_ATTR_MAX -1)

int putIpcmEnrollToDIFRequestMessageObject(nl_msg* netlinkMessage,
                const IpcmEnrollToDIFRequestMessage& object);

IpcmEnrollToDIFRequestMessage *
        parseIpcmEnrollToDIFRequestMessage(nlmsghdr *hdr);

/* IpcmEnrollToDIFResponseMessage CLASS*/
enum IpcmEnrollToDIFResponseMessageAttributes {
        IETDRE_ATTR_RESULT = 1,
        IETDRE_ATTR_NEIGHBORS,
        IETDRE_ATTR_DIF_INFO,
        __IETDRE_ATTR_MAX,
};

#define IETDRE_ATTR_MAX (__IETDRE_ATTR_MAX -1)

int putIpcmEnrollToDIFResponseMessageObject(nl_msg* netlinkMessage,
                const IpcmEnrollToDIFResponseMessage& object);

IpcmEnrollToDIFResponseMessage *
        parseIpcmEnrollToDIFResponseMessage(nlmsghdr *hdr);

/* IpcmNotifyNeighborsModifiedMessage CLASS*/
enum IpcmNotifyNeighborsModifiedMessageAttributes {
        INNMM_ATTR_ADDED = 1,
        INNMM_ATTR_NEIGHBORS,
        __INNMM_ATTR_MAX,
};

#define INNMM_ATTR_MAX (__INNMM_ATTR_MAX -1)

int putIpcmNotifyNeighborsModifiedMessageObject(nl_msg* netlinkMessage,
                const IpcmNotifyNeighborsModifiedMessage& object);

IpcmNotifyNeighborsModifiedMessage *
        parseIpcmNotifyNeighborsModifiedMessage(nlmsghdr *hdr);

/* IpcmAllocateFlowRequestMessage CLASS*/
enum IpcmAllocateFlowRequestMessageAttributes {
	IAFRM_ATTR_SOURCE_APP_NAME = 1,
	IAFRM_ATTR_DEST_APP_NAME,
	IAFRM_ATTR_FLOW_SPEC,
	IAFRM_ATTR_DIF_NAME,
	__IAFRM_ATTR_MAX,
};

#define IAFRM_ATTR_MAX (__IAFRM_ATTR_MAX -1)

int putIpcmAllocateFlowRequestMessageObject(nl_msg* netlinkMessage,
		const IpcmAllocateFlowRequestMessage& object);

IpcmAllocateFlowRequestMessage *
	parseIpcmAllocateFlowRequestMessage(nlmsghdr *hdr);

/* IpcmAllocateFlowRequestResultMessage CLASS*/
enum IpcmAllocateFlowRequestResultMessageAttributes {
	IAFRRM_ATTR_RESULT = 1,
	IAFRRM_ATTR_PORT_ID,
	__IAFRRM_ATTR_MAX,
};

#define IAFRRM_ATTR_MAX (__IAFRRM_ATTR_MAX -1)

int putIpcmAllocateFlowRequestResultMessageObject(nl_msg* netlinkMessage,
		const IpcmAllocateFlowRequestResultMessage& object);

IpcmAllocateFlowRequestResultMessage *
	parseIpcmAllocateFlowRequestResultMessage(nlmsghdr *hdr);

/* IpcmAllocateFlowRequestArrivedMessage CLASS*/
enum IpcmAllocateFlowRequestArrivedMessageAttributes {
	IAFRA_ATTR_SOURCE_APP_NAME = 1,
	IAFRA_ATTR_DEST_APP_NAME,
	IAFRA_ATTR_FLOW_SPEC,
	IAFRA_ATTR_DIF_NAME,
	IAFRA_ATTR_PORT_ID,
	__IAFRA_ATTR_MAX,
};

#define IAFRA_ATTR_MAX (__IAFRA_ATTR_MAX -1)

int putIpcmAllocateFlowRequestArrivedMessageObject(nl_msg* netlinkMessage,
		const IpcmAllocateFlowRequestArrivedMessage& object);

IpcmAllocateFlowRequestArrivedMessage * parseIpcmAllocateFlowRequestArrivedMessage(
		nlmsghdr *hdr);

/* IpcmAllocateFlowResponseMessage CLASS*/
enum IpcmAllocateFlowResponseAttributes {
	IAFRE_ATTR_RESULT = 1,
	IAFRE_ATTR_NOTIFY_SOURCE,
	__IAFRE_ATTR_MAX,
};

#define IAFRE_ATTR_MAX (__IAFRE_ATTR_MAX -1)

int putIpcmAllocateFlowResponseMessageObject(nl_msg* netlinkMessage,
		const IpcmAllocateFlowResponseMessage& object);

IpcmAllocateFlowResponseMessage * parseIpcmAllocateFlowResponseMessage(
		nlmsghdr *hdr);

/* IpcmDeallocateFlowRequestMessage CLASS*/
enum IpcmDeallocateFlowRequestMessageAttributes {
	IDFRT_ATTR_PORT_ID = 1,
	__IDFRT_ATTR_MAX,
};

#define IDFRT_ATTR_MAX (__IDFRT_ATTR_MAX -1)

int putIpcmDeallocateFlowRequestMessageObject(nl_msg* netlinkMessage,
		const IpcmDeallocateFlowRequestMessage& object);

IpcmDeallocateFlowRequestMessage * parseIpcmDeallocateFlowRequestMessage(
		nlmsghdr *hdr);

/* IpcmDeallocateFlowResponseMessage CLASS*/
enum IpcmDeallocateFlowResponseMessageAttributes {
	IDFRE_ATTR_RESULT = 1,
	__IDFRE_ATTR_MAX,
};

#define IDFRE_ATTR_MAX (__IDFRE_ATTR_MAX -1)

int putIpcmDeallocateFlowResponseMessageObject(nl_msg* netlinkMessage,
		const IpcmDeallocateFlowResponseMessage& object);

IpcmDeallocateFlowResponseMessage * parseIpcmDeallocateFlowResponseMessage(
		nlmsghdr *hdr);

/* IpcmFlowDeallocatedNotificationMessage CLASS*/
enum IpcmFlowDeallocatedNotificationMessageAttributes {
	IFDN_ATTR_PORT_ID = 1,
	IFDN_ATTR_CODE,
	__IFDN_ATTR_MAX,
};

#define IFDN_ATTR_MAX (__IFDN_ATTR_MAX -1)

int putIpcmFlowDeallocatedNotificationMessageObject(nl_msg* netlinkMessage,
		const IpcmFlowDeallocatedNotificationMessage& object);

IpcmFlowDeallocatedNotificationMessage * parseIpcmFlowDeallocatedNotificationMessage(
		nlmsghdr *hdr);

/* IpcmDIFRegistrationNotification CLASS*/
enum IpcmDIFRegistrationNotificationAttributes {
	IDRN_ATTR_IPC_PROCESS_NAME = 1,
	IDRN_ATTR_DIF_NAME,
	IDRN_ATTR_REGISTRATION,
	__IDRN_ATTR_MAX,
};

#define IDRN_ATTR_MAX (__IDRN_ATTR_MAX -1)

int putIpcmDIFRegistrationNotificationObject(nl_msg* netlinkMessage,
		const IpcmDIFRegistrationNotification& object);

IpcmDIFRegistrationNotification *
	parseIpcmDIFRegistrationNotification(nlmsghdr *hdr);

/* IpcmDIFQueryRIBRequestMessage CLASS*/
enum IpcmDIFQueryRIBRequestMessageAttributes {
	IDQR_ATTR_OBJECT_CLASS = 1,
	IDQR_ATTR_OBJECT_NAME,
	IDQR_ATTR_OBJECT_INSTANCE,
	IDQR_ATTR_SCOPE,
	IDQR_ATTR_FILTER,
	__IDQR_ATTR_MAX,
};

#define IDQR_ATTR_MAX (__IDQR_ATTR_MAX -1)

int putIpcmDIFQueryRIBRequestMessageObject(nl_msg* netlinkMessage,
		const IpcmDIFQueryRIBRequestMessage& object);

IpcmDIFQueryRIBRequestMessage *
	parseIpcmDIFQueryRIBRequestMessage(nlmsghdr *hdr);

/* RIBObject CLASS*/
enum RIBObjectAttributes {
	RIBO_ATTR_OBJECT_CLASS = 1,
	RIBO_ATTR_OBJECT_NAME,
	RIBO_ATTR_OBJECT_INSTANCE,
	RIBO_ATTR_OBJECT_DISPLAY_VALUE,
	__RIBO_ATTR_MAX,
};

#define RIBO_ATTR_MAX (__RIBO_ATTR_MAX -1)

int putRIBObject(nl_msg* netlinkMessage, const RIBObjectData& object);

RIBObjectData * parseRIBObject(nlattr *nested);

/* IpcmDIFQueryRIBResponseMessage CLASS*/
enum IpcmDIFQueryRIBResponseMessageAttributes {
	IDQRE_ATTR_RESULT = 1,
	IDQRE_ATTR_RIB_OBJECTS,
	__IDQRE_ATTR_MAX,
};

#define IDQRE_ATTR_MAX (__IDQRE_ATTR_MAX -1)

int putIpcmDIFQueryRIBResponseMessageObject(nl_msg* netlinkMessage,
		const IpcmDIFQueryRIBResponseMessage& object);

IpcmDIFQueryRIBResponseMessage *
	parseIpcmDIFQueryRIBResponseMessage(nlmsghdr *hdr);

/* IpcmDIFQueryRIBResponseMessage CLASS*/
enum IpcmNLSocketClosedNotificationMessageAttributes {
	INSCN_ATTR_PORT = 1,
	__INSCN_ATTR_MAX,
};

#define INSCN_ATTR_MAX (__INSCN_ATTR_MAX -1)

IpcmNLSocketClosedNotificationMessage *
	parseIpcmNLSocketClosedNotificationMessage(nlmsghdr *hdr);

/* IpcmIPCProcessInitializedMessage CLASS*/
enum IpcmIPCProcessInitializedMessageAttributes {
        IIPM_ATTR_NAME = 1,
        __IIPM_ATTR_MAX,
};

#define IIPM_ATTR_MAX (__IIPM_ATTR_MAX -1)

int putIpcmIPCProcessInitializedMessageObject(nl_msg* netlinkMessage,
                const IpcmIPCProcessInitializedMessage& object);

IpcmIPCProcessInitializedMessage * parseIpcmIPCProcessInitializedMessage(
                nlmsghdr *hdr);

/* PolicyParameter class */
enum PolicyParameterAttribures {
        PPA_ATTR_NAME = 1,
        PPA_ATTR_VALUE,
        __PPA_ATTR_MAX,
};

#define PPA_ATTR_MAX (__PPA_ATTR_MAX -1)

int putPolicyParameterObject(nl_msg * netlinkMessage,
                const PolicyParameter& object);

int putListOfPolicyParameters(nl_msg* netlinkMessage,
                const std::list<PolicyParameter>& parameters);

PolicyParameter *
parsePolicyParameterObject(nlattr *nested);

int parseListOfPolicyConfigPolicyParameters(nlattr *nested,
                PolicyConfig * efcpPolicyConfig);

/* PolicyConfig class */
enum PolicyConfigAttributes {
        EPC_ATTR_NAME = 1,
        EPC_ATTR_VERSION,
        EPC_ATTR_PARAMETERS,
        __EPC_ATTR_MAX,
};

#define EPC_ATTR_MAX (__EPC_ATTR_MAX -1)

int putPolicyConfigObject(nl_msg * netlinkMessage,
                const PolicyConfig& object);

PolicyConfig *
parsePolicyConfigObject(nlattr *nested);

/* DTCPWindowBasedFlowControlConfig class */
enum DTCPWindowBasedFlowControlConfigAttributes {
        DWFCC_ATTR_MAX_CLOSED_WINDOW_Q_LENGTH = 1,
        DWFCC_ATTR_INITIAL_CREDIT,
        DWFCC_ATTR_RCVR_FLOW_CTRL_POLICY,
        DWFCC_ATTR_TX_CTRL_POLICY,
        __DWFCC_ATTR_MAX,
};

#define DWFCC_ATTR_MAX (__DWFCC_ATTR_MAX -1)

int putDTCPWindowBasedFlowControlConfigObject(nl_msg * netlinkMessage,
                const DTCPWindowBasedFlowControlConfig& object);

DTCPWindowBasedFlowControlConfig *
parseDTCPWindowBasedFlowControlConfigObject(nlattr *nested);

/* DTCPRateBasedFlowControlConfig class */
enum DTCPRateBasedFlowControlConfigAttributes {
        DRFCC_ATTR_SEND_RATE = 1,
        DRFCC_ATTR_TIME_PERIOD,
        DRFCC_ATTR_NO_RATE_SDOWN_POLICY,
        DRFCC_ATTR_NO_OVERR_DEF_PEAK_POLICY,
        DRFCC_ATTR_RATE_REDUC_POLICY,
        __DRFCC_ATTR_MAX,
};

#define DRFCC_ATTR_MAX (__DRFCC_ATTR_MAX -1)

int putDTCPRateBasedFlowControlConfigObject(nl_msg * netlinkMessage,
                const DTCPRateBasedFlowControlConfig& object);

DTCPRateBasedFlowControlConfig *
parseDTCPRateBasedFlowControlConfigObject(nlattr *nested);

/* DTCPFlowControlConfig class */
enum DTCPFlowControlConfigAttributes {
        DFCC_ATTR_WINDOW_BASED = 1,
        DFCC_ATTR_WINDOW_BASED_CONFIG,
        DFCC_ATTR_RATE_BASED,
        DFCC_ATTR_RATE_BASED_CONFIG,
        DFCC_ATTR_SBYTES_THRES,
        DFCC_ATTR_SBYTES_PER_THRES,
        DFCC_ATTR_SBUFFER_THRES,
        DFCC_ATTR_RBYTES_THRES,
        DFCC_ATTR_RBYTES_PER_THRES,
        DFCC_ATTR_RBUFFERS_THRES,
        DFCC_ATTR_CLOSED_WINDOW_POLICY,
        DFCC_ATTR_FLOW_CTRL_OVERRUN_POLICY,
        DFCC_ATTR_RECON_FLOW_CTRL_POLICY,
        DFCC_ATTR_RCVING_FLOW_CTRL_POLICY,
        __DFCC_ATTR_MAX,
};

#define DFCC_ATTR_MAX (__DFCC_ATTR_MAX -1)

int putDTCPFlowControlConfigObject(nl_msg * netlinkMessage,
                const DTCPFlowControlConfig& object);

DTCPFlowControlConfig *
parseDTCPFlowControlConfigObject(nlattr *nested);

/* DTCPRtxControlConfig class */
enum DTCPRtxControlConfigAttributes {
<<<<<<< HEAD
        DRCC_ATTR_DATA_RXMSN_MAX = 1,
        DRCC_ATTR_INITIAL_RTX_TIME,
=======
        DRCC_ATTR_MAX_TIME_TO_RETRY = 1,
        DRCC_ATTR_DATA_RXMSN_MAX,
        DRCC_ATTR_INIT_RTX_TIME,
>>>>>>> 4af6019e
        DRCC_ATTR_RTX_TIME_EXP_POLICY,
        DRCC_ATTR_SACK_POLICY,
        DRCC_ATTR_RACK_LIST_POLICY,
        DRCC_ATTR_RACK_POLICY,
        DRCC_ATTR_SDING_ACK_POLICY,
        DRCC_ATTR_RCONTROL_ACK_POLICY,
        __DRCC_ATTR_MAX,
};

#define DRCC_ATTR_MAX (__DRCC_ATTR_MAX -1)

int putDTCPRtxControlConfigObject(nl_msg * netlinkMessage,
                const DTCPRtxControlConfig& object);

DTCPRtxControlConfig *
parseDTCPRtxControlConfigObject(nlattr *nested);

/* DTCPConfig class */
enum DTCPConfigAttributes {
        DCA_ATTR_FLOW_CONTROL = 1,
        DCA_ATTR_FLOW_CONTROL_CONFIG,
        DCA_ATTR_RETX_CONTROL,
        DCA_ATTR_RETX_CONTROL_CONFIG,
        DCA_ATTR_LOST_CONTROL_PDU_POLICY,
        DCA_ATTR_RTT_EST_POLICY,
        __DCA_ATTR_MAX,
};

#define DCA_ATTR_MAX (__DCA_ATTR_MAX -1)

int putDTCPConfigObject(nl_msg * netlinkMessage,
                const DTCPConfig& object);

DTCPConfig *
parseDTCPConfigObject(nlattr *nested);

/* ConnectionPolicies class */
enum ConnectionPoliciesAttributes {
	CPA_ATTR_DTCP_PRESENT = 1,
	CPA_ATTR_DTCP_CONFIG,
        CPA_ATTR_RCVR_TIMER_INAC_POLICY,
        CPA_ATTR_SNDR_TIMER_INAC_POLICY,
	CPA_ATTR_INIT_SEQ_NUM_POLICY,
	CPA_ATTR_SEQ_NUM_ROLLOVER,
	CPA_ATTR_INIT_A_TIMER,
        CPA_ATTR_PARTIAL_DELIVERY,
        CPA_ATTR_INCOMPLETE_DELIVERY,
        CPA_ATTR_IN_ORDER_DELIVERY,
        CPA_ATTR_MAX_SDU_GAP,
	__CPA_ATTR_MAX,
};

#define CPA_ATTR_MAX (__CPA_ATTR_MAX -1)

int putConnectionPoliciesObject(nl_msg * netlinkMessage,
                const ConnectionPolicies& object);

ConnectionPolicies *
parseConnectionPoliciesObject(nlattr *nested);

/* Connection class */
enum ConnectionAttributes {
        CONN_ATTR_PORT_ID = 1,
        CONN_ATTR_SOURCE_ADDRESS,
        CONN_ATTR_DEST_ADDRESS,
        CONN_ATTR_QOS_ID,
        CONN_ATTR_SOURCE_CEP_ID,
        CONN_ATTR_DEST_CEP_ID,
        CONN_ATTR_POLICIES,
        CONN_ATTR_FLOW_USER_IPCP_ID,
        __CONN_ATTR_MAX,
};

#define CONN_ATTR_MAX (__CONN_ATTR_MAX -1)

int putConnectionObject(nl_msg * netlinkMessage, const Connection& object);

Connection * parseConnectionObject(nlattr *nested);

/* IpcpConnectionCreateRequestMessage CLASS*/
enum IpcpConnectionCreateRequestMessageAttributes {
        ICCRM_ATTR_PORT_ID = 1,
        ICCRM_ATTR_SOURCE_ADDR,
        ICCRM_ATTR_DEST_ADDR,
        ICCRM_ATTR_QOS_ID,
        ICCRM_ATTR_POLICIES,
        __ICCRM_ATTR_MAX,
};

#define ICCRM_ATTR_MAX (__ICCRM_ATTR_MAX -1)

int putIpcpConnectionCreateRequestMessageObject(nl_msg* netlinkMessage,
                const IpcpConnectionCreateRequestMessage& object);

IpcpConnectionCreateRequestMessage * parseIpcpConnectionCreateRequestMessage(
                nlmsghdr *hdr);

/* IpcpConnectionCreateResponseMessage CLASS */
enum IpcpConnectionCreateResponseMessageAttributes {
        ICCREM_ATTR_PORT_ID = 1,
        ICCREM_ATTR_SRC_CEP_ID,
        __ICCREM_ATTR_MAX,
};

#define ICCREM_ATTR_MAX (__ICCREM_ATTR_MAX -1)

int putIpcpConnectionCreateResponseMessageObject(nl_msg* netlinkMessage,
                const IpcpConnectionCreateResponseMessage& object);

IpcpConnectionCreateResponseMessage * parseIpcpConnectionCreateResponseMessage(
                nlmsghdr *hdr);

/* IpcpConnectionUpdateRequestMessage CLASS*/
enum IpcpConnectionUpdateRequestMessageAttributes {
        ICURM_ATTR_PORT_ID = 1,
        ICURM_ATTR_SRC_CEP_ID,
        ICURM_ATTR_DEST_CEP_ID,
        ICURM_ATTR_FLOW_USER_IPC_PROCESS_ID,
        __ICURM_ATTR_MAX,
};

#define ICURM_ATTR_MAX (__ICURM_ATTR_MAX -1)

int putIpcpConnectionUpdateRequestMessageObject(nl_msg* netlinkMessage,
                const IpcpConnectionUpdateRequestMessage& object);

IpcpConnectionUpdateRequestMessage * parseIpcpConnectionUpdateRequestMessage(
                nlmsghdr *hdr);

/* IpcpConnectionUpdateResultMessage CLASS */
enum IpcpConnectionUpdateResultMessageAttributes {
        ICUREM_ATTR_PORT_ID = 1,
        ICUREM_ATTR_RESULT,
        __ICUREM_ATTR_MAX,
};

#define ICUREM_ATTR_MAX (__ICUREM_ATTR_MAX -1)

int putIpcpConnectionUpdateResultMessageObject(nl_msg* netlinkMessage,
                const IpcpConnectionUpdateResultMessage& object);

IpcpConnectionUpdateResultMessage * parseIpcpConnectionUpdateResultMessage(
                nlmsghdr *hdr);

/* IpcpConnectionCreateArrivedMessage CLASS*/
enum IpcpConnectionCreateArrivedMessageAttributes {
        ICCAM_ATTR_PORT_ID = 1,
        ICCAM_ATTR_SOURCE_ADDR,
        ICCAM_ATTR_DEST_ADDR,
        ICCAM_ATTR_DEST_CEP_ID,
        ICCAM_ATTR_QOS_ID,
        ICCAM_ATTR_FLOW_USER_IPCP_ID,
        ICCAM_ATTR_POLICIES,
        __ICCAM_ATTR_MAX,
};

#define ICCAM_ATTR_MAX (__ICCAM_ATTR_MAX -1)

int putIpcpConnectionCreateArrivedMessageObject(nl_msg* netlinkMessage,
                const IpcpConnectionCreateArrivedMessage& object);

IpcpConnectionCreateArrivedMessage * parseIpcpConnectionCreateArrivedMessage(
                nlmsghdr *hdr);

/* IpcpConnectionCreateResultMessage CLASS */
enum IpcpConnectionCreateResultMessageAttributes {
        ICCRES_ATTR_PORT_ID = 1,
        ICCRES_ATTR_SRC_CEP_ID,
        ICCRES_ATTR_DEST_CEP_ID,
        __ICCRES_ATTR_MAX,
};

#define ICCRES_ATTR_MAX (__ICCRES_ATTR_MAX -1)

int putIpcpConnectionCreateResultMessageObject(nl_msg* netlinkMessage,
                const IpcpConnectionCreateResultMessage& object);

IpcpConnectionCreateResultMessage * parseIpcpConnectionCreateResultMessage(
                nlmsghdr *hdr);

/* IpcpConnectionDestroyRequestMessage CLASS */
enum IpcpConnectionDestroyRequestMessageAttributes {
        ICDRM_ATTR_PORT_ID = 1,
        ICDRM_ATTR_CEP_ID,
        __ICDRM_ATTR_MAX,
};

#define ICDRM_ATTR_MAX (__ICDRM_ATTR_MAX -1)

int putIpcpConnectionDestroyRequestMessageObject(nl_msg* netlinkMessage,
                const IpcpConnectionDestroyRequestMessage& object);

IpcpConnectionDestroyRequestMessage * parseIpcpConnectionDestroyRequestMessage(
                nlmsghdr *hdr);

/* IpcpConnectionDestroyResultMessage CLASS */
enum IpcpConnectionDestroyResultMessageAttributes {
        ICDREM_ATTR_PORT_ID = 1,
        ICDREM_ATTR_RESULT,
        __ICDREM_ATTR_MAX,
};

#define ICDREM_ATTR_MAX (__ICDREM_ATTR_MAX -1)

int putIpcpConnectionDestroyResultMessageObject(nl_msg* netlinkMessage,
                const IpcpConnectionDestroyResultMessage& object);

IpcpConnectionDestroyResultMessage * parseIpcpConnectionDestroyResultMessage(
                nlmsghdr *hdr);

/* PDUForwardingTableEntry CLASS*/
enum PDUForwardingTableEntryAttributes {
        PFTE_ATTR_ADDRESS = 1,
        PFTE_ATTR_QOS_ID,
        PFTE_ATTR_PORT_IDS,
        __PFTE_ATTR_MAX,
};

#define PFTE_ATTR_MAX (__PFTE_ATTR_MAX -1)

int putPDUForwardingTableEntryObject(nl_msg* netlinkMessage,
                const PDUForwardingTableEntry& object);

PDUForwardingTableEntry * parsePDUForwardingTableEntry(nlattr *nested);

/* RmtModifyPDUFTEntriesRequestMessage CLASS */
enum RmtModifyPDUFTEntriesRequestMessageAttributes {
        RMPFTE_ATTR_ENTRIES= 1,
        RMPFTE_ATTR_MODE,
        __RMPFTE_ATTR_MAX,
};

#define RMPFTE_ATTR_MAX (__RMPFTE_ATTR_MAX -1)

int putRmtModifyPDUFTEntriesRequestObject(nl_msg* netlinkMessage,
                const RmtModifyPDUFTEntriesRequestMessage& object);

RmtModifyPDUFTEntriesRequestMessage * parseRmtModifyPDUFTEntriesRequestMessage(
                nlmsghdr *hdr);

/* RmtModifyPDUFTEntriesResponseMessageAttributes CLASS */
enum RmtDumpPDUFTEntriesResponseMessageAttributes {
        RDPFTE_ATTR_RESULT = 1,
        RDPFTE_ATTR_ENTRIES,
        __RDPFTE_ATTR_MAX,
};

#define RDPFTE_ATTR_MAX (__RDPFTE_ATTR_MAX -1)

int putRmtDumpPDUFTEntriesResponseObject(nl_msg* netlinkMessage,
                const RmtDumpPDUFTEntriesResponseMessage& object);

RmtDumpPDUFTEntriesResponseMessage * parseRmtDumpPDUFTEntriesResponseMessage(
                nlmsghdr *hdr);

}

#endif

#endif<|MERGE_RESOLUTION|>--- conflicted
+++ resolved
@@ -1077,14 +1077,9 @@
 
 /* DTCPRtxControlConfig class */
 enum DTCPRtxControlConfigAttributes {
-<<<<<<< HEAD
-        DRCC_ATTR_DATA_RXMSN_MAX = 1,
-        DRCC_ATTR_INITIAL_RTX_TIME,
-=======
         DRCC_ATTR_MAX_TIME_TO_RETRY = 1,
         DRCC_ATTR_DATA_RXMSN_MAX,
         DRCC_ATTR_INIT_RTX_TIME,
->>>>>>> 4af6019e
         DRCC_ATTR_RTX_TIME_EXP_POLICY,
         DRCC_ATTR_SACK_POLICY,
         DRCC_ATTR_RACK_LIST_POLICY,
@@ -1125,15 +1120,15 @@
 enum ConnectionPoliciesAttributes {
 	CPA_ATTR_DTCP_PRESENT = 1,
 	CPA_ATTR_DTCP_CONFIG,
-        CPA_ATTR_RCVR_TIMER_INAC_POLICY,
-        CPA_ATTR_SNDR_TIMER_INAC_POLICY,
+	CPA_ATTR_RCVR_TIMER_INAC_POLICY,
+	CPA_ATTR_SNDR_TIMER_INAC_POLICY,
 	CPA_ATTR_INIT_SEQ_NUM_POLICY,
 	CPA_ATTR_SEQ_NUM_ROLLOVER,
 	CPA_ATTR_INIT_A_TIMER,
-        CPA_ATTR_PARTIAL_DELIVERY,
-        CPA_ATTR_INCOMPLETE_DELIVERY,
-        CPA_ATTR_IN_ORDER_DELIVERY,
-        CPA_ATTR_MAX_SDU_GAP,
+	CPA_ATTR_PARTIAL_DELIVERY,
+	CPA_ATTR_INCOMPLETE_DELIVERY,
+	CPA_ATTR_IN_ORDER_DELIVERY,
+	CPA_ATTR_MAX_SDU_GAP,
 	__CPA_ATTR_MAX,
 };
 
