/*
 * RIB API
 *
 *    Bernat Gastón <bernat.gaston@i2cat.net>
 *
 * This library is free software{} you can redistribute it and/or
 * modify it under the terms of the GNU Lesser General Public
 * License as published by the Free Software Foundation{} either
 * version 2.1 of the License, or (at your option) any later version.
 *
 * This library is distributed in the hope that it will be useful,
 * but WITHOUT ANY WARRANTY{} without even the implied warranty of
 * MERCHANTABILITY or FITNESS FOR A PARTICULAR PURPOSE.  See the GNU
 * Lesser General Public License for more details.
 *
 * You should have received a copy of the GNU Lesser General Public
 * License along with this library{} if not, write to the Free Software
 * Foundation, Inc., 51 Franklin Street, Fifth Floor, Boston,
 * MA  02110-1301  USA
 */

#define RINA_PREFIX "rib"
#include <librina/logs.h>
//FIXME iostream is only for debuging purposes
//#include <iostream>

#include "librina/rib_v2.h"
#include "librina/cdap.h"
#include "librina/cdap_v2.h"

namespace rina {
namespace rib {

//fwd decl
class RIB;

class RIBIntObject{

friend class RIB;

private:
	RIBIntObject(BaseRIBObject *object);
	~RIBIntObject();

	void add_child(RIBIntObject *child);
	void remove_child(const std::string& name);
	BaseRIBObject* object_;
	RIBIntObject* parent_;
	std::list<RIBIntObject*> children_;
};

RIBIntObject::RIBIntObject(BaseRIBObject *object){

	object_ = object;
}

RIBIntObject::~RIBIntObject(){

	delete object_;
}

void RIBIntObject::add_child(RIBIntObject *child){

	for (std::list<RIBIntObject*>::iterator it = children_.begin();
			it != children_.end(); it++) {
		if ((*it)->object_->get_name().compare(child->object_->get_name()) == 0) {
			throw Exception("Object is already a child");
		}
	}

	children_.push_back(child);
	child->parent_ = this;
}

void RIBIntObject::remove_child(const std::string& name){

	for (std::list<RIBIntObject*>::iterator it = children_.begin();
			it != children_.end(); it++) {
		if ((*it)->object_->get_name().compare(name) == 0) {
			children_.erase(it);
			return;
		}
	}

	std::stringstream ss;
	ss << "Unknown child object with object name: " << name.c_str() << std::endl;
	throw Exception(ss.str().c_str());
}

/// A simple RIB implementation, based on a hashtable of RIB objects
/// indexed by object name
class RIB : public rina::Lockable{

public:
	RIB(const RIBSchema *schema);
	~RIB() throw ();
	/// Given an objectname of the form "substring\0substring\0...substring" locate
	/// the RIBObject that corresponds to it
	/// @param objectName
	/// @return
	BaseRIBObject* getRIBObject(const std::string& clas, const std::string& name,
			bool check);
	BaseRIBObject* getRIBObject(const std::string& clas, long instance,
			bool check);
	BaseRIBObject* removeRIBObject(const std::string& name);
	BaseRIBObject* removeRIBObject(long instance);
	std::list<RIBObjectData*> getRIBObjectsData();
	char get_separator() const;
	void addRIBObject(BaseRIBObject* rib_object);
	std::string get_parent_name(const std::string child_name) const;
  const cdap_rib::vers_info_t& get_version() const;
private:
	std::map<std::string, RIBIntObject*> rib_by_name_;
	std::map<long, RIBIntObject*> rib_by_instance_;
	const RIBSchema *rib_schema_;
};

//Class RIB
RIB::RIB(const RIBSchema *schema){

	rib_schema_ = schema;
}

RIB::~RIB() throw (){

	delete rib_schema_;
	lock();
	for (std::map<std::string, RIBIntObject*>::iterator it = rib_by_name_.begin();
			it != rib_by_name_.end(); ++it) {
		LOG_INFO("Object %s removed from the RIB",
				it->second->object_->get_name().c_str());
		delete it->second;
	}
	rib_by_name_.clear();
	rib_by_instance_.clear();
	unlock();
}

BaseRIBObject* RIB::getRIBObject(const std::string& clas,
		const std::string& name, bool check){

	std::string norm_name = name;
	norm_name.erase(std::remove_if(norm_name.begin(), norm_name.end(), ::isspace),
			norm_name.end());

	RIBIntObject* rib_object;
	std::map<std::string, RIBIntObject*>::iterator it;

	lock();
	it = rib_by_name_.find(norm_name);
	unlock();
	if (it == rib_by_name_.end()) {
		return NULL;
	}

	rib_object = it->second;
	if (check && rib_object->object_->get_class().compare(clas) != 0) {
		throw Exception("Object class does not match the user specified one");
	}

	return rib_object->object_;
}

BaseRIBObject* RIB::getRIBObject(const std::string& clas, long instance,
		bool check){

	RIBIntObject* rib_object;
	std::map<long, RIBIntObject*>::iterator it;

	lock();
	it = rib_by_instance_.find(instance);
	unlock();

	if (it == rib_by_instance_.end()) {
		return NULL;
	}

	rib_object = it->second;
	if (check && rib_object->object_->get_class().compare(clas) != 0) {
		throw Exception("Object class does not match the user "
				"specified one");
	}

	return rib_object->object_;
}

void RIB::addRIBObject(BaseRIBObject* rib_object){

	RIBIntObject *parent = 0;

	std::string parent_name = get_parent_name(rib_object->get_name());
	if (!parent_name.empty()) {
		lock();
		if (rib_by_name_.find(parent_name) == rib_by_name_.end()) {
			std::stringstream ss;
			ss << "Exception in object " << rib_object->get_name()
				<< ". Parent name (" << parent_name << ") is not in the RIB"
				<< std::endl;
			unlock();
			throw Exception(ss.str().c_str());
		}
		parent = rib_by_name_[parent_name];
		unlock();
	}
	// TODO: add schema validation
	//  if (rib_schema_->validateAddObject(rib_object, parent))
	//  {
	lock();
	if (rib_by_name_.find(rib_object->get_name()) != rib_by_name_.end()) {
		unlock();
		std::stringstream ss;
		ss << "Object with the same name (" << rib_object->get_name()
			<< ") already exists in the RIB" << std::endl;
		throw Exception(ss.str().c_str());
	}
	if (rib_by_instance_.find(rib_object->get_instance())
			!= rib_by_instance_.end()) {
		unlock();
		std::stringstream ss;
		ss << "Object with the same instance (" << rib_object->get_instance()
			<< "already exists "
			"in the RIB"
			<< std::endl;
		throw Exception(ss.str().c_str());
	}
	RIBIntObject *int_object = new RIBIntObject(rib_object);
	if (parent != 0) {
		parent->add_child(int_object);
		int_object->parent_ = parent;
	}
	rib_by_name_[int_object->object_->get_name()] = int_object;
	rib_by_instance_[int_object->object_->get_instance()] = int_object;
	unlock();
}

BaseRIBObject* RIB::removeRIBObject(const std::string& name){

	std::map<std::string, RIBIntObject*>::iterator it;
	RIBIntObject* rib_object;

	lock();
	it = rib_by_name_.find(name);
	if (it == rib_by_name_.end()) {
		unlock();
		throw Exception("Could not find object in the RIB");
	}

	rib_object = it->second;

	RIBIntObject* parent = rib_object->parent_;
	parent->remove_child(name);
	rib_by_name_.erase(it);
	rib_by_instance_.erase(rib_object->object_->get_instance());
	unlock();
	return rib_object->object_;
}

BaseRIBObject * RIB::removeRIBObject(long instance){

	std::map<long, RIBIntObject*>::iterator it;
	RIBIntObject* rib_object;

	lock();
	it = rib_by_instance_.find(instance);
	if (it == rib_by_instance_.end()) {
		unlock();
		throw Exception("Could not find object in the RIB");
	}

	rib_object = it->second;
	rib_by_instance_.erase(it);
	unlock();

	return rib_object->object_;
}

std::list<RIBObjectData*> RIB::getRIBObjectsData(){

	std::list<RIBObjectData*> result;

	lock();
	for (std::map<std::string, RIBIntObject*>::iterator it = rib_by_name_.begin();
			it != rib_by_name_.end(); ++it) {
		result.push_back(it->second->object_->get_data());
	}
	unlock();
	return result;
}

char RIB::get_separator() const{

	return rib_schema_->get_separator();
}

std::string RIB::get_parent_name(const std::string child_name) const{

	size_t last_separator = child_name.find_last_of(rib_schema_->separator_,
			std::string::npos);
	if (last_separator == std::string::npos)
		return "";

	return child_name.substr(0, last_separator);

}

const cdap_rib::vers_info_t& RIB::get_version() const
{
  return rib_schema_->get_version();
}

/// Interface that provides the RIB Daemon API
class RIBDaemon : public RIBDNorthInterface, cdap::CDAPCallbackInterface {

public:
	RIBDaemon(cacep::AppConHandlerInterface *app_con_callback,
			ResponseHandlerInterface* app_resp_callback,
			cdap_rib::cdap_params *params, const RIBSchema *schema);
	~RIBDaemon();
	void open_connection_result(const cdap_rib::con_handle_t &con,
			const cdap_rib::result_info &res);
	void open_connection(const cdap_rib::con_handle_t &con,
			const cdap_rib::flags_t &flags, int message_id);
	void close_connection_result(const cdap_rib::con_handle_t &con,
			const cdap_rib::result_info &res);
	void close_connection(const cdap_rib::con_handle_t &con,
			const cdap_rib::flags_t &flags, int message_id);

	void remote_create_result(const cdap_rib::con_handle_t &con,
			const cdap_rib::res_info_t &res);
	void remote_delete_result(const cdap_rib::con_handle_t &con,
			const cdap_rib::res_info_t &res);
	void remote_read_result(const cdap_rib::con_handle_t &con,
			const cdap_rib::res_info_t &res);
	void remote_cancel_read_result(const cdap_rib::con_handle_t &con,
			const cdap_rib::res_info_t &res);
	void remote_write_result(const cdap_rib::con_handle_t &con,
			const cdap_rib::res_info_t &res);
	void remote_start_result(const cdap_rib::con_handle_t &con,
			const cdap_rib::res_info_t &res);
	void remote_stop_result(const cdap_rib::con_handle_t &con,
			const cdap_rib::res_info_t &res);

	void remote_create_request(const cdap_rib::con_handle_t &con,
			const cdap_rib::obj_info_t &obj,
			const cdap_rib::filt_info_t &filt, int message_id);
	void remote_delete_request(const cdap_rib::con_handle_t &con,
			const cdap_rib::obj_info_t &obj,
			const cdap_rib::filt_info_t &filt, int message_id);
	void remote_read_request(const cdap_rib::con_handle_t &con,
			const cdap_rib::obj_info_t &obj,
			const cdap_rib::filt_info_t &filt, int message_id);
	void remote_cancel_read_request(const cdap_rib::con_handle_t &con,
			const cdap_rib::obj_info_t &obj,
			const cdap_rib::filt_info_t &filt,
			int message_id);
	void remote_write_request(const cdap_rib::con_handle_t &con,
			const cdap_rib::obj_info_t &obj,
			const cdap_rib::filt_info_t &filt, int message_id);
	void remote_start_request(const cdap_rib::con_handle_t &con,
			const cdap_rib::obj_info_t &obj,
			const cdap_rib::filt_info_t &filt, int message_id);
	void remote_stop_request(const cdap_rib::con_handle_t &con,
			const cdap_rib::obj_info_t &obj,
			const cdap_rib::filt_info_t &filt, int message_id);
	void addRIBObject(BaseRIBObject *rib_object);
	void removeRIBObject(BaseRIBObject *rib_object);
	void removeRIBObject(const std::string& name);
	BaseRIBObject* getObject(const std::string& name,
			const std::string& clas) const;
	BaseRIBObject* getObject(unsigned long instance,
			const std::string& clas) const;
	void process_message(cdap_rib::SerializedObject &message, int port);
  void remote_open_connection(const cdap_rib::src_info_t &src,
                              const cdap_rib::dest_info_t &dest, const cdap_rib::auth_info &auth,
                              int port);

private:
	cacep::AppConHandlerInterface *app_con_callback_;
	ResponseHandlerInterface *app_resp_callback_;
	cdap::CDAPProviderInterface *cdap_provider_;
	RIB *rib_;
	std::map<std::string, AbstractEncoder*> encoders_;
};

RIBDaemon::RIBDaemon(cacep::AppConHandlerInterface *app_con_callback,
		ResponseHandlerInterface* app_resp_callback,
		cdap_rib::cdap_params *params, const RIBSchema *schema){

	app_con_callback_ = app_con_callback;
	app_resp_callback_ = app_resp_callback;
	rib_ = new RIB(schema);
	cdap::CDAPProviderFactory::init(params->timeout_);
	cdap_provider_ = cdap::CDAPProviderFactory::create(params->is_IPCP_, this);
	delete params;
}

RIBDaemon::~RIBDaemon(){

	delete app_con_callback_;
	delete app_resp_callback_;
	for (std::map<std::string, AbstractEncoder*>::iterator it = encoders_.begin(); it != encoders_.end(); it++)
	{
		delete it->second;
	}
	encoders_.clear();
	delete rib_;
	delete cdap_provider_;
	cdap::CDAPProviderFactory::finit();
}

void RIBDaemon::open_connection_result(const cdap_rib::con_handle_t &con,
		const cdap_rib::res_info_t &res){

	// FIXME remove message_id

	app_con_callback_->connectResponse(res, con);
}

void RIBDaemon::open_connection(const cdap_rib::con_handle_t &con,
		const cdap_rib::flags_t &flags, int message_id){

	// FIXME add result
	cdap_rib::result_info res;
	(void) res;
	(void) flags;
	app_con_callback_->connect(message_id, con);
	cdap_provider_->open_connection_response(con, res, message_id);
}

void RIBDaemon::close_connection_result(const cdap_rib::con_handle_t &con,
		const cdap_rib::result_info &res){

	app_con_callback_->releaseResponse(res, con);
}

void RIBDaemon::close_connection(const cdap_rib::con_handle_t &con,
<<<<<<< HEAD
		const cdap_rib::flags_t &flags, int message_id){

	// FIXME add result
	cdap_rib::result_info res;
	(void) res;
	app_con_callback_->release(message_id, con);
	cdap_provider_->close_connection_response(con, flags, res, message_id);
=======
                                 const cdap_rib::flags_t &flags, int message_id)
{
  // FIXME add result
  cdap_rib::result_info res;
  (void) res;
  app_con_callback_->release(message_id, con);
  cdap_provider_->close_connection_response(con.port_, flags, res, message_id);
>>>>>>> b101d3ea
}

void RIBDaemon::remote_create_result(const cdap_rib::con_handle_t &con,
		const cdap_rib::res_info_t &res){

	app_resp_callback_->createResponse(res, con);
}
void RIBDaemon::remote_delete_result(const cdap_rib::con_handle_t &con,
		const cdap_rib::res_info_t &res){

	app_resp_callback_->deleteResponse(res, con);
}
void RIBDaemon::remote_read_result(const cdap_rib::con_handle_t &con,
		const cdap_rib::res_info_t &res){

	app_resp_callback_->readResponse(res, con);
}
void RIBDaemon::remote_cancel_read_result(const cdap_rib::con_handle_t &con,
		const cdap_rib::res_info_t &res){

	app_resp_callback_->cancelReadResponse(res, con);
}
void RIBDaemon::remote_write_result(const cdap_rib::con_handle_t &con,
		const cdap_rib::res_info_t &res){

	app_resp_callback_->writeResponse(res, con);
}
void RIBDaemon::remote_start_result(const cdap_rib::con_handle_t &con,
		const cdap_rib::res_info_t &res){

	app_resp_callback_->startResponse(res, con);
}
void RIBDaemon::remote_stop_result(const cdap_rib::con_handle_t &con,
		const cdap_rib::res_info_t &res){

	app_resp_callback_->stopResponse(res, con);
}

void RIBDaemon::remote_create_request(const cdap_rib::con_handle_t &con,
<<<<<<< HEAD
		const cdap_rib::obj_info_t &obj,
		const cdap_rib::filt_info_t &filt,
		int message_id){

	(void) filt;
	// FIXME add res and flags
	cdap_rib::flags_t flags;
	flags.flags_ = cdap_rib::flags_t::NONE_FLAGS;

	//Reply object set to empty
	cdap_rib::obj_info_t obj_reply;
	obj_reply.value_.size_ = 0;
        obj_reply.inst_ = 0;

	BaseRIBObject* rib_obj = rib_->getRIBObject(obj.class_, obj.name_, true);
	if (rib_obj == NULL) {
		std::string parent_name = rib_->get_parent_name(obj.name_);
		rib_obj = rib_->getRIBObject("", parent_name, false);
	}

	//Call the application
	cdap_rib::res_info_t* res = rib_obj->remoteCreate(obj.name_, obj.class_, obj.value_,
			obj_reply.value_);

	try {
		cdap_provider_->remote_create_response(con, obj_reply, flags, *res,
				message_id);
	} catch (Exception &e) {
		LOG_ERR("Unable to send the response");
	}
	delete res;
}

void RIBDaemon::remote_delete_request(const cdap_rib::con_handle_t &con,
		const cdap_rib::obj_info_t &obj,
		const cdap_rib::filt_info_t &filt,
		int message_id){

	(void) filt;
	// FIXME add res and flags
	cdap_rib::flags_t flags;

	BaseRIBObject* ribObj = rib_->getRIBObject(obj.class_, obj.name_, true);
	cdap_rib::res_info_t* res = ribObj->remoteDelete(obj.name_);
	try {
		cdap_provider_->remote_delete_response(con, obj, flags, *res, message_id);
	} catch (Exception &e) {
		LOG_ERR("Unable to send the response");
	}
	delete res;
}
void RIBDaemon::remote_read_request(const cdap_rib::con_handle_t &con,
		const cdap_rib::obj_info_t &obj,
		const cdap_rib::filt_info_t &filt,
		int message_id){

	(void) filt;
	// FIXME add res and flags
	cdap_rib::flags_t flags;

	//Reply object set to empty
	cdap_rib::obj_info_t obj_reply;
	obj_reply.value_.size_ = 0;

	BaseRIBObject* ribObj = rib_->getRIBObject(obj.class_, obj.name_, true);
	cdap_rib::res_info_t* res = ribObj->remoteRead(obj.name_, obj_reply.value_);

	try {
		cdap_provider_->remote_read_response(con, obj, flags, *res, message_id);
	} catch (Exception &e) {
		LOG_ERR("Unable to send the response");
	}
	delete res;
=======
                                      const cdap_rib::obj_info_t &obj,
                                      const cdap_rib::filt_info_t &filt,
                                      int message_id)
{
  (void) filt;
  // FIXME add res and flags
  cdap_rib::flags_t flags;

  BaseRIBObject* rib_obj = rib_->getRIBObject(obj.class_, obj.name_, true);
  if (rib_obj == NULL)
  {
    // DELEGATE CREATION TO PARENT
    std::string parent_name = rib_->get_parent_name(obj.name_);
    rib_obj = rib_->getRIBObject("", parent_name, false);
  }
  cdap_rib::res_info_t* res = rib_obj->remoteCreateObject(obj.name_, obj.value_);
  try {
    cdap_provider_->remote_create_response(con.port_, obj, flags, *res, message_id);
  } catch (Exception &e) {
    LOG_ERR("Unable to send the response");
  }
  delete res;
}

void RIBDaemon::remote_delete_request(const cdap_rib::con_handle_t &con,
                                      const cdap_rib::obj_info_t &obj,
                                      const cdap_rib::filt_info_t &filt,
                                      int message_id)
{
  (void) filt;
  // FIXME add res and flags
  cdap_rib::flags_t flags;

  BaseRIBObject* ribObj = rib_->getRIBObject(obj.class_, obj.name_, true);
  cdap_rib::res_info_t* res = ribObj->remoteDeleteObject(obj.name_, obj.value_);
  try {
    cdap_provider_->remote_delete_response(con.port_, obj, flags, *res, message_id);
  } catch (Exception &e) {
    LOG_ERR("Unable to send the response");
  }
  delete res;
}
void RIBDaemon::remote_read_request(const cdap_rib::con_handle_t &con,
                                    const cdap_rib::obj_info_t &obj,
                                    const cdap_rib::filt_info_t &filt,
                                    int message_id)
{
  (void) filt;
  // FIXME add res and flags
  cdap_rib::flags_t flags;

  BaseRIBObject* ribObj = rib_->getRIBObject(obj.class_, obj.name_, true);
  cdap_rib::res_info_t* res = ribObj->remoteReadObject(obj.name_, obj.value_);
  try {
    cdap_provider_->remote_read_response(con.port_, obj, flags, *res, message_id);
  } catch (Exception &e) {
    LOG_ERR("Unable to send the response");
  }
  delete res;
>>>>>>> b101d3ea
}
void RIBDaemon::remote_cancel_read_request(const cdap_rib::con_handle_t &con,
		const cdap_rib::obj_info_t &obj,
		const cdap_rib::filt_info_t &filt,
		int message_id){

	(void) filt;

	// FIXME add res and flags
	cdap_rib::flags_t flags;

<<<<<<< HEAD
	BaseRIBObject* ribObj = rib_->getRIBObject(obj.class_, obj.name_, true);
	cdap_rib::res_info_t* res = ribObj->remoteCancelRead(obj.name_);

	try {
		cdap_provider_->remote_cancel_read_response(con, flags, *res, message_id);
	} catch (Exception &e) {
		LOG_ERR("Unable to send the response");
	}
	delete res;
}
void RIBDaemon::remote_write_request(const cdap_rib::con_handle_t &con,
		const cdap_rib::obj_info_t &obj,
		const cdap_rib::filt_info_t &filt,
		int message_id){

	(void) filt;
	// FIXME add res and flags
	cdap_rib::flags_t flags;

	//Reply object set to empty
	cdap_rib::obj_info_t obj_reply;
	obj_reply.value_.size_ = 0;

	BaseRIBObject* ribObj = rib_->getRIBObject(obj.class_, obj.name_, true);
	cdap_rib::res_info_t* res = ribObj->remoteWrite(obj.name_, obj.value_,
			obj_reply.value_);
	try {
		cdap_provider_->remote_write_response(con, flags, *res, message_id);
	} catch (Exception &e) {
		LOG_ERR("Unable to send the response");
	}
	delete res;
}
void RIBDaemon::remote_start_request(const cdap_rib::con_handle_t &con,
		const cdap_rib::obj_info_t &obj,
		const cdap_rib::filt_info_t &filt,
		int message_id){

	(void) filt;
	// FIXME add res and flags
	cdap_rib::flags_t flags;

	//Reply object set to empty
	cdap_rib::obj_info_t obj_reply;
	obj_reply.value_.size_ = 0;

	BaseRIBObject* ribObj = rib_->getRIBObject(obj.class_, obj.name_, true);
	cdap_rib::res_info_t* res = ribObj->remoteStart(obj.name_, obj.value_,
			obj_reply.value_);

	try {
		cdap_provider_->remote_start_response(con, obj, flags, *res, message_id);
	} catch (Exception &e) {
		LOG_ERR("Unable to send the response");
	}
	delete res;
=======
  BaseRIBObject* ribObj = rib_->getRIBObject(obj.class_, obj.name_, true);
  cdap_rib::res_info_t* res = ribObj->remoteCancelReadObject(obj.name_,
                                                             obj.value_);
  try {
    cdap_provider_->remote_cancel_read_response(con.port_, flags, *res, message_id);
  } catch (Exception &e) {
    LOG_ERR("Unable to send the response");
  }
  delete res;
}
void RIBDaemon::remote_write_request(const cdap_rib::con_handle_t &con,
                                     const cdap_rib::obj_info_t &obj,
                                     const cdap_rib::filt_info_t &filt,
                                     int message_id)
{
  (void) filt;
  // FIXME add res and flags
  cdap_rib::flags_t flags;

  BaseRIBObject* ribObj = rib_->getRIBObject(obj.class_, obj.name_, true);
  cdap_rib::res_info_t* res = ribObj->remoteWriteObject(obj.name_, obj.value_);
  try {
    cdap_provider_->remote_write_response(con.port_, flags, *res, message_id);
  } catch (Exception &e) {
    LOG_ERR("Unable to send the response");
  }
  delete res;
}
void RIBDaemon::remote_start_request(const cdap_rib::con_handle_t &con,
                                     const cdap_rib::obj_info_t &obj,
                                     const cdap_rib::filt_info_t &filt,
                                     int message_id)
{
  (void) filt;
  // FIXME add res and flags
  cdap_rib::flags_t flags;

  BaseRIBObject* ribObj = rib_->getRIBObject(obj.class_, obj.name_, true);
  cdap_rib::res_info_t* res = ribObj->remoteStartObject(obj.name_, obj.value_);
  try {
    cdap_provider_->remote_start_response(con.port_, obj, flags, *res, message_id);
  } catch (Exception &e) {
    LOG_ERR("Unable to send the response");
  }
  delete res;
>>>>>>> b101d3ea
}
void RIBDaemon::remote_stop_request(const cdap_rib::con_handle_t &con,
		const cdap_rib::obj_info_t &obj,
		const cdap_rib::filt_info_t &filt,
		int message_id){

	(void) filt;
	// FIXME add res and flags
	cdap_rib::flags_t flags;

<<<<<<< HEAD
	//Reply object set to empty
	cdap_rib::obj_info_t obj_reply;
	obj_reply.value_.size_ = 0;

	BaseRIBObject* ribObj = rib_->getRIBObject(obj.class_, obj.name_, true);
	cdap_rib::res_info_t* res = ribObj->remoteStop(obj.name_, obj.value_,
			obj_reply.value_);

	try {
		cdap_provider_->remote_stop_response(con, flags, *res, message_id);
	} catch (Exception &e) {
		LOG_ERR("Unable to send the response");
	}
	delete res;
=======
  BaseRIBObject* ribObj = rib_->getRIBObject(obj.class_, obj.name_, true);
  cdap_rib::res_info_t* res = ribObj->remoteStopObject(obj.name_, obj.value_);
  try {
    cdap_provider_->remote_stop_response(con.port_, flags, *res, message_id);
  } catch (Exception &e) {
    LOG_ERR("Unable to send the response");
  }
  delete res;
>>>>>>> b101d3ea
}

void RIBDaemon::addRIBObject(BaseRIBObject *rib_object){

	//if (encoders_.find(rib_object->get_encoder()->get_type()) != encoders_.end())
	//	encoders_[rib_object->get_encoder()->get_type()] = rib_object->get_encoder();
	rib_->addRIBObject(rib_object);
}
void RIBDaemon::removeRIBObject(BaseRIBObject *rib_object){

	rib_->removeRIBObject(rib_object->get_name());
}
void RIBDaemon::removeRIBObject(const std::string& name){

	rib_->removeRIBObject(name);
}

BaseRIBObject* RIBDaemon::getObject(const std::string& name,
		const std::string& clas) const{

	return rib_->getRIBObject(clas, name, true);
}
BaseRIBObject* RIBDaemon::getObject(unsigned long instance,
		const std::string& clas) const{

	return rib_->getRIBObject(clas, instance, true);
}
void RIBDaemon::process_message(cdap_rib::SerializedObject &message, int port){

	cdap_provider_->process_message(message, port);
}

void RIBDaemon::remote_open_connection(const cdap_rib::src_info_t &src,
                                       const cdap_rib::dest_info_t &dest, const cdap_rib::auth_info &auth,
                                       int port)
{
  cdap_provider_->remote_open_connection(rib_->get_version(), src, dest, auth, port);
}
// CLASS AbstractEncoder
AbstractEncoder::~AbstractEncoder()
{}
bool AbstractEncoder::operator=(const AbstractEncoder &other) const{

	if (get_type() == other.get_type())
		return true;
	else
		return false;
}
bool AbstractEncoder::operator!=(const AbstractEncoder &other) const{

	if (get_type() != other.get_type())
		return true;
	else
		return false;
}
// Class RIBObjectData
RIBObjectData::RIBObjectData(){

	instance_ = 0;
}

RIBObjectData::RIBObjectData(std::string clazz, std::string name,
		unsigned long instance, std::string disp_value){

	class_ = clazz;
	name_ = name;
	instance_ = instance;
	displayable_value_ = disp_value;
}

bool RIBObjectData::operator==(const RIBObjectData &other) const{

	if (class_.compare(other.get_class()) != 0) {
		return false;
	}

	if (name_.compare(other.get_name()) != 0) {
		return false;
	}

	return instance_ == other.get_instance();
}

bool RIBObjectData::operator!=(const RIBObjectData &other) const{

	return !(*this == other);
}

const std::string& RIBObjectData::get_class() const{

	return class_;
}

unsigned long RIBObjectData::get_instance() const{

	return instance_;
}

const std::string& RIBObjectData::get_name() const{

	return name_;
}

const std::string& RIBObjectData::get_displayable_value() const{

	return displayable_value_;
}

//Class RIBObject

RIBObjectData* BaseRIBObject::get_data(){

	RIBObjectData *result = new RIBObjectData(class_, name_, instance_,
			get_displayable_value());
	return result;
}

std::string BaseRIBObject::get_displayable_value(){

	return "-";
}

bool BaseRIBObject::createObject(const std::string& clas,
		const std::string& name, const void* value){

	(void) clas;
	(void) name;
	(void) value;
	operation_not_supported();
	return false;
}

bool BaseRIBObject::deleteObject(const void* value){

	(void) value;
	operation_not_supported();
	return false;
}

BaseRIBObject* BaseRIBObject::readObject(){

	return this;
}

bool BaseRIBObject::writeObject(const void* value){

	(void) value;
	operation_not_supported();
	return false;
}

bool BaseRIBObject::startObject(const void* object){

	(void) object;
	operation_not_supported();
	return false;
}

bool BaseRIBObject::stopObject(const void* object){

	(void) object;
	operation_not_supported();
	return false;
}


cdap_rib::res_info_t* BaseRIBObject::remoteCreate(const std::string& name, const std::string clas,
		const cdap_rib::SerializedObject &obj_req,
		cdap_rib::SerializedObject &obj_reply){

	(void) name;
	(void) clas;
	(void) obj_req;
	(void) obj_reply;
	operation_not_supported();
	return NULL;
}

cdap_rib::res_info_t* BaseRIBObject::remoteDelete(const std::string& name){

	(void) name;
	operation_not_supported();
	return NULL;
}

cdap_rib::res_info_t* BaseRIBObject::remoteRead(const std::string& name,
		cdap_rib::SerializedObject &obj_reply){

	(void) name;
	(void) obj_reply;
	operation_not_supported();
	return NULL;
}


cdap_rib::res_info_t* BaseRIBObject::remoteCancelRead(const std::string& name){

	(void) name;
	operation_not_supported();
	return NULL;
}

cdap_rib::res_info_t* BaseRIBObject::remoteWrite(const std::string& name,
		const cdap_rib::SerializedObject &obj_req,
		cdap_rib::SerializedObject &obj_reply){

	(void) name;
	(void) obj_req;
	(void) obj_reply;
	operation_not_supported();
	return NULL;
}

cdap_rib::res_info_t* BaseRIBObject::remoteStart(const std::string& name,
		const cdap_rib::SerializedObject &obj_req,
		cdap_rib::SerializedObject &obj_reply){

	(void) name;
	(void) obj_req;
	(void) obj_reply;
	operation_not_supported();
	return NULL;
}

cdap_rib::res_info_t* BaseRIBObject::remoteStop(const std::string& name,
		const cdap_rib::SerializedObject &obj_req,
		cdap_rib::SerializedObject &obj_reply){

	(void) name;
	(void) obj_req;
	(void) obj_reply;
	operation_not_supported();
	return NULL;
}

const std::string& BaseRIBObject::get_class() const{

	return class_;
}

const std::string& BaseRIBObject::get_name() const{

	return name_;
}

long BaseRIBObject::get_instance() const{

	return instance_;
}

void BaseRIBObject::operation_not_supported(){

	LOG_ERR("Operation not supported");
}

// CLASS RIBSchemaObject
RIBSchemaObject::RIBSchemaObject(const std::string& class_name,
		const bool mandatory, const unsigned max_objs){

	class_name_ = class_name;
	mandatory_ = mandatory;
	max_objs_ = max_objs;
	(void)parent_;
}

void RIBSchemaObject::addChild(RIBSchemaObject *object){

	children_.push_back(object);
}

const std::string& RIBSchemaObject::get_class_name() const{

	return class_name_;
}

unsigned RIBSchemaObject::get_max_objs() const{

	return max_objs_;
}

// CLASS RIBSchema
RIBSchema::RIBSchema(const cdap_rib::vers_info_t *version, char separator){

	version_ = version;
	separator_ = separator;
}
RIBSchema::~RIBSchema(){

	delete version_;
}

rib_schema_res RIBSchema::ribSchemaDefContRelation(
		const std::string& cont_class_name, const std::string& class_name,
		const bool mandatory, const unsigned max_objs){

	RIBSchemaObject *object = new RIBSchemaObject(class_name, mandatory,
			max_objs);
	std::map<std::string, RIBSchemaObject*>::iterator parent_it =
		rib_schema_.find(cont_class_name);

	if (parent_it == rib_schema_.end())
		return RIB_SCHEMA_FORMAT_ERR;

	std::pair<std::map<std::string, RIBSchemaObject*>::iterator, bool> ret =
		rib_schema_.insert(
				std::pair<std::string, RIBSchemaObject*>(class_name, object));

	if (ret.second) {
		return RIB_SUCCESS;
	} else {
		return RIB_SCHEMA_FORMAT_ERR;
	}
}

bool RIBSchema::validateAddObject(const BaseRIBObject* obj){

	(void) obj;
	/*
	   RIBSchemaObject *schema_object = rib_schema_.find(obj->get_class());
	// CHECKS REGION //
	// Existance
	if (schema_object == 0)
	LOG_INFO();
	return false;
	// parent existance
	RIBSchemaObject *parent_schema_object = rib_schema_[obj->get_parent_class()];
	if (parent_schema_object == 0)
	return false;
	// maximum number of objects
	if (parent->get_children_size() >= schema_object->get_max_objs()) {
	return false;
	}
	 */
	return true;
}
/*
   std::string RIBSchema::parseName(const std::string& name)
   {
   std::string name_schema = "";
   int position = 0;
   int field_separator_position = name.find(separator_, position);

   while (field_separator_position != -1) {
   int id_separator_position = name.find(separator_, position);
   if (id_separator_position < field_separator_position)
// field with value
name_schema.append(name, position, id_separator_position);
else
// field without value
name_schema.append(name, position, field_separator_position);

field_separator_position = name.find(field_separator_, position);
}
return name_schema;
}

std::string RIBSchema::getParentName(const std::string& name){

int field_separator_position = name.find_last_of(field_separator_, 0);
if (field_separator_position != -1) {
return name.substr(0, field_separator_position);
}
return "";
}
 */
char RIBSchema::get_separator() const{

	return separator_;
}

const cdap_rib::vers_info_t& RIBSchema::get_version() const
{
  return *version_;
}

// CLASS RIBDFactory
RIBDNorthInterface* RIBDFactory::create(
		cacep::AppConHandlerInterface* app_callback,
		ResponseHandlerInterface* app_resp_callbak, void* comm_params,
		const cdap_rib::version_info *version, char separator){

	cdap_rib::cdap_params_t *params = (cdap_rib::cdap_params_t*) comm_params;
	RIBSchema *schema = new RIBSchema(version, separator);
	RIBDNorthInterface* ribd = new RIBDaemon(app_callback, app_resp_callbak,
			params, schema);
	return ribd;
}

//Uncomment this when implemented
#if 0
const cdap_rib::SerializedObject* IntEncoder::encode(const int &object){

	(void) object;
	return 0;
}

int* IntEncoder::decode(
		const cdap_rib::SerializedObject &serialized_object) const{

	(void) serialized_object;
	return 0;
}
std::string IntEncoder::get_type() const{

	return "int";
}

const cdap_rib::SerializedObject* SIntEncoder::encode(const short int &object){

	(void) object;
	return 0;
}

short int* SIntEncoder::decode(
		const cdap_rib::SerializedObject &serialized_object) const{

	(void) serialized_object;
	return 0;
}

std::string SIntEncoder::get_type() const{

	return "sint";
}

const cdap_rib::SerializedObject* LongEncoder::encode(const long long &object){

	(void) object;
	return 0;
}

long long* LongEncoder::decode(
		const cdap_rib::SerializedObject &serialized_object) const{

	(void) serialized_object;
	return 0;
}

std::string LongEncoder::get_type() const{

	return "long";
}

const cdap_rib::SerializedObject* SLongEncoder::encode(const long &object){

	(void) object;
	return 0;
}

long* SLongEncoder::decode(
		const cdap_rib::SerializedObject &serialized_object) const{

	(void) serialized_object;
	return 0;
}

std::string SLongEncoder::get_type() const{

	return "slong";
}

const cdap_rib::SerializedObject* StringEncoder::encode(
		const std::string &object){

	(void) object;
	return 0;
}

std::string* StringEncoder::decode(
		const cdap_rib::SerializedObject &serialized_object) const{

	(void) serialized_object;
	return 0;
}

std::string StringEncoder::get_type() const{

	return "string";
}

const cdap_rib::SerializedObject* FloatEncoder::encode(const float &object){

	(void) object;
	return 0;
}

float* FloatEncoder::decode(
		const cdap_rib::SerializedObject &serialized_object) const{

	(void) serialized_object;
	return 0;
}

std::string FloatEncoder::get_type() const{

	return "float";
}

const cdap_rib::SerializedObject* DoubleEncoder::encode(const double &object){

	(void) object;
	return 0;
}

double* DoubleEncoder::decode(
		const cdap_rib::SerializedObject &serialized_object) const{

	(void) serialized_object;
	return 0;
}

std::string DoubleEncoder::get_type() const{

	return "double";
}


const cdap_rib::SerializedObject* BoolEncoder::encode(const bool &object){

	(void) object;
	return 0;
}

bool* BoolEncoder::decode(
		const cdap_rib::SerializedObject &serialized_object) const{

	(void) serialized_object;
	return 0;
}

std::string BoolEncoder::get_type() const{

	return "bool";
}

const cdap_rib::SerializedObject* EmptyEncoder::encode(const empty &object){

	(void) object;
	LOG_ERR("Can not encode an empty object");
	return 0;
}

#endif

} //namespace rib
} //namespace rina<|MERGE_RESOLUTION|>--- conflicted
+++ resolved
@@ -434,23 +434,13 @@
 }
 
 void RIBDaemon::close_connection(const cdap_rib::con_handle_t &con,
-<<<<<<< HEAD
 		const cdap_rib::flags_t &flags, int message_id){
 
 	// FIXME add result
 	cdap_rib::result_info res;
 	(void) res;
 	app_con_callback_->release(message_id, con);
-	cdap_provider_->close_connection_response(con, flags, res, message_id);
-=======
-                                 const cdap_rib::flags_t &flags, int message_id)
-{
-  // FIXME add result
-  cdap_rib::result_info res;
-  (void) res;
-  app_con_callback_->release(message_id, con);
-  cdap_provider_->close_connection_response(con.port_, flags, res, message_id);
->>>>>>> b101d3ea
+	cdap_provider_->close_connection_response(con.port_, flags, res, message_id);
 }
 
 void RIBDaemon::remote_create_result(const cdap_rib::con_handle_t &con,
@@ -490,7 +480,6 @@
 }
 
 void RIBDaemon::remote_create_request(const cdap_rib::con_handle_t &con,
-<<<<<<< HEAD
 		const cdap_rib::obj_info_t &obj,
 		const cdap_rib::filt_info_t &filt,
 		int message_id){
@@ -516,7 +505,7 @@
 			obj_reply.value_);
 
 	try {
-		cdap_provider_->remote_create_response(con, obj_reply, flags, *res,
+		cdap_provider_->remote_create_response(con.port_, obj_reply, flags, *res,
 				message_id);
 	} catch (Exception &e) {
 		LOG_ERR("Unable to send the response");
@@ -536,7 +525,7 @@
 	BaseRIBObject* ribObj = rib_->getRIBObject(obj.class_, obj.name_, true);
 	cdap_rib::res_info_t* res = ribObj->remoteDelete(obj.name_);
 	try {
-		cdap_provider_->remote_delete_response(con, obj, flags, *res, message_id);
+		cdap_provider_->remote_delete_response(con.port_, obj, flags, *res, message_id);
 	} catch (Exception &e) {
 		LOG_ERR("Unable to send the response");
 	}
@@ -559,72 +548,11 @@
 	cdap_rib::res_info_t* res = ribObj->remoteRead(obj.name_, obj_reply.value_);
 
 	try {
-		cdap_provider_->remote_read_response(con, obj, flags, *res, message_id);
+		cdap_provider_->remote_read_response(con.port_, obj, flags, *res, message_id);
 	} catch (Exception &e) {
 		LOG_ERR("Unable to send the response");
 	}
 	delete res;
-=======
-                                      const cdap_rib::obj_info_t &obj,
-                                      const cdap_rib::filt_info_t &filt,
-                                      int message_id)
-{
-  (void) filt;
-  // FIXME add res and flags
-  cdap_rib::flags_t flags;
-
-  BaseRIBObject* rib_obj = rib_->getRIBObject(obj.class_, obj.name_, true);
-  if (rib_obj == NULL)
-  {
-    // DELEGATE CREATION TO PARENT
-    std::string parent_name = rib_->get_parent_name(obj.name_);
-    rib_obj = rib_->getRIBObject("", parent_name, false);
-  }
-  cdap_rib::res_info_t* res = rib_obj->remoteCreateObject(obj.name_, obj.value_);
-  try {
-    cdap_provider_->remote_create_response(con.port_, obj, flags, *res, message_id);
-  } catch (Exception &e) {
-    LOG_ERR("Unable to send the response");
-  }
-  delete res;
-}
-
-void RIBDaemon::remote_delete_request(const cdap_rib::con_handle_t &con,
-                                      const cdap_rib::obj_info_t &obj,
-                                      const cdap_rib::filt_info_t &filt,
-                                      int message_id)
-{
-  (void) filt;
-  // FIXME add res and flags
-  cdap_rib::flags_t flags;
-
-  BaseRIBObject* ribObj = rib_->getRIBObject(obj.class_, obj.name_, true);
-  cdap_rib::res_info_t* res = ribObj->remoteDeleteObject(obj.name_, obj.value_);
-  try {
-    cdap_provider_->remote_delete_response(con.port_, obj, flags, *res, message_id);
-  } catch (Exception &e) {
-    LOG_ERR("Unable to send the response");
-  }
-  delete res;
-}
-void RIBDaemon::remote_read_request(const cdap_rib::con_handle_t &con,
-                                    const cdap_rib::obj_info_t &obj,
-                                    const cdap_rib::filt_info_t &filt,
-                                    int message_id)
-{
-  (void) filt;
-  // FIXME add res and flags
-  cdap_rib::flags_t flags;
-
-  BaseRIBObject* ribObj = rib_->getRIBObject(obj.class_, obj.name_, true);
-  cdap_rib::res_info_t* res = ribObj->remoteReadObject(obj.name_, obj.value_);
-  try {
-    cdap_provider_->remote_read_response(con.port_, obj, flags, *res, message_id);
-  } catch (Exception &e) {
-    LOG_ERR("Unable to send the response");
-  }
-  delete res;
->>>>>>> b101d3ea
 }
 void RIBDaemon::remote_cancel_read_request(const cdap_rib::con_handle_t &con,
 		const cdap_rib::obj_info_t &obj,
@@ -636,12 +564,11 @@
 	// FIXME add res and flags
 	cdap_rib::flags_t flags;
 
-<<<<<<< HEAD
 	BaseRIBObject* ribObj = rib_->getRIBObject(obj.class_, obj.name_, true);
 	cdap_rib::res_info_t* res = ribObj->remoteCancelRead(obj.name_);
 
 	try {
-		cdap_provider_->remote_cancel_read_response(con, flags, *res, message_id);
+		cdap_provider_->remote_cancel_read_response(con.port_, flags, *res, message_id);
 	} catch (Exception &e) {
 		LOG_ERR("Unable to send the response");
 	}
@@ -664,7 +591,7 @@
 	cdap_rib::res_info_t* res = ribObj->remoteWrite(obj.name_, obj.value_,
 			obj_reply.value_);
 	try {
-		cdap_provider_->remote_write_response(con, flags, *res, message_id);
+		cdap_provider_->remote_write_response(con.port_, flags, *res, message_id);
 	} catch (Exception &e) {
 		LOG_ERR("Unable to send the response");
 	}
@@ -688,58 +615,11 @@
 			obj_reply.value_);
 
 	try {
-		cdap_provider_->remote_start_response(con, obj, flags, *res, message_id);
+		cdap_provider_->remote_start_response(con.port_, obj, flags, *res, message_id);
 	} catch (Exception &e) {
 		LOG_ERR("Unable to send the response");
 	}
 	delete res;
-=======
-  BaseRIBObject* ribObj = rib_->getRIBObject(obj.class_, obj.name_, true);
-  cdap_rib::res_info_t* res = ribObj->remoteCancelReadObject(obj.name_,
-                                                             obj.value_);
-  try {
-    cdap_provider_->remote_cancel_read_response(con.port_, flags, *res, message_id);
-  } catch (Exception &e) {
-    LOG_ERR("Unable to send the response");
-  }
-  delete res;
-}
-void RIBDaemon::remote_write_request(const cdap_rib::con_handle_t &con,
-                                     const cdap_rib::obj_info_t &obj,
-                                     const cdap_rib::filt_info_t &filt,
-                                     int message_id)
-{
-  (void) filt;
-  // FIXME add res and flags
-  cdap_rib::flags_t flags;
-
-  BaseRIBObject* ribObj = rib_->getRIBObject(obj.class_, obj.name_, true);
-  cdap_rib::res_info_t* res = ribObj->remoteWriteObject(obj.name_, obj.value_);
-  try {
-    cdap_provider_->remote_write_response(con.port_, flags, *res, message_id);
-  } catch (Exception &e) {
-    LOG_ERR("Unable to send the response");
-  }
-  delete res;
-}
-void RIBDaemon::remote_start_request(const cdap_rib::con_handle_t &con,
-                                     const cdap_rib::obj_info_t &obj,
-                                     const cdap_rib::filt_info_t &filt,
-                                     int message_id)
-{
-  (void) filt;
-  // FIXME add res and flags
-  cdap_rib::flags_t flags;
-
-  BaseRIBObject* ribObj = rib_->getRIBObject(obj.class_, obj.name_, true);
-  cdap_rib::res_info_t* res = ribObj->remoteStartObject(obj.name_, obj.value_);
-  try {
-    cdap_provider_->remote_start_response(con.port_, obj, flags, *res, message_id);
-  } catch (Exception &e) {
-    LOG_ERR("Unable to send the response");
-  }
-  delete res;
->>>>>>> b101d3ea
 }
 void RIBDaemon::remote_stop_request(const cdap_rib::con_handle_t &con,
 		const cdap_rib::obj_info_t &obj,
@@ -750,7 +630,6 @@
 	// FIXME add res and flags
 	cdap_rib::flags_t flags;
 
-<<<<<<< HEAD
 	//Reply object set to empty
 	cdap_rib::obj_info_t obj_reply;
 	obj_reply.value_.size_ = 0;
@@ -760,21 +639,11 @@
 			obj_reply.value_);
 
 	try {
-		cdap_provider_->remote_stop_response(con, flags, *res, message_id);
+		cdap_provider_->remote_stop_response(con.port_, flags, *res, message_id);
 	} catch (Exception &e) {
 		LOG_ERR("Unable to send the response");
 	}
 	delete res;
-=======
-  BaseRIBObject* ribObj = rib_->getRIBObject(obj.class_, obj.name_, true);
-  cdap_rib::res_info_t* res = ribObj->remoteStopObject(obj.name_, obj.value_);
-  try {
-    cdap_provider_->remote_stop_response(con.port_, flags, *res, message_id);
-  } catch (Exception &e) {
-    LOG_ERR("Unable to send the response");
-  }
-  delete res;
->>>>>>> b101d3ea
 }
 
 void RIBDaemon::addRIBObject(BaseRIBObject *rib_object){
