--- conflicted
+++ resolved
@@ -823,16 +823,6 @@
 
 			obj_reply.class_ = rib_obj->class_name;
 			obj_reply.name_ = rib_obj->fqn;
-<<<<<<< HEAD
-			cdap_provider->send_read_result(con,
-							obj_reply,
-							flags,
-							res,
-							invoke_id);
-		} catch (Exception &e) {
-			LOG_ERR("exception was %s", e.what());
-			LOG_ERR("Unable to send response for invoke id %d",
-=======
 			try {
 				LOG_DBG("Sending read result for object %s with "
 					"flags %d",
@@ -844,8 +834,8 @@
 								res,
 								invoke_id);
 			} catch (Exception &e) {
+			LOG_ERR("exception was %s", e.what());
 				LOG_ERR("Unable to send response for invoke id %d",
->>>>>>> 79b94e56
 					invoke_id);
 			}
 		} else
