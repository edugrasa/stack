/*
 * RIB API
 *
 *    Bernat Gastón <bernat.gaston@i2cat.net>
 *
 * This library is free software{} you can redistribute it and/or
 * modify it under the terms of the GNU Lesser General Public
 * License as published by the Free Software Foundation{} either
 * version 2.1 of the License, or (at your option) any later version.
 *
 * This library is distributed in the hope that it will be useful,
 * but WITHOUT ANY WARRANTY{} without even the implied warranty of
 * MERCHANTABILITY or FITNESS FOR A PARTICULAR PURPOSE.  See the GNU
 * Lesser General Public License for more details.
 *
 * You should have received a copy of the GNU Lesser General Public
 * License along with this library{} if not, write to the Free Software
 * Foundation, Inc., 51 Franklin Street, Fifth Floor, Boston,
 * MA  02110-1301  USA
 */

#define RINA_PREFIX "rib"
#include <librina/logs.h>
//FIXME iostream is only for debuging purposes
//#include <iostream>

#include "librina/rib_v2.h"
#include "librina/cdap.h"
#include "librina/cdap_v2.h"

namespace rina {
namespace rib {

//fwd decl
class RIB;

class RIBIntObject{

friend class RIB;

private:
	RIBIntObject(BaseRIBObject *object);
	~RIBIntObject();

	void add_child(RIBIntObject *child);
	void remove_child(const std::string& name);
	BaseRIBObject* object_;
	RIBIntObject* parent_;
	std::list<RIBIntObject*> children_;
};

RIBIntObject::RIBIntObject(BaseRIBObject *object){

	object_ = object;
}

RIBIntObject::~RIBIntObject(){

	delete object_;
}

void RIBIntObject::add_child(RIBIntObject *child){

	for (std::list<RIBIntObject*>::iterator it = children_.begin();
			it != children_.end(); it++) {
		if ((*it)->object_->get_name().compare(child->object_->get_name()) == 0) {
			throw Exception("Object is already a child");
		}
	}

	children_.push_back(child);
	child->parent_ = this;
}

void RIBIntObject::remove_child(const std::string& name){

	for (std::list<RIBIntObject*>::iterator it = children_.begin();
			it != children_.end(); it++) {
		if ((*it)->object_->get_name().compare(name) == 0) {
			children_.erase(it);
			return;
		}
	}

	std::stringstream ss;
	ss << "Unknown child object with object name: " << name.c_str() << std::endl;
	throw Exception(ss.str().c_str());
}

/// A simple RIB implementation, based on a hashtable of RIB objects
/// indexed by object name
class RIB : public rina::Lockable{

public:
	RIB(const RIBSchema *schema);
	~RIB() throw ();
	/// Given an objectname of the form "substring\0substring\0...substring" locate
	/// the RIBObject that corresponds to it
	/// @param objectName
	/// @return
	BaseRIBObject* getRIBObject(const std::string& clas, const std::string& name,
			bool check);
	BaseRIBObject* getRIBObject(const std::string& clas, long instance,
			bool check);
	BaseRIBObject* removeRIBObject(const std::string& name);
	BaseRIBObject* removeRIBObject(long instance);
	std::list<RIBObjectData*> getRIBObjectsData();
	char get_separator() const;
	void addRIBObject(BaseRIBObject* rib_object);
	std::string get_parent_name(const std::string child_name) const;
  const cdap_rib::vers_info_t& get_version() const;
private:
	std::map<std::string, RIBIntObject*> rib_by_name_;
	std::map<long, RIBIntObject*> rib_by_instance_;
	const RIBSchema *rib_schema_;
};

//Class RIB
RIB::RIB(const RIBSchema *schema){

	rib_schema_ = schema;
}

RIB::~RIB() throw (){

	delete rib_schema_;
	lock();
	for (std::map<std::string, RIBIntObject*>::iterator it = rib_by_name_.begin();
			it != rib_by_name_.end(); ++it) {
		LOG_INFO("Object %s removed from the RIB",
				it->second->object_->get_name().c_str());
		delete it->second;
	}
	rib_by_name_.clear();
	rib_by_instance_.clear();
	unlock();
}

BaseRIBObject* RIB::getRIBObject(const std::string& clas,
		const std::string& name, bool check){

	std::string norm_name = name;
	norm_name.erase(std::remove_if(norm_name.begin(), norm_name.end(), ::isspace),
			norm_name.end());

	RIBIntObject* rib_object;
	std::map<std::string, RIBIntObject*>::iterator it;

	lock();
	it = rib_by_name_.find(norm_name);
	unlock();
	if (it == rib_by_name_.end()) {
		return NULL;
	}

	rib_object = it->second;
	if (check && rib_object->object_->get_class().compare(clas) != 0) {
		throw Exception("Object class does not match the user specified one");
	}

	return rib_object->object_;
}

BaseRIBObject* RIB::getRIBObject(const std::string& clas, long instance,
		bool check){

	RIBIntObject* rib_object;
	std::map<long, RIBIntObject*>::iterator it;

	lock();
	it = rib_by_instance_.find(instance);
	unlock();

	if (it == rib_by_instance_.end()) {
		return NULL;
	}

	rib_object = it->second;
	if (check && rib_object->object_->get_class().compare(clas) != 0) {
		throw Exception("Object class does not match the user "
				"specified one");
	}

	return rib_object->object_;
}

void RIB::addRIBObject(BaseRIBObject* rib_object){

	RIBIntObject *parent = 0;

	std::string parent_name = get_parent_name(rib_object->get_name());
	if (!parent_name.empty()) {
		lock();
		if (rib_by_name_.find(parent_name) == rib_by_name_.end()) {
			std::stringstream ss;
			ss << "Exception in object " << rib_object->get_name()
				<< ". Parent name (" << parent_name << ") is not in the RIB"
				<< std::endl;
			unlock();
			throw Exception(ss.str().c_str());
		}
		parent = rib_by_name_[parent_name];
		unlock();
	}
	// TODO: add schema validation
	//  if (rib_schema_->validateAddObject(rib_object, parent))
	//  {
	lock();
	if (rib_by_name_.find(rib_object->get_name()) != rib_by_name_.end()) {
		unlock();
		std::stringstream ss;
		ss << "Object with the same name (" << rib_object->get_name()
			<< ") already exists in the RIB" << std::endl;
		throw Exception(ss.str().c_str());
	}
	if (rib_by_instance_.find(rib_object->get_instance())
			!= rib_by_instance_.end()) {
		unlock();
		std::stringstream ss;
		ss << "Object with the same instance (" << rib_object->get_instance()
			<< "already exists "
			"in the RIB"
			<< std::endl;
		throw Exception(ss.str().c_str());
	}
	RIBIntObject *int_object = new RIBIntObject(rib_object);
	if (parent != 0) {
		parent->add_child(int_object);
		int_object->parent_ = parent;
	}
	rib_by_name_[int_object->object_->get_name()] = int_object;
	rib_by_instance_[int_object->object_->get_instance()] = int_object;
	unlock();
}

BaseRIBObject* RIB::removeRIBObject(const std::string& name){

	std::map<std::string, RIBIntObject*>::iterator it;
	RIBIntObject* rib_object;

	lock();
	it = rib_by_name_.find(name);
	if (it == rib_by_name_.end()) {
		unlock();
		throw Exception("Could not find object in the RIB");
	}

	rib_object = it->second;

	RIBIntObject* parent = rib_object->parent_;
	parent->remove_child(name);
	rib_by_name_.erase(it);
	rib_by_instance_.erase(rib_object->object_->get_instance());
	unlock();
	return rib_object->object_;
}

BaseRIBObject * RIB::removeRIBObject(long instance){

	std::map<long, RIBIntObject*>::iterator it;
	RIBIntObject* rib_object;

	lock();
	it = rib_by_instance_.find(instance);
	if (it == rib_by_instance_.end()) {
		unlock();
		throw Exception("Could not find object in the RIB");
	}

	rib_object = it->second;
	rib_by_instance_.erase(it);
	unlock();

	return rib_object->object_;
}

std::list<RIBObjectData*> RIB::getRIBObjectsData(){

	std::list<RIBObjectData*> result;

	lock();
	for (std::map<std::string, RIBIntObject*>::iterator it = rib_by_name_.begin();
			it != rib_by_name_.end(); ++it) {
		result.push_back(it->second->object_->get_data());
	}
	unlock();
	return result;
}

char RIB::get_separator() const{

	return rib_schema_->get_separator();
}

std::string RIB::get_parent_name(const std::string child_name) const{

	size_t last_separator = child_name.find_last_of(rib_schema_->separator_,
			std::string::npos);
	if (last_separator == std::string::npos)
		return "";

	return child_name.substr(0, last_separator);

}

const cdap_rib::vers_info_t& RIB::get_version() const
{
  return rib_schema_->get_version();
}

/// Interface that provides the RIB Daemon API
<<<<<<< HEAD
class RIBDaemon : public RIBDNorthInterface, cdap::CDAPCallbackInterface {

public:
	RIBDaemon(cacep::AppConHandlerInterface *app_con_callback,
			ResponseHandlerInterface* app_resp_callback,
			cdap_rib::cdap_params *params, const RIBSchema *schema);
	~RIBDaemon();
	void open_connection_result(const cdap_rib::con_handle_t &con,
			const cdap_rib::result_info &res);
	void open_connection(const cdap_rib::con_handle_t &con,
			const cdap_rib::flags_t &flags, int message_id);
	void close_connection_result(const cdap_rib::con_handle_t &con,
			const cdap_rib::result_info &res);
	void close_connection(const cdap_rib::con_handle_t &con,
			const cdap_rib::flags_t &flags, int message_id);

	void remote_create_result(const cdap_rib::con_handle_t &con,
			const cdap_rib::res_info_t &res);
	void remote_delete_result(const cdap_rib::con_handle_t &con,
			const cdap_rib::res_info_t &res);
	void remote_read_result(const cdap_rib::con_handle_t &con,
			const cdap_rib::res_info_t &res);
	void remote_cancel_read_result(const cdap_rib::con_handle_t &con,
			const cdap_rib::res_info_t &res);
	void remote_write_result(const cdap_rib::con_handle_t &con,
			const cdap_rib::res_info_t &res);
	void remote_start_result(const cdap_rib::con_handle_t &con,
			const cdap_rib::res_info_t &res);
	void remote_stop_result(const cdap_rib::con_handle_t &con,
			const cdap_rib::res_info_t &res);

	void remote_create_request(const cdap_rib::con_handle_t &con,
			const cdap_rib::obj_info_t &obj,
			const cdap_rib::filt_info_t &filt, int message_id);
	void remote_delete_request(const cdap_rib::con_handle_t &con,
			const cdap_rib::obj_info_t &obj,
			const cdap_rib::filt_info_t &filt, int message_id);
	void remote_read_request(const cdap_rib::con_handle_t &con,
			const cdap_rib::obj_info_t &obj,
			const cdap_rib::filt_info_t &filt, int message_id);
	void remote_cancel_read_request(const cdap_rib::con_handle_t &con,
			const cdap_rib::obj_info_t &obj,
			const cdap_rib::filt_info_t &filt,
			int message_id);
	void remote_write_request(const cdap_rib::con_handle_t &con,
			const cdap_rib::obj_info_t &obj,
			const cdap_rib::filt_info_t &filt, int message_id);
	void remote_start_request(const cdap_rib::con_handle_t &con,
			const cdap_rib::obj_info_t &obj,
			const cdap_rib::filt_info_t &filt, int message_id);
	void remote_stop_request(const cdap_rib::con_handle_t &con,
			const cdap_rib::obj_info_t &obj,
			const cdap_rib::filt_info_t &filt, int message_id);
	void addRIBObject(BaseRIBObject *rib_object);
	void removeRIBObject(BaseRIBObject *rib_object);
	void removeRIBObject(const std::string& name);
	BaseRIBObject* getObject(const std::string& name,
			const std::string& clas) const;
	BaseRIBObject* getObject(unsigned long instance,
			const std::string& clas) const;
	void process_message(cdap_rib::SerializedObject &message, int port);
  void remote_open_connection(const cdap_rib::src_info_t &src,
                              const cdap_rib::dest_info_t &dest, const cdap_rib::auth_info &auth,
                              int port);

private:
	cacep::AppConHandlerInterface *app_con_callback_;
	ResponseHandlerInterface *app_resp_callback_;
	cdap::CDAPProviderInterface *cdap_provider_;
	RIB *rib_;
	std::map<std::string, AbstractEncoder*> encoders_;
=======
class RIBDaemon : public RIBDNorthInterface, cdap::CDAPCallbackInterface
{
 public:
  RIBDaemon(cacep::AppConHandlerInterface *app_con_callback,
            ResponseHandlerInterface* app_resp_callback,
            cdap_rib::cdap_params *params, const RIBSchema *schema);
  ~RIBDaemon();
  void open_connection_result(const cdap_rib::con_handle_t &con,
                              const cdap_rib::result_info &res);
  void open_connection(const cdap_rib::con_handle_t &con,
                       const cdap_rib::flags_t &flags, int message_id);
  void close_connection_result(const cdap_rib::con_handle_t &con,
                               const cdap_rib::result_info &res);
  void close_connection(const cdap_rib::con_handle_t &con,
                        const cdap_rib::flags_t &flags, int message_id);

  void remote_create_result(const cdap_rib::con_handle_t &con,
                            const cdap_rib::obj_info_t &obj,
                            const cdap_rib::res_info_t &res);
  void remote_delete_result(const cdap_rib::con_handle_t &con,
                            const cdap_rib::res_info_t &res);
  void remote_read_result(const cdap_rib::con_handle_t &con,
                          const cdap_rib::obj_info_t &obj,
                          const cdap_rib::res_info_t &res);
  void remote_cancel_read_result(const cdap_rib::con_handle_t &con,
                                 const cdap_rib::res_info_t &res);
  void remote_write_result(const cdap_rib::con_handle_t &con,
                           const cdap_rib::obj_info_t &obj,
                           const cdap_rib::res_info_t &res);
  void remote_start_result(const cdap_rib::con_handle_t &con,
                           const cdap_rib::obj_info_t &obj,
                           const cdap_rib::res_info_t &res);
  void remote_stop_result(const cdap_rib::con_handle_t &con,
                          const cdap_rib::obj_info_t &obj,
                          const cdap_rib::res_info_t &res);

  void remote_create_request(const cdap_rib::con_handle_t &con,
                             const cdap_rib::obj_info_t &obj,
                             const cdap_rib::filt_info_t &filt, int message_id);
  void remote_delete_request(const cdap_rib::con_handle_t &con,
                             const cdap_rib::obj_info_t &obj,
                             const cdap_rib::filt_info_t &filt, int message_id);
  void remote_read_request(const cdap_rib::con_handle_t &con,
                           const cdap_rib::obj_info_t &obj,
                           const cdap_rib::filt_info_t &filt, int message_id);
  void remote_cancel_read_request(const cdap_rib::con_handle_t &con,
                                  const cdap_rib::obj_info_t &obj,
                                  const cdap_rib::filt_info_t &filt,
                                  int message_id);
  void remote_write_request(const cdap_rib::con_handle_t &con,
                            const cdap_rib::obj_info_t &obj,
                            const cdap_rib::filt_info_t &filt, int message_id);
  void remote_start_request(const cdap_rib::con_handle_t &con,
                            const cdap_rib::obj_info_t &obj,
                            const cdap_rib::filt_info_t &filt, int message_id);
  void remote_stop_request(const cdap_rib::con_handle_t &con,
                           const cdap_rib::obj_info_t &obj,
                           const cdap_rib::filt_info_t &filt, int message_id);
  void addRIBObject(BaseRIBObject *rib_object);
  void removeRIBObject(BaseRIBObject *rib_object);
  void removeRIBObject(const std::string& name);
  BaseRIBObject* getObject(const std::string& name,
                           const std::string& clas) const;
  BaseRIBObject* getObject(unsigned long instance,
                           const std::string& clas) const;
  void process_message(cdap_rib::SerializedObject &message, int port);

 private:
  cacep::AppConHandlerInterface *app_con_callback_;
  ResponseHandlerInterface *app_resp_callback_;
  cdap::CDAPProviderInterface *cdap_provider_;
  RIB *rib_;
  std::map<std::string, AbstractEncoder*> encoders_;
>>>>>>> 34a2ed67
};

RIBDaemon::RIBDaemon(cacep::AppConHandlerInterface *app_con_callback,
		ResponseHandlerInterface* app_resp_callback,
		cdap_rib::cdap_params *params, const RIBSchema *schema){

	app_con_callback_ = app_con_callback;
	app_resp_callback_ = app_resp_callback;
	rib_ = new RIB(schema);
	cdap::CDAPProviderFactory::init(params->timeout_);
	cdap_provider_ = cdap::CDAPProviderFactory::create(params->is_IPCP_, this);
	delete params;
}

RIBDaemon::~RIBDaemon(){

	delete app_con_callback_;
	delete app_resp_callback_;
	for (std::map<std::string, AbstractEncoder*>::iterator it = encoders_.begin(); it != encoders_.end(); it++)
	{
		delete it->second;
	}
	encoders_.clear();
	delete rib_;
	delete cdap_provider_;
	cdap::CDAPProviderFactory::finit();
}

void RIBDaemon::open_connection_result(const cdap_rib::con_handle_t &con,
		const cdap_rib::res_info_t &res){

	// FIXME remove message_id

	app_con_callback_->connectResponse(res, con);
}

void RIBDaemon::open_connection(const cdap_rib::con_handle_t &con,
		const cdap_rib::flags_t &flags, int message_id){

	// FIXME add result
	cdap_rib::result_info res;
	(void) res;
	(void) flags;
	app_con_callback_->connect(message_id, con);
	cdap_provider_->open_connection_response(con, res, message_id);
}

void RIBDaemon::close_connection_result(const cdap_rib::con_handle_t &con,
		const cdap_rib::result_info &res){

	app_con_callback_->releaseResponse(res, con);
}

void RIBDaemon::close_connection(const cdap_rib::con_handle_t &con,
		const cdap_rib::flags_t &flags, int message_id){

	// FIXME add result
	cdap_rib::result_info res;
	(void) res;
	app_con_callback_->release(message_id, con);
	cdap_provider_->close_connection_response(con.port_, flags, res, message_id);
}

void RIBDaemon::remote_create_result(const cdap_rib::con_handle_t &con,
<<<<<<< HEAD
		const cdap_rib::res_info_t &res){

	app_resp_callback_->createResponse(res, con);
=======
                                     const cdap_rib::obj_info_t &obj,
                                     const cdap_rib::res_info_t &res)
{
  app_resp_callback_->createResponse(res, obj, con);
>>>>>>> 34a2ed67
}
void RIBDaemon::remote_delete_result(const cdap_rib::con_handle_t &con,
		const cdap_rib::res_info_t &res){

	app_resp_callback_->deleteResponse(res, con);
}
void RIBDaemon::remote_read_result(const cdap_rib::con_handle_t &con,
<<<<<<< HEAD
		const cdap_rib::res_info_t &res){

	app_resp_callback_->readResponse(res, con);
=======
                                   const cdap_rib::obj_info_t &obj,
                                   const cdap_rib::res_info_t &res)
{
  app_resp_callback_->readResponse(res, obj, con);
>>>>>>> 34a2ed67
}
void RIBDaemon::remote_cancel_read_result(const cdap_rib::con_handle_t &con,
		const cdap_rib::res_info_t &res){

	app_resp_callback_->cancelReadResponse(res, con);
}
void RIBDaemon::remote_write_result(const cdap_rib::con_handle_t &con,
<<<<<<< HEAD
		const cdap_rib::res_info_t &res){

	app_resp_callback_->writeResponse(res, con);
}
void RIBDaemon::remote_start_result(const cdap_rib::con_handle_t &con,
		const cdap_rib::res_info_t &res){

	app_resp_callback_->startResponse(res, con);
}
void RIBDaemon::remote_stop_result(const cdap_rib::con_handle_t &con,
		const cdap_rib::res_info_t &res){

	app_resp_callback_->stopResponse(res, con);
=======
                                    const cdap_rib::obj_info_t &obj,
                                    const cdap_rib::res_info_t &res)
{
  app_resp_callback_->writeResponse(res, obj, con);
}
void RIBDaemon::remote_start_result(const cdap_rib::con_handle_t &con,
                                    const cdap_rib::obj_info_t &obj,
                                    const cdap_rib::res_info_t &res)
{
  app_resp_callback_->startResponse(res, obj, con);
}
void RIBDaemon::remote_stop_result(const cdap_rib::con_handle_t &con,
                                   const cdap_rib::obj_info_t &obj,
                                   const cdap_rib::res_info_t &res)
{
  app_resp_callback_->stopResponse(res, obj, con);
>>>>>>> 34a2ed67
}

void RIBDaemon::remote_create_request(const cdap_rib::con_handle_t &con,
		const cdap_rib::obj_info_t &obj,
		const cdap_rib::filt_info_t &filt,
		int message_id){

	(void) filt;
	// FIXME add res and flags
	cdap_rib::flags_t flags;
	flags.flags_ = cdap_rib::flags_t::NONE_FLAGS;

	//Reply object set to empty
	cdap_rib::obj_info_t obj_reply;
	obj_reply.value_.size_ = 0;
        obj_reply.inst_ = 0;

	BaseRIBObject* rib_obj = rib_->getRIBObject(obj.class_, obj.name_, true);
	if (rib_obj == NULL) {
		std::string parent_name = rib_->get_parent_name(obj.name_);
		rib_obj = rib_->getRIBObject("", parent_name, false);
	}

	//Call the application
	cdap_rib::res_info_t* res = rib_obj->remoteCreate(obj.name_, obj.class_, obj.value_,
			obj_reply.value_);

	try {
		cdap_provider_->remote_create_response(con.port_, obj_reply, flags, *res,
				message_id);
	} catch (Exception &e) {
		LOG_ERR("Unable to send the response");
	}
	delete res;
}

void RIBDaemon::remote_delete_request(const cdap_rib::con_handle_t &con,
		const cdap_rib::obj_info_t &obj,
		const cdap_rib::filt_info_t &filt,
		int message_id){

	(void) filt;
	// FIXME add res and flags
	cdap_rib::flags_t flags;

	BaseRIBObject* ribObj = rib_->getRIBObject(obj.class_, obj.name_, true);
	cdap_rib::res_info_t* res = ribObj->remoteDelete(obj.name_);
	try {
		cdap_provider_->remote_delete_response(con.port_, obj, flags, *res, message_id);
	} catch (Exception &e) {
		LOG_ERR("Unable to send the response");
	}
	delete res;
}
void RIBDaemon::remote_read_request(const cdap_rib::con_handle_t &con,
		const cdap_rib::obj_info_t &obj,
		const cdap_rib::filt_info_t &filt,
		int message_id){

	(void) filt;
	// FIXME add res and flags
	cdap_rib::flags_t flags;

	//Reply object set to empty
	cdap_rib::obj_info_t obj_reply;
	obj_reply.value_.size_ = 0;

	BaseRIBObject* ribObj = rib_->getRIBObject(obj.class_, obj.name_, true);
	cdap_rib::res_info_t* res = ribObj->remoteRead(obj.name_, obj_reply.value_);

	try {
		cdap_provider_->remote_read_response(con.port_, obj, flags, *res, message_id);
	} catch (Exception &e) {
		LOG_ERR("Unable to send the response");
	}
	delete res;
}
void RIBDaemon::remote_cancel_read_request(const cdap_rib::con_handle_t &con,
		const cdap_rib::obj_info_t &obj,
		const cdap_rib::filt_info_t &filt,
		int message_id){

	(void) filt;

	// FIXME add res and flags
	cdap_rib::flags_t flags;

	BaseRIBObject* ribObj = rib_->getRIBObject(obj.class_, obj.name_, true);
	cdap_rib::res_info_t* res = ribObj->remoteCancelRead(obj.name_);

	try {
		cdap_provider_->remote_cancel_read_response(con.port_, flags, *res, message_id);
	} catch (Exception &e) {
		LOG_ERR("Unable to send the response");
	}
	delete res;
}
void RIBDaemon::remote_write_request(const cdap_rib::con_handle_t &con,
		const cdap_rib::obj_info_t &obj,
		const cdap_rib::filt_info_t &filt,
		int message_id){

	(void) filt;
	// FIXME add res and flags
	cdap_rib::flags_t flags;

	//Reply object set to empty
	cdap_rib::obj_info_t obj_reply;
	obj_reply.value_.size_ = 0;

	BaseRIBObject* ribObj = rib_->getRIBObject(obj.class_, obj.name_, true);
	cdap_rib::res_info_t* res = ribObj->remoteWrite(obj.name_, obj.value_,
			obj_reply.value_);
	try {
		cdap_provider_->remote_write_response(con.port_, flags, *res, message_id);
	} catch (Exception &e) {
		LOG_ERR("Unable to send the response");
	}
	delete res;
}
void RIBDaemon::remote_start_request(const cdap_rib::con_handle_t &con,
		const cdap_rib::obj_info_t &obj,
		const cdap_rib::filt_info_t &filt,
		int message_id){

	(void) filt;
	// FIXME add res and flags
	cdap_rib::flags_t flags;

	//Reply object set to empty
	cdap_rib::obj_info_t obj_reply;
	obj_reply.value_.size_ = 0;

	BaseRIBObject* ribObj = rib_->getRIBObject(obj.class_, obj.name_, true);
	cdap_rib::res_info_t* res = ribObj->remoteStart(obj.name_, obj.value_,
			obj_reply.value_);

	try {
		cdap_provider_->remote_start_response(con.port_, obj, flags, *res, message_id);
	} catch (Exception &e) {
		LOG_ERR("Unable to send the response");
	}
	delete res;
}
void RIBDaemon::remote_stop_request(const cdap_rib::con_handle_t &con,
		const cdap_rib::obj_info_t &obj,
		const cdap_rib::filt_info_t &filt,
		int message_id){

	(void) filt;
	// FIXME add res and flags
	cdap_rib::flags_t flags;

	//Reply object set to empty
	cdap_rib::obj_info_t obj_reply;
	obj_reply.value_.size_ = 0;

	BaseRIBObject* ribObj = rib_->getRIBObject(obj.class_, obj.name_, true);
	cdap_rib::res_info_t* res = ribObj->remoteStop(obj.name_, obj.value_,
			obj_reply.value_);

	try {
		cdap_provider_->remote_stop_response(con.port_, flags, *res, message_id);
	} catch (Exception &e) {
		LOG_ERR("Unable to send the response");
	}
	delete res;
}

void RIBDaemon::addRIBObject(BaseRIBObject *rib_object){

	//if (encoders_.find(rib_object->get_encoder()->get_type()) != encoders_.end())
	//	encoders_[rib_object->get_encoder()->get_type()] = rib_object->get_encoder();
	rib_->addRIBObject(rib_object);
}
void RIBDaemon::removeRIBObject(BaseRIBObject *rib_object){

	rib_->removeRIBObject(rib_object->get_name());
}
void RIBDaemon::removeRIBObject(const std::string& name){

	rib_->removeRIBObject(name);
}

BaseRIBObject* RIBDaemon::getObject(const std::string& name,
		const std::string& clas) const{

	return rib_->getRIBObject(clas, name, true);
}
BaseRIBObject* RIBDaemon::getObject(unsigned long instance,
		const std::string& clas) const{

	return rib_->getRIBObject(clas, instance, true);
}
void RIBDaemon::process_message(cdap_rib::SerializedObject &message, int port){

	cdap_provider_->process_message(message, port);
}

void RIBDaemon::remote_open_connection(const cdap_rib::src_info_t &src,
                                       const cdap_rib::dest_info_t &dest, const cdap_rib::auth_info &auth,
                                       int port)
{
  cdap_provider_->remote_open_connection(rib_->get_version(), src, dest, auth, port);
}
// CLASS AbstractEncoder
AbstractEncoder::~AbstractEncoder()
{}
bool AbstractEncoder::operator=(const AbstractEncoder &other) const{

	if (get_type() == other.get_type())
		return true;
	else
		return false;
}
bool AbstractEncoder::operator!=(const AbstractEncoder &other) const{

	if (get_type() != other.get_type())
		return true;
	else
		return false;
}
// Class RIBObjectData
RIBObjectData::RIBObjectData(){

	instance_ = 0;
}

RIBObjectData::RIBObjectData(std::string clazz, std::string name,
		unsigned long instance, std::string disp_value){

	class_ = clazz;
	name_ = name;
	instance_ = instance;
	displayable_value_ = disp_value;
}

bool RIBObjectData::operator==(const RIBObjectData &other) const{

	if (class_.compare(other.get_class()) != 0) {
		return false;
	}

	if (name_.compare(other.get_name()) != 0) {
		return false;
	}

	return instance_ == other.get_instance();
}

bool RIBObjectData::operator!=(const RIBObjectData &other) const{

	return !(*this == other);
}

const std::string& RIBObjectData::get_class() const{

	return class_;
}

unsigned long RIBObjectData::get_instance() const{

	return instance_;
}

const std::string& RIBObjectData::get_name() const{

	return name_;
}

const std::string& RIBObjectData::get_displayable_value() const{

	return displayable_value_;
}

//Class RIBObject

RIBObjectData* BaseRIBObject::get_data(){

	RIBObjectData *result = new RIBObjectData(class_, name_, instance_,
			get_displayable_value());
	return result;
}

std::string BaseRIBObject::get_displayable_value(){

	return "-";
}

bool BaseRIBObject::createObject(const std::string& clas,
		const std::string& name, const void* value){

	(void) clas;
	(void) name;
	(void) value;
	operation_not_supported();
	return false;
}

bool BaseRIBObject::deleteObject(const void* value){

	(void) value;
	operation_not_supported();
	return false;
}

BaseRIBObject* BaseRIBObject::readObject(){

	return this;
}

bool BaseRIBObject::writeObject(const void* value){

	(void) value;
	operation_not_supported();
	return false;
}

bool BaseRIBObject::startObject(const void* object){

	(void) object;
	operation_not_supported();
	return false;
}

bool BaseRIBObject::stopObject(const void* object){

	(void) object;
	operation_not_supported();
	return false;
}


cdap_rib::res_info_t* BaseRIBObject::remoteCreate(const std::string& name, const std::string clas,
		const cdap_rib::SerializedObject &obj_req,
		cdap_rib::SerializedObject &obj_reply){

	(void) name;
	(void) clas;
	(void) obj_req;
	(void) obj_reply;
	operation_not_supported();
	return NULL;
}

cdap_rib::res_info_t* BaseRIBObject::remoteDelete(const std::string& name){

	(void) name;
	operation_not_supported();
	return NULL;
}

cdap_rib::res_info_t* BaseRIBObject::remoteRead(const std::string& name,
		cdap_rib::SerializedObject &obj_reply){

	(void) name;
	(void) obj_reply;
	operation_not_supported();
	return NULL;
}


cdap_rib::res_info_t* BaseRIBObject::remoteCancelRead(const std::string& name){

	(void) name;
	operation_not_supported();
	return NULL;
}

cdap_rib::res_info_t* BaseRIBObject::remoteWrite(const std::string& name,
		const cdap_rib::SerializedObject &obj_req,
		cdap_rib::SerializedObject &obj_reply){

	(void) name;
	(void) obj_req;
	(void) obj_reply;
	operation_not_supported();
	return NULL;
}

cdap_rib::res_info_t* BaseRIBObject::remoteStart(const std::string& name,
		const cdap_rib::SerializedObject &obj_req,
		cdap_rib::SerializedObject &obj_reply){

	(void) name;
	(void) obj_req;
	(void) obj_reply;
	operation_not_supported();
	return NULL;
}

cdap_rib::res_info_t* BaseRIBObject::remoteStop(const std::string& name,
		const cdap_rib::SerializedObject &obj_req,
		cdap_rib::SerializedObject &obj_reply){

	(void) name;
	(void) obj_req;
	(void) obj_reply;
	operation_not_supported();
	return NULL;
}

const std::string& BaseRIBObject::get_class() const{

	return class_;
}

const std::string& BaseRIBObject::get_name() const{

	return name_;
}

long BaseRIBObject::get_instance() const{

	return instance_;
}

void BaseRIBObject::operation_not_supported(){

	LOG_ERR("Operation not supported");
}

// CLASS RIBSchemaObject
RIBSchemaObject::RIBSchemaObject(const std::string& class_name,
		const bool mandatory, const unsigned max_objs){

	class_name_ = class_name;
	mandatory_ = mandatory;
	max_objs_ = max_objs;
	(void)parent_;
}

void RIBSchemaObject::addChild(RIBSchemaObject *object){

	children_.push_back(object);
}

const std::string& RIBSchemaObject::get_class_name() const{

	return class_name_;
}

unsigned RIBSchemaObject::get_max_objs() const{

	return max_objs_;
}

// CLASS RIBSchema
RIBSchema::RIBSchema(const cdap_rib::vers_info_t *version, char separator){

	version_ = version;
	separator_ = separator;
}
RIBSchema::~RIBSchema(){

	delete version_;
}

rib_schema_res RIBSchema::ribSchemaDefContRelation(
		const std::string& cont_class_name, const std::string& class_name,
		const bool mandatory, const unsigned max_objs){

	RIBSchemaObject *object = new RIBSchemaObject(class_name, mandatory,
			max_objs);
	std::map<std::string, RIBSchemaObject*>::iterator parent_it =
		rib_schema_.find(cont_class_name);

	if (parent_it == rib_schema_.end())
		return RIB_SCHEMA_FORMAT_ERR;

	std::pair<std::map<std::string, RIBSchemaObject*>::iterator, bool> ret =
		rib_schema_.insert(
				std::pair<std::string, RIBSchemaObject*>(class_name, object));

	if (ret.second) {
		return RIB_SUCCESS;
	} else {
		return RIB_SCHEMA_FORMAT_ERR;
	}
}

bool RIBSchema::validateAddObject(const BaseRIBObject* obj){

	(void) obj;
	/*
	   RIBSchemaObject *schema_object = rib_schema_.find(obj->get_class());
	// CHECKS REGION //
	// Existance
	if (schema_object == 0)
	LOG_INFO();
	return false;
	// parent existance
	RIBSchemaObject *parent_schema_object = rib_schema_[obj->get_parent_class()];
	if (parent_schema_object == 0)
	return false;
	// maximum number of objects
	if (parent->get_children_size() >= schema_object->get_max_objs()) {
	return false;
	}
	 */
	return true;
}
/*
   std::string RIBSchema::parseName(const std::string& name)
   {
   std::string name_schema = "";
   int position = 0;
   int field_separator_position = name.find(separator_, position);

   while (field_separator_position != -1) {
   int id_separator_position = name.find(separator_, position);
   if (id_separator_position < field_separator_position)
// field with value
name_schema.append(name, position, id_separator_position);
else
// field without value
name_schema.append(name, position, field_separator_position);

field_separator_position = name.find(field_separator_, position);
}
return name_schema;
}

std::string RIBSchema::getParentName(const std::string& name){

int field_separator_position = name.find_last_of(field_separator_, 0);
if (field_separator_position != -1) {
return name.substr(0, field_separator_position);
}
return "";
}
 */
char RIBSchema::get_separator() const{

	return separator_;
}

const cdap_rib::vers_info_t& RIBSchema::get_version() const
{
  return *version_;
}

// CLASS RIBDFactory
RIBDNorthInterface* RIBDFactory::create(
		cacep::AppConHandlerInterface* app_callback,
		ResponseHandlerInterface* app_resp_callbak, void* comm_params,
		const cdap_rib::version_info *version, char separator){

	cdap_rib::cdap_params_t *params = (cdap_rib::cdap_params_t*) comm_params;
	RIBSchema *schema = new RIBSchema(version, separator);
	RIBDNorthInterface* ribd = new RIBDaemon(app_callback, app_resp_callbak,
			params, schema);
	return ribd;
}

//Uncomment this when implemented
#if 0
const cdap_rib::SerializedObject* IntEncoder::encode(const int &object){

	(void) object;
	return 0;
}

int* IntEncoder::decode(
		const cdap_rib::SerializedObject &serialized_object) const{

	(void) serialized_object;
	return 0;
}
std::string IntEncoder::get_type() const{

	return "int";
}

const cdap_rib::SerializedObject* SIntEncoder::encode(const short int &object){

	(void) object;
	return 0;
}

short int* SIntEncoder::decode(
		const cdap_rib::SerializedObject &serialized_object) const{

	(void) serialized_object;
	return 0;
}

std::string SIntEncoder::get_type() const{

	return "sint";
}

const cdap_rib::SerializedObject* LongEncoder::encode(const long long &object){

	(void) object;
	return 0;
}

long long* LongEncoder::decode(
		const cdap_rib::SerializedObject &serialized_object) const{

	(void) serialized_object;
	return 0;
}

std::string LongEncoder::get_type() const{

	return "long";
}

const cdap_rib::SerializedObject* SLongEncoder::encode(const long &object){

	(void) object;
	return 0;
}

long* SLongEncoder::decode(
		const cdap_rib::SerializedObject &serialized_object) const{

	(void) serialized_object;
	return 0;
}

std::string SLongEncoder::get_type() const{

	return "slong";
}

const cdap_rib::SerializedObject* StringEncoder::encode(
		const std::string &object){

	(void) object;
	return 0;
}

std::string* StringEncoder::decode(
		const cdap_rib::SerializedObject &serialized_object) const{

	(void) serialized_object;
	return 0;
}

std::string StringEncoder::get_type() const{

	return "string";
}

const cdap_rib::SerializedObject* FloatEncoder::encode(const float &object){

	(void) object;
	return 0;
}

float* FloatEncoder::decode(
		const cdap_rib::SerializedObject &serialized_object) const{

	(void) serialized_object;
	return 0;
}

std::string FloatEncoder::get_type() const{

	return "float";
}

const cdap_rib::SerializedObject* DoubleEncoder::encode(const double &object){

	(void) object;
	return 0;
}

double* DoubleEncoder::decode(
		const cdap_rib::SerializedObject &serialized_object) const{

	(void) serialized_object;
	return 0;
}

std::string DoubleEncoder::get_type() const{

	return "double";
}


const cdap_rib::SerializedObject* BoolEncoder::encode(const bool &object){

	(void) object;
	return 0;
}

bool* BoolEncoder::decode(
		const cdap_rib::SerializedObject &serialized_object) const{

	(void) serialized_object;
	return 0;
}

std::string BoolEncoder::get_type() const{

	return "bool";
}

const cdap_rib::SerializedObject* EmptyEncoder::encode(const empty &object){

	(void) object;
	LOG_ERR("Can not encode an empty object");
	return 0;
}

#endif

} //namespace rib
} //namespace rina<|MERGE_RESOLUTION|>--- conflicted
+++ resolved
@@ -34,1268 +34,1271 @@
 //fwd decl
 class RIB;
 
-class RIBIntObject{
-
-friend class RIB;
-
-private:
-	RIBIntObject(BaseRIBObject *object);
-	~RIBIntObject();
-
-	void add_child(RIBIntObject *child);
-	void remove_child(const std::string& name);
-	BaseRIBObject* object_;
-	RIBIntObject* parent_;
-	std::list<RIBIntObject*> children_;
+class RIBIntObject
+{
+
+        friend class RIB;
+
+ private:
+        RIBIntObject(BaseRIBObject *object);
+        ~RIBIntObject();
+
+        void add_child(RIBIntObject *child);
+        void remove_child(const std::string& name);
+        BaseRIBObject* object_;
+        RIBIntObject* parent_;
+        std::list<RIBIntObject*> children_;
 };
 
-RIBIntObject::RIBIntObject(BaseRIBObject *object){
-
-	object_ = object;
-}
-
-RIBIntObject::~RIBIntObject(){
-
-	delete object_;
-}
-
-void RIBIntObject::add_child(RIBIntObject *child){
-
-	for (std::list<RIBIntObject*>::iterator it = children_.begin();
-			it != children_.end(); it++) {
-		if ((*it)->object_->get_name().compare(child->object_->get_name()) == 0) {
-			throw Exception("Object is already a child");
-		}
-	}
-
-	children_.push_back(child);
-	child->parent_ = this;
-}
-
-void RIBIntObject::remove_child(const std::string& name){
-
-	for (std::list<RIBIntObject*>::iterator it = children_.begin();
-			it != children_.end(); it++) {
-		if ((*it)->object_->get_name().compare(name) == 0) {
-			children_.erase(it);
-			return;
-		}
-	}
-
-	std::stringstream ss;
-	ss << "Unknown child object with object name: " << name.c_str() << std::endl;
-	throw Exception(ss.str().c_str());
+RIBIntObject::RIBIntObject(BaseRIBObject *object)
+{
+
+        object_ = object;
+}
+
+RIBIntObject::~RIBIntObject()
+{
+
+        delete object_;
+}
+
+void RIBIntObject::add_child(RIBIntObject *child)
+{
+
+        for (std::list<RIBIntObject*>::iterator it = children_.begin();
+                        it != children_.end(); it++) {
+                if ((*it)->object_->get_name().compare(
+                                child->object_->get_name()) == 0) {
+                        throw Exception("Object is already a child");
+                }
+        }
+
+        children_.push_back(child);
+        child->parent_ = this;
+}
+
+void RIBIntObject::remove_child(const std::string& name)
+{
+
+        for (std::list<RIBIntObject*>::iterator it = children_.begin();
+                        it != children_.end(); it++) {
+                if ((*it)->object_->get_name().compare(name) == 0) {
+                        children_.erase(it);
+                        return;
+                }
+        }
+
+        std::stringstream ss;
+        ss << "Unknown child object with object name: " << name.c_str()
+           << std::endl;
+        throw Exception(ss.str().c_str());
 }
 
 /// A simple RIB implementation, based on a hashtable of RIB objects
 /// indexed by object name
-class RIB : public rina::Lockable{
-
-public:
-	RIB(const RIBSchema *schema);
-	~RIB() throw ();
-	/// Given an objectname of the form "substring\0substring\0...substring" locate
-	/// the RIBObject that corresponds to it
-	/// @param objectName
-	/// @return
-	BaseRIBObject* getRIBObject(const std::string& clas, const std::string& name,
-			bool check);
-	BaseRIBObject* getRIBObject(const std::string& clas, long instance,
-			bool check);
-	BaseRIBObject* removeRIBObject(const std::string& name);
-	BaseRIBObject* removeRIBObject(long instance);
-	std::list<RIBObjectData*> getRIBObjectsData();
-	char get_separator() const;
-	void addRIBObject(BaseRIBObject* rib_object);
-	std::string get_parent_name(const std::string child_name) const;
-  const cdap_rib::vers_info_t& get_version() const;
-private:
-	std::map<std::string, RIBIntObject*> rib_by_name_;
-	std::map<long, RIBIntObject*> rib_by_instance_;
-	const RIBSchema *rib_schema_;
+class RIB : public rina::Lockable
+{
+
+ public:
+        RIB(const RIBSchema *schema);
+        ~RIB() throw ();
+        /// Given an objectname of the form "substring\0substring\0...substring" locate
+        /// the RIBObject that corresponds to it
+        /// @param objectName
+        /// @return
+        BaseRIBObject* getRIBObject(const std::string& clas,
+                                    const std::string& name, bool check);
+        BaseRIBObject* getRIBObject(const std::string& clas, long instance,
+                                    bool check);
+        BaseRIBObject* removeRIBObject(const std::string& name);
+        BaseRIBObject* removeRIBObject(long instance);
+        std::list<RIBObjectData*> getRIBObjectsData();
+        char get_separator() const;
+        void addRIBObject(BaseRIBObject* rib_object);
+        std::string get_parent_name(const std::string child_name) const;
+        const cdap_rib::vers_info_t& get_version() const;
+ private:
+        std::map<std::string, RIBIntObject*> rib_by_name_;
+        std::map<long, RIBIntObject*> rib_by_instance_;
+        const RIBSchema *rib_schema_;
 };
 
 //Class RIB
-RIB::RIB(const RIBSchema *schema){
-
-	rib_schema_ = schema;
-}
-
-RIB::~RIB() throw (){
-
-	delete rib_schema_;
-	lock();
-	for (std::map<std::string, RIBIntObject*>::iterator it = rib_by_name_.begin();
-			it != rib_by_name_.end(); ++it) {
-		LOG_INFO("Object %s removed from the RIB",
-				it->second->object_->get_name().c_str());
-		delete it->second;
-	}
-	rib_by_name_.clear();
-	rib_by_instance_.clear();
-	unlock();
+RIB::RIB(const RIBSchema *schema)
+{
+
+        rib_schema_ = schema;
+}
+
+RIB::~RIB() throw ()
+{
+
+        delete rib_schema_;
+        lock();
+        for (std::map<std::string, RIBIntObject*>::iterator it = rib_by_name_
+                        .begin(); it != rib_by_name_.end(); ++it) {
+                LOG_INFO("Object %s removed from the RIB",
+                         it->second->object_->get_name().c_str());
+                delete it->second;
+        }
+        rib_by_name_.clear();
+        rib_by_instance_.clear();
+        unlock();
 }
 
 BaseRIBObject* RIB::getRIBObject(const std::string& clas,
-		const std::string& name, bool check){
-
-	std::string norm_name = name;
-	norm_name.erase(std::remove_if(norm_name.begin(), norm_name.end(), ::isspace),
-			norm_name.end());
-
-	RIBIntObject* rib_object;
-	std::map<std::string, RIBIntObject*>::iterator it;
-
-	lock();
-	it = rib_by_name_.find(norm_name);
-	unlock();
-	if (it == rib_by_name_.end()) {
-		return NULL;
-	}
-
-	rib_object = it->second;
-	if (check && rib_object->object_->get_class().compare(clas) != 0) {
-		throw Exception("Object class does not match the user specified one");
-	}
-
-	return rib_object->object_;
+                                 const std::string& name, bool check)
+{
+
+        std::string norm_name = name;
+        norm_name.erase(std::remove_if(norm_name.begin(), norm_name.end(),
+                                       ::isspace),
+                        norm_name.end());
+
+        RIBIntObject* rib_object;
+        std::map<std::string, RIBIntObject*>::iterator it;
+
+        lock();
+        it = rib_by_name_.find(norm_name);
+        unlock();
+        if (it == rib_by_name_.end()) {
+                return NULL;
+        }
+
+        rib_object = it->second;
+        if (check && rib_object->object_->get_class().compare(clas) != 0) {
+                throw Exception("Object class does not match the user specified one");
+        }
+
+        return rib_object->object_;
 }
 
 BaseRIBObject* RIB::getRIBObject(const std::string& clas, long instance,
-		bool check){
-
-	RIBIntObject* rib_object;
-	std::map<long, RIBIntObject*>::iterator it;
-
-	lock();
-	it = rib_by_instance_.find(instance);
-	unlock();
-
-	if (it == rib_by_instance_.end()) {
-		return NULL;
-	}
-
-	rib_object = it->second;
-	if (check && rib_object->object_->get_class().compare(clas) != 0) {
-		throw Exception("Object class does not match the user "
-				"specified one");
-	}
-
-	return rib_object->object_;
-}
-
-void RIB::addRIBObject(BaseRIBObject* rib_object){
-
-	RIBIntObject *parent = 0;
-
-	std::string parent_name = get_parent_name(rib_object->get_name());
-	if (!parent_name.empty()) {
-		lock();
-		if (rib_by_name_.find(parent_name) == rib_by_name_.end()) {
-			std::stringstream ss;
-			ss << "Exception in object " << rib_object->get_name()
-				<< ". Parent name (" << parent_name << ") is not in the RIB"
-				<< std::endl;
-			unlock();
-			throw Exception(ss.str().c_str());
-		}
-		parent = rib_by_name_[parent_name];
-		unlock();
-	}
-	// TODO: add schema validation
-	//  if (rib_schema_->validateAddObject(rib_object, parent))
-	//  {
-	lock();
-	if (rib_by_name_.find(rib_object->get_name()) != rib_by_name_.end()) {
-		unlock();
-		std::stringstream ss;
-		ss << "Object with the same name (" << rib_object->get_name()
-			<< ") already exists in the RIB" << std::endl;
-		throw Exception(ss.str().c_str());
-	}
-	if (rib_by_instance_.find(rib_object->get_instance())
-			!= rib_by_instance_.end()) {
-		unlock();
-		std::stringstream ss;
-		ss << "Object with the same instance (" << rib_object->get_instance()
-			<< "already exists "
-			"in the RIB"
-			<< std::endl;
-		throw Exception(ss.str().c_str());
-	}
-	RIBIntObject *int_object = new RIBIntObject(rib_object);
-	if (parent != 0) {
-		parent->add_child(int_object);
-		int_object->parent_ = parent;
-	}
-	rib_by_name_[int_object->object_->get_name()] = int_object;
-	rib_by_instance_[int_object->object_->get_instance()] = int_object;
-	unlock();
-}
-
-BaseRIBObject* RIB::removeRIBObject(const std::string& name){
-
-	std::map<std::string, RIBIntObject*>::iterator it;
-	RIBIntObject* rib_object;
-
-	lock();
-	it = rib_by_name_.find(name);
-	if (it == rib_by_name_.end()) {
-		unlock();
-		throw Exception("Could not find object in the RIB");
-	}
-
-	rib_object = it->second;
-
-	RIBIntObject* parent = rib_object->parent_;
-	parent->remove_child(name);
-	rib_by_name_.erase(it);
-	rib_by_instance_.erase(rib_object->object_->get_instance());
-	unlock();
-	return rib_object->object_;
-}
-
-BaseRIBObject * RIB::removeRIBObject(long instance){
-
-	std::map<long, RIBIntObject*>::iterator it;
-	RIBIntObject* rib_object;
-
-	lock();
-	it = rib_by_instance_.find(instance);
-	if (it == rib_by_instance_.end()) {
-		unlock();
-		throw Exception("Could not find object in the RIB");
-	}
-
-	rib_object = it->second;
-	rib_by_instance_.erase(it);
-	unlock();
-
-	return rib_object->object_;
-}
-
-std::list<RIBObjectData*> RIB::getRIBObjectsData(){
-
-	std::list<RIBObjectData*> result;
-
-	lock();
-	for (std::map<std::string, RIBIntObject*>::iterator it = rib_by_name_.begin();
-			it != rib_by_name_.end(); ++it) {
-		result.push_back(it->second->object_->get_data());
-	}
-	unlock();
-	return result;
-}
-
-char RIB::get_separator() const{
-
-	return rib_schema_->get_separator();
-}
-
-std::string RIB::get_parent_name(const std::string child_name) const{
-
-	size_t last_separator = child_name.find_last_of(rib_schema_->separator_,
-			std::string::npos);
-	if (last_separator == std::string::npos)
-		return "";
-
-	return child_name.substr(0, last_separator);
+                                 bool check)
+{
+
+        RIBIntObject* rib_object;
+        std::map<long, RIBIntObject*>::iterator it;
+
+        lock();
+        it = rib_by_instance_.find(instance);
+        unlock();
+
+        if (it == rib_by_instance_.end()) {
+                return NULL;
+        }
+
+        rib_object = it->second;
+        if (check && rib_object->object_->get_class().compare(clas) != 0) {
+                throw Exception("Object class does not match the user "
+                                "specified one");
+        }
+
+        return rib_object->object_;
+}
+
+void RIB::addRIBObject(BaseRIBObject* rib_object)
+{
+
+        RIBIntObject *parent = 0;
+
+        std::string parent_name = get_parent_name(rib_object->get_name());
+        if (!parent_name.empty()) {
+                lock();
+                if (rib_by_name_.find(parent_name) == rib_by_name_.end()) {
+                        std::stringstream ss;
+                        ss << "Exception in object " << rib_object->get_name()
+                           << ". Parent name (" << parent_name
+                           << ") is not in the RIB" << std::endl;
+                        unlock();
+                        throw Exception(ss.str().c_str());
+                }
+                parent = rib_by_name_[parent_name];
+                unlock();
+        }
+        // TODO: add schema validation
+        //  if (rib_schema_->validateAddObject(rib_object, parent))
+        //  {
+        lock();
+        if (rib_by_name_.find(rib_object->get_name()) != rib_by_name_.end()) {
+                unlock();
+                std::stringstream ss;
+                ss << "Object with the same name (" << rib_object->get_name()
+                   << ") already exists in the RIB" << std::endl;
+                throw Exception(ss.str().c_str());
+        }
+        if (rib_by_instance_.find(rib_object->get_instance())
+                        != rib_by_instance_.end()) {
+                unlock();
+                std::stringstream ss;
+                ss << "Object with the same instance ("
+                   << rib_object->get_instance() << "already exists "
+                   "in the RIB"
+                   << std::endl;
+                throw Exception(ss.str().c_str());
+        }
+        RIBIntObject *int_object = new RIBIntObject(rib_object);
+        if (parent != 0) {
+                parent->add_child(int_object);
+                int_object->parent_ = parent;
+        }
+        rib_by_name_[int_object->object_->get_name()] = int_object;
+        rib_by_instance_[int_object->object_->get_instance()] = int_object;
+        unlock();
+}
+
+BaseRIBObject* RIB::removeRIBObject(const std::string& name)
+{
+
+        std::map<std::string, RIBIntObject*>::iterator it;
+        RIBIntObject* rib_object;
+
+        lock();
+        it = rib_by_name_.find(name);
+        if (it == rib_by_name_.end()) {
+                unlock();
+                throw Exception("Could not find object in the RIB");
+        }
+
+        rib_object = it->second;
+
+        RIBIntObject* parent = rib_object->parent_;
+        parent->remove_child(name);
+        rib_by_name_.erase(it);
+        rib_by_instance_.erase(rib_object->object_->get_instance());
+        unlock();
+        return rib_object->object_;
+}
+
+BaseRIBObject * RIB::removeRIBObject(long instance)
+{
+
+        std::map<long, RIBIntObject*>::iterator it;
+        RIBIntObject* rib_object;
+
+        lock();
+        it = rib_by_instance_.find(instance);
+        if (it == rib_by_instance_.end()) {
+                unlock();
+                throw Exception("Could not find object in the RIB");
+        }
+
+        rib_object = it->second;
+        rib_by_instance_.erase(it);
+        unlock();
+
+        return rib_object->object_;
+}
+
+std::list<RIBObjectData*> RIB::getRIBObjectsData()
+{
+
+        std::list<RIBObjectData*> result;
+
+        lock();
+        for (std::map<std::string, RIBIntObject*>::iterator it = rib_by_name_
+                        .begin(); it != rib_by_name_.end(); ++it) {
+                result.push_back(it->second->object_->get_data());
+        }
+        unlock();
+        return result;
+}
+
+char RIB::get_separator() const
+{
+
+        return rib_schema_->get_separator();
+}
+
+std::string RIB::get_parent_name(const std::string child_name) const
+{
+
+        size_t last_separator = child_name.find_last_of(rib_schema_->separator_,
+                                                        std::string::npos);
+        if (last_separator == std::string::npos)
+                return "";
+
+        return child_name.substr(0, last_separator);
 
 }
 
 const cdap_rib::vers_info_t& RIB::get_version() const
 {
-  return rib_schema_->get_version();
+        return rib_schema_->get_version();
 }
 
 /// Interface that provides the RIB Daemon API
-<<<<<<< HEAD
-class RIBDaemon : public RIBDNorthInterface, cdap::CDAPCallbackInterface {
-
-public:
-	RIBDaemon(cacep::AppConHandlerInterface *app_con_callback,
-			ResponseHandlerInterface* app_resp_callback,
-			cdap_rib::cdap_params *params, const RIBSchema *schema);
-	~RIBDaemon();
-	void open_connection_result(const cdap_rib::con_handle_t &con,
-			const cdap_rib::result_info &res);
-	void open_connection(const cdap_rib::con_handle_t &con,
-			const cdap_rib::flags_t &flags, int message_id);
-	void close_connection_result(const cdap_rib::con_handle_t &con,
-			const cdap_rib::result_info &res);
-	void close_connection(const cdap_rib::con_handle_t &con,
-			const cdap_rib::flags_t &flags, int message_id);
-
-	void remote_create_result(const cdap_rib::con_handle_t &con,
-			const cdap_rib::res_info_t &res);
-	void remote_delete_result(const cdap_rib::con_handle_t &con,
-			const cdap_rib::res_info_t &res);
-	void remote_read_result(const cdap_rib::con_handle_t &con,
-			const cdap_rib::res_info_t &res);
-	void remote_cancel_read_result(const cdap_rib::con_handle_t &con,
-			const cdap_rib::res_info_t &res);
-	void remote_write_result(const cdap_rib::con_handle_t &con,
-			const cdap_rib::res_info_t &res);
-	void remote_start_result(const cdap_rib::con_handle_t &con,
-			const cdap_rib::res_info_t &res);
-	void remote_stop_result(const cdap_rib::con_handle_t &con,
-			const cdap_rib::res_info_t &res);
-
-	void remote_create_request(const cdap_rib::con_handle_t &con,
-			const cdap_rib::obj_info_t &obj,
-			const cdap_rib::filt_info_t &filt, int message_id);
-	void remote_delete_request(const cdap_rib::con_handle_t &con,
-			const cdap_rib::obj_info_t &obj,
-			const cdap_rib::filt_info_t &filt, int message_id);
-	void remote_read_request(const cdap_rib::con_handle_t &con,
-			const cdap_rib::obj_info_t &obj,
-			const cdap_rib::filt_info_t &filt, int message_id);
-	void remote_cancel_read_request(const cdap_rib::con_handle_t &con,
-			const cdap_rib::obj_info_t &obj,
-			const cdap_rib::filt_info_t &filt,
-			int message_id);
-	void remote_write_request(const cdap_rib::con_handle_t &con,
-			const cdap_rib::obj_info_t &obj,
-			const cdap_rib::filt_info_t &filt, int message_id);
-	void remote_start_request(const cdap_rib::con_handle_t &con,
-			const cdap_rib::obj_info_t &obj,
-			const cdap_rib::filt_info_t &filt, int message_id);
-	void remote_stop_request(const cdap_rib::con_handle_t &con,
-			const cdap_rib::obj_info_t &obj,
-			const cdap_rib::filt_info_t &filt, int message_id);
-	void addRIBObject(BaseRIBObject *rib_object);
-	void removeRIBObject(BaseRIBObject *rib_object);
-	void removeRIBObject(const std::string& name);
-	BaseRIBObject* getObject(const std::string& name,
-			const std::string& clas) const;
-	BaseRIBObject* getObject(unsigned long instance,
-			const std::string& clas) const;
-	void process_message(cdap_rib::SerializedObject &message, int port);
-  void remote_open_connection(const cdap_rib::src_info_t &src,
-                              const cdap_rib::dest_info_t &dest, const cdap_rib::auth_info &auth,
-                              int port);
-
-private:
-	cacep::AppConHandlerInterface *app_con_callback_;
-	ResponseHandlerInterface *app_resp_callback_;
-	cdap::CDAPProviderInterface *cdap_provider_;
-	RIB *rib_;
-	std::map<std::string, AbstractEncoder*> encoders_;
-=======
 class RIBDaemon : public RIBDNorthInterface, cdap::CDAPCallbackInterface
 {
  public:
-  RIBDaemon(cacep::AppConHandlerInterface *app_con_callback,
-            ResponseHandlerInterface* app_resp_callback,
-            cdap_rib::cdap_params *params, const RIBSchema *schema);
-  ~RIBDaemon();
-  void open_connection_result(const cdap_rib::con_handle_t &con,
-                              const cdap_rib::result_info &res);
-  void open_connection(const cdap_rib::con_handle_t &con,
-                       const cdap_rib::flags_t &flags, int message_id);
-  void close_connection_result(const cdap_rib::con_handle_t &con,
-                               const cdap_rib::result_info &res);
-  void close_connection(const cdap_rib::con_handle_t &con,
-                        const cdap_rib::flags_t &flags, int message_id);
-
-  void remote_create_result(const cdap_rib::con_handle_t &con,
-                            const cdap_rib::obj_info_t &obj,
-                            const cdap_rib::res_info_t &res);
-  void remote_delete_result(const cdap_rib::con_handle_t &con,
-                            const cdap_rib::res_info_t &res);
-  void remote_read_result(const cdap_rib::con_handle_t &con,
-                          const cdap_rib::obj_info_t &obj,
-                          const cdap_rib::res_info_t &res);
-  void remote_cancel_read_result(const cdap_rib::con_handle_t &con,
+        RIBDaemon(cacep::AppConHandlerInterface *app_con_callback,
+                  ResponseHandlerInterface* app_resp_callback,
+                  cdap_rib::cdap_params *params, const RIBSchema *schema);
+        ~RIBDaemon();
+        void open_connection_result(const cdap_rib::con_handle_t &con,
+                                    const cdap_rib::result_info &res);
+        void open_connection(const cdap_rib::con_handle_t &con,
+                             const cdap_rib::flags_t &flags, int message_id);
+        void close_connection_result(const cdap_rib::con_handle_t &con,
+                                     const cdap_rib::result_info &res);
+        void close_connection(const cdap_rib::con_handle_t &con,
+                              const cdap_rib::flags_t &flags, int message_id);
+
+        void remote_create_result(const cdap_rib::con_handle_t &con,
+                                  const cdap_rib::obj_info_t &obj,
+                                  const cdap_rib::res_info_t &res);
+        void remote_delete_result(const cdap_rib::con_handle_t &con,
+                                  const cdap_rib::res_info_t &res);
+        void remote_read_result(const cdap_rib::con_handle_t &con,
+                                const cdap_rib::obj_info_t &obj,
+                                const cdap_rib::res_info_t &res);
+        void remote_cancel_read_result(const cdap_rib::con_handle_t &con,
+                                       const cdap_rib::res_info_t &res);
+        void remote_write_result(const cdap_rib::con_handle_t &con,
+                                 const cdap_rib::obj_info_t &obj,
                                  const cdap_rib::res_info_t &res);
-  void remote_write_result(const cdap_rib::con_handle_t &con,
-                           const cdap_rib::obj_info_t &obj,
-                           const cdap_rib::res_info_t &res);
-  void remote_start_result(const cdap_rib::con_handle_t &con,
-                           const cdap_rib::obj_info_t &obj,
-                           const cdap_rib::res_info_t &res);
-  void remote_stop_result(const cdap_rib::con_handle_t &con,
-                          const cdap_rib::obj_info_t &obj,
-                          const cdap_rib::res_info_t &res);
-
-  void remote_create_request(const cdap_rib::con_handle_t &con,
-                             const cdap_rib::obj_info_t &obj,
-                             const cdap_rib::filt_info_t &filt, int message_id);
-  void remote_delete_request(const cdap_rib::con_handle_t &con,
-                             const cdap_rib::obj_info_t &obj,
-                             const cdap_rib::filt_info_t &filt, int message_id);
-  void remote_read_request(const cdap_rib::con_handle_t &con,
-                           const cdap_rib::obj_info_t &obj,
-                           const cdap_rib::filt_info_t &filt, int message_id);
-  void remote_cancel_read_request(const cdap_rib::con_handle_t &con,
+        void remote_start_result(const cdap_rib::con_handle_t &con,
+                                 const cdap_rib::obj_info_t &obj,
+                                 const cdap_rib::res_info_t &res);
+        void remote_stop_result(const cdap_rib::con_handle_t &con,
+                                const cdap_rib::obj_info_t &obj,
+                                const cdap_rib::res_info_t &res);
+
+        void remote_create_request(const cdap_rib::con_handle_t &con,
+                                   const cdap_rib::obj_info_t &obj,
+                                   const cdap_rib::filt_info_t &filt,
+                                   int message_id);
+        void remote_delete_request(const cdap_rib::con_handle_t &con,
+                                   const cdap_rib::obj_info_t &obj,
+                                   const cdap_rib::filt_info_t &filt,
+                                   int message_id);
+        void remote_read_request(const cdap_rib::con_handle_t &con,
+                                 const cdap_rib::obj_info_t &obj,
+                                 const cdap_rib::filt_info_t &filt,
+                                 int message_id);
+        void remote_cancel_read_request(const cdap_rib::con_handle_t &con,
+                                        const cdap_rib::obj_info_t &obj,
+                                        const cdap_rib::filt_info_t &filt,
+                                        int message_id);
+        void remote_write_request(const cdap_rib::con_handle_t &con,
                                   const cdap_rib::obj_info_t &obj,
                                   const cdap_rib::filt_info_t &filt,
                                   int message_id);
-  void remote_write_request(const cdap_rib::con_handle_t &con,
-                            const cdap_rib::obj_info_t &obj,
-                            const cdap_rib::filt_info_t &filt, int message_id);
-  void remote_start_request(const cdap_rib::con_handle_t &con,
-                            const cdap_rib::obj_info_t &obj,
-                            const cdap_rib::filt_info_t &filt, int message_id);
-  void remote_stop_request(const cdap_rib::con_handle_t &con,
-                           const cdap_rib::obj_info_t &obj,
-                           const cdap_rib::filt_info_t &filt, int message_id);
-  void addRIBObject(BaseRIBObject *rib_object);
-  void removeRIBObject(BaseRIBObject *rib_object);
-  void removeRIBObject(const std::string& name);
-  BaseRIBObject* getObject(const std::string& name,
-                           const std::string& clas) const;
-  BaseRIBObject* getObject(unsigned long instance,
-                           const std::string& clas) const;
-  void process_message(cdap_rib::SerializedObject &message, int port);
+        void remote_start_request(const cdap_rib::con_handle_t &con,
+                                  const cdap_rib::obj_info_t &obj,
+                                  const cdap_rib::filt_info_t &filt,
+                                  int message_id);
+        void remote_stop_request(const cdap_rib::con_handle_t &con,
+                                 const cdap_rib::obj_info_t &obj,
+                                 const cdap_rib::filt_info_t &filt,
+                                 int message_id);
+        void addRIBObject(BaseRIBObject *rib_object);
+        void removeRIBObject(BaseRIBObject *rib_object);
+        void removeRIBObject(const std::string& name);
+        BaseRIBObject* getObject(const std::string& name,
+                                 const std::string& clas) const;
+        BaseRIBObject* getObject(unsigned long instance,
+                                 const std::string& clas) const;
+        void process_message(cdap_rib::SerializedObject &message, int port);
+        void remote_open_connection(const cdap_rib::src_info_t &src,
+                                    const cdap_rib::dest_info_t &dest, const cdap_rib::auth_info &auth,
+                                    int port);
 
  private:
-  cacep::AppConHandlerInterface *app_con_callback_;
-  ResponseHandlerInterface *app_resp_callback_;
-  cdap::CDAPProviderInterface *cdap_provider_;
-  RIB *rib_;
-  std::map<std::string, AbstractEncoder*> encoders_;
->>>>>>> 34a2ed67
+        cacep::AppConHandlerInterface *app_con_callback_;
+        ResponseHandlerInterface *app_resp_callback_;
+        cdap::CDAPProviderInterface *cdap_provider_;
+        RIB *rib_;
+        std::map<std::string, AbstractEncoder*> encoders_;
 };
 
 RIBDaemon::RIBDaemon(cacep::AppConHandlerInterface *app_con_callback,
-		ResponseHandlerInterface* app_resp_callback,
-		cdap_rib::cdap_params *params, const RIBSchema *schema){
-
-	app_con_callback_ = app_con_callback;
-	app_resp_callback_ = app_resp_callback;
-	rib_ = new RIB(schema);
-	cdap::CDAPProviderFactory::init(params->timeout_);
-	cdap_provider_ = cdap::CDAPProviderFactory::create(params->is_IPCP_, this);
-	delete params;
-}
-
-RIBDaemon::~RIBDaemon(){
-
-	delete app_con_callback_;
-	delete app_resp_callback_;
-	for (std::map<std::string, AbstractEncoder*>::iterator it = encoders_.begin(); it != encoders_.end(); it++)
-	{
-		delete it->second;
-	}
-	encoders_.clear();
-	delete rib_;
-	delete cdap_provider_;
-	cdap::CDAPProviderFactory::finit();
+                     ResponseHandlerInterface* app_resp_callback,
+                     cdap_rib::cdap_params *params, const RIBSchema *schema)
+{
+
+        app_con_callback_ = app_con_callback;
+        app_resp_callback_ = app_resp_callback;
+        rib_ = new RIB(schema);
+        cdap::CDAPProviderFactory::init(params->timeout_);
+        cdap_provider_ = cdap::CDAPProviderFactory::create(params->is_IPCP_,
+                                                           this);
+        delete params;
+}
+
+RIBDaemon::~RIBDaemon()
+{
+
+        delete app_con_callback_;
+        delete app_resp_callback_;
+        for (std::map<std::string, AbstractEncoder*>::iterator it = encoders_
+                        .begin(); it != encoders_.end(); it++) {
+                delete it->second;
+        }
+        encoders_.clear();
+        delete rib_;
+        delete cdap_provider_;
+        cdap::CDAPProviderFactory::finit();
 }
 
 void RIBDaemon::open_connection_result(const cdap_rib::con_handle_t &con,
-		const cdap_rib::res_info_t &res){
-
-	// FIXME remove message_id
-
-	app_con_callback_->connectResponse(res, con);
+                                       const cdap_rib::res_info_t &res)
+{
+
+        // FIXME remove message_id
+
+        app_con_callback_->connectResponse(res, con);
 }
 
 void RIBDaemon::open_connection(const cdap_rib::con_handle_t &con,
-		const cdap_rib::flags_t &flags, int message_id){
-
-	// FIXME add result
-	cdap_rib::result_info res;
-	(void) res;
-	(void) flags;
-	app_con_callback_->connect(message_id, con);
-	cdap_provider_->open_connection_response(con, res, message_id);
+                                const cdap_rib::flags_t &flags, int message_id)
+{
+
+        // FIXME add result
+        cdap_rib::result_info res;
+        (void) res;
+        (void) flags;
+        app_con_callback_->connect(message_id, con);
+        cdap_provider_->open_connection_response(con, res, message_id);
 }
 
 void RIBDaemon::close_connection_result(const cdap_rib::con_handle_t &con,
-		const cdap_rib::result_info &res){
-
-	app_con_callback_->releaseResponse(res, con);
+                                        const cdap_rib::result_info &res)
+{
+
+        app_con_callback_->releaseResponse(res, con);
 }
 
 void RIBDaemon::close_connection(const cdap_rib::con_handle_t &con,
-		const cdap_rib::flags_t &flags, int message_id){
-
-	// FIXME add result
-	cdap_rib::result_info res;
-	(void) res;
-	app_con_callback_->release(message_id, con);
-	cdap_provider_->close_connection_response(con.port_, flags, res, message_id);
+                                 const cdap_rib::flags_t &flags, int message_id)
+{
+
+        // FIXME add result
+        cdap_rib::result_info res;
+        (void) res;
+        app_con_callback_->release(message_id, con);
+        cdap_provider_->close_connection_response(con.port_, flags, res,
+                                                  message_id);
 }
 
 void RIBDaemon::remote_create_result(const cdap_rib::con_handle_t &con,
-<<<<<<< HEAD
-		const cdap_rib::res_info_t &res){
-
-	app_resp_callback_->createResponse(res, con);
-=======
                                      const cdap_rib::obj_info_t &obj,
                                      const cdap_rib::res_info_t &res)
 {
-  app_resp_callback_->createResponse(res, obj, con);
->>>>>>> 34a2ed67
+        app_resp_callback_->createResponse(res, obj, con);
 }
 void RIBDaemon::remote_delete_result(const cdap_rib::con_handle_t &con,
-		const cdap_rib::res_info_t &res){
-
-	app_resp_callback_->deleteResponse(res, con);
+                                     const cdap_rib::res_info_t &res)
+{
+
+        app_resp_callback_->deleteResponse(res, con);
 }
 void RIBDaemon::remote_read_result(const cdap_rib::con_handle_t &con,
-<<<<<<< HEAD
-		const cdap_rib::res_info_t &res){
-
-	app_resp_callback_->readResponse(res, con);
-=======
                                    const cdap_rib::obj_info_t &obj,
                                    const cdap_rib::res_info_t &res)
 {
-  app_resp_callback_->readResponse(res, obj, con);
->>>>>>> 34a2ed67
+        app_resp_callback_->readResponse(res, obj, con);
 }
 void RIBDaemon::remote_cancel_read_result(const cdap_rib::con_handle_t &con,
-		const cdap_rib::res_info_t &res){
-
-	app_resp_callback_->cancelReadResponse(res, con);
+                                          const cdap_rib::res_info_t &res)
+{
+
+        app_resp_callback_->cancelReadResponse(res, con);
 }
 void RIBDaemon::remote_write_result(const cdap_rib::con_handle_t &con,
-<<<<<<< HEAD
-		const cdap_rib::res_info_t &res){
-
-	app_resp_callback_->writeResponse(res, con);
-}
-void RIBDaemon::remote_start_result(const cdap_rib::con_handle_t &con,
-		const cdap_rib::res_info_t &res){
-
-	app_resp_callback_->startResponse(res, con);
-}
-void RIBDaemon::remote_stop_result(const cdap_rib::con_handle_t &con,
-		const cdap_rib::res_info_t &res){
-
-	app_resp_callback_->stopResponse(res, con);
-=======
                                     const cdap_rib::obj_info_t &obj,
                                     const cdap_rib::res_info_t &res)
 {
-  app_resp_callback_->writeResponse(res, obj, con);
+        app_resp_callback_->writeResponse(res, obj, con);
 }
 void RIBDaemon::remote_start_result(const cdap_rib::con_handle_t &con,
                                     const cdap_rib::obj_info_t &obj,
                                     const cdap_rib::res_info_t &res)
 {
-  app_resp_callback_->startResponse(res, obj, con);
+        app_resp_callback_->startResponse(res, obj, con);
 }
 void RIBDaemon::remote_stop_result(const cdap_rib::con_handle_t &con,
                                    const cdap_rib::obj_info_t &obj,
                                    const cdap_rib::res_info_t &res)
 {
-  app_resp_callback_->stopResponse(res, obj, con);
->>>>>>> 34a2ed67
+        app_resp_callback_->stopResponse(res, obj, con);
 }
 
 void RIBDaemon::remote_create_request(const cdap_rib::con_handle_t &con,
-		const cdap_rib::obj_info_t &obj,
-		const cdap_rib::filt_info_t &filt,
-		int message_id){
-
-	(void) filt;
-	// FIXME add res and flags
-	cdap_rib::flags_t flags;
-	flags.flags_ = cdap_rib::flags_t::NONE_FLAGS;
-
-	//Reply object set to empty
-	cdap_rib::obj_info_t obj_reply;
-	obj_reply.value_.size_ = 0;
+                                      const cdap_rib::obj_info_t &obj,
+                                      const cdap_rib::filt_info_t &filt,
+                                      int message_id)
+{
+
+        (void) filt;
+        // FIXME add res and flags
+        cdap_rib::flags_t flags;
+        flags.flags_ = cdap_rib::flags_t::NONE_FLAGS;
+
+        //Reply object set to empty
+        cdap_rib::obj_info_t obj_reply;
+        obj_reply.value_.size_ = 0;
         obj_reply.inst_ = 0;
 
-	BaseRIBObject* rib_obj = rib_->getRIBObject(obj.class_, obj.name_, true);
-	if (rib_obj == NULL) {
-		std::string parent_name = rib_->get_parent_name(obj.name_);
-		rib_obj = rib_->getRIBObject("", parent_name, false);
-	}
-
-	//Call the application
-	cdap_rib::res_info_t* res = rib_obj->remoteCreate(obj.name_, obj.class_, obj.value_,
-			obj_reply.value_);
-
-	try {
-		cdap_provider_->remote_create_response(con.port_, obj_reply, flags, *res,
-				message_id);
-	} catch (Exception &e) {
-		LOG_ERR("Unable to send the response");
-	}
-	delete res;
+        BaseRIBObject* rib_obj = rib_->getRIBObject(obj.class_, obj.name_,
+                                                    true);
+        if (rib_obj == NULL) {
+                std::string parent_name = rib_->get_parent_name(obj.name_);
+                rib_obj = rib_->getRIBObject("", parent_name, false);
+        }
+
+        //Call the application
+        cdap_rib::res_info_t* res = rib_obj->remoteCreate(obj.name_, obj.class_,
+                                                          obj.value_,
+                                                          obj_reply.value_);
+
+        try {
+                cdap_provider_->remote_create_response(con.port_, obj_reply,
+                                                       flags, *res, message_id);
+        } catch (Exception &e) {
+                LOG_ERR("Unable to send the response");
+        }
+        delete res;
 }
 
 void RIBDaemon::remote_delete_request(const cdap_rib::con_handle_t &con,
-		const cdap_rib::obj_info_t &obj,
-		const cdap_rib::filt_info_t &filt,
-		int message_id){
-
-	(void) filt;
-	// FIXME add res and flags
-	cdap_rib::flags_t flags;
-
-	BaseRIBObject* ribObj = rib_->getRIBObject(obj.class_, obj.name_, true);
-	cdap_rib::res_info_t* res = ribObj->remoteDelete(obj.name_);
-	try {
-		cdap_provider_->remote_delete_response(con.port_, obj, flags, *res, message_id);
-	} catch (Exception &e) {
-		LOG_ERR("Unable to send the response");
-	}
-	delete res;
+                                      const cdap_rib::obj_info_t &obj,
+                                      const cdap_rib::filt_info_t &filt,
+                                      int message_id)
+{
+
+        (void) filt;
+        // FIXME add res and flags
+        cdap_rib::flags_t flags;
+
+        BaseRIBObject* ribObj = rib_->getRIBObject(obj.class_, obj.name_, true);
+        cdap_rib::res_info_t* res = ribObj->remoteDelete(obj.name_);
+        try {
+                cdap_provider_->remote_delete_response(con.port_, obj, flags,
+                                                       *res, message_id);
+        } catch (Exception &e) {
+                LOG_ERR("Unable to send the response");
+        }
+        delete res;
 }
 void RIBDaemon::remote_read_request(const cdap_rib::con_handle_t &con,
-		const cdap_rib::obj_info_t &obj,
-		const cdap_rib::filt_info_t &filt,
-		int message_id){
-
-	(void) filt;
-	// FIXME add res and flags
-	cdap_rib::flags_t flags;
-
-	//Reply object set to empty
-	cdap_rib::obj_info_t obj_reply;
-	obj_reply.value_.size_ = 0;
-
-	BaseRIBObject* ribObj = rib_->getRIBObject(obj.class_, obj.name_, true);
-	cdap_rib::res_info_t* res = ribObj->remoteRead(obj.name_, obj_reply.value_);
-
-	try {
-		cdap_provider_->remote_read_response(con.port_, obj, flags, *res, message_id);
-	} catch (Exception &e) {
-		LOG_ERR("Unable to send the response");
-	}
-	delete res;
+                                    const cdap_rib::obj_info_t &obj,
+                                    const cdap_rib::filt_info_t &filt,
+                                    int message_id)
+{
+
+        (void) filt;
+        // FIXME add res and flags
+        cdap_rib::flags_t flags;
+
+        //Reply object set to empty
+        cdap_rib::obj_info_t obj_reply;
+        obj_reply.value_.size_ = 0;
+
+        BaseRIBObject* ribObj = rib_->getRIBObject(obj.class_, obj.name_, true);
+        cdap_rib::res_info_t* res = ribObj->remoteRead(obj.name_,
+                                                       obj_reply.value_);
+
+        try {
+                cdap_provider_->remote_read_response(con.port_, obj, flags,
+                                                     *res, message_id);
+        } catch (Exception &e) {
+                LOG_ERR("Unable to send the response");
+        }
+        delete res;
 }
 void RIBDaemon::remote_cancel_read_request(const cdap_rib::con_handle_t &con,
-		const cdap_rib::obj_info_t &obj,
-		const cdap_rib::filt_info_t &filt,
-		int message_id){
-
-	(void) filt;
-
-	// FIXME add res and flags
-	cdap_rib::flags_t flags;
-
-	BaseRIBObject* ribObj = rib_->getRIBObject(obj.class_, obj.name_, true);
-	cdap_rib::res_info_t* res = ribObj->remoteCancelRead(obj.name_);
-
-	try {
-		cdap_provider_->remote_cancel_read_response(con.port_, flags, *res, message_id);
-	} catch (Exception &e) {
-		LOG_ERR("Unable to send the response");
-	}
-	delete res;
+                                           const cdap_rib::obj_info_t &obj,
+                                           const cdap_rib::filt_info_t &filt,
+                                           int message_id)
+{
+
+        (void) filt;
+
+        // FIXME add res and flags
+        cdap_rib::flags_t flags;
+
+        BaseRIBObject* ribObj = rib_->getRIBObject(obj.class_, obj.name_, true);
+        cdap_rib::res_info_t* res = ribObj->remoteCancelRead(obj.name_);
+
+        try {
+                cdap_provider_->remote_cancel_read_response(con.port_, flags,
+                                                            *res, message_id);
+        } catch (Exception &e) {
+                LOG_ERR("Unable to send the response");
+        }
+        delete res;
 }
 void RIBDaemon::remote_write_request(const cdap_rib::con_handle_t &con,
-		const cdap_rib::obj_info_t &obj,
-		const cdap_rib::filt_info_t &filt,
-		int message_id){
-
-	(void) filt;
-	// FIXME add res and flags
-	cdap_rib::flags_t flags;
-
-	//Reply object set to empty
-	cdap_rib::obj_info_t obj_reply;
-	obj_reply.value_.size_ = 0;
-
-	BaseRIBObject* ribObj = rib_->getRIBObject(obj.class_, obj.name_, true);
-	cdap_rib::res_info_t* res = ribObj->remoteWrite(obj.name_, obj.value_,
-			obj_reply.value_);
-	try {
-		cdap_provider_->remote_write_response(con.port_, flags, *res, message_id);
-	} catch (Exception &e) {
-		LOG_ERR("Unable to send the response");
-	}
-	delete res;
+                                     const cdap_rib::obj_info_t &obj,
+                                     const cdap_rib::filt_info_t &filt,
+                                     int message_id)
+{
+
+        (void) filt;
+        // FIXME add res and flags
+        cdap_rib::flags_t flags;
+
+        //Reply object set to empty
+        cdap_rib::obj_info_t obj_reply;
+        obj_reply.value_.size_ = 0;
+
+        BaseRIBObject* ribObj = rib_->getRIBObject(obj.class_, obj.name_, true);
+        cdap_rib::res_info_t* res = ribObj->remoteWrite(obj.name_, obj.value_,
+                                                        obj_reply.value_);
+        try {
+                cdap_provider_->remote_write_response(con.port_, flags, *res,
+                                                      message_id);
+        } catch (Exception &e) {
+                LOG_ERR("Unable to send the response");
+        }
+        delete res;
 }
 void RIBDaemon::remote_start_request(const cdap_rib::con_handle_t &con,
-		const cdap_rib::obj_info_t &obj,
-		const cdap_rib::filt_info_t &filt,
-		int message_id){
-
-	(void) filt;
-	// FIXME add res and flags
-	cdap_rib::flags_t flags;
-
-	//Reply object set to empty
-	cdap_rib::obj_info_t obj_reply;
-	obj_reply.value_.size_ = 0;
-
-	BaseRIBObject* ribObj = rib_->getRIBObject(obj.class_, obj.name_, true);
-	cdap_rib::res_info_t* res = ribObj->remoteStart(obj.name_, obj.value_,
-			obj_reply.value_);
-
-	try {
-		cdap_provider_->remote_start_response(con.port_, obj, flags, *res, message_id);
-	} catch (Exception &e) {
-		LOG_ERR("Unable to send the response");
-	}
-	delete res;
+                                     const cdap_rib::obj_info_t &obj,
+                                     const cdap_rib::filt_info_t &filt,
+                                     int message_id)
+{
+
+        (void) filt;
+        // FIXME add res and flags
+        cdap_rib::flags_t flags;
+
+        //Reply object set to empty
+        cdap_rib::obj_info_t obj_reply;
+        obj_reply.value_.size_ = 0;
+
+        BaseRIBObject* ribObj = rib_->getRIBObject(obj.class_, obj.name_, true);
+        cdap_rib::res_info_t* res = ribObj->remoteStart(obj.name_, obj.value_,
+                                                        obj_reply.value_);
+
+        try {
+                cdap_provider_->remote_start_response(con.port_, obj, flags,
+                                                      *res, message_id);
+        } catch (Exception &e) {
+                LOG_ERR("Unable to send the response");
+        }
+        delete res;
 }
 void RIBDaemon::remote_stop_request(const cdap_rib::con_handle_t &con,
-		const cdap_rib::obj_info_t &obj,
-		const cdap_rib::filt_info_t &filt,
-		int message_id){
-
-	(void) filt;
-	// FIXME add res and flags
-	cdap_rib::flags_t flags;
-
-	//Reply object set to empty
-	cdap_rib::obj_info_t obj_reply;
-	obj_reply.value_.size_ = 0;
-
-	BaseRIBObject* ribObj = rib_->getRIBObject(obj.class_, obj.name_, true);
-	cdap_rib::res_info_t* res = ribObj->remoteStop(obj.name_, obj.value_,
-			obj_reply.value_);
-
-	try {
-		cdap_provider_->remote_stop_response(con.port_, flags, *res, message_id);
-	} catch (Exception &e) {
-		LOG_ERR("Unable to send the response");
-	}
-	delete res;
-}
-
-void RIBDaemon::addRIBObject(BaseRIBObject *rib_object){
-
-	//if (encoders_.find(rib_object->get_encoder()->get_type()) != encoders_.end())
-	//	encoders_[rib_object->get_encoder()->get_type()] = rib_object->get_encoder();
-	rib_->addRIBObject(rib_object);
-}
-void RIBDaemon::removeRIBObject(BaseRIBObject *rib_object){
-
-	rib_->removeRIBObject(rib_object->get_name());
-}
-void RIBDaemon::removeRIBObject(const std::string& name){
-
-	rib_->removeRIBObject(name);
+                                    const cdap_rib::obj_info_t &obj,
+                                    const cdap_rib::filt_info_t &filt,
+                                    int message_id)
+{
+
+        (void) filt;
+        // FIXME add res and flags
+        cdap_rib::flags_t flags;
+
+        //Reply object set to empty
+        cdap_rib::obj_info_t obj_reply;
+        obj_reply.value_.size_ = 0;
+
+        BaseRIBObject* ribObj = rib_->getRIBObject(obj.class_, obj.name_, true);
+        cdap_rib::res_info_t* res = ribObj->remoteStop(obj.name_, obj.value_,
+                                                       obj_reply.value_);
+
+        try {
+                cdap_provider_->remote_stop_response(con.port_, flags, *res,
+                                                     message_id);
+        } catch (Exception &e) {
+                LOG_ERR("Unable to send the response");
+        }
+        delete res;
+}
+
+void RIBDaemon::addRIBObject(BaseRIBObject *rib_object)
+{
+
+        //if (encoders_.find(rib_object->get_encoder()->get_type()) != encoders_.end())
+        //	encoders_[rib_object->get_encoder()->get_type()] = rib_object->get_encoder();
+        rib_->addRIBObject(rib_object);
+}
+void RIBDaemon::removeRIBObject(BaseRIBObject *rib_object)
+{
+
+        rib_->removeRIBObject(rib_object->get_name());
+}
+void RIBDaemon::removeRIBObject(const std::string& name)
+{
+
+        rib_->removeRIBObject(name);
 }
 
 BaseRIBObject* RIBDaemon::getObject(const std::string& name,
-		const std::string& clas) const{
-
-	return rib_->getRIBObject(clas, name, true);
+                                    const std::string& clas) const
+{
+
+        return rib_->getRIBObject(clas, name, true);
 }
 BaseRIBObject* RIBDaemon::getObject(unsigned long instance,
-		const std::string& clas) const{
-
-	return rib_->getRIBObject(clas, instance, true);
-}
-void RIBDaemon::process_message(cdap_rib::SerializedObject &message, int port){
-
-	cdap_provider_->process_message(message, port);
+                                    const std::string& clas) const
+{
+
+        return rib_->getRIBObject(clas, instance, true);
+}
+void RIBDaemon::process_message(cdap_rib::SerializedObject &message, int port)
+{
+
+        cdap_provider_->process_message(message, port);
 }
 
 void RIBDaemon::remote_open_connection(const cdap_rib::src_info_t &src,
-                                       const cdap_rib::dest_info_t &dest, const cdap_rib::auth_info &auth,
+                                       const cdap_rib::dest_info_t &dest,
+                                       const cdap_rib::auth_info &auth,
                                        int port)
 {
-  cdap_provider_->remote_open_connection(rib_->get_version(), src, dest, auth, port);
+        cdap_provider_->open_connection(rib_->get_version(), src, dest,
+                                               auth, port);
 }
 // CLASS AbstractEncoder
 AbstractEncoder::~AbstractEncoder()
-{}
-bool AbstractEncoder::operator=(const AbstractEncoder &other) const{
-
-	if (get_type() == other.get_type())
-		return true;
-	else
-		return false;
-}
-bool AbstractEncoder::operator!=(const AbstractEncoder &other) const{
-
-	if (get_type() != other.get_type())
-		return true;
-	else
-		return false;
+{
+}
+bool AbstractEncoder::operator=(const AbstractEncoder &other) const
+{
+
+        if (get_type() == other.get_type())
+                return true;
+        else
+                return false;
+}
+bool AbstractEncoder::operator!=(const AbstractEncoder &other) const
+{
+
+        if (get_type() != other.get_type())
+                return true;
+        else
+                return false;
 }
 // Class RIBObjectData
-RIBObjectData::RIBObjectData(){
-
-	instance_ = 0;
+RIBObjectData::RIBObjectData()
+{
+
+        instance_ = 0;
 }
 
 RIBObjectData::RIBObjectData(std::string clazz, std::string name,
-		unsigned long instance, std::string disp_value){
-
-	class_ = clazz;
-	name_ = name;
-	instance_ = instance;
-	displayable_value_ = disp_value;
-}
-
-bool RIBObjectData::operator==(const RIBObjectData &other) const{
-
-	if (class_.compare(other.get_class()) != 0) {
-		return false;
-	}
-
-	if (name_.compare(other.get_name()) != 0) {
-		return false;
-	}
-
-	return instance_ == other.get_instance();
-}
-
-bool RIBObjectData::operator!=(const RIBObjectData &other) const{
-
-	return !(*this == other);
-}
-
-const std::string& RIBObjectData::get_class() const{
-
-	return class_;
-}
-
-unsigned long RIBObjectData::get_instance() const{
-
-	return instance_;
-}
-
-const std::string& RIBObjectData::get_name() const{
-
-	return name_;
-}
-
-const std::string& RIBObjectData::get_displayable_value() const{
-
-	return displayable_value_;
+                             unsigned long instance, std::string disp_value)
+{
+
+        class_ = clazz;
+        name_ = name;
+        instance_ = instance;
+        displayable_value_ = disp_value;
+}
+
+bool RIBObjectData::operator==(const RIBObjectData &other) const
+{
+
+        if (class_.compare(other.get_class()) != 0) {
+                return false;
+        }
+
+        if (name_.compare(other.get_name()) != 0) {
+                return false;
+        }
+
+        return instance_ == other.get_instance();
+}
+
+bool RIBObjectData::operator!=(const RIBObjectData &other) const
+{
+
+        return !(*this == other);
+}
+
+const std::string& RIBObjectData::get_class() const
+{
+
+        return class_;
+}
+
+unsigned long RIBObjectData::get_instance() const
+{
+
+        return instance_;
+}
+
+const std::string& RIBObjectData::get_name() const
+{
+
+        return name_;
+}
+
+const std::string& RIBObjectData::get_displayable_value() const
+{
+
+        return displayable_value_;
 }
 
 //Class RIBObject
 
-RIBObjectData* BaseRIBObject::get_data(){
-
-	RIBObjectData *result = new RIBObjectData(class_, name_, instance_,
-			get_displayable_value());
-	return result;
-}
-
-std::string BaseRIBObject::get_displayable_value(){
-
-	return "-";
+RIBObjectData* BaseRIBObject::get_data()
+{
+
+        RIBObjectData *result = new RIBObjectData(class_, name_, instance_,
+                                                  get_displayable_value());
+        return result;
+}
+
+std::string BaseRIBObject::get_displayable_value()
+{
+
+        return "-";
 }
 
 bool BaseRIBObject::createObject(const std::string& clas,
-		const std::string& name, const void* value){
-
-	(void) clas;
-	(void) name;
-	(void) value;
-	operation_not_supported();
-	return false;
-}
-
-bool BaseRIBObject::deleteObject(const void* value){
-
-	(void) value;
-	operation_not_supported();
-	return false;
-}
-
-BaseRIBObject* BaseRIBObject::readObject(){
-
-	return this;
-}
-
-bool BaseRIBObject::writeObject(const void* value){
-
-	(void) value;
-	operation_not_supported();
-	return false;
-}
-
-bool BaseRIBObject::startObject(const void* object){
-
-	(void) object;
-	operation_not_supported();
-	return false;
-}
-
-bool BaseRIBObject::stopObject(const void* object){
-
-	(void) object;
-	operation_not_supported();
-	return false;
-}
-
-
-cdap_rib::res_info_t* BaseRIBObject::remoteCreate(const std::string& name, const std::string clas,
-		const cdap_rib::SerializedObject &obj_req,
-		cdap_rib::SerializedObject &obj_reply){
-
-	(void) name;
-	(void) clas;
-	(void) obj_req;
-	(void) obj_reply;
-	operation_not_supported();
-	return NULL;
-}
-
-cdap_rib::res_info_t* BaseRIBObject::remoteDelete(const std::string& name){
-
-	(void) name;
-	operation_not_supported();
-	return NULL;
-}
-
-cdap_rib::res_info_t* BaseRIBObject::remoteRead(const std::string& name,
-		cdap_rib::SerializedObject &obj_reply){
-
-	(void) name;
-	(void) obj_reply;
-	operation_not_supported();
-	return NULL;
-}
-
-
-cdap_rib::res_info_t* BaseRIBObject::remoteCancelRead(const std::string& name){
-
-	(void) name;
-	operation_not_supported();
-	return NULL;
-}
-
-cdap_rib::res_info_t* BaseRIBObject::remoteWrite(const std::string& name,
-		const cdap_rib::SerializedObject &obj_req,
-		cdap_rib::SerializedObject &obj_reply){
-
-	(void) name;
-	(void) obj_req;
-	(void) obj_reply;
-	operation_not_supported();
-	return NULL;
-}
-
-cdap_rib::res_info_t* BaseRIBObject::remoteStart(const std::string& name,
-		const cdap_rib::SerializedObject &obj_req,
-		cdap_rib::SerializedObject &obj_reply){
-
-	(void) name;
-	(void) obj_req;
-	(void) obj_reply;
-	operation_not_supported();
-	return NULL;
-}
-
-cdap_rib::res_info_t* BaseRIBObject::remoteStop(const std::string& name,
-		const cdap_rib::SerializedObject &obj_req,
-		cdap_rib::SerializedObject &obj_reply){
-
-	(void) name;
-	(void) obj_req;
-	(void) obj_reply;
-	operation_not_supported();
-	return NULL;
-}
-
-const std::string& BaseRIBObject::get_class() const{
-
-	return class_;
-}
-
-const std::string& BaseRIBObject::get_name() const{
-
-	return name_;
-}
-
-long BaseRIBObject::get_instance() const{
-
-	return instance_;
-}
-
-void BaseRIBObject::operation_not_supported(){
-
-	LOG_ERR("Operation not supported");
+                                 const std::string& name, const void* value)
+{
+
+        (void) clas;
+        (void) name;
+        (void) value;
+        operation_not_supported();
+        return false;
+}
+
+bool BaseRIBObject::deleteObject(const void* value)
+{
+
+        (void) value;
+        operation_not_supported();
+        return false;
+}
+
+BaseRIBObject* BaseRIBObject::readObject()
+{
+
+        return this;
+}
+
+bool BaseRIBObject::writeObject(const void* value)
+{
+
+        (void) value;
+        operation_not_supported();
+        return false;
+}
+
+bool BaseRIBObject::startObject(const void* object)
+{
+
+        (void) object;
+        operation_not_supported();
+        return false;
+}
+
+bool BaseRIBObject::stopObject(const void* object)
+{
+
+        (void) object;
+        operation_not_supported();
+        return false;
+}
+
+cdap_rib::res_info_t* BaseRIBObject::remoteCreate(
+                const std::string& name, const std::string clas,
+                const cdap_rib::SerializedObject &obj_req,
+                cdap_rib::SerializedObject &obj_reply)
+{
+
+        (void) name;
+        (void) clas;
+        (void) obj_req;
+        (void) obj_reply;
+        operation_not_supported();
+        return NULL;
+}
+
+cdap_rib::res_info_t* BaseRIBObject::remoteDelete(const std::string& name)
+{
+
+        (void) name;
+        operation_not_supported();
+        return NULL;
+}
+
+cdap_rib::res_info_t* BaseRIBObject::remoteRead(
+                const std::string& name, cdap_rib::SerializedObject &obj_reply)
+{
+
+        (void) name;
+        (void) obj_reply;
+        operation_not_supported();
+        return NULL;
+}
+
+cdap_rib::res_info_t* BaseRIBObject::remoteCancelRead(const std::string& name)
+{
+
+        (void) name;
+        operation_not_supported();
+        return NULL;
+}
+
+cdap_rib::res_info_t* BaseRIBObject::remoteWrite(
+                const std::string& name,
+                const cdap_rib::SerializedObject &obj_req,
+                cdap_rib::SerializedObject &obj_reply)
+{
+
+        (void) name;
+        (void) obj_req;
+        (void) obj_reply;
+        operation_not_supported();
+        return NULL;
+}
+
+cdap_rib::res_info_t* BaseRIBObject::remoteStart(
+                const std::string& name,
+                const cdap_rib::SerializedObject &obj_req,
+                cdap_rib::SerializedObject &obj_reply)
+{
+
+        (void) name;
+        (void) obj_req;
+        (void) obj_reply;
+        operation_not_supported();
+        return NULL;
+}
+
+cdap_rib::res_info_t* BaseRIBObject::remoteStop(
+                const std::string& name,
+                const cdap_rib::SerializedObject &obj_req,
+                cdap_rib::SerializedObject &obj_reply)
+{
+
+        (void) name;
+        (void) obj_req;
+        (void) obj_reply;
+        operation_not_supported();
+        return NULL;
+}
+
+const std::string& BaseRIBObject::get_class() const
+{
+
+        return class_;
+}
+
+const std::string& BaseRIBObject::get_name() const
+{
+
+        return name_;
+}
+
+long BaseRIBObject::get_instance() const
+{
+
+        return instance_;
+}
+
+void BaseRIBObject::operation_not_supported()
+{
+
+        LOG_ERR("Operation not supported");
 }
 
 // CLASS RIBSchemaObject
 RIBSchemaObject::RIBSchemaObject(const std::string& class_name,
-		const bool mandatory, const unsigned max_objs){
-
-	class_name_ = class_name;
-	mandatory_ = mandatory;
-	max_objs_ = max_objs;
-	(void)parent_;
-}
-
-void RIBSchemaObject::addChild(RIBSchemaObject *object){
-
-	children_.push_back(object);
-}
-
-const std::string& RIBSchemaObject::get_class_name() const{
-
-	return class_name_;
-}
-
-unsigned RIBSchemaObject::get_max_objs() const{
-
-	return max_objs_;
+                                 const bool mandatory, const unsigned max_objs)
+{
+
+        class_name_ = class_name;
+        mandatory_ = mandatory;
+        max_objs_ = max_objs;
+        (void) parent_;
+}
+
+void RIBSchemaObject::addChild(RIBSchemaObject *object)
+{
+
+        children_.push_back(object);
+}
+
+const std::string& RIBSchemaObject::get_class_name() const
+{
+
+        return class_name_;
+}
+
+unsigned RIBSchemaObject::get_max_objs() const
+{
+
+        return max_objs_;
 }
 
 // CLASS RIBSchema
-RIBSchema::RIBSchema(const cdap_rib::vers_info_t *version, char separator){
-
-	version_ = version;
-	separator_ = separator;
-}
-RIBSchema::~RIBSchema(){
-
-	delete version_;
+RIBSchema::RIBSchema(const cdap_rib::vers_info_t *version, char separator)
+{
+
+        version_ = version;
+        separator_ = separator;
+}
+RIBSchema::~RIBSchema()
+{
+
+        delete version_;
 }
 
 rib_schema_res RIBSchema::ribSchemaDefContRelation(
-		const std::string& cont_class_name, const std::string& class_name,
-		const bool mandatory, const unsigned max_objs){
-
-	RIBSchemaObject *object = new RIBSchemaObject(class_name, mandatory,
-			max_objs);
-	std::map<std::string, RIBSchemaObject*>::iterator parent_it =
-		rib_schema_.find(cont_class_name);
-
-	if (parent_it == rib_schema_.end())
-		return RIB_SCHEMA_FORMAT_ERR;
-
-	std::pair<std::map<std::string, RIBSchemaObject*>::iterator, bool> ret =
-		rib_schema_.insert(
-				std::pair<std::string, RIBSchemaObject*>(class_name, object));
-
-	if (ret.second) {
-		return RIB_SUCCESS;
-	} else {
-		return RIB_SCHEMA_FORMAT_ERR;
-	}
-}
-
-bool RIBSchema::validateAddObject(const BaseRIBObject* obj){
-
-	(void) obj;
-	/*
-	   RIBSchemaObject *schema_object = rib_schema_.find(obj->get_class());
-	// CHECKS REGION //
-	// Existance
-	if (schema_object == 0)
-	LOG_INFO();
-	return false;
-	// parent existance
-	RIBSchemaObject *parent_schema_object = rib_schema_[obj->get_parent_class()];
-	if (parent_schema_object == 0)
-	return false;
-	// maximum number of objects
-	if (parent->get_children_size() >= schema_object->get_max_objs()) {
-	return false;
-	}
-	 */
-	return true;
+                const std::string& cont_class_name,
+                const std::string& class_name, const bool mandatory,
+                const unsigned max_objs)
+{
+
+        RIBSchemaObject *object = new RIBSchemaObject(class_name, mandatory,
+                                                      max_objs);
+        std::map<std::string, RIBSchemaObject*>::iterator parent_it =
+                        rib_schema_.find(cont_class_name);
+
+        if (parent_it == rib_schema_.end())
+                return RIB_SCHEMA_FORMAT_ERR;
+
+        std::pair<std::map<std::string, RIBSchemaObject*>::iterator, bool> ret =
+                        rib_schema_.insert(
+                                        std::pair<std::string, RIBSchemaObject*>(
+                                                        class_name, object));
+
+        if (ret.second) {
+                return RIB_SUCCESS;
+        } else {
+                return RIB_SCHEMA_FORMAT_ERR;
+        }
+}
+
+bool RIBSchema::validateAddObject(const BaseRIBObject* obj)
+{
+
+        (void) obj;
+        /*
+         RIBSchemaObject *schema_object = rib_schema_.find(obj->get_class());
+         // CHECKS REGION //
+         // Existance
+         if (schema_object == 0)
+         LOG_INFO();
+         return false;
+         // parent existance
+         RIBSchemaObject *parent_schema_object = rib_schema_[obj->get_parent_class()];
+         if (parent_schema_object == 0)
+         return false;
+         // maximum number of objects
+         if (parent->get_children_size() >= schema_object->get_max_objs()) {
+         return false;
+         }
+         */
+        return true;
 }
 /*
-   std::string RIBSchema::parseName(const std::string& name)
-   {
-   std::string name_schema = "";
-   int position = 0;
-   int field_separator_position = name.find(separator_, position);
-
-   while (field_separator_position != -1) {
-   int id_separator_position = name.find(separator_, position);
-   if (id_separator_position < field_separator_position)
-// field with value
-name_schema.append(name, position, id_separator_position);
-else
-// field without value
-name_schema.append(name, position, field_separator_position);
-
-field_separator_position = name.find(field_separator_, position);
-}
-return name_schema;
-}
-
-std::string RIBSchema::getParentName(const std::string& name){
-
-int field_separator_position = name.find_last_of(field_separator_, 0);
-if (field_separator_position != -1) {
-return name.substr(0, field_separator_position);
-}
-return "";
-}
+ std::string RIBSchema::parseName(const std::string& name)
+ {
+ std::string name_schema = "";
+ int position = 0;
+ int field_separator_position = name.find(separator_, position);
+
+ while (field_separator_position != -1) {
+ int id_separator_position = name.find(separator_, position);
+ if (id_separator_position < field_separator_position)
+ // field with value
+ name_schema.append(name, position, id_separator_position);
+ else
+ // field without value
+ name_schema.append(name, position, field_separator_position);
+
+ field_separator_position = name.find(field_separator_, position);
+ }
+ return name_schema;
+ }
+
+ std::string RIBSchema::getParentName(const std::string& name){
+
+ int field_separator_position = name.find_last_of(field_separator_, 0);
+ if (field_separator_position != -1) {
+ return name.substr(0, field_separator_position);
+ }
+ return "";
+ }
  */
-char RIBSchema::get_separator() const{
-
-	return separator_;
+char RIBSchema::get_separator() const
+{
+
+        return separator_;
 }
 
 const cdap_rib::vers_info_t& RIBSchema::get_version() const
 {
-  return *version_;
+        return *version_;
 }
 
 // CLASS RIBDFactory
 RIBDNorthInterface* RIBDFactory::create(
-		cacep::AppConHandlerInterface* app_callback,
-		ResponseHandlerInterface* app_resp_callbak, void* comm_params,
-		const cdap_rib::version_info *version, char separator){
-
-	cdap_rib::cdap_params_t *params = (cdap_rib::cdap_params_t*) comm_params;
-	RIBSchema *schema = new RIBSchema(version, separator);
-	RIBDNorthInterface* ribd = new RIBDaemon(app_callback, app_resp_callbak,
-			params, schema);
-	return ribd;
+                cacep::AppConHandlerInterface* app_callback,
+                ResponseHandlerInterface* app_resp_callbak, void* comm_params,
+                const cdap_rib::version_info *version, char separator)
+{
+
+        cdap_rib::cdap_params_t *params = (cdap_rib::cdap_params_t*) comm_params;
+        RIBSchema *schema = new RIBSchema(version, separator);
+        RIBDNorthInterface* ribd = new RIBDaemon(app_callback, app_resp_callbak,
+                                                 params, schema);
+        return ribd;
 }
 
 //Uncomment this when implemented
 #if 0
-const cdap_rib::SerializedObject* IntEncoder::encode(const int &object){
-
-	(void) object;
-	return 0;
+const cdap_rib::SerializedObject* IntEncoder::encode(const int &object) {
+
+        (void) object;
+        return 0;
 }
 
 int* IntEncoder::decode(
-		const cdap_rib::SerializedObject &serialized_object) const{
-
-	(void) serialized_object;
-	return 0;
-}
-std::string IntEncoder::get_type() const{
-
-	return "int";
-}
-
-const cdap_rib::SerializedObject* SIntEncoder::encode(const short int &object){
-
-	(void) object;
-	return 0;
+                const cdap_rib::SerializedObject &serialized_object) const {
+
+        (void) serialized_object;
+        return 0;
+}
+std::string IntEncoder::get_type() const {
+
+        return "int";
+}
+
+const cdap_rib::SerializedObject* SIntEncoder::encode(const short int &object) {
+
+        (void) object;
+        return 0;
 }
 
 short int* SIntEncoder::decode(
-		const cdap_rib::SerializedObject &serialized_object) const{
-
-	(void) serialized_object;
-	return 0;
-}
-
-std::string SIntEncoder::get_type() const{
-
-	return "sint";
-}
-
-const cdap_rib::SerializedObject* LongEncoder::encode(const long long &object){
-
-	(void) object;
-	return 0;
+                const cdap_rib::SerializedObject &serialized_object) const {
+
+        (void) serialized_object;
+        return 0;
+}
+
+std::string SIntEncoder::get_type() const {
+
+        return "sint";
+}
+
+const cdap_rib::SerializedObject* LongEncoder::encode(const long long &object) {
+
+        (void) object;
+        return 0;
 }
 
 long long* LongEncoder::decode(
-		const cdap_rib::SerializedObject &serialized_object) const{
-
-	(void) serialized_object;
-	return 0;
-}
-
-std::string LongEncoder::get_type() const{
-
-	return "long";
-}
-
-const cdap_rib::SerializedObject* SLongEncoder::encode(const long &object){
-
-	(void) object;
-	return 0;
+                const cdap_rib::SerializedObject &serialized_object) const {
+
+        (void) serialized_object;
+        return 0;
+}
+
+std::string LongEncoder::get_type() const {
+
+        return "long";
+}
+
+const cdap_rib::SerializedObject* SLongEncoder::encode(const long &object) {
+
+        (void) object;
+        return 0;
 }
 
 long* SLongEncoder::decode(
-		const cdap_rib::SerializedObject &serialized_object) const{
-
-	(void) serialized_object;
-	return 0;
-}
-
-std::string SLongEncoder::get_type() const{
-
-	return "slong";
+                const cdap_rib::SerializedObject &serialized_object) const {
+
+        (void) serialized_object;
+        return 0;
+}
+
+std::string SLongEncoder::get_type() const {
+
+        return "slong";
 }
 
 const cdap_rib::SerializedObject* StringEncoder::encode(
-		const std::string &object){
-
-	(void) object;
-	return 0;
+                const std::string &object) {
+
+        (void) object;
+        return 0;
 }
 
 std::string* StringEncoder::decode(
-		const cdap_rib::SerializedObject &serialized_object) const{
-
-	(void) serialized_object;
-	return 0;
-}
-
-std::string StringEncoder::get_type() const{
-
-	return "string";
-}
-
-const cdap_rib::SerializedObject* FloatEncoder::encode(const float &object){
-
-	(void) object;
-	return 0;
+                const cdap_rib::SerializedObject &serialized_object) const {
+
+        (void) serialized_object;
+        return 0;
+}
+
+std::string StringEncoder::get_type() const {
+
+        return "string";
+}
+
+const cdap_rib::SerializedObject* FloatEncoder::encode(const float &object) {
+
+        (void) object;
+        return 0;
 }
 
 float* FloatEncoder::decode(
-		const cdap_rib::SerializedObject &serialized_object) const{
-
-	(void) serialized_object;
-	return 0;
-}
-
-std::string FloatEncoder::get_type() const{
-
-	return "float";
-}
-
-const cdap_rib::SerializedObject* DoubleEncoder::encode(const double &object){
-
-	(void) object;
-	return 0;
+                const cdap_rib::SerializedObject &serialized_object) const {
+
+        (void) serialized_object;
+        return 0;
+}
+
+std::string FloatEncoder::get_type() const {
+
+        return "float";
+}
+
+const cdap_rib::SerializedObject* DoubleEncoder::encode(const double &object) {
+
+        (void) object;
+        return 0;
 }
 
 double* DoubleEncoder::decode(
-		const cdap_rib::SerializedObject &serialized_object) const{
-
-	(void) serialized_object;
-	return 0;
-}
-
-std::string DoubleEncoder::get_type() const{
-
-	return "double";
-}
-
-
-const cdap_rib::SerializedObject* BoolEncoder::encode(const bool &object){
-
-	(void) object;
-	return 0;
+                const cdap_rib::SerializedObject &serialized_object) const {
+
+        (void) serialized_object;
+        return 0;
+}
+
+std::string DoubleEncoder::get_type() const {
+
+        return "double";
+}
+
+const cdap_rib::SerializedObject* BoolEncoder::encode(const bool &object) {
+
+        (void) object;
+        return 0;
 }
 
 bool* BoolEncoder::decode(
-		const cdap_rib::SerializedObject &serialized_object) const{
-
-	(void) serialized_object;
-	return 0;
-}
-
-std::string BoolEncoder::get_type() const{
-
-	return "bool";
-}
-
-const cdap_rib::SerializedObject* EmptyEncoder::encode(const empty &object){
-
-	(void) object;
-	LOG_ERR("Can not encode an empty object");
-	return 0;
+                const cdap_rib::SerializedObject &serialized_object) const {
+
+        (void) serialized_object;
+        return 0;
+}
+
+std::string BoolEncoder::get_type() const {
+
+        return "bool";
+}
+
+const cdap_rib::SerializedObject* EmptyEncoder::encode(const empty &object) {
+
+        (void) object;
+        LOG_ERR("Can not encode an empty object");
+        return 0;
 }
 
 #endif
 
-} //namespace rib
-} //namespace rina+}  //namespace rib
+}  //namespace rina