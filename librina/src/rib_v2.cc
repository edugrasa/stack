/*
 * RIB API
 *
 *    Bernat Gastón <bernat.gaston@i2cat.net>
 *
 * This library is free software{} you can redistribute it and/or
 * modify it under the terms of the GNU Lesser General Public
 * License as published by the Free Software Foundation{} either
 * version 2.1 of the License, or (at your option) any later version.
 *
 * This library is distributed in the hope that it will be useful,
 * but WITHOUT ANY WARRANTY{} without even the implied warranty of
 * MERCHANTABILITY or FITNESS FOR A PARTICULAR PURPOSE.  See the GNU
 * Lesser General Public License for more details.
 *
 * You should have received a copy of the GNU Lesser General Public
 * License along with this library{} if not, write to the Free Software
 * Foundation, Inc., 51 Franklin Street, Fifth Floor, Boston,
 * MA  02110-1301  USA
 */

#define RINA_PREFIX "rib"
#include <librina/logs.h>
//FIXME iostream is only for debuging purposes
//#include <iostream>

#include "librina/rib_v2.h"
#include "librina/cdap.h"
#include "librina/cdap_v2.h"

namespace rina {
namespace rib {

class RIB;

class RIBIntObject
{
  friend class RIB;
 private:
  RIBIntObject(BaseRIBObject *object);
  ~RIBIntObject();

  void add_child(RIBIntObject *child);
  void remove_child(const std::string& name);
  BaseRIBObject* object_;
  RIBIntObject* parent_;
  std::list<RIBIntObject*> children_;
};

RIBIntObject::RIBIntObject(BaseRIBObject *object)
{
  object_ = object;
}

RIBIntObject::~RIBIntObject()
{
  delete object_;
}

void RIBIntObject::add_child(RIBIntObject *child)
{
  for (std::list<RIBIntObject*>::iterator it = children_.begin();
      it != children_.end(); it++) {
    if ((*it)->object_->get_name().compare(child->object_->get_name()) == 0) {
      throw Exception("Object is already a child");
    }
  }

  children_.push_back(child);
  child->parent_ = this;
}

void RIBIntObject::remove_child(const std::string& name)
{
  for (std::list<RIBIntObject*>::iterator it = children_.begin();
      it != children_.end(); it++) {
    if ((*it)->object_->get_name().compare(name) == 0) {
      children_.erase(it);
      return;
    }
  }

  std::stringstream ss;
  ss << "Unknown child object with object name: " << name.c_str() << std::endl;
  throw Exception(ss.str().c_str());
}

/// A simple RIB implementation, based on a hashtable of RIB objects
/// indexed by object name
class RIB : public rina::Lockable
{
 public:
  RIB(const RIBSchema *schema);
  ~RIB() throw ();
  /// Given an objectname of the form "substring\0substring\0...substring" locate
  /// the RIBObject that corresponds to it
  /// @param objectName
  /// @return
  BaseRIBObject* getRIBObject(const std::string& clas, const std::string& name,
                              bool check);
  BaseRIBObject* getRIBObject(const std::string& clas, long instance,
                              bool check);
  BaseRIBObject* removeRIBObject(const std::string& name);
  BaseRIBObject* removeRIBObject(long instance);
  std::list<RIBObjectData*> getRIBObjectsData();
  char get_separator() const;
  void addRIBObject(BaseRIBObject* ribObject);
  std::string get_parent_name(const std::string child_name) const;
 private:
  std::map<std::string, RIBIntObject*> rib_by_name_;
  std::map<long, RIBIntObject*> rib_by_instance_;
  const RIBSchema *rib_schema_;
};

//Class RIB
RIB::RIB(const RIBSchema *schema)
{
  rib_schema_ = schema;
}

RIB::~RIB() throw ()
{
  delete rib_schema_;
  lock();
  for (std::map<std::string, RIBIntObject*>::iterator it = rib_by_name_.begin();
      it != rib_by_name_.end(); ++it) {
    LOG_INFO("Object %s removed from the RIB",
             it->second->object_->get_name().c_str());
    delete it->second;
  }
  rib_by_name_.clear();
  rib_by_instance_.clear();
  unlock();
}

BaseRIBObject* RIB::getRIBObject(const std::string& clas,
                                 const std::string& name, bool check)
{
  std::string norm_name = name;
  norm_name.erase(std::remove_if(norm_name.begin(), norm_name.end(), ::isspace),
                  norm_name.end());

  RIBIntObject* rib_object;
  std::map<std::string, RIBIntObject*>::iterator it;

  lock();
  it = rib_by_name_.find(norm_name);
  unlock();
  if (it == rib_by_name_.end()) {
    std::stringstream ss;
    ss << "Could not find object " << norm_name << " of class " << clas
       << " in the RIB" << std::endl;
    throw Exception(ss.str().c_str());
  }

  rib_object = it->second;
  if (check && rib_object->object_->get_class().compare(clas) != 0) {
    throw Exception("Object class does not match the user specified one");
  }

  return rib_object->object_;
}

BaseRIBObject* RIB::getRIBObject(const std::string& clas, long instance,
                                 bool check)
{
  RIBIntObject* rib_object;
  std::map<long, RIBIntObject*>::iterator it;

  lock();
  it = rib_by_instance_.find(instance);
  unlock();

  if (it == rib_by_instance_.end()) {
    std::stringstream ss;
    ss << "Could not find object instance " << instance << " of class "
       << clas.c_str() << " in the RIB" << std::endl;
    throw Exception(ss.str().c_str());
  }

  rib_object = it->second;
  if (check && rib_object->object_->get_class().compare(clas) != 0) {
    throw Exception("Object class does not match the user "
                    "specified one");
  }

  return rib_object->object_;
}

void RIB::addRIBObject(BaseRIBObject* rib_object)
{
  RIBIntObject *parent = 0;

  std::string parent_name = get_parent_name(rib_object->get_name());
  if (!parent_name.empty()) {
    lock();
    if (rib_by_name_.find(parent_name) == rib_by_name_.end()) {
      std::stringstream ss;
      ss << "Exception in object " << rib_object->get_name()
         << ". Parent name (" << parent_name << ") is not in the RIB"
         << std::endl;
      unlock();
      throw Exception(ss.str().c_str());
    }
    parent = rib_by_name_[parent_name];
    unlock();
  }
  // TODO: add schema validation
//  if (rib_schema_->validateAddObject(rib_object, parent))
//  {
  lock();
  if (rib_by_name_.find(rib_object->get_name()) != rib_by_name_.end()) {
    unlock();
    std::stringstream ss;
    ss << "Object with the same name (" << rib_object->get_name()
       << ") already exists in the RIB" << std::endl;
    throw Exception(ss.str().c_str());
  }
  if (rib_by_instance_.find(rib_object->get_instance())
      != rib_by_instance_.end()) {
    unlock();
    std::stringstream ss;
    ss << "Object with the same instance (" << rib_object->get_instance()
       << "already exists "
       "in the RIB"
       << std::endl;
    throw Exception(ss.str().c_str());
  }
  RIBIntObject *int_object = new RIBIntObject(rib_object);
  if (parent != 0) {
    parent->add_child(int_object);
    int_object->parent_ = parent;
  }
  rib_by_name_[int_object->object_->get_name()] = int_object;
  rib_by_instance_[int_object->object_->get_instance()] = int_object;
  unlock();
}

BaseRIBObject* RIB::removeRIBObject(const std::string& name)
{
  std::map<std::string, RIBIntObject*>::iterator it;
  RIBIntObject* rib_object;

  lock();
  it = rib_by_name_.find(name);
  if (it == rib_by_name_.end()) {
    unlock();
    throw Exception("Could not find object in the RIB");
  }

  rib_object = it->second;

  RIBIntObject* parent = rib_object->parent_;
  parent->remove_child(name);
  rib_by_name_.erase(it);
  rib_by_instance_.erase(rib_object->object_->get_instance());
  unlock();
  return rib_object->object_;
}

BaseRIBObject * RIB::removeRIBObject(long instance)
{
  std::map<long, RIBIntObject*>::iterator it;
  RIBIntObject* rib_object;

  lock();
  it = rib_by_instance_.find(instance);
  if (it == rib_by_instance_.end()) {
    unlock();
    throw Exception("Could not find object in the RIB");
  }

  rib_object = it->second;
  rib_by_instance_.erase(it);
  unlock();

  return rib_object->object_;
}

std::list<RIBObjectData*> RIB::getRIBObjectsData()
{
  std::list<RIBObjectData*> result;

  lock();
  for (std::map<std::string, RIBIntObject*>::iterator it = rib_by_name_.begin();
      it != rib_by_name_.end(); ++it) {
    result.push_back(it->second->object_->get_data());
  }
  unlock();
  return result;
}

char RIB::get_separator() const
{
  return rib_schema_->get_separator();
}

std::string RIB::get_parent_name(const std::string child_name) const
{
  size_t last_separator = child_name.find_last_of(rib_schema_->separator_,
                                                  std::string::npos);
  if (last_separator == std::string::npos)
    return "";

  return child_name.substr(0, last_separator);

}

/// Interface that provides the RIB Daemon API
class RIBDaemon : public RIBDNorthInterface, cdap::CDAPCallbackInterface
{
 public:
  RIBDaemon(cacep::AppConHandlerInterface *app_con_callback,
            ResponseHandlerInterface* app_resp_callback,
            cdap_rib::cdap_params *params, const RIBSchema *schema);
  ~RIBDaemon();
  void open_connection_result(const cdap_rib::con_handle_t &con,
                              const cdap_rib::result_info &res);
  void open_connection(const cdap_rib::con_handle_t &con,
                       const cdap_rib::flags_t &flags, int message_id);
  void close_connection_result(const cdap_rib::con_handle_t &con,
                               const cdap_rib::result_info &res);
  void close_connection(const cdap_rib::con_handle_t &con,
                        const cdap_rib::flags_t &flags, int message_id);

  void remote_create_result(const cdap_rib::con_handle_t &con,
                            const cdap_rib::res_info_t &res);
  void remote_delete_result(const cdap_rib::con_handle_t &con,
                            const cdap_rib::res_info_t &res);
  void remote_read_result(const cdap_rib::con_handle_t &con,
                          const cdap_rib::res_info_t &res);
  void remote_cancel_read_result(const cdap_rib::con_handle_t &con,
                                 const cdap_rib::res_info_t &res);
  void remote_write_result(const cdap_rib::con_handle_t &con,
                           const cdap_rib::res_info_t &res);
  void remote_start_result(const cdap_rib::con_handle_t &con,
                           const cdap_rib::res_info_t &res);
  void remote_stop_result(const cdap_rib::con_handle_t &con,
                          const cdap_rib::res_info_t &res);

  void remote_create_request(const cdap_rib::con_handle_t &con,
                             const cdap_rib::obj_info_t &obj,
                             const cdap_rib::filt_info_t &filt, int message_id);
  void remote_delete_request(const cdap_rib::con_handle_t &con,
                             const cdap_rib::obj_info_t &obj,
                             const cdap_rib::filt_info_t &filt, int message_id);
  void remote_read_request(const cdap_rib::con_handle_t &con,
                           const cdap_rib::obj_info_t &obj,
                           const cdap_rib::filt_info_t &filt, int message_id);
  void remote_cancel_read_request(const cdap_rib::con_handle_t &con,
                                  const cdap_rib::obj_info_t &obj,
                                  const cdap_rib::filt_info_t &filt,
                                  int message_id);
  void remote_write_request(const cdap_rib::con_handle_t &con,
                            const cdap_rib::obj_info_t &obj,
                            const cdap_rib::filt_info_t &filt, int message_id);
  void remote_start_request(const cdap_rib::con_handle_t &con,
                            const cdap_rib::obj_info_t &obj,
                            const cdap_rib::filt_info_t &filt, int message_id);
  void remote_stop_request(const cdap_rib::con_handle_t &con,
                           const cdap_rib::obj_info_t &obj,
                           const cdap_rib::filt_info_t &filt, int message_id);
  void addRIBObject(BaseRIBObject *ribObject);
  void removeRIBObject(BaseRIBObject *ribObject);
  void removeRIBObject(const std::string& name);
  BaseRIBObject* getObject(const std::string& name,
                           const std::string& clas) const;
  BaseRIBObject* getObject(unsigned long instance,
                           const std::string& clas) const;
<<<<<<< HEAD
  void new_message(cdap_rib::SerializedObject &message, int port);
=======
  void process_message(cdap_rib::SerializedObject &message, int port);
>>>>>>> 15d05187

 private:
  cacep::AppConHandlerInterface *app_con_callback_;
  ResponseHandlerInterface *app_resp_callback_;
  cdap::CDAPProviderInterface *cdap_provider_;
  RIB *rib_;
};

RIBDaemon::RIBDaemon(cacep::AppConHandlerInterface *app_con_callback,
                     ResponseHandlerInterface* app_resp_callback,
                     cdap_rib::cdap_params *params, const RIBSchema *schema)
{
  app_con_callback_ = app_con_callback;
  app_resp_callback_ = app_resp_callback;
  rib_ = new RIB(schema);
  cdap::CDAPProviderFactory::init(params->timeout_);
  cdap_provider_ = cdap::CDAPProviderFactory::create(params->is_IPCP_, this);
  delete params;
}

RIBDaemon::~RIBDaemon()
{
  delete app_con_callback_;
  delete app_resp_callback_;
  delete rib_;
  delete cdap_provider_;
  cdap::CDAPProviderFactory::finit();
}

void RIBDaemon::open_connection_result(const cdap_rib::con_handle_t &con,
                                       const cdap_rib::res_info_t &res)
{
  // FIXME remove message_id

  app_con_callback_->connectResponse(res, con);
}

void RIBDaemon::open_connection(const cdap_rib::con_handle_t &con,
                                const cdap_rib::flags_t &flags, int message_id)
{
  // FIXME add result
  cdap_rib::result_info res;
  (void) res;
  (void) flags;
  app_con_callback_->connect(message_id, con);
  cdap_provider_->open_connection_response(con, res, message_id);
}

void RIBDaemon::close_connection_result(const cdap_rib::con_handle_t &con,
                                        const cdap_rib::result_info &res)
{
  app_con_callback_->releaseResponse(res, con);
}

void RIBDaemon::close_connection(const cdap_rib::con_handle_t &con,
                                 const cdap_rib::flags_t &flags, int message_id)
{
  // FIXME add result
  cdap_rib::result_info res;
  (void) res;
  app_con_callback_->release(message_id, con);
  cdap_provider_->close_connection_response(con, flags, res, message_id);
}

void RIBDaemon::remote_create_result(const cdap_rib::con_handle_t &con,
                                     const cdap_rib::res_info_t &res)
{
  app_resp_callback_->createResponse(res, con);
}
void RIBDaemon::remote_delete_result(const cdap_rib::con_handle_t &con,
                                     const cdap_rib::res_info_t &res)
{
  app_resp_callback_->deleteResponse(res, con);
}
void RIBDaemon::remote_read_result(const cdap_rib::con_handle_t &con,
                                   const cdap_rib::res_info_t &res)
{
  app_resp_callback_->readResponse(res, con);
}
void RIBDaemon::remote_cancel_read_result(const cdap_rib::con_handle_t &con,
                                          const cdap_rib::res_info_t &res)
{
  app_resp_callback_->cancelReadResponse(res, con);
}
void RIBDaemon::remote_write_result(const cdap_rib::con_handle_t &con,
                                    const cdap_rib::res_info_t &res)
{
  app_resp_callback_->writeResponse(res, con);
}
void RIBDaemon::remote_start_result(const cdap_rib::con_handle_t &con,
                                    const cdap_rib::res_info_t &res)
{
  app_resp_callback_->startResponse(res, con);
}
void RIBDaemon::remote_stop_result(const cdap_rib::con_handle_t &con,
                                   const cdap_rib::res_info_t &res)
{
  app_resp_callback_->stopResponse(res, con);
}

void RIBDaemon::remote_create_request(const cdap_rib::con_handle_t &con,
                                      const cdap_rib::obj_info_t &obj,
                                      const cdap_rib::filt_info_t &filt,
                                      int message_id)
{
  (void) filt;
  // FIXME add res and flags
  cdap_rib::flags_t flags;

  BaseRIBObject* ribObj = rib_->getRIBObject(obj.class_, obj.name_, true);
  cdap_rib::res_info_t* res = ribObj->remoteCreateObject(obj.name_, obj.value_);
  try {
    cdap_provider_->remote_create_response(con, obj, flags, *res, message_id);
  } catch (Exception &e) {
    LOG_ERR("Unable to send the response");
  }
  delete res;
}
void RIBDaemon::remote_delete_request(const cdap_rib::con_handle_t &con,
                                      const cdap_rib::obj_info_t &obj,
                                      const cdap_rib::filt_info_t &filt,
                                      int message_id)
{
  (void) filt;
  // FIXME add res and flags
  cdap_rib::flags_t flags;

  BaseRIBObject* ribObj = rib_->getRIBObject(obj.class_, obj.name_, true);
  cdap_rib::res_info_t* res = ribObj->remoteDeleteObject(obj.name_, obj.value_);
  try {
    cdap_provider_->remote_delete_response(con, obj, flags, *res, message_id);
  } catch (Exception &e) {
    LOG_ERR("Unable to send the response");
  }
  delete res;
}
void RIBDaemon::remote_read_request(const cdap_rib::con_handle_t &con,
                                    const cdap_rib::obj_info_t &obj,
                                    const cdap_rib::filt_info_t &filt,
                                    int message_id)
{
  (void) filt;
  // FIXME add res and flags
  cdap_rib::flags_t flags;

  BaseRIBObject* ribObj = rib_->getRIBObject(obj.class_, obj.name_, true);
  cdap_rib::res_info_t* res = ribObj->remoteReadObject(obj.name_, obj.value_);
  try {
    cdap_provider_->remote_read_response(con, obj, flags, *res, message_id);
  } catch (Exception &e) {
    LOG_ERR("Unable to send the response");
  }
  delete res;
}
void RIBDaemon::remote_cancel_read_request(const cdap_rib::con_handle_t &con,
                                           const cdap_rib::obj_info_t &obj,
                                           const cdap_rib::filt_info_t &filt,
                                           int message_id)
{
  (void) filt;

  // FIXME add res and flags
  cdap_rib::flags_t flags;

  BaseRIBObject* ribObj = rib_->getRIBObject(obj.class_, obj.name_, true);
  cdap_rib::res_info_t* res = ribObj->remoteCancelReadObject(obj.name_,
                                                             obj.value_);
  try {
    cdap_provider_->remote_cancel_read_response(con, flags, *res, message_id);
  } catch (Exception &e) {
    LOG_ERR("Unable to send the response");
  }
  delete res;
}
void RIBDaemon::remote_write_request(const cdap_rib::con_handle_t &con,
                                     const cdap_rib::obj_info_t &obj,
                                     const cdap_rib::filt_info_t &filt,
                                     int message_id)
{
  (void) filt;
  // FIXME add res and flags
  cdap_rib::flags_t flags;

  BaseRIBObject* ribObj = rib_->getRIBObject(obj.class_, obj.name_, true);
  cdap_rib::res_info_t* res = ribObj->remoteWriteObject(obj.name_, obj.value_);
  try {
    cdap_provider_->remote_write_response(con, flags, *res, message_id);
  } catch (Exception &e) {
    LOG_ERR("Unable to send the response");
  }
  delete res;
}
void RIBDaemon::remote_start_request(const cdap_rib::con_handle_t &con,
                                     const cdap_rib::obj_info_t &obj,
                                     const cdap_rib::filt_info_t &filt,
                                     int message_id)
{
  (void) filt;
  // FIXME add res and flags
  cdap_rib::flags_t flags;

  BaseRIBObject* ribObj = rib_->getRIBObject(obj.class_, obj.name_, true);
  cdap_rib::res_info_t* res = ribObj->remoteStartObject(obj.name_, obj.value_);
  try {
    cdap_provider_->remote_start_response(con, obj, flags, *res, message_id);
  } catch (Exception &e) {
    LOG_ERR("Unable to send the response");
  }
  delete res;
}
void RIBDaemon::remote_stop_request(const cdap_rib::con_handle_t &con,
                                    const cdap_rib::obj_info_t &obj,
                                    const cdap_rib::filt_info_t &filt,
                                    int message_id)
{
  (void) filt;
  // FIXME add res and flags
  cdap_rib::flags_t flags;

  BaseRIBObject* ribObj = rib_->getRIBObject(obj.class_, obj.name_, true);
  cdap_rib::res_info_t* res = ribObj->remoteStopObject(obj.name_, obj.value_);
  try {
    cdap_provider_->remote_stop_response(con, flags, *res, message_id);
  } catch (Exception &e) {
    LOG_ERR("Unable to send the response");
  }
  delete res;
}

void RIBDaemon::addRIBObject(BaseRIBObject *ribObject)
{
  rib_->addRIBObject(ribObject);
}
void RIBDaemon::removeRIBObject(BaseRIBObject *ribObject)
{
  rib_->removeRIBObject(ribObject->get_name());
}
void RIBDaemon::removeRIBObject(const std::string& name)
{
  rib_->removeRIBObject(name);
}

BaseRIBObject* RIBDaemon::getObject(const std::string& name,
                                    const std::string& clas) const
{
  return rib_->getRIBObject(clas, name, true);
}
BaseRIBObject* RIBDaemon::getObject(unsigned long instance,
                                    const std::string& clas) const
{
  return rib_->getRIBObject(clas, instance, true);
}

<<<<<<< HEAD
void RIBDaemon::new_message(cdap_rib::SerializedObject &message, int port)
{
  cdap_provider_->new_message(message, port);
=======
void RIBDaemon::process_message(cdap_rib::SerializedObject &message, int port)
{
  cdap_provider_->process_message(message, port);
>>>>>>> 15d05187
}

// Class RIBObjectData
RIBObjectData::RIBObjectData()
{
  instance_ = 0;
}

RIBObjectData::RIBObjectData(std::string clazz, std::string name,
                             unsigned long instance, std::string disp_value)
{
  class_ = clazz;
  name_ = name;
  instance_ = instance;
  displayable_value_ = disp_value;
}

bool RIBObjectData::operator==(const RIBObjectData &other) const
{
  if (class_.compare(other.get_class()) != 0) {
    return false;
  }

  if (name_.compare(other.get_name()) != 0) {
    return false;
  }

  return instance_ == other.get_instance();
}

bool RIBObjectData::operator!=(const RIBObjectData &other) const
{
  return !(*this == other);
}

const std::string& RIBObjectData::get_class() const
{
  return class_;
}

unsigned long RIBObjectData::get_instance() const
{
  return instance_;
}

const std::string& RIBObjectData::get_name() const
{
  return name_;
}

const std::string& RIBObjectData::get_displayable_value() const
{
  return displayable_value_;
}

//Class RIBObject

RIBObjectData* BaseRIBObject::get_data()
{
  RIBObjectData *result = new RIBObjectData(class_, name_, instance_,
                                            get_displayable_value());
  return result;
}

std::string BaseRIBObject::get_displayable_value()
{
  return "-";
}

bool BaseRIBObject::createObject(const std::string& clas,
                                 const std::string& name, const void* value)
{
  (void) clas;
  (void) name;
  (void) value;
  operation_not_supported();
  return false;
}

bool BaseRIBObject::deleteObject(const void* value)
{
  (void) value;
  operation_not_supported();
  return false;
}

BaseRIBObject* BaseRIBObject::readObject()
{
  return this;
}

bool BaseRIBObject::writeObject(const void* value)
{
  (void) value;
  operation_not_supported();
  return false;
}

bool BaseRIBObject::startObject(const void* object)
{
  (void) object;
  operation_not_supported();
  return false;
}

bool BaseRIBObject::stopObject(const void* object)
{
  (void) object;
  operation_not_supported();
  return false;
}

cdap_rib::res_info_t* BaseRIBObject::remoteCreateObject(const std::string& name,
                                                        const cdap_rib::SerializedObject &value)
{
  (void) name;
  (void) value;
  operation_not_supported();
  return 0;
}

cdap_rib::res_info_t* BaseRIBObject::remoteDeleteObject(const std::string& name,
                                                        const cdap_rib::SerializedObject &value)
{
  (void) name;
  (void) value;
  operation_not_supported();
  return 0;
}

cdap_rib::res_info_t* BaseRIBObject::remoteReadObject(const std::string& name,
                                                      const cdap_rib::SerializedObject &value)
{
  (void) name;
  (void) value;
  operation_not_supported();
  return 0;
}

cdap_rib::res_info_t* BaseRIBObject::remoteCancelReadObject(
    const std::string& name, const cdap_rib::SerializedObject &value)
{
  (void) name;
  (void) value;
  operation_not_supported();
  return 0;
}

cdap_rib::res_info_t* BaseRIBObject::remoteWriteObject(const std::string& name,
                                                       const cdap_rib::SerializedObject &value)
{
  (void) name;
  (void) value;
  operation_not_supported();
  return 0;
}

cdap_rib::res_info_t* BaseRIBObject::remoteStartObject(const std::string& name,
                                                       const cdap_rib::SerializedObject &value)
{
  (void) name;
  (void) value;
  operation_not_supported();
  return 0;
}

cdap_rib::res_info_t* BaseRIBObject::remoteStopObject(const std::string& name,
                                                      const cdap_rib::SerializedObject &value)
{
  (void) name;
  (void) value;
  operation_not_supported();
  return 0;
}

const std::string& BaseRIBObject::get_class() const
{
  return class_;
}

const std::string& BaseRIBObject::get_name() const
{
  return name_;
}

long BaseRIBObject::get_instance() const
{
  return instance_;
}

void BaseRIBObject::operation_not_supported()
{
  LOG_ERR("Operation not supported");
}

// CLASS RIBSchemaObject
RIBSchemaObject::RIBSchemaObject(const std::string& class_name,
                                 const bool mandatory, const unsigned max_objs)
{
  class_name_ = class_name;
  mandatory_ = mandatory;
  max_objs_ = max_objs;
  (void)parent_;
}

void RIBSchemaObject::addChild(RIBSchemaObject *object)
{
  children_.push_back(object);
}

const std::string& RIBSchemaObject::get_class_name() const
{
  return class_name_;
}

unsigned RIBSchemaObject::get_max_objs() const
{
  return max_objs_;
}

// CLASS RIBSchema
RIBSchema::RIBSchema(const cdap_rib::vers_info_t *version, char separator)
{
  version_ = version;
  separator_ = separator;
}
RIBSchema::~RIBSchema()
{
  delete version_;
}

rib_schema_res RIBSchema::ribSchemaDefContRelation(
    const std::string& cont_class_name, const std::string& class_name,
    const bool mandatory, const unsigned max_objs)
{
  RIBSchemaObject *object = new RIBSchemaObject(class_name, mandatory,
                                                max_objs);
  std::map<std::string, RIBSchemaObject*>::iterator parent_it =
      rib_schema_.find(cont_class_name);

  if (parent_it == rib_schema_.end())
    return RIB_SCHEMA_FORMAT_ERR;

  std::pair<std::map<std::string, RIBSchemaObject*>::iterator, bool> ret =
      rib_schema_.insert(
          std::pair<std::string, RIBSchemaObject*>(class_name, object));

  if (ret.second) {
    return RIB_SUCCESS;
  } else {
    return RIB_SCHEMA_FORMAT_ERR;
  }
}

bool RIBSchema::validateAddObject(const BaseRIBObject* obj)
{
  (void) obj;
  /*
   RIBSchemaObject *schema_object = rib_schema_.find(obj->get_class());
   // CHECKS REGION //
   // Existance
   if (schema_object == 0)
   LOG_INFO();
   return false;
   // parent existance
   RIBSchemaObject *parent_schema_object = rib_schema_[obj->get_parent_class()];
   if (parent_schema_object == 0)
   return false;
   // maximum number of objects
   if (parent->get_children_size() >= schema_object->get_max_objs()) {
   return false;
   }
   */
  return true;
}
/*
 std::string RIBSchema::parseName(const std::string& name)
 {
 std::string name_schema = "";
 int position = 0;
 int field_separator_position = name.find(separator_, position);

 while (field_separator_position != -1) {
 int id_separator_position = name.find(separator_, position);
 if (id_separator_position < field_separator_position)
 // field with value
 name_schema.append(name, position, id_separator_position);
 else
 // field without value
 name_schema.append(name, position, field_separator_position);

 field_separator_position = name.find(field_separator_, position);
 }
 return name_schema;
 }

 std::string RIBSchema::getParentName(const std::string& name)
 {
 int field_separator_position = name.find_last_of(field_separator_, 0);
 if (field_separator_position != -1) {
 return name.substr(0, field_separator_position);
 }
 return "";
 }
 */
char RIBSchema::get_separator() const
{
  return separator_;
}

// CLASS RIBDFactory
RIBDNorthInterface* RIBDFactory::create(
    cacep::AppConHandlerInterface* app_callback,
    ResponseHandlerInterface* app_resp_callbak, void* comm_params,
    const cdap_rib::version_info *version, char separator)
{
  cdap_rib::cdap_params_t *params = (cdap_rib::cdap_params_t*) comm_params;
  RIBSchema *schema = new RIBSchema(version, separator);
  RIBDNorthInterface* ribd = new RIBDaemon(app_callback, app_resp_callbak,
                                           params, schema);
  return ribd;
}
const cdap_rib::SerializedObject* IntEncoder::encode(const int &object)
{
  (void) object;
  return 0;
}
int* IntEncoder::decode(
    const cdap_rib::SerializedObject &serialized_object) const
{
  (void) serialized_object;
  return 0;
}
const cdap_rib::SerializedObject* SIntEncoder::encode(const short int &object)
{
  (void) object;
  return 0;
}
short int* SIntEncoder::decode(
    const cdap_rib::SerializedObject &serialized_object) const
{
  (void) serialized_object;
  return 0;
}
const cdap_rib::SerializedObject* LongEncoder::encode(const long long &object)
{
  (void) object;
  return 0;
}
long long* LongEncoder::decode(
    const cdap_rib::SerializedObject &serialized_object) const
{
  (void) serialized_object;
  return 0;
}
const cdap_rib::SerializedObject* SLongEncoder::encode(const long &object)
{
  (void) object;
  return 0;
}
long* SLongEncoder::decode(
    const cdap_rib::SerializedObject &serialized_object) const
{
  (void) serialized_object;
  return 0;
}
const cdap_rib::SerializedObject* StringEncoder::encode(
    const std::string &object)
{
  (void) object;
  return 0;
}
std::string* StringEncoder::decode(
    const cdap_rib::SerializedObject &serialized_object) const
{
  (void) serialized_object;
  return 0;
}
const cdap_rib::SerializedObject* FloatEncoder::encode(const float &object)
{
  (void) object;
  return 0;
}
float* FloatEncoder::decode(
    const cdap_rib::SerializedObject &serialized_object) const
{
  (void) serialized_object;
  return 0;
}

const cdap_rib::SerializedObject* DoubleEncoder::encode(const double &object)
{
  (void) object;
  return 0;
}
double* DoubleEncoder::decode(
    const cdap_rib::SerializedObject &serialized_object) const
{
  (void) serialized_object;
  return 0;
}
const cdap_rib::SerializedObject* BoolEncoder::encode(const bool &object)
{
  (void) object;
  return 0;
}
bool* BoolEncoder::decode(
    const cdap_rib::SerializedObject &serialized_object) const
{
  (void) serialized_object;
  return 0;
}

const cdap_rib::SerializedObject* EmptyEncoder::encode(const empty &object)
{
  (void) object;
  LOG_ERR("Can not encode an empty object");
  return 0;
}

empty* EmptyEncoder::decode(
    const cdap_rib::SerializedObject &serialized_object) const
{
  (void) serialized_object;
  LOG_ERR("Can not decode an empty object");
  return 0;
}
}
}
<|MERGE_RESOLUTION|>--- conflicted
+++ resolved
@@ -367,11 +367,7 @@
                            const std::string& clas) const;
   BaseRIBObject* getObject(unsigned long instance,
                            const std::string& clas) const;
-<<<<<<< HEAD
-  void new_message(cdap_rib::SerializedObject &message, int port);
-=======
   void process_message(cdap_rib::SerializedObject &message, int port);
->>>>>>> 15d05187
 
  private:
   cacep::AppConHandlerInterface *app_con_callback_;
@@ -624,16 +620,9 @@
 {
   return rib_->getRIBObject(clas, instance, true);
 }
-
-<<<<<<< HEAD
-void RIBDaemon::new_message(cdap_rib::SerializedObject &message, int port)
-{
-  cdap_provider_->new_message(message, port);
-=======
 void RIBDaemon::process_message(cdap_rib::SerializedObject &message, int port)
 {
   cdap_provider_->process_message(message, port);
->>>>>>> 15d05187
 }
 
 // Class RIBObjectData
