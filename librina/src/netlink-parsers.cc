/*
 * This program is free software; you can redistribute it and/or modify
 * it under the terms of the GNU General Public License as published by
 * the Free Software Foundation; either version 2 of the License, or
 * (at your option) any later version.
 *
 * This program is distributed in the hope that it will be useful,
 * but WITHOUT ANY WARRANTY; without even the implied warranty of
 * MERCHANTABILITY or FITNESS FOR A PARTICULAR PURPOSE.  See the
 * GNU General Public License for more details.
 *
 * You should have received a copy of the GNU General Public License
 * along with this program; if not, write to the Free Software
 * Foundation, Inc., 675 Mass Ave, Cambridge, MA 02139, USA.
 */

/*
 * librina-netlink-parsers.cc
 *
 *  Created on: 14/06/2013
 *      Author: eduardgrasa
 */

#define RINA_PREFIX "netlink-parsers"

#include "logs.h"
#include "netlink-parsers.h"

namespace rina {

int putBaseNetlinkMessage(nl_msg* netlinkMessage,
		BaseNetlinkMessage * message) {
	switch (message->getOperationCode()) {
	case RINA_C_APP_ALLOCATE_FLOW_REQUEST: {
		AppAllocateFlowRequestMessage * allocateObject =
				dynamic_cast<AppAllocateFlowRequestMessage *>(message);
		if (putAppAllocateFlowRequestMessageObject(netlinkMessage,
				*allocateObject) < 0) {
			return -1;
		}
		return 0;
	}
	case RINA_C_APP_ALLOCATE_FLOW_REQUEST_RESULT: {
		AppAllocateFlowRequestResultMessage * allocateFlowRequestResultObject =
				dynamic_cast<AppAllocateFlowRequestResultMessage *>(message);
		if (putAppAllocateFlowRequestResultMessageObject(netlinkMessage,
				*allocateFlowRequestResultObject) < 0) {
			return -1;
		}
		return 0;
	}
	case RINA_C_APP_ALLOCATE_FLOW_REQUEST_ARRIVED: {
		AppAllocateFlowRequestArrivedMessage * allocateFlowRequestArrivedObject =
				dynamic_cast<AppAllocateFlowRequestArrivedMessage *>(message);
		if (putAppAllocateFlowRequestArrivedMessageObject(netlinkMessage,
				*allocateFlowRequestArrivedObject) < 0) {
			return -1;
		}
		return 0;
	}
	case RINA_C_APP_ALLOCATE_FLOW_RESPONSE: {
		AppAllocateFlowResponseMessage * allocateFlowResponseObject =
				dynamic_cast<AppAllocateFlowResponseMessage *>(message);
		if (putAppAllocateFlowResponseMessageObject(netlinkMessage,
				*allocateFlowResponseObject) < 0) {
			return -1;
		}
		return 0;
	}
	case RINA_C_APP_DEALLOCATE_FLOW_REQUEST: {
		AppDeallocateFlowRequestMessage * deallocateFlowRequestObject =
				dynamic_cast<AppDeallocateFlowRequestMessage *>(message);
		if (putAppDeallocateFlowRequestMessageObject(netlinkMessage,
				*deallocateFlowRequestObject) < 0) {
			return -1;
		}
		return 0;
	}
	case RINA_C_APP_DEALLOCATE_FLOW_RESPONSE: {
		AppDeallocateFlowResponseMessage * deallocateFlowResponseObject =
				dynamic_cast<AppDeallocateFlowResponseMessage *>(message);
		if (putAppDeallocateFlowResponseMessageObject(netlinkMessage,
				*deallocateFlowResponseObject) < 0) {
			return -1;
		}
		return 0;
	}
	case RINA_C_APP_FLOW_DEALLOCATED_NOTIFICATION: {
		AppFlowDeallocatedNotificationMessage * flowDeallocatedNotificationObject =
				dynamic_cast<AppFlowDeallocatedNotificationMessage *>(message);
		if (putAppFlowDeallocatedNotificationMessageObject(netlinkMessage,
				*flowDeallocatedNotificationObject) < 0) {
			return -1;
		}
		return 0;
	}
	case RINA_C_APP_REGISTER_APPLICATION_REQUEST: {
		AppRegisterApplicationRequestMessage * registerApplicationRequestObject =
				dynamic_cast<AppRegisterApplicationRequestMessage *>(message);
		if (putAppRegisterApplicationRequestMessageObject(netlinkMessage,
				*registerApplicationRequestObject) < 0) {
			return -1;
		}
		return 0;
	}
	case RINA_C_APP_REGISTER_APPLICATION_RESPONSE: {
		AppRegisterApplicationResponseMessage * registerApplicationResponseObject =
				dynamic_cast<AppRegisterApplicationResponseMessage *>(message);
		if (putAppRegisterApplicationResponseMessageObject(netlinkMessage,
				*registerApplicationResponseObject) < 0) {
			return -1;
		}
		return 0;
	}
	case RINA_C_APP_UNREGISTER_APPLICATION_REQUEST: {
		AppUnregisterApplicationRequestMessage * unregisterApplicationRequestObject =
				dynamic_cast<AppUnregisterApplicationRequestMessage *>(message);
		if (putAppUnregisterApplicationRequestMessageObject(netlinkMessage,
				*unregisterApplicationRequestObject) < 0) {
			return -1;
		}
		return 0;
	}
	case RINA_C_APP_UNREGISTER_APPLICATION_RESPONSE: {
		AppUnregisterApplicationResponseMessage *
			unregisterApplicationResponseObject =
				dynamic_cast<AppUnregisterApplicationResponseMessage *>(message);
		if (putAppUnregisterApplicationResponseMessageObject(netlinkMessage,
				*unregisterApplicationResponseObject) < 0) {
			return -1;
		}
		return 0;
	}
	case RINA_C_APP_APPLICATION_REGISTRATION_CANCELED_NOTIFICATION: {
		AppRegistrationCanceledNotificationMessage *
		appRegistrationCanceledNotificationObject =
				dynamic_cast<AppRegistrationCanceledNotificationMessage *>(message);
		if (putAppRegistrationCanceledNotificationMessageObject(netlinkMessage,
				*appRegistrationCanceledNotificationObject) < 0) {
			return -1;
		}
		return 0;
	}
	case RINA_C_APP_GET_DIF_PROPERTIES_REQUEST: {
		AppGetDIFPropertiesRequestMessage * getDIFPropertiesRequestMessage =
				dynamic_cast<AppGetDIFPropertiesRequestMessage *>(message);
		if (putAppGetDIFPropertiesRequestMessageObject(netlinkMessage,
				*getDIFPropertiesRequestMessage) < 0) {
			return -1;
		}
		return 0;
	}
	case RINA_C_APP_GET_DIF_PROPERTIES_RESPONSE: {
		AppGetDIFPropertiesResponseMessage * getDIFPropertiesResonseMessage =
				dynamic_cast<AppGetDIFPropertiesResponseMessage *>(message);
		if (putAppGetDIFPropertiesResponseMessageObject(netlinkMessage,
				*getDIFPropertiesResonseMessage) < 0) {
			return -1;
		}
		return 0;
	}
	case RINA_C_IPCM_REGISTER_APPLICATION_REQUEST: {
		IpcmRegisterApplicationRequestMessage *
			registerApplicationRequestObject =
			dynamic_cast<IpcmRegisterApplicationRequestMessage *>(message);
		if (putIpcmRegisterApplicationRequestMessageObject(netlinkMessage,
				*registerApplicationRequestObject) < 0) {
			return -1;
		}
		return 0;
	}
	case RINA_C_IPCM_REGISTER_APPLICATION_RESPONSE: {
		IpcmRegisterApplicationResponseMessage *
			registerApplicationResponseObject =
			dynamic_cast<IpcmRegisterApplicationResponseMessage *>(message);
		if (putIpcmRegisterApplicationResponseMessageObject(netlinkMessage,
				*registerApplicationResponseObject) < 0) {
			return -1;
		}
		return 0;
	}
	case RINA_C_IPCM_UNREGISTER_APPLICATION_REQUEST: {
		IpcmUnregisterApplicationRequestMessage *
			unregisterApplicationRequestObject =
			dynamic_cast<IpcmUnregisterApplicationRequestMessage *>(message);
		if (putIpcmUnregisterApplicationRequestMessageObject(netlinkMessage,
				*unregisterApplicationRequestObject) < 0) {
			return -1;
		}
		return 0;
	}
	case RINA_C_IPCM_UNREGISTER_APPLICATION_RESPONSE: {
		IpcmUnregisterApplicationResponseMessage *
		unregisterApplicationResponseObject =
				dynamic_cast<IpcmUnregisterApplicationResponseMessage *>(message);
		if (putIpcmUnregisterApplicationResponseMessageObject(netlinkMessage,
				*unregisterApplicationResponseObject) < 0) {
			return -1;
		}
		return 0;
	}
	case RINA_C_IPCM_ASSIGN_TO_DIF_REQUEST: {
		IpcmAssignToDIFRequestMessage * assignToDIFRequestObject =
				dynamic_cast<IpcmAssignToDIFRequestMessage *>(message);
		if (putIpcmAssignToDIFRequestMessageObject(netlinkMessage,
				*assignToDIFRequestObject) < 0) {
			return -1;
		}
		return 0;
	}
	case RINA_C_IPCM_ASSIGN_TO_DIF_RESPONSE: {
		IpcmAssignToDIFResponseMessage * assignToDIFResponseObject =
				dynamic_cast<IpcmAssignToDIFResponseMessage *>(message);
		if (putIpcmAssignToDIFResponseMessageObject(netlinkMessage,
				*assignToDIFResponseObject) < 0) {
			return -1;
		}
		return 0;
	}
	case RINA_C_IPCM_UPDATE_DIF_CONFIG_REQUEST: {
                IpcmUpdateDIFConfigurationRequestMessage * updateDIFConfigurationRequest =
                                dynamic_cast<IpcmUpdateDIFConfigurationRequestMessage *>(message);
                if (putIpcmUpdateDIFConfigurationRequestMessageObject(netlinkMessage,
                                *updateDIFConfigurationRequest) < 0) {
                        return -1;
                }
                return 0;
	}
	case RINA_C_IPCM_UPDATE_DIF_CONFIG_RESPONSE: {
	        IpcmUpdateDIFConfigurationResponseMessage * updateDIFConfigurationResponse =
	                        dynamic_cast<IpcmUpdateDIFConfigurationResponseMessage *>(message);
	        if (putIpcmUpdateDIFConfigurationResponseMessageObject(netlinkMessage,
	                        *updateDIFConfigurationResponse) < 0) {
	                return -1;
	        }
	        return 0;
	}
	case RINA_C_IPCM_ENROLL_TO_DIF_REQUEST: {
	        IpcmEnrollToDIFRequestMessage * request =
	                        dynamic_cast<IpcmEnrollToDIFRequestMessage *>(message);
	        if (putIpcmEnrollToDIFRequestMessageObject(netlinkMessage, *request) < 0) {
	                return -1;
	        }
	        return 0;
	}
	case RINA_C_IPCM_ENROLL_TO_DIF_RESPONSE: {
	        IpcmEnrollToDIFResponseMessage * request =
	                        dynamic_cast<IpcmEnrollToDIFResponseMessage *>(message);
	        if (putIpcmEnrollToDIFResponseMessageObject(netlinkMessage, *request) < 0) {
	                return -1;
	        }
	        return 0;
	}
	case RINA_C_IPCM_NEIGHBORS_MODIFIED_NOTIFICATION: {
	        IpcmNotifyNeighborsModifiedMessage * request =
	                        dynamic_cast<IpcmNotifyNeighborsModifiedMessage *>(message);
	        if (putIpcmNotifyNeighborsModifiedMessageObject(netlinkMessage, *request) < 0) {
	                return -1;
	        }
	        return 0;
	}
	case RINA_C_IPCM_ALLOCATE_FLOW_REQUEST: {
		IpcmAllocateFlowRequestMessage * allocateFlowRequestObject =
				dynamic_cast<IpcmAllocateFlowRequestMessage *>(message);
		if (putIpcmAllocateFlowRequestMessageObject(netlinkMessage,
				*allocateFlowRequestObject) < 0) {
			return -1;
		}
		return 0;
	}
	case RINA_C_IPCM_ALLOCATE_FLOW_REQUEST_RESULT: {
		IpcmAllocateFlowRequestResultMessage * allocateFlowResponseObject =
				dynamic_cast<IpcmAllocateFlowRequestResultMessage *>(message);
		if (putIpcmAllocateFlowRequestResultMessageObject(netlinkMessage,
				*allocateFlowResponseObject) < 0) {
			return -1;
		}
		return 0;
	}
	case RINA_C_IPCM_ALLOCATE_FLOW_REQUEST_ARRIVED: {
		IpcmAllocateFlowRequestArrivedMessage *
			allocateFlowRequestArrivedObject =
			dynamic_cast<IpcmAllocateFlowRequestArrivedMessage *>(message);
		if (putIpcmAllocateFlowRequestArrivedMessageObject(netlinkMessage,
				*allocateFlowRequestArrivedObject) < 0) {
			return -1;
		}
		return 0;
	}
	case RINA_C_IPCM_ALLOCATE_FLOW_RESPONSE: {
		IpcmAllocateFlowResponseMessage * allocateFlowResponseObject =
				dynamic_cast<IpcmAllocateFlowResponseMessage *>(message);
		if (putIpcmAllocateFlowResponseMessageObject(netlinkMessage,
				*allocateFlowResponseObject) < 0) {
			return -1;
		}
		return 0;
	}
	case RINA_C_IPCM_DEALLOCATE_FLOW_REQUEST: {
		IpcmDeallocateFlowRequestMessage * deallocateFlowRequestObject =
				dynamic_cast<IpcmDeallocateFlowRequestMessage *>(message);
		if (putIpcmDeallocateFlowRequestMessageObject(netlinkMessage,
				*deallocateFlowRequestObject) < 0) {
			return -1;
		}
		return 0;
	}
	case RINA_C_IPCM_DEALLOCATE_FLOW_RESPONSE: {
		IpcmDeallocateFlowResponseMessage * deallocateFlowResponseObject =
				dynamic_cast<IpcmDeallocateFlowResponseMessage *>(message);
		if (putIpcmDeallocateFlowResponseMessageObject(netlinkMessage,
				*deallocateFlowResponseObject) < 0) {
			return -1;
		}
		return 0;
	}
	case RINA_C_IPCM_FLOW_DEALLOCATED_NOTIFICATION: {
		IpcmFlowDeallocatedNotificationMessage * flowDeallocatedNotificationObject =
				dynamic_cast<IpcmFlowDeallocatedNotificationMessage *>(message);
		if (putIpcmFlowDeallocatedNotificationMessageObject(netlinkMessage,
				*flowDeallocatedNotificationObject) < 0) {
			return -1;
		}
		return 0;
	}
	case RINA_C_IPCM_IPC_PROCESS_DIF_REGISTRATION_NOTIFICATION: {
		IpcmDIFRegistrationNotification * notificationMessage =
			dynamic_cast<IpcmDIFRegistrationNotification *>(message);
		if (putIpcmDIFRegistrationNotificationObject(netlinkMessage,
				*notificationMessage) < 0) {
			return -1;
		}
		return 0;
	}
	case RINA_C_IPCM_QUERY_RIB_REQUEST: {
		IpcmDIFQueryRIBRequestMessage * queryRIBMessage =
				dynamic_cast<IpcmDIFQueryRIBRequestMessage *>(message);
		if (putIpcmDIFQueryRIBRequestMessageObject(netlinkMessage,
				*queryRIBMessage) < 0) {
			return -1;
		}
		return 0;
	}
	case RINA_C_IPCM_QUERY_RIB_RESPONSE: {
		IpcmDIFQueryRIBResponseMessage * queryRIBMessage =
				dynamic_cast<IpcmDIFQueryRIBResponseMessage *>(message);
		if (putIpcmDIFQueryRIBResponseMessageObject(netlinkMessage,
				*queryRIBMessage) < 0) {
			return -1;
		}
		return 0;
	}
	case RINA_C_IPCM_IPC_MANAGER_PRESENT: {
		return 0;
	}
	case RINA_C_IPCM_IPC_PROCESS_INITIALIZED: {
	        IpcmIPCProcessInitializedMessage * queryRIBMessage =
	                        dynamic_cast<IpcmIPCProcessInitializedMessage *>(message);
	        if (putIpcmIPCProcessInitializedMessageObject(netlinkMessage,
	                        *queryRIBMessage) < 0) {
	                return -1;
	        }
	        return 0;
	}
	case RINA_C_IPCP_CONN_CREATE_REQUEST: {
	        IpcpConnectionCreateRequestMessage * connCreateMessage =
	                        dynamic_cast<IpcpConnectionCreateRequestMessage *>(message);
	        if (putIpcpConnectionCreateRequestMessageObject(netlinkMessage,
	                        *connCreateMessage) < 0) {
	                return -1;
	        }
	        return 0;
	}
	case RINA_C_IPCP_CONN_CREATE_RESPONSE: {
	        IpcpConnectionCreateResponseMessage * connCreateMessage =
	                        dynamic_cast<IpcpConnectionCreateResponseMessage *>(message);
	        if (putIpcpConnectionCreateResponseMessageObject(netlinkMessage,
	                        *connCreateMessage) < 0) {
	                return -1;
	        }
	        return 0;
	}
	case RINA_C_IPCP_CONN_UPDATE_REQUEST: {
	        IpcpConnectionUpdateRequestMessage * connUpdateMessage =
	                        dynamic_cast<IpcpConnectionUpdateRequestMessage *>(message);
	        if (putIpcpConnectionUpdateRequestMessageObject(netlinkMessage,
	                        *connUpdateMessage) < 0) {
	                return -1;
	        }
	        return 0;
	}
	case RINA_C_IPCP_CONN_UPDATE_RESULT: {
	        IpcpConnectionUpdateResultMessage * connUpdateMessage =
	                        dynamic_cast<IpcpConnectionUpdateResultMessage *>(message);
	        if (putIpcpConnectionUpdateResultMessageObject(netlinkMessage,
	                        *connUpdateMessage) < 0) {
	                return -1;
	        }
	        return 0;
	}
	case RINA_C_IPCP_CONN_CREATE_ARRIVED: {
	        IpcpConnectionCreateArrivedMessage * connArrivedMessage =
	                        dynamic_cast<IpcpConnectionCreateArrivedMessage *>(message);
	        if (putIpcpConnectionCreateArrivedMessageObject(netlinkMessage,
	                        *connArrivedMessage) < 0) {
	                return -1;
	        }
	        return 0;
	}
	case RINA_C_IPCP_CONN_CREATE_RESULT: {
	        IpcpConnectionCreateResultMessage * connArrivedMessage =
	                        dynamic_cast<IpcpConnectionCreateResultMessage *>(message);
	        if (putIpcpConnectionCreateResultMessageObject(netlinkMessage,
	                        *connArrivedMessage) < 0) {
	                return -1;
	        }
	        return 0;
	}
	case RINA_C_IPCP_CONN_DESTROY_REQUEST: {
	        IpcpConnectionDestroyRequestMessage * connDestroyMessage =
	                        dynamic_cast<IpcpConnectionDestroyRequestMessage *>(message);
	        if (putIpcpConnectionDestroyRequestMessageObject(netlinkMessage,
	                        *connDestroyMessage) < 0) {
	                return -1;
	        }
	        return 0;
	}
	case RINA_C_IPCP_CONN_DESTROY_RESULT: {
	        IpcpConnectionDestroyResultMessage * connDestroyMessage =
	                        dynamic_cast<IpcpConnectionDestroyResultMessage *>(message);
	        if (putIpcpConnectionDestroyResultMessageObject(netlinkMessage,
	                        *connDestroyMessage) < 0) {
	                return -1;
	        }
	        return 0;
	}
	case RINA_C_RMT_MODIFY_FTE_REQUEST: {
	        RmtModifyPDUFTEntriesRequestMessage * rmtMERMessage =
	                        dynamic_cast<RmtModifyPDUFTEntriesRequestMessage *>(message);
	        if (putRmtModifyPDUFTEntriesRequestObject(netlinkMessage,
	                        *rmtMERMessage) < 0) {
	                return -1;
	        }
	        return 0;
	}
	case RINA_C_RMT_DUMP_FT_REQUEST: {
	        return 0;
	}
	case RINA_C_RMT_DUMP_FT_REPLY: {
	        RmtDumpPDUFTEntriesResponseMessage * rmtDumReply =
	                        dynamic_cast<RmtDumpPDUFTEntriesResponseMessage *>(message);
	        if (putRmtDumpPDUFTEntriesResponseObject(netlinkMessage,
	                        *rmtDumReply) < 0) {
	                return -1;
	        }
	        return 0;
	}
	default: {
		return -1;
	}

	}
}

BaseNetlinkMessage * parseBaseNetlinkMessage(nlmsghdr* netlinkMessageHeader) {
	struct genlmsghdr *nlhdr;
	nlhdr = (genlmsghdr *) nlmsg_data(netlinkMessageHeader);

	switch (nlhdr->cmd) {
	case RINA_C_APP_ALLOCATE_FLOW_REQUEST: {
		return parseAppAllocateFlowRequestMessage(
		                netlinkMessageHeader);
	}
	case RINA_C_APP_ALLOCATE_FLOW_REQUEST_RESULT: {
		return parseAppAllocateFlowRequestResultMessage(
		                netlinkMessageHeader);
	}
	case RINA_C_APP_ALLOCATE_FLOW_REQUEST_ARRIVED: {
		return parseAppAllocateFlowRequestArrivedMessage(
				netlinkMessageHeader);
	}
	case RINA_C_APP_ALLOCATE_FLOW_RESPONSE: {
		return parseAppAllocateFlowResponseMessage(
		                netlinkMessageHeader);
	}
	case RINA_C_APP_DEALLOCATE_FLOW_REQUEST: {
		return parseAppDeallocateFlowRequestMessage(
		                netlinkMessageHeader);
	}
	case RINA_C_APP_DEALLOCATE_FLOW_RESPONSE: {
		return parseAppDeallocateFlowResponseMessage(
		                netlinkMessageHeader);
	}
	case RINA_C_APP_FLOW_DEALLOCATED_NOTIFICATION: {
		return parseAppFlowDeallocatedNotificationMessage(
				netlinkMessageHeader);
	}
	case RINA_C_APP_REGISTER_APPLICATION_REQUEST: {
		return parseAppRegisterApplicationRequestMessage(
				netlinkMessageHeader);
	}
	case RINA_C_APP_REGISTER_APPLICATION_RESPONSE: {
		return parseAppRegisterApplicationResponseMessage(
				netlinkMessageHeader);
	}
	case RINA_C_APP_UNREGISTER_APPLICATION_REQUEST: {
		return parseAppUnregisterApplicationRequestMessage(
				netlinkMessageHeader);
	}
	case RINA_C_APP_UNREGISTER_APPLICATION_RESPONSE: {
		return parseAppUnregisterApplicationResponseMessage(
				netlinkMessageHeader);
	}
	case RINA_C_APP_GET_DIF_PROPERTIES_REQUEST: {
		return parseAppGetDIFPropertiesRequestMessage(
				netlinkMessageHeader);
	}
	case RINA_C_APP_GET_DIF_PROPERTIES_RESPONSE: {
		return parseAppGetDIFPropertiesResponseMessage(
				netlinkMessageHeader);
	}
	case RINA_C_IPCM_REGISTER_APPLICATION_REQUEST: {
		return parseIpcmRegisterApplicationRequestMessage(
				netlinkMessageHeader);
	}
	case RINA_C_IPCM_REGISTER_APPLICATION_RESPONSE: {
		return parseIpcmRegisterApplicationResponseMessage(
				netlinkMessageHeader);
	}
	case RINA_C_IPCM_UNREGISTER_APPLICATION_REQUEST: {
			return parseIpcmUnregisterApplicationRequestMessage(
					netlinkMessageHeader);
	}
	case RINA_C_IPCM_UNREGISTER_APPLICATION_RESPONSE: {
			return parseIpcmUnregisterApplicationResponseMessage(
					netlinkMessageHeader);
	}
	case RINA_C_APP_APPLICATION_REGISTRATION_CANCELED_NOTIFICATION: {
		return parseAppRegistrationCanceledNotificationMessage(
						netlinkMessageHeader);
	}
	case RINA_C_IPCM_ASSIGN_TO_DIF_REQUEST: {
		return parseIpcmAssignToDIFRequestMessage(
		                netlinkMessageHeader);
	}
	case RINA_C_IPCM_ASSIGN_TO_DIF_RESPONSE: {
		return parseIpcmAssignToDIFResponseMessage(
		                netlinkMessageHeader);
	}
	case RINA_C_IPCM_UPDATE_DIF_CONFIG_REQUEST: {
	        return parseIpcmUpdateDIFConfigurationRequestMessage(
	                        netlinkMessageHeader);
	}
	case RINA_C_IPCM_UPDATE_DIF_CONFIG_RESPONSE: {
	        return parseIpcmUpdateDIFConfigurationResponseMessage(
	                        netlinkMessageHeader);
	}
	case RINA_C_IPCM_ENROLL_TO_DIF_REQUEST: {
	        return parseIpcmEnrollToDIFRequestMessage(
	                        netlinkMessageHeader);
	}
	case RINA_C_IPCM_ENROLL_TO_DIF_RESPONSE: {
	        return parseIpcmEnrollToDIFResponseMessage
	                        (netlinkMessageHeader);
	}
	case RINA_C_IPCM_NEIGHBORS_MODIFIED_NOTIFICATION: {
	        return parseIpcmNotifyNeighborsModifiedMessage(
	                        netlinkMessageHeader);
	}
	case RINA_C_IPCM_ALLOCATE_FLOW_REQUEST: {
		return parseIpcmAllocateFlowRequestMessage(
		                netlinkMessageHeader);
	}
	case RINA_C_IPCM_ALLOCATE_FLOW_REQUEST_RESULT: {
		return parseIpcmAllocateFlowRequestResultMessage(
		                netlinkMessageHeader);
	}
	case RINA_C_IPCM_ALLOCATE_FLOW_REQUEST_ARRIVED: {
		return parseIpcmAllocateFlowRequestArrivedMessage(
		                netlinkMessageHeader);
	}
	case RINA_C_IPCM_ALLOCATE_FLOW_RESPONSE: {
		return parseIpcmAllocateFlowResponseMessage(
		                netlinkMessageHeader);
	}
	case RINA_C_IPCM_DEALLOCATE_FLOW_REQUEST: {
		return parseIpcmDeallocateFlowRequestMessage(
		                netlinkMessageHeader);
	}
	case RINA_C_IPCM_DEALLOCATE_FLOW_RESPONSE: {
		return parseIpcmDeallocateFlowResponseMessage(
		                netlinkMessageHeader);
	}
	case RINA_C_IPCM_FLOW_DEALLOCATED_NOTIFICATION: {
		return parseIpcmFlowDeallocatedNotificationMessage(
				netlinkMessageHeader);
	}
	case RINA_C_IPCM_IPC_PROCESS_DIF_REGISTRATION_NOTIFICATION: {
		return parseIpcmDIFRegistrationNotification(
				netlinkMessageHeader);
	}
	case RINA_C_IPCM_QUERY_RIB_REQUEST: {
		return parseIpcmDIFQueryRIBRequestMessage(
		                netlinkMessageHeader);
	}
	case RINA_C_IPCM_QUERY_RIB_RESPONSE: {
		return parseIpcmDIFQueryRIBResponseMessage(
		                netlinkMessageHeader);
	}
	case RINA_C_IPCM_SOCKET_CLOSED_NOTIFICATION: {
		return parseIpcmNLSocketClosedNotificationMessage(
				netlinkMessageHeader);
	}
	case RINA_C_IPCM_IPC_PROCESS_INITIALIZED: {
	        return parseIpcmIPCProcessInitializedMessage(
	                        netlinkMessageHeader);
	}
	case RINA_C_IPCP_CONN_CREATE_REQUEST: {
	        return parseIpcpConnectionCreateRequestMessage(
	                        netlinkMessageHeader);
	}
	case RINA_C_IPCP_CONN_CREATE_RESPONSE: {
	        return parseIpcpConnectionCreateResponseMessage(
	                        netlinkMessageHeader);
	}
	case RINA_C_IPCP_CONN_UPDATE_REQUEST: {
	        return parseIpcpConnectionUpdateRequestMessage(
	                        netlinkMessageHeader);
	}
	case RINA_C_IPCP_CONN_UPDATE_RESULT: {
	        return parseIpcpConnectionUpdateResultMessage(
	                        netlinkMessageHeader);
	}
	case RINA_C_IPCP_CONN_CREATE_ARRIVED: {
	        return parseIpcpConnectionCreateArrivedMessage(
	                        netlinkMessageHeader);
	}
	case RINA_C_IPCP_CONN_CREATE_RESULT: {
	        return parseIpcpConnectionCreateResultMessage(
	                        netlinkMessageHeader);
	}
	case RINA_C_IPCP_CONN_DESTROY_REQUEST: {
	        return parseIpcpConnectionDestroyRequestMessage(
	                        netlinkMessageHeader);
	}
	case RINA_C_IPCP_CONN_DESTROY_RESULT: {
	        return parseIpcpConnectionDestroyResultMessage(
	                        netlinkMessageHeader);
	}
	case RINA_C_RMT_MODIFY_FTE_REQUEST: {
	        return parseRmtModifyPDUFTEntriesRequestMessage(
	                        netlinkMessageHeader);
	}
	case RINA_C_RMT_DUMP_FT_REPLY: {
	        return parseRmtDumpPDUFTEntriesResponseMessage(
	                        netlinkMessageHeader);
	}
	default: {
		LOG_ERR("Generic Netlink message contains unrecognized command code: %d",
			         nlhdr->cmd);
		return NULL;
	}
	}
}

int putApplicationProcessNamingInformationObject(nl_msg* netlinkMessage,
		const ApplicationProcessNamingInformation& object) {
	NLA_PUT_STRING(netlinkMessage, APNI_ATTR_PROCESS_NAME,
			object.getProcessName().c_str());
	NLA_PUT_STRING(netlinkMessage, APNI_ATTR_PROCESS_INSTANCE,
			object.getProcessInstance().c_str());
	NLA_PUT_STRING(netlinkMessage, APNI_ATTR_ENTITY_NAME,
			object.getEntityName().c_str());
	NLA_PUT_STRING(netlinkMessage, APNI_ATTR_ENTITY_INSTANCE,
			object.getEntityInstance().c_str());

	return 0;

	nla_put_failure: LOG_ERR(
			"Error building ApplicationProcessNamingInformation Netlink object");
	return -1;
}

ApplicationProcessNamingInformation *
parseApplicationProcessNamingInformationObject(nlattr *nested) {
	struct nla_policy attr_policy[APNI_ATTR_MAX + 1];
	attr_policy[APNI_ATTR_PROCESS_NAME].type = NLA_STRING;
	attr_policy[APNI_ATTR_PROCESS_NAME].minlen = 0;
	attr_policy[APNI_ATTR_PROCESS_NAME].maxlen = 65535;
	attr_policy[APNI_ATTR_PROCESS_INSTANCE].type = NLA_STRING;
	attr_policy[APNI_ATTR_PROCESS_INSTANCE].minlen = 0;
	attr_policy[APNI_ATTR_PROCESS_INSTANCE].maxlen = 65535;
	attr_policy[APNI_ATTR_ENTITY_NAME].type = NLA_STRING;
	attr_policy[APNI_ATTR_ENTITY_NAME].minlen = 0;
	attr_policy[APNI_ATTR_ENTITY_NAME].maxlen = 65535;
	attr_policy[APNI_ATTR_ENTITY_INSTANCE].type = NLA_STRING;
	attr_policy[APNI_ATTR_ENTITY_INSTANCE].minlen = 0;
	attr_policy[APNI_ATTR_ENTITY_INSTANCE].maxlen = 65535;
	struct nlattr *attrs[APNI_ATTR_MAX + 1];

	int err = nla_parse_nested(attrs, APNI_ATTR_MAX, nested, attr_policy);
	if (err < 0) {
		LOG_ERR(
				"Error parsing ApplicationProcessNaming information from Netlink message: %d",
				err);
		return NULL;
	}

	ApplicationProcessNamingInformation * result =
			new ApplicationProcessNamingInformation();
	if (attrs[APNI_ATTR_PROCESS_NAME]) {
		result->setProcessName(nla_get_string(attrs[APNI_ATTR_PROCESS_NAME]));
	}

	if (attrs[APNI_ATTR_PROCESS_INSTANCE]) {
		result->setProcessInstance(
				nla_get_string(attrs[APNI_ATTR_PROCESS_INSTANCE]));
	}

	if (attrs[APNI_ATTR_ENTITY_NAME]) {
		result->setEntityName(nla_get_string(attrs[APNI_ATTR_ENTITY_NAME]));
	}

	if (attrs[APNI_ATTR_ENTITY_INSTANCE]) {
		result->setEntityInstance(
				nla_get_string(attrs[APNI_ATTR_ENTITY_INSTANCE]));
	}

	return result;
}

int putFlowSpecificationObject(nl_msg* netlinkMessage,
		const FlowSpecification& object) {
	if (object.getAverageBandwidth() > 0) {
		NLA_PUT_U32(netlinkMessage, FSPEC_ATTR_AVG_BWITH,
				object.getAverageBandwidth());
	}
	if (object.getAverageSduBandwidth() > 0) {
		NLA_PUT_U32(netlinkMessage, FSPEC_ATTR_AVG_SDU_BWITH,
				object.getAverageSduBandwidth());
	}
	if (object.getDelay() > 0) {
		NLA_PUT_U32(netlinkMessage, FSPEC_ATTR_DELAY, object.getDelay());
	}
	if (object.getJitter() > 0) {
		NLA_PUT_U32(netlinkMessage, FSPEC_ATTR_JITTER, object.getJitter());
	}
	if (object.getMaxAllowableGap() >= 0) {
		NLA_PUT_U32(netlinkMessage, FSPEC_ATTR_MAX_GAP,
				object.getMaxAllowableGap());
	}
	if (object.getMaxSDUSize() > 0) {
		NLA_PUT_U32(netlinkMessage, FSPEC_ATTR_MAX_SDU_SIZE,
				object.getMaxSDUSize());
	}
	if (object.isOrderedDelivery()) {
		NLA_PUT_FLAG(netlinkMessage, FSPEC_ATTR_IN_ORD_DELIVERY);
	}
	if (object.isPartialDelivery()) {
		NLA_PUT_FLAG(netlinkMessage, FSPEC_ATTR_PART_DELIVERY);
	}
	if (object.getPeakBandwidthDuration() > 0) {
		NLA_PUT_U32(netlinkMessage, FSPEC_ATTR_PEAK_BWITH_DURATION,
				object.getPeakBandwidthDuration());
	}
	if (object.getPeakSduBandwidthDuration() > 0) {
		NLA_PUT_U32(netlinkMessage, FSPEC_ATTR_PEAK_SDU_BWITH_DURATION,
				object.getPeakSduBandwidthDuration());
	}
	if (object.getUndetectedBitErrorRate() > 0) {
		NLA_PUT_U32(netlinkMessage, FSPEC_ATTR_UNDETECTED_BER,
				object.getUndetectedBitErrorRate());
	}

	return 0;

	nla_put_failure: LOG_ERR(
			"Error building ApplicationProcessNamingInformation Netlink object");
	return -1;
}

FlowSpecification * parseFlowSpecificationObject(nlattr *nested) {
	struct nla_policy attr_policy[FSPEC_ATTR_MAX + 1];
	attr_policy[FSPEC_ATTR_AVG_BWITH].type = NLA_U32;
	attr_policy[FSPEC_ATTR_AVG_BWITH].minlen = 4;
	attr_policy[FSPEC_ATTR_AVG_BWITH].maxlen = 4;
	attr_policy[FSPEC_ATTR_AVG_SDU_BWITH].type = NLA_U32;
	attr_policy[FSPEC_ATTR_AVG_SDU_BWITH].minlen = 4;
	attr_policy[FSPEC_ATTR_AVG_SDU_BWITH].maxlen = 4;
	attr_policy[FSPEC_ATTR_DELAY].type = NLA_U32;
	attr_policy[FSPEC_ATTR_DELAY].minlen = 4;
	attr_policy[FSPEC_ATTR_DELAY].maxlen = 4;
	attr_policy[FSPEC_ATTR_JITTER].type = NLA_U32;
	attr_policy[FSPEC_ATTR_JITTER].minlen = 4;
	attr_policy[FSPEC_ATTR_JITTER].maxlen = 4;
	attr_policy[FSPEC_ATTR_MAX_GAP].type = NLA_U32;
	attr_policy[FSPEC_ATTR_MAX_GAP].minlen = 4;
	attr_policy[FSPEC_ATTR_MAX_GAP].maxlen = 4;
	attr_policy[FSPEC_ATTR_MAX_SDU_SIZE].type = NLA_U32;
	attr_policy[FSPEC_ATTR_MAX_SDU_SIZE].minlen = 4;
	attr_policy[FSPEC_ATTR_MAX_SDU_SIZE].maxlen = 4;
	attr_policy[FSPEC_ATTR_IN_ORD_DELIVERY].type = NLA_FLAG;
	attr_policy[FSPEC_ATTR_IN_ORD_DELIVERY].minlen = 0;
	attr_policy[FSPEC_ATTR_IN_ORD_DELIVERY].maxlen = 0;
	attr_policy[FSPEC_ATTR_PART_DELIVERY].type = NLA_FLAG;
	attr_policy[FSPEC_ATTR_PART_DELIVERY].minlen = 0;
	attr_policy[FSPEC_ATTR_PART_DELIVERY].maxlen = 0;
	attr_policy[FSPEC_ATTR_PEAK_BWITH_DURATION].type = NLA_U32;
	attr_policy[FSPEC_ATTR_PEAK_BWITH_DURATION].minlen = 4;
	attr_policy[FSPEC_ATTR_PEAK_BWITH_DURATION].maxlen = 4;
	attr_policy[FSPEC_ATTR_PEAK_SDU_BWITH_DURATION].type = NLA_U32;
	attr_policy[FSPEC_ATTR_PEAK_SDU_BWITH_DURATION].minlen = 4;
	attr_policy[FSPEC_ATTR_PEAK_SDU_BWITH_DURATION].maxlen = 4;
	attr_policy[FSPEC_ATTR_UNDETECTED_BER].type = NLA_U32;
	attr_policy[FSPEC_ATTR_UNDETECTED_BER].minlen = 4;
	attr_policy[FSPEC_ATTR_UNDETECTED_BER].maxlen = 4;
	struct nlattr *attrs[FSPEC_ATTR_MAX + 1];

	int err = nla_parse_nested(attrs, FSPEC_ATTR_MAX, nested, attr_policy);
	if (err < 0) {
		LOG_ERR(
				"Error parsing FlowSpecification object from Netlink message: %d",
				err);
		return NULL;
	}

	FlowSpecification * result = new FlowSpecification();
	if (attrs[FSPEC_ATTR_AVG_BWITH]) {
		result->setAverageBandwidth(nla_get_u32(attrs[FSPEC_ATTR_AVG_BWITH]));
	}

	if (attrs[FSPEC_ATTR_AVG_SDU_BWITH]) {
		result->setAverageSduBandwidth(
				nla_get_u32(attrs[FSPEC_ATTR_AVG_SDU_BWITH]));
	}

	if (attrs[FSPEC_ATTR_DELAY]) {
		result->setDelay(nla_get_u32(attrs[FSPEC_ATTR_DELAY]));
	}

	if (attrs[FSPEC_ATTR_JITTER]) {
		result->setJitter(nla_get_u32(attrs[FSPEC_ATTR_JITTER]));
	}

	if (attrs[FSPEC_ATTR_MAX_GAP]) {
		result->setMaxAllowableGap(nla_get_u32(attrs[FSPEC_ATTR_MAX_GAP]));
	}

	if (attrs[FSPEC_ATTR_MAX_SDU_SIZE]) {
		result->setMaxSDUSize(nla_get_u32(attrs[FSPEC_ATTR_MAX_SDU_SIZE]));
	}

	if (attrs[FSPEC_ATTR_IN_ORD_DELIVERY]) {
		result->setOrderedDelivery(true);
	} else {
		result->setOrderedDelivery(false);
	}

	if (attrs[FSPEC_ATTR_PART_DELIVERY]) {
		result->setPartialDelivery(true);
	} else {
		result->setPartialDelivery(false);
	}

	if (attrs[FSPEC_ATTR_PEAK_BWITH_DURATION]) {
		result->setPeakBandwidthDuration(
				nla_get_u32(attrs[FSPEC_ATTR_PEAK_BWITH_DURATION]));
	}

	if (attrs[FSPEC_ATTR_PEAK_SDU_BWITH_DURATION]) {
		result->setPeakSduBandwidthDuration(
				nla_get_u32(attrs[FSPEC_ATTR_PEAK_SDU_BWITH_DURATION]));
	}

	return result;
}

QoSCube * parseQoSCubeObject(nlattr *nested) {
	struct nla_policy attr_policy[QOS_CUBE_ATTR_MAX + 1];
	attr_policy[QOS_CUBE_ATTR_NAME].type = NLA_STRING;
	attr_policy[QOS_CUBE_ATTR_NAME].minlen = 0;
	attr_policy[QOS_CUBE_ATTR_NAME].maxlen = 65535;
	attr_policy[QOS_CUBE_ATTR_ID].type = NLA_U32;
	attr_policy[QOS_CUBE_ATTR_ID].minlen = 4;
	attr_policy[QOS_CUBE_ATTR_ID].maxlen = 4;
	attr_policy[QOS_CUBE_ATTR_AVG_BAND].type = NLA_U32;
	attr_policy[QOS_CUBE_ATTR_AVG_BAND].minlen = 4;
	attr_policy[QOS_CUBE_ATTR_AVG_BAND].maxlen = 4;
	attr_policy[QOS_CUBE_ATTR_AVG_SDU_BAND].type = NLA_U32;
	attr_policy[QOS_CUBE_ATTR_AVG_SDU_BAND].minlen = 4;
	attr_policy[QOS_CUBE_ATTR_AVG_SDU_BAND].maxlen = 4;
	attr_policy[QOS_CUBE_ATTR_DELAY].type = NLA_U32;
	attr_policy[QOS_CUBE_ATTR_DELAY].minlen = 4;
	attr_policy[QOS_CUBE_ATTR_DELAY].maxlen = 4;
	attr_policy[QOS_CUBE_ATTR_JITTER].type = NLA_U32;
	attr_policy[QOS_CUBE_ATTR_JITTER].minlen = 4;
	attr_policy[QOS_CUBE_ATTR_JITTER].maxlen = 4;
	attr_policy[QOS_CUBE_ATTR_MAX_GAP].type = NLA_U32;
	attr_policy[QOS_CUBE_ATTR_MAX_GAP].minlen = 4;
	attr_policy[QOS_CUBE_ATTR_MAX_GAP].maxlen = 4;
	attr_policy[QOS_CUBE_ATTR_ORD_DEL].type = NLA_FLAG;
	attr_policy[QOS_CUBE_ATTR_ORD_DEL].minlen = 0;
	attr_policy[QOS_CUBE_ATTR_ORD_DEL].maxlen = 0;
	attr_policy[QOS_CUBE_ATTR_PART_DEL].type = NLA_FLAG;
	attr_policy[QOS_CUBE_ATTR_PART_DEL].minlen = 0;
	attr_policy[QOS_CUBE_ATTR_PART_DEL].maxlen = 0;
	attr_policy[QOS_CUBE_ATTR_PEAK_BAND_DUR].type = NLA_U32;
	attr_policy[QOS_CUBE_ATTR_PEAK_BAND_DUR].minlen = 4;
	attr_policy[QOS_CUBE_ATTR_PEAK_BAND_DUR].maxlen = 4;
	attr_policy[QOS_CUBE_ATTR_PEAK_SDU_BAND_DUR].type = NLA_U32;
	attr_policy[QOS_CUBE_ATTR_PEAK_SDU_BAND_DUR].minlen = 4;
	attr_policy[QOS_CUBE_ATTR_PEAK_SDU_BAND_DUR].maxlen = 4;
	attr_policy[QOS_CUBE_ATTR_UND_BER].type = NLA_U32;
	attr_policy[QOS_CUBE_ATTR_UND_BER].minlen = 4;
	attr_policy[QOS_CUBE_ATTR_UND_BER].maxlen = 4;
	attr_policy[QOS_CUBE_ATTR_EFCP_POLICIES].type = NLA_NESTED;
	attr_policy[QOS_CUBE_ATTR_EFCP_POLICIES].minlen = 0;
	attr_policy[QOS_CUBE_ATTR_EFCP_POLICIES].maxlen = 0;
	struct nlattr *attrs[QOS_CUBE_ATTR_MAX + 1];

	int err = nla_parse_nested(attrs, QOS_CUBE_ATTR_MAX, nested, attr_policy);
	if (err < 0) {
		LOG_ERR(
				"Error parsing QoS Cube object from Netlink message: %d",
				err);
		return NULL;
	}

	QoSCube * result = new QoSCube(nla_get_string(attrs[QOS_CUBE_ATTR_NAME]),
			nla_get_u32(attrs[QOS_CUBE_ATTR_ID]));
	ConnectionPolicies * efcpPolicies;

	if (attrs[QOS_CUBE_ATTR_AVG_BAND]) {
		result->setAverageBandwidth(nla_get_u32(attrs[QOS_CUBE_ATTR_AVG_BAND]));
	}

	if (attrs[QOS_CUBE_ATTR_AVG_SDU_BAND]) {
		result->setAverageSduBandwidth(
				nla_get_u32(attrs[QOS_CUBE_ATTR_AVG_SDU_BAND]));
	}

	if (attrs[QOS_CUBE_ATTR_DELAY]) {
		result->setDelay(nla_get_u32(attrs[QOS_CUBE_ATTR_DELAY]));
	}

	if (attrs[QOS_CUBE_ATTR_JITTER]) {
		result->setJitter(nla_get_u32(attrs[QOS_CUBE_ATTR_JITTER]));
	}

	if (attrs[QOS_CUBE_ATTR_MAX_GAP]) {
		result->setMaxAllowableGap(nla_get_u32(attrs[QOS_CUBE_ATTR_MAX_GAP]));
	}

	if (attrs[QOS_CUBE_ATTR_ORD_DEL]) {
		result->setOrderedDelivery(true);
	} else {
		result->setOrderedDelivery(false);
	}

	if (attrs[QOS_CUBE_ATTR_PART_DEL]) {
		result->setPartialDelivery(true);
	} else {
		result->setPartialDelivery(false);
	}

	if (attrs[QOS_CUBE_ATTR_PEAK_BAND_DUR]) {
		result->setPeakBandwidthDuration(
				nla_get_u32(attrs[QOS_CUBE_ATTR_PEAK_BAND_DUR]));
	}

	if (attrs[QOS_CUBE_ATTR_PEAK_SDU_BAND_DUR]) {
		result->setPeakSduBandwidthDuration(
				nla_get_u32(attrs[QOS_CUBE_ATTR_PEAK_SDU_BAND_DUR]));
	}

	if (attrs[QOS_CUBE_ATTR_EFCP_POLICIES]) {
	        efcpPolicies = parseConnectionPoliciesObject(
	                        attrs[QOS_CUBE_ATTR_EFCP_POLICIES]);
	        if (efcpPolicies == 0) {
	                delete result;
	                return 0;
	        } else {
	                result->setEfcpPolicies(*efcpPolicies);
	                delete efcpPolicies;
	        }
	}

	return result;
}

int putQoSCubeObject(nl_msg* netlinkMessage,
		const QoSCube& object){
        struct nlattr *efcpPolicies;

	NLA_PUT_STRING(netlinkMessage, QOS_CUBE_ATTR_NAME,
			object.getName().c_str());

	NLA_PUT_U32(netlinkMessage, QOS_CUBE_ATTR_ID, object.getId());

	if (object.getAverageBandwidth() > 0) {
		NLA_PUT_U32(netlinkMessage, QOS_CUBE_ATTR_AVG_BAND,
				object.getAverageBandwidth());
	}

	if (object.getAverageSduBandwidth() > 0) {
		NLA_PUT_U32(netlinkMessage, QOS_CUBE_ATTR_AVG_SDU_BAND,
				object.getAverageSduBandwidth());
	}

	if (object.getDelay() > 0) {
		NLA_PUT_U32(netlinkMessage, QOS_CUBE_ATTR_DELAY, object.getDelay());
	}

	if (object.getJitter() > 0) {
		NLA_PUT_U32(netlinkMessage, QOS_CUBE_ATTR_JITTER, object.getJitter());
	}

	if (object.getMaxAllowableGap() >= 0) {
		NLA_PUT_U32(netlinkMessage, QOS_CUBE_ATTR_MAX_GAP,
				object.getMaxAllowableGap());
	}

	if (object.isOrderedDelivery()) {
		NLA_PUT_FLAG(netlinkMessage, QOS_CUBE_ATTR_ORD_DEL);
	}

	if (object.isPartialDelivery()) {
		NLA_PUT_FLAG(netlinkMessage, QOS_CUBE_ATTR_PART_DEL);
	}

	if (object.getPeakBandwidthDuration() > 0) {
		NLA_PUT_U32(netlinkMessage, QOS_CUBE_ATTR_PEAK_BAND_DUR,
				object.getPeakBandwidthDuration());
	}

	if (object.getPeakSduBandwidthDuration() > 0) {
		NLA_PUT_U32(netlinkMessage, QOS_CUBE_ATTR_PEAK_SDU_BAND_DUR,
				object.getPeakSduBandwidthDuration());
	}

	/*if (object.getUndetectedBitErrorRate() > 0) {
		NLA_PUT_U32(netlinkMessage, QOS_CUBE_ATTR_UND_BER,
				object.getUndetectedBitErrorRate());
	}*/

	if (!(efcpPolicies = nla_nest_start(netlinkMessage, QOS_CUBE_ATTR_EFCP_POLICIES))){
	        goto nla_put_failure;
	}

	if (putConnectionPoliciesObject(netlinkMessage, object.getEfcpPolicies()) < 0) {
	        goto nla_put_failure;
	}

	nla_nest_end(netlinkMessage, efcpPolicies);

	return 0;

	nla_put_failure: LOG_ERR(
			"Error building QosCube Netlink object");
	return -1;
}

int putListOfQoSCubeObjects(
		nl_msg* netlinkMessage, const std::list<QoSCube>& qosCubes){
	std::list<QoSCube>::const_iterator iterator;
	struct nlattr *qosCube;
	int i = 0;

	for (iterator = qosCubes.begin();
			iterator != qosCubes.end();
			++iterator) {
		if (!(qosCube = nla_nest_start(netlinkMessage, i))){
			goto nla_put_failure;
		}
		if (putQoSCubeObject(netlinkMessage, *iterator) < 0) {
			goto nla_put_failure;
		}
		nla_nest_end(netlinkMessage, qosCube);
		i++;
	}

	return 0;

	nla_put_failure: LOG_ERR(
			"Error building QosCubeObject Netlink object");
	return -1;
}

int putDIFPropertiesObject(nl_msg* netlinkMessage,
		const DIFProperties& object){
	struct nlattr *difName, *qosCubes;

	if (!(difName = nla_nest_start(netlinkMessage,
			DIF_PROP_ATTR_DIF_NAME))) {
		goto nla_put_failure;
	}
	if (putApplicationProcessNamingInformationObject(netlinkMessage,
			object.getDifName()) < 0) {
		goto nla_put_failure;
	}

	nla_nest_end(netlinkMessage, difName);

	NLA_PUT_U32(netlinkMessage, DIF_PROP_ATTR_MAX_SDU_SIZE,
			object.getMaxSduSize());

	if (object.getQoSCubes().size() > 0){
		if (!(qosCubes = nla_nest_start(netlinkMessage,
				DIF_PROP_ATTR_QOS_CUBES))) {
			goto nla_put_failure;
		}

		if (putListOfQoSCubeObjects(netlinkMessage,
				object.getQoSCubes()) < 0) {
			goto nla_put_failure;
		}

		nla_nest_end(netlinkMessage, qosCubes);
	}

	return 0;

	nla_put_failure: LOG_ERR(
			"Error building DIF Properties Netlink object");
	return -1;
}

int parseListOfQoSCubes(nlattr *nested,
		DIFProperties * difProperties){
	nlattr * nla;
	int rem;
	QoSCube * qosCube;

	for (nla = (nlattr*) nla_data(nested), rem = nla_len(nested);
		     nla_ok(nla, rem);
		     nla = nla_next(nla, &(rem))){
		/* validate & parse attribute */
		qosCube = parseQoSCubeObject(nla);
		if (qosCube == 0){
			return -1;
		}
		difProperties->addQoSCube(*qosCube);
		delete qosCube;
	}

	if (rem > 0){
		LOG_WARN("Missing bits to parse");
	}

	return 0;
}

int parseListOfQoSCubesForEFCPConfiguration(nlattr *nested,
                EFCPConfiguration * efcpConfiguration){
        nlattr * nla;
        int rem;
        QoSCube * qosCube;

        for (nla = (nlattr*) nla_data(nested), rem = nla_len(nested);
                     nla_ok(nla, rem);
                     nla = nla_next(nla, &(rem))){
                /* validate & parse attribute */
                qosCube = parseQoSCubeObject(nla);
                if (qosCube == 0){
                        return -1;
                }
                efcpConfiguration->addQoSCube(*qosCube);
                delete qosCube;
        }

        if (rem > 0){
                LOG_WARN("Missing bits to parse");
        }

        return 0;
}

DIFProperties * parseDIFPropertiesObject(nlattr *nested){
	struct nla_policy attr_policy[DIF_PROP_ATTR_MAX + 1];
	attr_policy[DIF_PROP_ATTR_DIF_NAME].type = NLA_NESTED;
	attr_policy[DIF_PROP_ATTR_DIF_NAME].minlen = 0;
	attr_policy[DIF_PROP_ATTR_DIF_NAME].maxlen = 0;
	attr_policy[DIF_PROP_ATTR_MAX_SDU_SIZE].type = NLA_U32;
	attr_policy[DIF_PROP_ATTR_MAX_SDU_SIZE].minlen = 0;
	attr_policy[DIF_PROP_ATTR_MAX_SDU_SIZE].maxlen = 65535;
	attr_policy[DIF_PROP_ATTR_QOS_CUBES].type = NLA_NESTED;
	attr_policy[DIF_PROP_ATTR_QOS_CUBES].minlen = 0;
	attr_policy[DIF_PROP_ATTR_QOS_CUBES].maxlen = 0;
	struct nlattr *attrs[DIF_PROP_ATTR_MAX + 1];

	int err = nla_parse_nested(attrs, DIF_PROP_ATTR_MAX, nested, attr_policy);
	if (err < 0) {
		LOG_ERR(
				"Error parsing DIF Properties object from Netlink message: %d",
				err);
		return 0;
	}

	ApplicationProcessNamingInformation * difName = 0;

	if (attrs[IUAR_ATTR_APP_NAME]) {
		difName = parseApplicationProcessNamingInformationObject(
				attrs[DIF_PROP_ATTR_DIF_NAME]);
		if (difName == 0) {
			return 0;
		}
	}

	DIFProperties * result = new DIFProperties(*difName,
			nla_get_u32(attrs[DIF_PROP_ATTR_MAX_SDU_SIZE]));
	delete difName;

	int status = 0;
	if (attrs[DIF_PROP_ATTR_QOS_CUBES]) {
		status = parseListOfQoSCubes(
				attrs[DIF_PROP_ATTR_QOS_CUBES], result);
		if (status != 0){
			delete result;
			return 0;
		}
	}

	return result;
}

int putParameterObject(nl_msg* netlinkMessage, const Parameter& object){
	NLA_PUT_STRING(netlinkMessage, PARAM_ATTR_NAME,
			object.getName().c_str());

	NLA_PUT_STRING(netlinkMessage, PARAM_ATTR_VALUE,
				object.getValue().c_str());

	return 0;

	nla_put_failure: LOG_ERR(
			"Error building Parameter Netlink object");
	return -1;
}

int putListOfParameters(
		nl_msg* netlinkMessage, const std::list<Parameter>& parameters){
	std::list<Parameter>::const_iterator iterator;
	struct nlattr *parameter;
	int i = 0;

	for (iterator = parameters.begin();
			iterator != parameters.end();
			++iterator) {
		if (!(parameter = nla_nest_start(netlinkMessage, i))){
			goto nla_put_failure;
		}
		if (putParameterObject(netlinkMessage, *iterator) < 0) {
			goto nla_put_failure;
		}
		nla_nest_end(netlinkMessage, parameter);
		i++;
	}

	return 0;

	nla_put_failure: LOG_ERR(
			"Error building List of Parameters Netlink object");
	return -1;
}

Parameter * parseParameter(nlattr *nested){
	struct nla_policy attr_policy[PARAM_ATTR_MAX + 1];
	attr_policy[PARAM_ATTR_NAME].type = NLA_STRING;
	attr_policy[PARAM_ATTR_NAME].minlen = 0;
	attr_policy[PARAM_ATTR_NAME].maxlen = 65535;
	attr_policy[PARAM_ATTR_VALUE].type = NLA_STRING;
	attr_policy[PARAM_ATTR_VALUE].minlen = 0;
	attr_policy[PARAM_ATTR_VALUE].maxlen = 65535;
	struct nlattr *attrs[PARAM_ATTR_MAX + 1];

	int err = nla_parse_nested(attrs, PARAM_ATTR_MAX, nested, attr_policy);
	if (err < 0) {
		LOG_ERR(
				"Error parsing Parameter from Netlink message: %d",
				err);
		return 0;
	}

	Parameter * result = new Parameter();

	if (attrs[PARAM_ATTR_NAME]){
		result->setName(
				nla_get_string(attrs[PARAM_ATTR_NAME]));
	}

	if (attrs[PARAM_ATTR_VALUE]){
		result->setValue(
				nla_get_string(attrs[PARAM_ATTR_VALUE]));
	}

	return result;
}

int parseListOfDIFConfigurationParameters(nlattr *nested,
		DIFConfiguration * difConfiguration){
	nlattr * nla;
	int rem;
	Parameter * parameter;

	for (nla = (nlattr*) nla_data(nested), rem = nla_len(nested);
		     nla_ok(nla, rem);
		     nla = nla_next(nla, &(rem))){
		/* validate & parse attribute */
		parameter = parseParameter(nla);
		if (parameter == 0){
			return -1;
		}
		difConfiguration->addParameter(*parameter);
		delete parameter;
	}

	if (rem > 0){
		LOG_WARN("Missing bits to parse");
	}

	return 0;
}

int putNeighborObject(nl_msg* netlinkMessage,
                const Neighbor& object) {
        struct nlattr *name, *supportingDIFName;

        if (!(name = nla_nest_start(netlinkMessage,
                        NEIGH_ATTR_NAME))) {
                goto nla_put_failure;
        }
        if (putApplicationProcessNamingInformationObject(netlinkMessage,
                        object.getName()) < 0) {
                goto nla_put_failure;
        }

        nla_nest_end(netlinkMessage, name);

        if (!(supportingDIFName = nla_nest_start(netlinkMessage,
                        NEIGH_ATTR_SUPP_DIF))) {
                goto nla_put_failure;
        }
        if (putApplicationProcessNamingInformationObject(netlinkMessage,
                        object.getSupportingDifName()) < 0) {
                goto nla_put_failure;
        }

        nla_nest_end(netlinkMessage, supportingDIFName);

        return 0;

        nla_put_failure: LOG_ERR(
                        "Error building Neighbor Netlink object");
        return -1;
}

int putListOfNeighbors(
                nl_msg* netlinkMessage, const std::list<Neighbor>& neighbors){
        std::list<Neighbor>::const_iterator iterator;
        struct nlattr *neighbor;
        int i = 0;

        for (iterator = neighbors.begin();
                        iterator != neighbors.end();
                        ++iterator) {
                if (!(neighbor = nla_nest_start(netlinkMessage, i))){
                        goto nla_put_failure;
                }
                if (putNeighborObject(netlinkMessage, *iterator) < 0) {
                        goto nla_put_failure;
                }
                nla_nest_end(netlinkMessage, neighbor);
                i++;
        }

        return 0;

        nla_put_failure: LOG_ERR(
                "Error building List of Neighbors Netlink object");
        return -1;
}

Neighbor * parseNeighborObject(nlattr *nested) {
        struct nla_policy attr_policy[NEIGH_ATTR_MAX + 1];
        attr_policy[NEIGH_ATTR_NAME].type = NLA_NESTED;
        attr_policy[NEIGH_ATTR_NAME].minlen = 0;
        attr_policy[NEIGH_ATTR_NAME].maxlen = 0;
        attr_policy[NEIGH_ATTR_SUPP_DIF].type = NLA_NESTED;
        attr_policy[NEIGH_ATTR_SUPP_DIF].minlen = 0;
        attr_policy[NEIGH_ATTR_SUPP_DIF].maxlen = 0;
        struct nlattr *attrs[NEIGH_ATTR_MAX + 1];

        int err = nla_parse_nested(attrs, NEIGH_ATTR_MAX, nested, attr_policy);
        if (err < 0) {
                LOG_ERR("Error parsing DIF Properties object from Netlink message: %d",
                        err);
                return 0;
        }

        Neighbor * result = new Neighbor();
        ApplicationProcessNamingInformation * name = 0;
        ApplicationProcessNamingInformation * supportingDIF = 0;

        if (attrs[NEIGH_ATTR_NAME]) {
                name = parseApplicationProcessNamingInformationObject(
                                attrs[NEIGH_ATTR_NAME]);
                if (name == 0) {
                        delete result;
                        return 0;
                } else {
                        result->setName(*name);
                        delete name;
                }
        }

        if (attrs[NEIGH_ATTR_SUPP_DIF]) {
                supportingDIF = parseApplicationProcessNamingInformationObject(
                                attrs[NEIGH_ATTR_SUPP_DIF]);
                if (supportingDIF == 0) {
                        delete result;
                        return 0;
                } else {
                        result->setSupportingDifName(*supportingDIF);
                        delete supportingDIF;
                }
        }

        return result;
}

int parseListOfEnrollToDIFResponseNeighbors(nlattr *nested,
                IpcmEnrollToDIFResponseMessage * message){
        nlattr * nla;
        int rem;
        Neighbor * neighbor;

        for (nla = (nlattr*) nla_data(nested), rem = nla_len(nested);
                     nla_ok(nla, rem);
                     nla = nla_next(nla, &(rem))){
                /* validate & parse attribute */
                neighbor = parseNeighborObject(nla);
                if (neighbor == 0){
                        return -1;
                }
                message->addNeighbor(*neighbor);
                delete neighbor;
        }

        if (rem > 0){
                LOG_WARN("Missing bits to parse");
        }

        return 0;
}

int parseListOfNotifyNeighborsModifiedMessageNeighbors(nlattr *nested,
                IpcmNotifyNeighborsModifiedMessage * message) {
        nlattr * nla;
        int rem;
        Neighbor * neighbor;

        for (nla = (nlattr*) nla_data(nested), rem = nla_len(nested);
                        nla_ok(nla, rem);
                        nla = nla_next(nla, &(rem))){
                /* validate & parse attribute */
                neighbor = parseNeighborObject(nla);
                if (neighbor == 0){
                        return -1;
                }
                message->addNeighbor(*neighbor);
                delete neighbor;
        }

        if (rem > 0){
                LOG_WARN("Missing bits to parse");
        }

        return 0;
}

int putApplicationRegistrationInformationObject(nl_msg* netlinkMessage,
		const ApplicationRegistrationInformation& object){
	struct nlattr *appName, *difName;
	if (!(appName = nla_nest_start(netlinkMessage,
	                ARIA_ATTR_APP_NAME))) {
	        goto nla_put_failure;
	}

	if (putApplicationProcessNamingInformationObject(netlinkMessage,
	                object.getApplicationName()) < 0) {
	        goto nla_put_failure;
	}

	nla_nest_end(netlinkMessage, appName);

	NLA_PUT_U32(netlinkMessage, ARIA_ATTR_APP_REG_TYPE,
			object.getRegistrationType());

	if (object.getRegistrationType() == APPLICATION_REGISTRATION_SINGLE_DIF){
		if (!(difName = nla_nest_start(netlinkMessage,
				ARIA_ATTR_APP_DIF_NAME))) {
			goto nla_put_failure;
		}

		if (putApplicationProcessNamingInformationObject(netlinkMessage,
				object.getDIFName()) < 0) {
			goto nla_put_failure;
		}

		nla_nest_end(netlinkMessage, difName);
	}

	return 0;

	nla_put_failure: LOG_ERR(
			"Error building DIF Properties Netlink object");
	return -1;
}

ApplicationRegistrationInformation * parseApplicationRegistrationInformation(
		nlattr *nested){
	struct nla_policy attr_policy[ARIA_ATTR_MAX + 1];
	attr_policy[ARIA_ATTR_APP_NAME].type = NLA_NESTED;
	attr_policy[ARIA_ATTR_APP_NAME].minlen = 0;
	attr_policy[ARIA_ATTR_APP_DIF_NAME].maxlen = 0;
	attr_policy[ARIA_ATTR_APP_REG_TYPE].type = NLA_U32;
	attr_policy[ARIA_ATTR_APP_REG_TYPE].minlen = 0;
	attr_policy[ARIA_ATTR_APP_REG_TYPE].maxlen = 65535;
	attr_policy[ARIA_ATTR_APP_DIF_NAME].type = NLA_NESTED;
	attr_policy[ARIA_ATTR_APP_DIF_NAME].minlen = 0;
	attr_policy[ARIA_ATTR_APP_DIF_NAME].maxlen = 0;
	struct nlattr *attrs[ARIA_ATTR_MAX + 1];

	int err = nla_parse_nested(attrs, ARIA_ATTR_MAX, nested, attr_policy);
	if (err < 0) {
		LOG_ERR(
			"Error parsing ApplicationRegistrationInformation object from Netlink message: %d",
			err);
		return 0;
	}

	ApplicationRegistrationInformation * result = new ApplicationRegistrationInformation(
			static_cast<ApplicationRegistrationType>(
					nla_get_u32(attrs[ARIA_ATTR_APP_REG_TYPE])));
	ApplicationProcessNamingInformation * difName;
	ApplicationProcessNamingInformation * appName;

	if (attrs[ARIA_ATTR_APP_NAME]) {
	        appName = parseApplicationProcessNamingInformationObject(
	                        attrs[ARIA_ATTR_APP_NAME]);
	        if (appName == 0) {
	                delete result;
	                return 0;
	        } else {
	                result->setApplicationName(*appName);
	                delete appName;
	        }
	}

	if (attrs[ARIA_ATTR_APP_DIF_NAME]) {
		difName = parseApplicationProcessNamingInformationObject(
				attrs[ARIA_ATTR_APP_DIF_NAME]);
		if (difName == 0) {
			delete result;
			return 0;
		} else {
			result->setDIFName(*difName);
			delete difName;
		}
	}

	return result;
}

int putPolicyParameterObject(nl_msg * netlinkMessage,
                const PolicyParameter& object) {
        NLA_PUT_STRING(netlinkMessage, PPA_ATTR_NAME, object.getName().c_str());
        NLA_PUT_STRING(netlinkMessage, PPA_ATTR_VALUE, object.getName().c_str());

        return 0;

        nla_put_failure: LOG_ERR(
                        "Error building PolicyParameter Netlink object");
        return -1;
}

PolicyParameter * parsePolicyParameterObject(nlattr *nested) {
        struct nla_policy attr_policy[PPA_ATTR_MAX + 1];
        attr_policy[PPA_ATTR_NAME].type = NLA_STRING;
        attr_policy[PPA_ATTR_NAME].minlen = 0;
        attr_policy[PPA_ATTR_NAME].maxlen = 65535;
        attr_policy[PPA_ATTR_VALUE].type = NLA_STRING;
        attr_policy[PPA_ATTR_VALUE].minlen = 0;
        attr_policy[PPA_ATTR_VALUE].maxlen = 65535;
        struct nlattr *attrs[PPA_ATTR_MAX + 1];

        int err = nla_parse_nested(attrs, PPA_ATTR_MAX, nested, attr_policy);
        if (err < 0) {
                LOG_ERR("Error parsing PolicyParameter from Netlink message: %d",
                                err);
                return 0;
        }

        std::string name;
        std::string value;

        if (attrs[PPA_ATTR_NAME]) {
                name = nla_get_string(attrs[PPA_ATTR_NAME]);
        }

        if (attrs[PPA_ATTR_VALUE]) {
                value = nla_get_string(attrs[PPA_ATTR_VALUE]);
        }

        return new PolicyParameter(name, value);
}

int putListOfPolicyParameters(nl_msg* netlinkMessage,
                const std::list<PolicyParameter>& parameters){
        std::list<PolicyParameter>::const_iterator iterator;
        struct nlattr *policyparam;
        int i = 0;

        for (iterator = parameters.begin();
                        iterator != parameters.end();
                        ++iterator) {
                if (!(policyparam = nla_nest_start(netlinkMessage, i))){
                        goto nla_put_failure;
                }
                if (putPolicyParameterObject(netlinkMessage, *iterator) < 0) {
                        goto nla_put_failure;
                }
                nla_nest_end(netlinkMessage, policyparam);
                i++;
        }

        return 0;

        nla_put_failure: LOG_ERR(
                        "Error building List of Policy Parameters Netlink object");
        return -1;
}

int parseListOfPolicyConfigPolicyParameters(nlattr *nested,
                PolicyConfig * efcpPolicyConfig) {
       /* nlattr * nla;
        int rem;
        PolicyParameter * parameter;

        for (nla = (nlattr*) nla_data(nested), rem = nla_len(nested);
                     nla_ok(nla, rem);
                     nla = nla_next(nla, &(rem))){
                parameter = parsePolicyParameterObject(nla);
                if (parameter == 0){
                        return -1;
                }
                efcpPolicyConfig->addParameter(*parameter);
                delete parameter;
        }

        if (rem > 0){
                LOG_WARN("Missing bits to parse");
        }*/

        return 0;
}

int putPolicyConfigObject(nl_msg * netlinkMessage,
                const PolicyConfig& object) {
        //struct nlattr * parameters;

        NLA_PUT_STRING(netlinkMessage, EPC_ATTR_NAME, object.getName().c_str());
        NLA_PUT_STRING(netlinkMessage, EPC_ATTR_VERSION, object.getVersion().c_str());

        /*if (object.getParameters().size() > 0) {
                if (!(parameters = nla_nest_start(netlinkMessage,
                                EPC_ATTR_PARAMETERS))) {
                        goto nla_put_failure;
                }

                if (putListOfPolicyParameters(netlinkMessage,
                                object.getParameters())< 0) {
                        goto nla_put_failure;
                }

                nla_nest_end(netlinkMessage, parameters);
        }*/

        return 0;

        nla_put_failure: LOG_ERR(
                        "Error building PolicyConfig Netlink object");
        return -1;
}

PolicyConfig *
parsePolicyConfigObject(nlattr *nested) {
        struct nla_policy attr_policy[EPC_ATTR_MAX + 1];
        attr_policy[EPC_ATTR_NAME].type = NLA_STRING;
        attr_policy[EPC_ATTR_NAME].minlen = 0;
        attr_policy[EPC_ATTR_NAME].maxlen = 65535;
        attr_policy[EPC_ATTR_VERSION].type = NLA_STRING;
        attr_policy[EPC_ATTR_VERSION].minlen = 0;
        attr_policy[EPC_ATTR_VERSION].maxlen = 65535;
        attr_policy[EPC_ATTR_PARAMETERS].type = NLA_NESTED;
        attr_policy[EPC_ATTR_PARAMETERS].minlen = 0;
        attr_policy[EPC_ATTR_PARAMETERS].maxlen = 0;
        struct nlattr *attrs[EPC_ATTR_MAX + 1];

        int err = nla_parse_nested(attrs, EPC_ATTR_MAX, nested, attr_policy);
        if (err < 0) {
                LOG_ERR("Error parsing PolicyConfig from Netlink message: %d",
                                err);
                return 0;
        }

        std::string name;
        std::string version;

        if (attrs[EPC_ATTR_NAME]) {
                name = nla_get_string(attrs[EPC_ATTR_NAME]);
        }

        if (attrs[EPC_ATTR_VERSION]) {
                version = nla_get_string(attrs[EPC_ATTR_VERSION]);
        }

        PolicyConfig * result = new PolicyConfig(name, version);

        int status = 0;
        if (attrs[EPC_ATTR_PARAMETERS]) {
                status = parseListOfPolicyConfigPolicyParameters(
                                attrs[EPC_ATTR_PARAMETERS], result);
                if (status != 0){
                        delete result;
                        return 0;
                }
        }

        return result;
}

int putDTCPWindowBasedFlowControlConfigObject(nl_msg * netlinkMessage,
                const DTCPWindowBasedFlowControlConfig& object) {
        struct nlattr *rcvrFlowControlPolicy, *rcvingFlowControlPolicy;

        NLA_PUT_U32(netlinkMessage, DWFCC_ATTR_MAX_CLOSED_WINDOW_Q_LENGTH,
                                object.getMaxclosedwindowqueuelength());

        NLA_PUT_U32(netlinkMessage, DWFCC_ATTR_INITIAL_CREDIT,
                        object.getInitialcredit());

        if (!(rcvrFlowControlPolicy = nla_nest_start(netlinkMessage,
                        DWFCC_ATTR_RCVR_FLOW_CTRL_POLICY))) {
                goto nla_put_failure;
        }

        if (putPolicyConfigObject(netlinkMessage,
                        object.getRcvrflowcontrolpolicy())< 0) {
                goto nla_put_failure;
        }

        nla_nest_end(netlinkMessage, rcvrFlowControlPolicy);

        if (!(rcvingFlowControlPolicy = nla_nest_start(netlinkMessage,
                        DWFCC_ATTR_RCVING_FLOW_CTRL_POLICY))) {
                goto nla_put_failure;
        }

        if (putPolicyConfigObject(netlinkMessage,
                        object.getReceivingflowcontrolpolicy())< 0) {
                goto nla_put_failure;
        }

        nla_nest_end(netlinkMessage, rcvingFlowControlPolicy);

        return 0;

        nla_put_failure: LOG_ERR(
                        "Error building DTCPWindowBasedFlowControlConfig Netlink object");
        return -1;
}

DTCPWindowBasedFlowControlConfig *
parseDTCPWindowBasedFlowControlConfigObject(nlattr *nested) {
        struct nla_policy attr_policy[DWFCC_ATTR_MAX + 1];
        attr_policy[DWFCC_ATTR_MAX_CLOSED_WINDOW_Q_LENGTH].type = NLA_U32;
        attr_policy[DWFCC_ATTR_MAX_CLOSED_WINDOW_Q_LENGTH].minlen = 4;
        attr_policy[DWFCC_ATTR_MAX_CLOSED_WINDOW_Q_LENGTH].maxlen = 4;
        attr_policy[DWFCC_ATTR_INITIAL_CREDIT].type = NLA_U32;
        attr_policy[DWFCC_ATTR_INITIAL_CREDIT].minlen = 4;
        attr_policy[DWFCC_ATTR_INITIAL_CREDIT].maxlen = 4;
        attr_policy[DWFCC_ATTR_RCVR_FLOW_CTRL_POLICY].type = NLA_NESTED;
        attr_policy[DWFCC_ATTR_RCVR_FLOW_CTRL_POLICY].minlen = 0;
        attr_policy[DWFCC_ATTR_RCVR_FLOW_CTRL_POLICY].maxlen = 0;
        attr_policy[DWFCC_ATTR_RCVING_FLOW_CTRL_POLICY].type = NLA_NESTED;
        attr_policy[DWFCC_ATTR_RCVING_FLOW_CTRL_POLICY].minlen = 0;
        attr_policy[DWFCC_ATTR_RCVING_FLOW_CTRL_POLICY].maxlen = 0;
        struct nlattr *attrs[DWFCC_ATTR_MAX + 1];

        int err = nla_parse_nested(attrs, DWFCC_ATTR_MAX, nested, attr_policy);
        if (err < 0) {
                LOG_ERR("Error parsing DTCPWindowBasedFlowControlConfig from Netlink message: %d",
                                err);
                return 0;
        }

        DTCPWindowBasedFlowControlConfig * result = new DTCPWindowBasedFlowControlConfig();
        PolicyConfig * rcvrFlowControlPolicy;
        PolicyConfig * recvingFlowControlPolicy;

        if (attrs[DWFCC_ATTR_MAX_CLOSED_WINDOW_Q_LENGTH]) {
                result->setMaxclosedwindowqueuelength(
                                nla_get_u32(attrs[DWFCC_ATTR_MAX_CLOSED_WINDOW_Q_LENGTH]));
        }

        if (attrs[DWFCC_ATTR_INITIAL_CREDIT]) {
                result->setInitialcredit(
                                nla_get_u32(attrs[DWFCC_ATTR_INITIAL_CREDIT]));
        }

        if (attrs[DWFCC_ATTR_RCVR_FLOW_CTRL_POLICY]){
                rcvrFlowControlPolicy = parsePolicyConfigObject(
                                attrs[DWFCC_ATTR_RCVR_FLOW_CTRL_POLICY]);
                if (rcvrFlowControlPolicy == 0) {
                        delete result;
                        return 0;
                } else {
                        result->setRcvrflowcontrolpolicy(*rcvrFlowControlPolicy);
                        delete rcvrFlowControlPolicy;
                }
        }

        if (attrs[DWFCC_ATTR_RCVING_FLOW_CTRL_POLICY]){
                recvingFlowControlPolicy = parsePolicyConfigObject(
                                attrs[DWFCC_ATTR_RCVING_FLOW_CTRL_POLICY]);
                if (recvingFlowControlPolicy == 0) {
                        delete result;
                        return 0;
                } else {
                        result->setReceivingflowcontrolpolicy(*recvingFlowControlPolicy);
                        delete recvingFlowControlPolicy;
                }
        }

        return result;
}

int putDTCPRateBasedFlowControlConfigObject(nl_msg * netlinkMessage,
                const DTCPRateBasedFlowControlConfig& object) {
        struct nlattr *noRateSlowdownPolicy, *noOverrunDefPeakPolicy,
                *rateReductionPolicy;

        NLA_PUT_U32(netlinkMessage, DRFCC_ATTR_SEND_RATE,
                        object.getSendingrate());

        NLA_PUT_U32(netlinkMessage, DRFCC_ATTR_TIME_PERIOD,
                                object.getTimeperiod());

        if (!(noRateSlowdownPolicy = nla_nest_start(netlinkMessage,
                        DRFCC_ATTR_NO_RATE_SDOWN_POLICY))) {
                goto nla_put_failure;
        }

        if (putPolicyConfigObject(netlinkMessage,
                        object.getNorateslowdownpolicy())< 0) {
                goto nla_put_failure;
        }

        nla_nest_end(netlinkMessage, noRateSlowdownPolicy);

        if (!(noOverrunDefPeakPolicy = nla_nest_start(netlinkMessage,
                        DRFCC_ATTR_NO_OVERR_DEF_PEAK_POLICY))) {
                goto nla_put_failure;
        }

        if (putPolicyConfigObject(netlinkMessage,
                        object.getNooverridedefaultpeakpolicy())< 0) {
                goto nla_put_failure;
        }

        nla_nest_end(netlinkMessage, noOverrunDefPeakPolicy);

        if (!(rateReductionPolicy = nla_nest_start(netlinkMessage,
                        DRFCC_ATTR_RATE_REDUC_POLICY))) {
                goto nla_put_failure;
        }

        if (putPolicyConfigObject(netlinkMessage,
                        object.getRatereductionpolicy())< 0) {
                goto nla_put_failure;
        }

        nla_nest_end(netlinkMessage, rateReductionPolicy);

        return 0;

        nla_put_failure: LOG_ERR(
                        "Error building DTCPRateBasedFlowControlConfig Netlink object");
        return -1;
}

DTCPRateBasedFlowControlConfig *
parseDTCPRateBasedFlowControlConfigObject(nlattr *nested) {
        struct nla_policy attr_policy[DRFCC_ATTR_MAX + 1];
        attr_policy[DRFCC_ATTR_SEND_RATE].type = NLA_U32;
        attr_policy[DRFCC_ATTR_SEND_RATE].minlen = 4;
        attr_policy[DRFCC_ATTR_SEND_RATE].maxlen = 4;
        attr_policy[DRFCC_ATTR_TIME_PERIOD].type = NLA_U32;
        attr_policy[DRFCC_ATTR_TIME_PERIOD].minlen = 4;
        attr_policy[DRFCC_ATTR_TIME_PERIOD].maxlen = 4;
        attr_policy[DRFCC_ATTR_NO_RATE_SDOWN_POLICY].type = NLA_NESTED;
        attr_policy[DRFCC_ATTR_NO_RATE_SDOWN_POLICY].minlen = 0;
        attr_policy[DRFCC_ATTR_NO_RATE_SDOWN_POLICY].maxlen = 0;
        attr_policy[DRFCC_ATTR_NO_OVERR_DEF_PEAK_POLICY].type = NLA_NESTED;
        attr_policy[DRFCC_ATTR_NO_OVERR_DEF_PEAK_POLICY].minlen = 0;
        attr_policy[DRFCC_ATTR_NO_OVERR_DEF_PEAK_POLICY].maxlen = 0;
        attr_policy[DRFCC_ATTR_RATE_REDUC_POLICY].type = NLA_NESTED;
        attr_policy[DRFCC_ATTR_RATE_REDUC_POLICY].minlen = 0;
        attr_policy[DRFCC_ATTR_RATE_REDUC_POLICY].maxlen = 0;
        struct nlattr *attrs[DRFCC_ATTR_MAX + 1];

        int err = nla_parse_nested(attrs, DRFCC_ATTR_MAX, nested, attr_policy);
        if (err < 0) {
                LOG_ERR("Error parsing DTCPRateBasedFlowControlConfig from Netlink message: %d",
                                err);
                return 0;
        }

        DTCPRateBasedFlowControlConfig * result = new DTCPRateBasedFlowControlConfig();
        PolicyConfig * noRateSlowdownPolicy;
        PolicyConfig * noOverrideDefaultPeakPolicy;
        PolicyConfig * rateReductionPolicy;

        if (attrs[DRFCC_ATTR_SEND_RATE]) {
                result->setSendingrate(
                                nla_get_u32(attrs[DRFCC_ATTR_SEND_RATE]));
        }

        if (attrs[DRFCC_ATTR_TIME_PERIOD]) {
                result->setTimeperiod(
                                nla_get_u32(attrs[DRFCC_ATTR_TIME_PERIOD]));
        }

        if (attrs[DRFCC_ATTR_NO_RATE_SDOWN_POLICY]){
                noRateSlowdownPolicy = parsePolicyConfigObject(
                                attrs[DRFCC_ATTR_NO_RATE_SDOWN_POLICY]);
                if (noRateSlowdownPolicy == 0) {
                        delete result;
                        return 0;
                } else {
                        result->setNorateslowdownpolicy(*noRateSlowdownPolicy);
                        delete noRateSlowdownPolicy;
                }
        }

        if (attrs[DRFCC_ATTR_NO_OVERR_DEF_PEAK_POLICY]){
                noOverrideDefaultPeakPolicy = parsePolicyConfigObject(
                                attrs[DRFCC_ATTR_NO_OVERR_DEF_PEAK_POLICY]);
                if (noOverrideDefaultPeakPolicy == 0) {
                        delete result;
                        return 0;
                } else {
                        result->setNooverridedefaultpeakpolicy(*noOverrideDefaultPeakPolicy);
                        delete noOverrideDefaultPeakPolicy;
                }
        }

        if (attrs[DRFCC_ATTR_RATE_REDUC_POLICY]){
                rateReductionPolicy = parsePolicyConfigObject(
                                attrs[DRFCC_ATTR_RATE_REDUC_POLICY]);
                if (rateReductionPolicy == 0) {
                        delete result;
                        return 0;
                } else {
                        result->setRatereductionpolicy(*rateReductionPolicy);
                        delete rateReductionPolicy;
                }
        }

        return result;
}

int putDTCPFlowControlConfigObject(nl_msg * netlinkMessage,
                const DTCPFlowControlConfig& object) {
        struct nlattr *windowFlowControlConfig, *rateFlowControlConfig,
                *closedWindowPolicy, *flowCtrlOverrunPolicy,
                *reconcileFlowCtrlPolicy;

        if (object.isWindowbased()) {
                NLA_PUT_FLAG(netlinkMessage, DFCC_ATTR_WINDOW_BASED);

                if (!(windowFlowControlConfig = nla_nest_start(netlinkMessage,
                                DFCC_ATTR_WINDOW_BASED_CONFIG))) {
                        goto nla_put_failure;
                }

                if (putDTCPWindowBasedFlowControlConfigObject(netlinkMessage,
                                object.getWindowbasedconfig())< 0) {
                        goto nla_put_failure;
                }

                nla_nest_end(netlinkMessage, windowFlowControlConfig);
        }

        if (object.isRatebased()) {
                NLA_PUT_FLAG(netlinkMessage, DFCC_ATTR_RATE_BASED);

                if (!(rateFlowControlConfig = nla_nest_start(netlinkMessage,
                                DFCC_ATTR_RATE_BASED_CONFIG))) {
                        goto nla_put_failure;
                }

                if (putDTCPRateBasedFlowControlConfigObject(netlinkMessage,
                                object.getRatebasedconfig())< 0) {
                        goto nla_put_failure;
                }

                nla_nest_end(netlinkMessage, rateFlowControlConfig);
        }

        NLA_PUT_U32(netlinkMessage, DFCC_ATTR_SBYTES_THRES,
                                object.getSentbytesthreshold());

        NLA_PUT_U32(netlinkMessage, DFCC_ATTR_SBYTES_PER_THRES,
                        object.getSentbytespercentthreshold());

        NLA_PUT_U32(netlinkMessage, DFCC_ATTR_SBUFFER_THRES,
                        object.getSentbuffersthreshold());

        NLA_PUT_U32(netlinkMessage, DFCC_ATTR_RBYTES_THRES,
                        object.getRcvbytesthreshold());

        NLA_PUT_U32(netlinkMessage, DFCC_ATTR_RBYTES_PER_THRES,
                        object.getRcvbytespercentthreshold());

        NLA_PUT_U32(netlinkMessage, DFCC_ATTR_RBUFFERS_THRES,
                        object.getRcvbuffersthreshold());

        if (!(closedWindowPolicy = nla_nest_start(netlinkMessage,
                        DFCC_ATTR_CLOSED_WINDOW_POLICY))) {
                goto nla_put_failure;
        }

        if (putPolicyConfigObject(netlinkMessage,
                        object.getClosedwindowpolicy())< 0) {
                goto nla_put_failure;
        }

        nla_nest_end(netlinkMessage, closedWindowPolicy);

        if (!(flowCtrlOverrunPolicy = nla_nest_start(netlinkMessage,
                        DFCC_ATTR_FLOW_CTRL_OVERRUN_POLICY))) {
                goto nla_put_failure;
        }

        if (putPolicyConfigObject(netlinkMessage,
                        object.getFlowcontroloverrunpolicy())< 0) {
                goto nla_put_failure;
        }

        nla_nest_end(netlinkMessage, flowCtrlOverrunPolicy);

        if (!(reconcileFlowCtrlPolicy = nla_nest_start(netlinkMessage,
                        DFCC_ATTR_RECON_FLOW_CTRL_POLICY))) {
                goto nla_put_failure;
        }

        if (putPolicyConfigObject(netlinkMessage,
                        object.getReconcileflowcontrolpolicy())< 0) {
                goto nla_put_failure;
        }

        nla_nest_end(netlinkMessage, reconcileFlowCtrlPolicy);

        return 0;

        nla_put_failure: LOG_ERR(
                        "Error building DTCPFlowControlConfig Netlink object");
        return -1;
}

DTCPFlowControlConfig *
parseDTCPFlowControlConfigObject(nlattr *nested) {
        struct nla_policy attr_policy[DFCC_ATTR_MAX + 1];
        attr_policy[DFCC_ATTR_WINDOW_BASED].type = NLA_FLAG;
        attr_policy[DFCC_ATTR_WINDOW_BASED].minlen = 0;
        attr_policy[DFCC_ATTR_WINDOW_BASED].maxlen = 0;
        attr_policy[DFCC_ATTR_WINDOW_BASED_CONFIG].type = NLA_NESTED;
        attr_policy[DFCC_ATTR_WINDOW_BASED_CONFIG].minlen = 0;
        attr_policy[DFCC_ATTR_WINDOW_BASED_CONFIG].maxlen = 0;
        attr_policy[DFCC_ATTR_RATE_BASED].type = NLA_FLAG;
        attr_policy[DFCC_ATTR_RATE_BASED].minlen = 0;
        attr_policy[DFCC_ATTR_RATE_BASED].maxlen = 0;
        attr_policy[DFCC_ATTR_RATE_BASED_CONFIG].type = NLA_NESTED;
        attr_policy[DFCC_ATTR_RATE_BASED_CONFIG].minlen = 0;
        attr_policy[DFCC_ATTR_RATE_BASED_CONFIG].maxlen = 0;
        attr_policy[DFCC_ATTR_SBYTES_THRES].type = NLA_U32;
        attr_policy[DFCC_ATTR_SBYTES_THRES].minlen = 4;
        attr_policy[DFCC_ATTR_SBYTES_THRES].maxlen = 4;
        attr_policy[DFCC_ATTR_SBYTES_PER_THRES].type = NLA_U32;
        attr_policy[DFCC_ATTR_SBYTES_PER_THRES].minlen = 4;
        attr_policy[DFCC_ATTR_SBYTES_PER_THRES].maxlen = 4;
        attr_policy[DFCC_ATTR_SBUFFER_THRES].type = NLA_U32;
        attr_policy[DFCC_ATTR_SBUFFER_THRES].minlen = 4;
        attr_policy[DFCC_ATTR_SBUFFER_THRES].maxlen = 4;
        attr_policy[DFCC_ATTR_RBYTES_THRES].type = NLA_U32;
        attr_policy[DFCC_ATTR_RBYTES_THRES].minlen = 4;
        attr_policy[DFCC_ATTR_RBYTES_THRES].maxlen = 4;
        attr_policy[DFCC_ATTR_RBYTES_PER_THRES].type = NLA_U32;
        attr_policy[DFCC_ATTR_RBYTES_PER_THRES].minlen = 4;
        attr_policy[DFCC_ATTR_RBYTES_PER_THRES].maxlen = 4;
        attr_policy[DFCC_ATTR_RBUFFERS_THRES].type = NLA_U32;
        attr_policy[DFCC_ATTR_RBUFFERS_THRES].minlen = 4;
        attr_policy[DFCC_ATTR_RBUFFERS_THRES].maxlen = 4;
        attr_policy[DFCC_ATTR_CLOSED_WINDOW_POLICY].type = NLA_NESTED;
        attr_policy[DFCC_ATTR_CLOSED_WINDOW_POLICY].minlen = 0;
        attr_policy[DFCC_ATTR_CLOSED_WINDOW_POLICY].maxlen = 0;
        attr_policy[DFCC_ATTR_FLOW_CTRL_OVERRUN_POLICY].type = NLA_NESTED;
        attr_policy[DFCC_ATTR_FLOW_CTRL_OVERRUN_POLICY].minlen = 0;
        attr_policy[DFCC_ATTR_FLOW_CTRL_OVERRUN_POLICY].maxlen = 0;
        attr_policy[DFCC_ATTR_RECON_FLOW_CTRL_POLICY].type = NLA_NESTED;
        attr_policy[DFCC_ATTR_RECON_FLOW_CTRL_POLICY].minlen = 0;
        attr_policy[DFCC_ATTR_RECON_FLOW_CTRL_POLICY].maxlen = 0;
        struct nlattr *attrs[DFCC_ATTR_MAX + 1];

        int err = nla_parse_nested(attrs, DFCC_ATTR_MAX, nested, attr_policy);
        if (err < 0) {
                LOG_ERR("Error parsing DTCPFlowControlConfig from Netlink message: %d",
                                err);
                return 0;
        }

        DTCPFlowControlConfig * result = new DTCPFlowControlConfig();
        DTCPWindowBasedFlowControlConfig * windowBasedConfig;
        DTCPRateBasedFlowControlConfig * rateBasedConfig;
        PolicyConfig * closedWindowPolicy;
        PolicyConfig * flowControlOverrunPolicy;
        PolicyConfig * reconcileFlowControlPolicy;

        if (attrs[DFCC_ATTR_WINDOW_BASED]) {
                result->setWindowbased(true);

                if (attrs[DFCC_ATTR_WINDOW_BASED_CONFIG]){
                        windowBasedConfig = parseDTCPWindowBasedFlowControlConfigObject(
                                        attrs[DFCC_ATTR_WINDOW_BASED_CONFIG]);
                        if (windowBasedConfig == 0) {
                                delete result;
                                LOG_ERR("Window-based flow control configuraiton should have been present but is not");
                                return 0;
                        } else {
                                result->setWindowbasedconfig(*windowBasedConfig);
                                delete windowBasedConfig;
                        }
                }
        } else {
                result->setWindowbased(false);
        }

        if (attrs[DFCC_ATTR_RATE_BASED]) {
                result->setRatebased(true);

                if (attrs[DFCC_ATTR_RATE_BASED_CONFIG]){
                        rateBasedConfig = parseDTCPRateBasedFlowControlConfigObject(
                                        attrs[DFCC_ATTR_RATE_BASED_CONFIG]);
                        if (rateBasedConfig == 0) {
                                delete result;
                                LOG_ERR("Rate-based flow control configuraiton should have been present but is not");
                                return 0;
                        } else {
                                result->setRatebasedconfig(*rateBasedConfig);
                                delete rateBasedConfig;
                        }
                }
        } else {
                result->setRatebased(false);
        }

        if (attrs[DFCC_ATTR_SBYTES_THRES]) {
                result->setSentbytesthreshold(
                                nla_get_u32(attrs[DFCC_ATTR_SBYTES_THRES]));
        }

        if (attrs[DFCC_ATTR_SBYTES_PER_THRES]) {
                result->setSentbytespercentthreshold(
                                nla_get_u32(attrs[DFCC_ATTR_SBYTES_PER_THRES]));
        }

        if (attrs[DFCC_ATTR_SBUFFER_THRES]) {
                result->setSentbuffersthreshold(
                                nla_get_u32(attrs[DFCC_ATTR_SBUFFER_THRES]));
        }

        if (attrs[DFCC_ATTR_RBYTES_THRES]) {
                result->setRcvbytesthreshold(
                                nla_get_u32(attrs[DFCC_ATTR_RBYTES_THRES]));
        }

        if (attrs[DFCC_ATTR_RBYTES_PER_THRES]) {
                result->setRcvbytespercentthreshold(
                                nla_get_u32(attrs[DFCC_ATTR_RBYTES_PER_THRES]));
        }

        if (attrs[DFCC_ATTR_RBUFFERS_THRES]) {
                result->setRcvbuffersthreshold(
                                nla_get_u32(attrs[DFCC_ATTR_RBUFFERS_THRES]));
        }

        if (attrs[DFCC_ATTR_CLOSED_WINDOW_POLICY]){
                closedWindowPolicy = parsePolicyConfigObject(
                                attrs[DFCC_ATTR_CLOSED_WINDOW_POLICY]);
                if (closedWindowPolicy == 0) {
                        delete result;
                        return 0;
                } else {
                        result->setClosedwindowpolicy(*closedWindowPolicy);
                        delete closedWindowPolicy;
                }
        }

        if (attrs[DFCC_ATTR_FLOW_CTRL_OVERRUN_POLICY]){
                flowControlOverrunPolicy = parsePolicyConfigObject(
                                attrs[DFCC_ATTR_FLOW_CTRL_OVERRUN_POLICY]);
                if (flowControlOverrunPolicy == 0) {
                        delete result;
                        return 0;
                } else {
                        result->setFlowcontroloverrunpolicy(*flowControlOverrunPolicy);
                        delete flowControlOverrunPolicy;
                }
        }

        if (attrs[DFCC_ATTR_RECON_FLOW_CTRL_POLICY]){
                reconcileFlowControlPolicy = parsePolicyConfigObject(
                                attrs[DFCC_ATTR_RECON_FLOW_CTRL_POLICY]);
                if (reconcileFlowControlPolicy == 0) {
                        delete result;
                        return 0;
                } else {
                        result->setReconcileflowcontrolpolicy(*reconcileFlowControlPolicy);
                        delete reconcileFlowControlPolicy;
                }
        }

        return result;
}

int putDTCPRtxControlConfigObject(nl_msg * netlinkMessage,
                const DTCPRtxControlConfig& object) {
        struct nlattr *rttEstPolicy, *rtxTimExpPolicy, *sackPolicy,
                *rackListPolicy, *rackPolicy, *sendingAckPolicy,
                *rControlAckPolicy;

        NLA_PUT_U32(netlinkMessage, DRCC_ATTR_DATA_RXMSN_MAX,
                        object.getDatarxmsnmax());

        NLA_PUT_U32(netlinkMessage, DRCC_ATTR_INIT_A_TIMER,
                                object.getInitialATimer());

        if (!(rttEstPolicy = nla_nest_start(netlinkMessage,
                        DRCC_ATTR_RTT_EST_POLICY))) {
                goto nla_put_failure;
        }

        if (putPolicyConfigObject(netlinkMessage,
                        object.getRttestimatorpolicy())< 0) {
                goto nla_put_failure;
        }

        nla_nest_end(netlinkMessage, rttEstPolicy);

        if (!(rtxTimExpPolicy = nla_nest_start(netlinkMessage,
                        DRCC_ATTR_RTX_TIME_EXP_POLICY))) {
                goto nla_put_failure;
        }

        if (putPolicyConfigObject(netlinkMessage,
                        object.getRtxtimerexpirypolicy())< 0) {
                goto nla_put_failure;
        }

        nla_nest_end(netlinkMessage, rtxTimExpPolicy);

        if (!(sackPolicy = nla_nest_start(netlinkMessage,
                        DRCC_ATTR_SACK_POLICY))) {
                goto nla_put_failure;
        }

        if (putPolicyConfigObject(netlinkMessage,
                        object.getSenderackpolicy())< 0) {
                goto nla_put_failure;
        }

        nla_nest_end(netlinkMessage, sackPolicy);

        if (!(rackListPolicy = nla_nest_start(netlinkMessage,
                        DRCC_ATTR_RACK_LIST_POLICY))) {
                goto nla_put_failure;
        }

        if (putPolicyConfigObject(netlinkMessage,
                        object.getRecvingacklistpolicy())< 0) {
                goto nla_put_failure;
        }

        nla_nest_end(netlinkMessage, rackListPolicy);

        if (!(rackPolicy = nla_nest_start(netlinkMessage,
                        DRCC_ATTR_RACK_POLICY))) {
                goto nla_put_failure;
        }

        if (putPolicyConfigObject(netlinkMessage,
                        object.getRcvrackpolicy())< 0) {
                goto nla_put_failure;
        }

        nla_nest_end(netlinkMessage, rackPolicy);

        if (!(sendingAckPolicy = nla_nest_start(netlinkMessage,
                        DRCC_ATTR_SDING_ACK_POLICY))) {
                goto nla_put_failure;
        }

        if (putPolicyConfigObject(netlinkMessage,
                        object.getSendingackpolicy())< 0) {
                goto nla_put_failure;
        }

        nla_nest_end(netlinkMessage, sendingAckPolicy);

        if (!(rControlAckPolicy = nla_nest_start(netlinkMessage,
                        DRCC_ATTR_RCONTROL_ACK_POLICY))) {
                goto nla_put_failure;
        }

        if (putPolicyConfigObject(netlinkMessage,
                        object.getRcvrcontrolackpolicy())< 0) {
                goto nla_put_failure;
        }

        nla_nest_end(netlinkMessage, rControlAckPolicy);

        return 0;

        nla_put_failure: LOG_ERR(
                        "Error building DTCPRtxControlConfig Netlink object");
        return -1;
}

DTCPRtxControlConfig * parseDTCPRtxControlConfigObject(nlattr *nested) {
        struct nla_policy attr_policy[DRCC_ATTR_MAX + 1];
        attr_policy[DRCC_ATTR_DATA_RXMSN_MAX].type = NLA_U32;
        attr_policy[DRCC_ATTR_DATA_RXMSN_MAX].minlen = 4;
        attr_policy[DRCC_ATTR_DATA_RXMSN_MAX].maxlen = 4;
        attr_policy[DRCC_ATTR_INIT_A_TIMER].type = NLA_U32;
        attr_policy[DRCC_ATTR_INIT_A_TIMER].minlen = 4;
        attr_policy[DRCC_ATTR_INIT_A_TIMER].maxlen = 4;
        attr_policy[DRCC_ATTR_RTT_EST_POLICY].type = NLA_NESTED;
        attr_policy[DRCC_ATTR_RTT_EST_POLICY].minlen = 0;
        attr_policy[DRCC_ATTR_RTT_EST_POLICY].maxlen = 0;
        attr_policy[DRCC_ATTR_RTX_TIME_EXP_POLICY].type = NLA_NESTED;
        attr_policy[DRCC_ATTR_RTX_TIME_EXP_POLICY].minlen = 0;
        attr_policy[DRCC_ATTR_RTX_TIME_EXP_POLICY].maxlen = 0;
        attr_policy[DRCC_ATTR_SACK_POLICY].type = NLA_NESTED;
        attr_policy[DRCC_ATTR_SACK_POLICY].minlen = 0;
        attr_policy[DRCC_ATTR_SACK_POLICY].maxlen = 0;
        attr_policy[DRCC_ATTR_RACK_LIST_POLICY].type = NLA_NESTED;
        attr_policy[DRCC_ATTR_RACK_LIST_POLICY].minlen = 0;
        attr_policy[DRCC_ATTR_RACK_LIST_POLICY].maxlen = 0;
        attr_policy[DRCC_ATTR_RACK_POLICY].type = NLA_NESTED;
        attr_policy[DRCC_ATTR_RACK_POLICY].minlen = 0;
        attr_policy[DRCC_ATTR_RACK_POLICY].maxlen = 0;
        attr_policy[DRCC_ATTR_SDING_ACK_POLICY].type = NLA_NESTED;
        attr_policy[DRCC_ATTR_SDING_ACK_POLICY].minlen = 0;
        attr_policy[DRCC_ATTR_SDING_ACK_POLICY].maxlen = 0;
        attr_policy[DRCC_ATTR_RCONTROL_ACK_POLICY].type = NLA_NESTED;
        attr_policy[DRCC_ATTR_RCONTROL_ACK_POLICY].minlen = 0;
        attr_policy[DRCC_ATTR_RCONTROL_ACK_POLICY].maxlen = 0;
        struct nlattr *attrs[DRCC_ATTR_MAX + 1];

        int err = nla_parse_nested(attrs, DRCC_ATTR_MAX, nested, attr_policy);
        if (err < 0) {
                LOG_ERR("Error parsing DTCPRtxControlConfig from Netlink message: %d",
                                err);
                return 0;
        }

        DTCPRtxControlConfig * result = new DTCPRtxControlConfig();
        PolicyConfig * rttEstimatorPolicy;
        PolicyConfig * rtxTimerExpirationPolicy;
        PolicyConfig * sackPolicy;
        PolicyConfig * rackListPolicy;
        PolicyConfig * rackPolicy;
        PolicyConfig * sendingAckPolicy;
        PolicyConfig * rControlAckPolicy;

        if (attrs[DRCC_ATTR_DATA_RXMSN_MAX]) {
                result->setDatarxmsnmax(
                                nla_get_u32(attrs[DRCC_ATTR_DATA_RXMSN_MAX]));
        }

        if (attrs[DRCC_ATTR_INIT_A_TIMER]) {
                result->setInitialATimer(
                                nla_get_u32(attrs[DRCC_ATTR_INIT_A_TIMER]));
        }

        if (attrs[DRCC_ATTR_RTT_EST_POLICY]){
                rttEstimatorPolicy = parsePolicyConfigObject(
                                attrs[DRCC_ATTR_RTT_EST_POLICY]);
                if (rttEstimatorPolicy == 0) {
                        delete result;
                        return 0;
                } else {
                        result->setRttestimatorpolicy(*rttEstimatorPolicy);
                        delete rttEstimatorPolicy;
                }
        }

        if (attrs[DRCC_ATTR_RTX_TIME_EXP_POLICY]){
                rtxTimerExpirationPolicy = parsePolicyConfigObject(
                                attrs[DRCC_ATTR_RTX_TIME_EXP_POLICY]);
                if (rtxTimerExpirationPolicy == 0) {
                        delete result;
                        return 0;
                } else {
                        result->setRtxtimerexpirypolicy(*rtxTimerExpirationPolicy);
                        delete rtxTimerExpirationPolicy;
                }
        }

        if (attrs[DRCC_ATTR_SACK_POLICY]){
                sackPolicy = parsePolicyConfigObject(
                                attrs[DRCC_ATTR_SACK_POLICY]);
                if (sackPolicy == 0) {
                        delete result;
                        return 0;
                } else {
                        result->setSenderackpolicy(*sackPolicy);
                        delete sackPolicy;
                }
        }

        if (attrs[DRCC_ATTR_RACK_LIST_POLICY]){
                rackListPolicy = parsePolicyConfigObject(
                                attrs[DRCC_ATTR_RACK_LIST_POLICY]);
                if (rackListPolicy == 0) {
                        delete result;
                        return 0;
                } else {
                        result->setRecvingacklistpolicy(*rackListPolicy);
                        delete rackListPolicy;
                }
        }

        if (attrs[DRCC_ATTR_RACK_POLICY]){
                rackPolicy = parsePolicyConfigObject(
                                attrs[DRCC_ATTR_RACK_POLICY]);
                if (rackPolicy == 0) {
                        delete result;
                        return 0;
                } else {
                        result->setRcvrackpolicy(*rackPolicy);
                        delete rackPolicy;
                }
        }

        if (attrs[DRCC_ATTR_SDING_ACK_POLICY]){
                sendingAckPolicy = parsePolicyConfigObject(
                                attrs[DRCC_ATTR_SDING_ACK_POLICY]);
                if (sendingAckPolicy == 0) {
                        delete result;
                        return 0;
                } else {
                        result->setSendingackpolicy(*sendingAckPolicy);
                        delete sendingAckPolicy;
                }
        }

        if (attrs[DRCC_ATTR_RCONTROL_ACK_POLICY]){
                rControlAckPolicy = parsePolicyConfigObject(
                                attrs[DRCC_ATTR_RCONTROL_ACK_POLICY]);
                if (rControlAckPolicy == 0) {
                        delete result;
                        return 0;
                } else {
                        result->setRcvrcontrolackpolicy(*rControlAckPolicy);
                        delete rControlAckPolicy;
                }
        }

        return result;
}

int putDTCPConfigObject(nl_msg* netlinkMessage,
                const DTCPConfig& object) {
        struct nlattr *flowControlConfig, *rtxControlConfig, *rtimerInacPolicy,
        *stimerInacPolicy, *lostControlPduPolicy;

        if (object.isFlowcontrol()) {
                NLA_PUT_FLAG(netlinkMessage, DCA_ATTR_FLOW_CONTROL);
                if (!(flowControlConfig = nla_nest_start(netlinkMessage,
                                DCA_ATTR_FLOW_CONTROL_CONFIG))) {
                        goto nla_put_failure;
                }

                if (putDTCPFlowControlConfigObject(netlinkMessage,
                                object.getFlowcontrolconfig())< 0) {
                        goto nla_put_failure;
                }

                nla_nest_end(netlinkMessage, flowControlConfig);
        }

        if (object.isRtxcontrol()) {
                NLA_PUT_FLAG(netlinkMessage, DCA_ATTR_RETX_CONTROL);
                if (!(rtxControlConfig = nla_nest_start(netlinkMessage,
                                DCA_ATTR_RETX_CONTROL_CONFIG))) {
                        goto nla_put_failure;
                }

                if (putDTCPRtxControlConfigObject(netlinkMessage,
                                object.getRtxcontrolconfig())< 0) {
                        goto nla_put_failure;
                }

                nla_nest_end(netlinkMessage, rtxControlConfig);
        }

        NLA_PUT_U32(netlinkMessage, DCA_ATTR_INIT_SINAC_TIME,
                                object.getInitialsenderinactivitytime());

        NLA_PUT_U32(netlinkMessage, DCA_ATTR_INIT_RINAC_TIME,
                                object.getInitialrecvrinactivitytime());

        if (!(stimerInacPolicy = nla_nest_start(netlinkMessage,
                        DCA_ATTR_SNDR_TIMER_INAC_POLICY))) {
                goto nla_put_failure;
        }

        if (putPolicyConfigObject(netlinkMessage,
                        object.getSendertimerinactiviypolicy())< 0) {
                goto nla_put_failure;
        }

        nla_nest_end(netlinkMessage, stimerInacPolicy);

        if (!(rtimerInacPolicy = nla_nest_start(netlinkMessage,
                        DCA_ATTR_RCVR_TIMER_INAC_POLICY))) {
                goto nla_put_failure;
        }

        if (putPolicyConfigObject(netlinkMessage,
                        object.getRcvrtimerinactivitypolicy())< 0) {
                goto nla_put_failure;
        }

        nla_nest_end(netlinkMessage, rtimerInacPolicy);

        if (!(lostControlPduPolicy = nla_nest_start(netlinkMessage,
                        DCA_ATTR_LOST_CONTROL_PDU_POLICY))) {
                goto nla_put_failure;
        }

        if (putPolicyConfigObject(netlinkMessage,
                        object.getLostcontrolpdupolicy())< 0) {
                goto nla_put_failure;
        }

        nla_nest_end(netlinkMessage, lostControlPduPolicy);

        return 0;

        nla_put_failure: LOG_ERR(
                        "Error building DTCPConfig Netlink object");
        return -1;
}

DTCPConfig *
parseDTCPConfigObject(nlattr *nested) {
        struct nla_policy attr_policy[DCA_ATTR_MAX + 1];
        attr_policy[DCA_ATTR_FLOW_CONTROL].type = NLA_FLAG;
        attr_policy[DCA_ATTR_FLOW_CONTROL].minlen = 0;
        attr_policy[DCA_ATTR_FLOW_CONTROL].maxlen = 0;
        attr_policy[DCA_ATTR_FLOW_CONTROL_CONFIG].type = NLA_NESTED;
        attr_policy[DCA_ATTR_FLOW_CONTROL_CONFIG].minlen = 0;
        attr_policy[DCA_ATTR_FLOW_CONTROL_CONFIG].maxlen = 0;
        attr_policy[DCA_ATTR_RETX_CONTROL].type = NLA_FLAG;
        attr_policy[DCA_ATTR_RETX_CONTROL].minlen = 0;
        attr_policy[DCA_ATTR_RETX_CONTROL].maxlen = 0;
        attr_policy[DCA_ATTR_RETX_CONTROL_CONFIG].type = NLA_NESTED;
        attr_policy[DCA_ATTR_RETX_CONTROL_CONFIG].minlen = 0;
        attr_policy[DCA_ATTR_RETX_CONTROL_CONFIG].maxlen = 0;
        attr_policy[DCA_ATTR_INIT_SINAC_TIME].type = NLA_U32;
        attr_policy[DCA_ATTR_INIT_SINAC_TIME].minlen = 4;
        attr_policy[DCA_ATTR_INIT_SINAC_TIME].maxlen = 4;
        attr_policy[DCA_ATTR_INIT_RINAC_TIME].type = NLA_U32;
        attr_policy[DCA_ATTR_INIT_RINAC_TIME].minlen = 4;
        attr_policy[DCA_ATTR_INIT_RINAC_TIME].maxlen = 4;
        attr_policy[DCA_ATTR_SNDR_TIMER_INAC_POLICY].type = NLA_NESTED;
        attr_policy[DCA_ATTR_SNDR_TIMER_INAC_POLICY].minlen = 0;
        attr_policy[DCA_ATTR_SNDR_TIMER_INAC_POLICY].maxlen = 0;
        attr_policy[DCA_ATTR_RCVR_TIMER_INAC_POLICY].type = NLA_NESTED;
        attr_policy[DCA_ATTR_RCVR_TIMER_INAC_POLICY].minlen = 0;
        attr_policy[DCA_ATTR_RCVR_TIMER_INAC_POLICY].maxlen = 0;
        attr_policy[DCA_ATTR_LOST_CONTROL_PDU_POLICY].type = NLA_NESTED;
        attr_policy[DCA_ATTR_LOST_CONTROL_PDU_POLICY].minlen = 0;
        attr_policy[DCA_ATTR_LOST_CONTROL_PDU_POLICY].maxlen = 0;
        struct nlattr *attrs[DCA_ATTR_MAX + 1];

        int err = nla_parse_nested(attrs, DCA_ATTR_MAX, nested, attr_policy);
        if (err < 0) {
                LOG_ERR("Error parsing DTCPConfig information from Netlink message: %d",
                                err);
                return 0;
        }

        DTCPConfig * result = new DTCPConfig();
        DTCPFlowControlConfig * flowCtrlConfig;
        DTCPRtxControlConfig * rtxCtrlConfig;
        PolicyConfig * sTimerInacPolicy;
        PolicyConfig * rTimerInacPolicy;
        PolicyConfig * lostControlPduPolicy;

        if (attrs[DCA_ATTR_FLOW_CONTROL]) {
                result->setFlowcontrol(true);

                if (attrs[DCA_ATTR_FLOW_CONTROL_CONFIG]){
                        flowCtrlConfig = parseDTCPFlowControlConfigObject(
                                        attrs[DCA_ATTR_FLOW_CONTROL_CONFIG]);
                        if (flowCtrlConfig == 0) {
                                delete result;
                                return 0;
                        } else {
                                result->setFlowcontrolconfig(*flowCtrlConfig);
                                delete flowCtrlConfig;
                        }
                } else {
                        delete result;
                        LOG_ERR("DTCP Flow Control Config should have been present but it is not");
                        return 0;
                }
        } else {
                result->setFlowcontrol(false);
        }

        if (attrs[DCA_ATTR_RETX_CONTROL]) {
                result->setRtxcontrol(true);

                if (attrs[DCA_ATTR_RETX_CONTROL_CONFIG]){
                        rtxCtrlConfig = parseDTCPRtxControlConfigObject(
                                        attrs[DCA_ATTR_RETX_CONTROL_CONFIG]);
                        if (rtxCtrlConfig == 0) {
                                delete result;
                                return 0;
                        } else {
                                result->setRtxcontrolconfig(*rtxCtrlConfig);
                                delete rtxCtrlConfig;
                        }
                } else {
                        delete result;
                        LOG_ERR("DTCP Rtx Control Config should have been present but it is not");
                        return 0;
                }
        } else {
                result->setRtxcontrol(false);
        }

        if (attrs[DCA_ATTR_INIT_SINAC_TIME]) {
                result->setInitialsenderinactivitytime(
                                nla_get_u32(attrs[DCA_ATTR_INIT_SINAC_TIME]));
        }

        if (attrs[DCA_ATTR_INIT_RINAC_TIME]) {
                result->setInitialrecvrinactivitytime(
                                nla_get_u32(attrs[DCA_ATTR_INIT_RINAC_TIME]));
        }

        if (attrs[DCA_ATTR_SNDR_TIMER_INAC_POLICY]){
                sTimerInacPolicy = parsePolicyConfigObject(
                                attrs[DCA_ATTR_SNDR_TIMER_INAC_POLICY]);
                if (sTimerInacPolicy == 0) {
                        delete result;
                        return 0;
                } else {
                        result->setSendertimerinactiviypolicy(*sTimerInacPolicy);
                        delete sTimerInacPolicy;
                }
        }

        if (attrs[DCA_ATTR_RCVR_TIMER_INAC_POLICY]){
                rTimerInacPolicy = parsePolicyConfigObject(
                                attrs[DCA_ATTR_RCVR_TIMER_INAC_POLICY]);
                if (rTimerInacPolicy == 0) {
                        delete result;
                        return 0;
                } else {
                        result->setRcvrtimerinactivitypolicy(*rTimerInacPolicy);
                        delete rTimerInacPolicy;
                }
        }

        if (attrs[DCA_ATTR_LOST_CONTROL_PDU_POLICY]){
                lostControlPduPolicy = parsePolicyConfigObject(
                                attrs[DCA_ATTR_LOST_CONTROL_PDU_POLICY]);
                if (lostControlPduPolicy == 0) {
                        delete result;
                        return 0;
                } else {
                        result->setLostcontrolpdupolicy(*lostControlPduPolicy);
                        delete lostControlPduPolicy;
                }
        }

        return result;
}

int putConnectionPoliciesObject(nl_msg* netlinkMessage,
		const ConnectionPolicies& object) {

        struct nlattr *dtcpConfig, *initSeqNumPolicy;

        if (object.isDtcpPresent()){
                NLA_PUT_FLAG(netlinkMessage, CPA_ATTR_DTCP_PRESENT);
                if (!(dtcpConfig = nla_nest_start(netlinkMessage,
                                CPA_ATTR_DTCP_CONFIG))) {
                        goto nla_put_failure;
                }

                if (putDTCPConfigObject(netlinkMessage,
                                object.getDtcpConfiguration())< 0) {
                        goto nla_put_failure;
                }

                nla_nest_end(netlinkMessage, dtcpConfig);
        }

        if (!(initSeqNumPolicy = nla_nest_start(netlinkMessage,
                        CPA_ATTR_INIT_SEQ_NUM_POLICY))) {
                goto nla_put_failure;
        }

        if (putPolicyConfigObject(netlinkMessage,
                        object.getInitialseqnumpolicy())< 0) {
                goto nla_put_failure;
        }

        nla_nest_end(netlinkMessage, initSeqNumPolicy);

        NLA_PUT_U32(netlinkMessage, CPA_ATTR_SEQ_NUM_ROLLOVER,
                        object.getSeqnumrolloverthreshold());

	return 0;

	nla_put_failure: LOG_ERR(
			"Error building ConnectionPolicies Netlink object");
	return -1;
}

ConnectionPolicies *
parseConnectionPoliciesObject(nlattr *nested) {
	struct nla_policy attr_policy[CPA_ATTR_MAX + 1];
	attr_policy[CPA_ATTR_DTCP_PRESENT].type = NLA_FLAG;
	attr_policy[CPA_ATTR_DTCP_PRESENT].minlen = 0;
	attr_policy[CPA_ATTR_DTCP_PRESENT].maxlen = 0;
	attr_policy[CPA_ATTR_DTCP_CONFIG].type = NLA_NESTED;
	attr_policy[CPA_ATTR_DTCP_CONFIG].minlen = 0;
	attr_policy[CPA_ATTR_DTCP_CONFIG].maxlen = 0;
	attr_policy[CPA_ATTR_INIT_SEQ_NUM_POLICY].type = NLA_NESTED;
	attr_policy[CPA_ATTR_INIT_SEQ_NUM_POLICY].minlen = 0;
	attr_policy[CPA_ATTR_INIT_SEQ_NUM_POLICY].maxlen = 0;
	attr_policy[CPA_ATTR_SEQ_NUM_ROLLOVER].type = NLA_U32;
	attr_policy[CPA_ATTR_SEQ_NUM_ROLLOVER].minlen = 4;
	attr_policy[CPA_ATTR_SEQ_NUM_ROLLOVER].maxlen = 4;
	struct nlattr *attrs[CPA_ATTR_MAX + 1];

	int err = nla_parse_nested(attrs, CPA_ATTR_MAX, nested, attr_policy);
	if (err < 0) {
		LOG_ERR("Error parsing ConnectionPolicies information from Netlink message: %d",
		                err);
		return 0;
	}

<<<<<<< HEAD
=======
	ApplicationRegistrationInformation * result = new ApplicationRegistrationInformation(
			static_cast<ApplicationRegistrationType>(
					nla_get_u32(attrs[ARIA_ATTR_APP_REG_TYPE])));
	ApplicationProcessNamingInformation * difName;
	ApplicationProcessNamingInformation * appName;

	if (attrs[ARIA_ATTR_APP_NAME]) {
	        appName = parseApplicationProcessNamingInformationObject(
	                        attrs[ARIA_ATTR_APP_NAME]);
	        if (appName == 0) {
	                delete result;
	                return 0;
	        } else {
	                result->setApplicationName(*appName);
	                delete appName;
	        }
	}

	if (attrs[ARIA_ATTR_APP_DIF_NAME]) {
		difName = parseApplicationProcessNamingInformationObject(
				attrs[ARIA_ATTR_APP_DIF_NAME]);
		if (difName == 0) {
			delete result;
			return 0;
		} else {
			result->setDIFName(*difName);
			delete difName;
		}
	}

	return result;
}

int putPolicyParameterObject(nl_msg * netlinkMessage,
                const PolicyParameter& object) {
        NLA_PUT_STRING(netlinkMessage, PPA_ATTR_NAME, object.getName().c_str());
        NLA_PUT_STRING(netlinkMessage, PPA_ATTR_VALUE, object.getName().c_str());

        return 0;

        nla_put_failure: LOG_ERR(
                        "Error building PolicyParameter Netlink object");
        return -1;
}

PolicyParameter * parsePolicyParameterObject(nlattr *nested) {
        struct nla_policy attr_policy[PPA_ATTR_MAX + 1];
        attr_policy[PPA_ATTR_NAME].type = NLA_STRING;
        attr_policy[PPA_ATTR_NAME].minlen = 0;
        attr_policy[PPA_ATTR_NAME].maxlen = 65535;
        attr_policy[PPA_ATTR_VALUE].type = NLA_STRING;
        attr_policy[PPA_ATTR_VALUE].minlen = 0;
        attr_policy[PPA_ATTR_VALUE].maxlen = 65535;
        struct nlattr *attrs[PPA_ATTR_MAX + 1];

        int err = nla_parse_nested(attrs, PPA_ATTR_MAX, nested, attr_policy);
        if (err < 0) {
                LOG_ERR("Error parsing PolicyParameter from Netlink message: %d",
                                err);
                return 0;
        }

        std::string name;
        std::string value;

        if (attrs[PPA_ATTR_NAME]) {
                name = nla_get_string(attrs[PPA_ATTR_NAME]);
        }

        if (attrs[PPA_ATTR_VALUE]) {
                value = nla_get_string(attrs[PPA_ATTR_VALUE]);
        }

        return new PolicyParameter(name, value);
}

int putListOfPolicyParameters(nl_msg* netlinkMessage,
                const std::list<PolicyParameter>& parameters){
        std::list<PolicyParameter>::const_iterator iterator;
        struct nlattr *policyparam;
        int i = 0;

        for (iterator = parameters.begin();
                        iterator != parameters.end();
                        ++iterator) {
                if (!(policyparam = nla_nest_start(netlinkMessage, i))){
                        goto nla_put_failure;
                }
                if (putPolicyParameterObject(netlinkMessage, *iterator) < 0) {
                        goto nla_put_failure;
                }
                nla_nest_end(netlinkMessage, policyparam);
                i++;
        }

        return 0;

        nla_put_failure: LOG_ERR(
                        "Error building List of Policy Parameters Netlink object");
        return -1;
}

int parseListOfPolicyConfigPolicyParameters(nlattr *nested,
                PolicyConfig * efcpPolicyConfig) {
       /* nlattr * nla;
        int rem;
        PolicyParameter * parameter;

        for (nla = (nlattr*) nla_data(nested), rem = nla_len(nested);
                     nla_ok(nla, rem);
                     nla = nla_next(nla, &(rem))){
                parameter = parsePolicyParameterObject(nla);
                if (parameter == 0){
                        return -1;
                }
                efcpPolicyConfig->addParameter(*parameter);
                delete parameter;
        }

        if (rem > 0){
                LOG_WARN("Missing bits to parse");
        }*/

        return 0;
}

int putPolicyConfigObject(nl_msg * netlinkMessage,
                const PolicyConfig& object) {
        //struct nlattr * parameters;

        NLA_PUT_STRING(netlinkMessage, EPC_ATTR_NAME, object.getName().c_str());
        NLA_PUT_STRING(netlinkMessage, EPC_ATTR_VERSION, object.getVersion().c_str());

        /*if (object.getParameters().size() > 0) {
                if (!(parameters = nla_nest_start(netlinkMessage,
                                EPC_ATTR_PARAMETERS))) {
                        goto nla_put_failure;
                }

                if (putListOfPolicyParameters(netlinkMessage,
                                object.getParameters())< 0) {
                        goto nla_put_failure;
                }

                nla_nest_end(netlinkMessage, parameters);
        }*/

        return 0;

        nla_put_failure: LOG_ERR(
                        "Error building PolicyConfig Netlink object");
        return -1;
}

PolicyConfig *
parsePolicyConfigObject(nlattr *nested) {
        struct nla_policy attr_policy[EPC_ATTR_MAX + 1];
        attr_policy[EPC_ATTR_NAME].type = NLA_STRING;
        attr_policy[EPC_ATTR_NAME].minlen = 0;
        attr_policy[EPC_ATTR_NAME].maxlen = 65535;
        attr_policy[EPC_ATTR_VERSION].type = NLA_STRING;
        attr_policy[EPC_ATTR_VERSION].minlen = 0;
        attr_policy[EPC_ATTR_VERSION].maxlen = 65535;
        attr_policy[EPC_ATTR_PARAMETERS].type = NLA_NESTED;
        attr_policy[EPC_ATTR_PARAMETERS].minlen = 0;
        attr_policy[EPC_ATTR_PARAMETERS].maxlen = 0;
        struct nlattr *attrs[EPC_ATTR_MAX + 1];

        int err = nla_parse_nested(attrs, EPC_ATTR_MAX, nested, attr_policy);
        if (err < 0) {
                LOG_ERR("Error parsing PolicyConfig from Netlink message: %d",
                                err);
                return 0;
        }

        std::string name;
        std::string version;

        if (attrs[EPC_ATTR_NAME]) {
                name = nla_get_string(attrs[EPC_ATTR_NAME]);
        }

        if (attrs[EPC_ATTR_VERSION]) {
                version = nla_get_string(attrs[EPC_ATTR_VERSION]);
        }

        PolicyConfig * result = new PolicyConfig(name, version);

        int status = 0;
        if (attrs[EPC_ATTR_PARAMETERS]) {
                status = parseListOfPolicyConfigPolicyParameters(
                                attrs[EPC_ATTR_PARAMETERS], result);
                if (status != 0){
                        delete result;
                        return 0;
                }
        }

        return result;
}

int putDTCPWindowBasedFlowControlConfigObject(nl_msg * netlinkMessage,
                const DTCPWindowBasedFlowControlConfig& object) {
        struct nlattr *rcvrFlowControlPolicy, *txControlPolicy;

        NLA_PUT_U32(netlinkMessage, DWFCC_ATTR_MAX_CLOSED_WINDOW_Q_LENGTH,
                                object.getMaxclosedwindowqueuelength());

        NLA_PUT_U32(netlinkMessage, DWFCC_ATTR_INITIAL_CREDIT,
                        object.getInitialcredit());

        if (!(rcvrFlowControlPolicy = nla_nest_start(netlinkMessage,
                        DWFCC_ATTR_RCVR_FLOW_CTRL_POLICY))) {
                goto nla_put_failure;
        }

        if (putPolicyConfigObject(netlinkMessage,
                        object.getRcvrflowcontrolpolicy())< 0) {
                goto nla_put_failure;
        }

        nla_nest_end(netlinkMessage, rcvrFlowControlPolicy);

        if (!(txControlPolicy = nla_nest_start(netlinkMessage,
                        DWFCC_ATTR_TX_CTRL_POLICY))) {
                goto nla_put_failure;
        }

        if (putPolicyConfigObject(netlinkMessage,
                        object.getTxControlPolicy())< 0) {
                goto nla_put_failure;
        }

        nla_nest_end(netlinkMessage, txControlPolicy);

        return 0;

        nla_put_failure: LOG_ERR(
                        "Error building DTCPWindowBasedFlowControlConfig Netlink object");
        return -1;
}

DTCPWindowBasedFlowControlConfig *
parseDTCPWindowBasedFlowControlConfigObject(nlattr *nested) {
        struct nla_policy attr_policy[DWFCC_ATTR_MAX + 1];
        attr_policy[DWFCC_ATTR_MAX_CLOSED_WINDOW_Q_LENGTH].type = NLA_U32;
        attr_policy[DWFCC_ATTR_MAX_CLOSED_WINDOW_Q_LENGTH].minlen = 4;
        attr_policy[DWFCC_ATTR_MAX_CLOSED_WINDOW_Q_LENGTH].maxlen = 4;
        attr_policy[DWFCC_ATTR_INITIAL_CREDIT].type = NLA_U32;
        attr_policy[DWFCC_ATTR_INITIAL_CREDIT].minlen = 4;
        attr_policy[DWFCC_ATTR_INITIAL_CREDIT].maxlen = 4;
        attr_policy[DWFCC_ATTR_RCVR_FLOW_CTRL_POLICY].type = NLA_NESTED;
        attr_policy[DWFCC_ATTR_RCVR_FLOW_CTRL_POLICY].minlen = 0;
        attr_policy[DWFCC_ATTR_RCVR_FLOW_CTRL_POLICY].maxlen = 0;
        attr_policy[DWFCC_ATTR_TX_CTRL_POLICY].type = NLA_NESTED;
        attr_policy[DWFCC_ATTR_TX_CTRL_POLICY].minlen = 0;
        attr_policy[DWFCC_ATTR_TX_CTRL_POLICY].maxlen = 0;
        struct nlattr *attrs[DWFCC_ATTR_MAX + 1];

        int err = nla_parse_nested(attrs, DWFCC_ATTR_MAX, nested, attr_policy);
        if (err < 0) {
                LOG_ERR("Error parsing DTCPWindowBasedFlowControlConfig from Netlink message: %d",
                                err);
                return 0;
        }

        DTCPWindowBasedFlowControlConfig * result = new DTCPWindowBasedFlowControlConfig();
        PolicyConfig * rcvrFlowControlPolicy;
        PolicyConfig * txControlPolicy;

        if (attrs[DWFCC_ATTR_MAX_CLOSED_WINDOW_Q_LENGTH]) {
                result->setMaxclosedwindowqueuelength(
                                nla_get_u32(attrs[DWFCC_ATTR_MAX_CLOSED_WINDOW_Q_LENGTH]));
        }

        if (attrs[DWFCC_ATTR_INITIAL_CREDIT]) {
                result->setInitialcredit(
                                nla_get_u32(attrs[DWFCC_ATTR_INITIAL_CREDIT]));
        }

        if (attrs[DWFCC_ATTR_RCVR_FLOW_CTRL_POLICY]){
                rcvrFlowControlPolicy = parsePolicyConfigObject(
                                attrs[DWFCC_ATTR_RCVR_FLOW_CTRL_POLICY]);
                if (rcvrFlowControlPolicy == 0) {
                        delete result;
                        return 0;
                } else {
                        result->setRcvrflowcontrolpolicy(*rcvrFlowControlPolicy);
                        delete rcvrFlowControlPolicy;
                }
        }

        if (attrs[DWFCC_ATTR_TX_CTRL_POLICY]){
                txControlPolicy = parsePolicyConfigObject(
                                attrs[DWFCC_ATTR_TX_CTRL_POLICY]);
                if (txControlPolicy == 0) {
                        delete result;
                        return 0;
                } else {
                        result->setTxControlPolicy(*txControlPolicy);
                        delete txControlPolicy;
                }
        }

        return result;
}

int putDTCPRateBasedFlowControlConfigObject(nl_msg * netlinkMessage,
                const DTCPRateBasedFlowControlConfig& object) {
        struct nlattr *noRateSlowdownPolicy, *noOverrunDefPeakPolicy,
                *rateReductionPolicy;

        NLA_PUT_U32(netlinkMessage, DRFCC_ATTR_SEND_RATE,
                        object.getSendingrate());

        NLA_PUT_U32(netlinkMessage, DRFCC_ATTR_TIME_PERIOD,
                                object.getTimeperiod());

        if (!(noRateSlowdownPolicy = nla_nest_start(netlinkMessage,
                        DRFCC_ATTR_NO_RATE_SDOWN_POLICY))) {
                goto nla_put_failure;
        }

        if (putPolicyConfigObject(netlinkMessage,
                        object.getNorateslowdownpolicy())< 0) {
                goto nla_put_failure;
        }

        nla_nest_end(netlinkMessage, noRateSlowdownPolicy);

        if (!(noOverrunDefPeakPolicy = nla_nest_start(netlinkMessage,
                        DRFCC_ATTR_NO_OVERR_DEF_PEAK_POLICY))) {
                goto nla_put_failure;
        }

        if (putPolicyConfigObject(netlinkMessage,
                        object.getNooverridedefaultpeakpolicy())< 0) {
                goto nla_put_failure;
        }

        nla_nest_end(netlinkMessage, noOverrunDefPeakPolicy);

        if (!(rateReductionPolicy = nla_nest_start(netlinkMessage,
                        DRFCC_ATTR_RATE_REDUC_POLICY))) {
                goto nla_put_failure;
        }

        if (putPolicyConfigObject(netlinkMessage,
                        object.getRatereductionpolicy())< 0) {
                goto nla_put_failure;
        }

        nla_nest_end(netlinkMessage, rateReductionPolicy);

        return 0;

        nla_put_failure: LOG_ERR(
                        "Error building DTCPRateBasedFlowControlConfig Netlink object");
        return -1;
}

DTCPRateBasedFlowControlConfig *
parseDTCPRateBasedFlowControlConfigObject(nlattr *nested) {
        struct nla_policy attr_policy[DRFCC_ATTR_MAX + 1];
        attr_policy[DRFCC_ATTR_SEND_RATE].type = NLA_U32;
        attr_policy[DRFCC_ATTR_SEND_RATE].minlen = 4;
        attr_policy[DRFCC_ATTR_SEND_RATE].maxlen = 4;
        attr_policy[DRFCC_ATTR_TIME_PERIOD].type = NLA_U32;
        attr_policy[DRFCC_ATTR_TIME_PERIOD].minlen = 4;
        attr_policy[DRFCC_ATTR_TIME_PERIOD].maxlen = 4;
        attr_policy[DRFCC_ATTR_NO_RATE_SDOWN_POLICY].type = NLA_NESTED;
        attr_policy[DRFCC_ATTR_NO_RATE_SDOWN_POLICY].minlen = 0;
        attr_policy[DRFCC_ATTR_NO_RATE_SDOWN_POLICY].maxlen = 0;
        attr_policy[DRFCC_ATTR_NO_OVERR_DEF_PEAK_POLICY].type = NLA_NESTED;
        attr_policy[DRFCC_ATTR_NO_OVERR_DEF_PEAK_POLICY].minlen = 0;
        attr_policy[DRFCC_ATTR_NO_OVERR_DEF_PEAK_POLICY].maxlen = 0;
        attr_policy[DRFCC_ATTR_RATE_REDUC_POLICY].type = NLA_NESTED;
        attr_policy[DRFCC_ATTR_RATE_REDUC_POLICY].minlen = 0;
        attr_policy[DRFCC_ATTR_RATE_REDUC_POLICY].maxlen = 0;
        struct nlattr *attrs[DRFCC_ATTR_MAX + 1];

        int err = nla_parse_nested(attrs, DRFCC_ATTR_MAX, nested, attr_policy);
        if (err < 0) {
                LOG_ERR("Error parsing DTCPRateBasedFlowControlConfig from Netlink message: %d",
                                err);
                return 0;
        }

        DTCPRateBasedFlowControlConfig * result = new DTCPRateBasedFlowControlConfig();
        PolicyConfig * noRateSlowdownPolicy;
        PolicyConfig * noOverrideDefaultPeakPolicy;
        PolicyConfig * rateReductionPolicy;

        if (attrs[DRFCC_ATTR_SEND_RATE]) {
                result->setSendingrate(
                                nla_get_u32(attrs[DRFCC_ATTR_SEND_RATE]));
        }

        if (attrs[DRFCC_ATTR_TIME_PERIOD]) {
                result->setTimeperiod(
                                nla_get_u32(attrs[DRFCC_ATTR_TIME_PERIOD]));
        }

        if (attrs[DRFCC_ATTR_NO_RATE_SDOWN_POLICY]){
                noRateSlowdownPolicy = parsePolicyConfigObject(
                                attrs[DRFCC_ATTR_NO_RATE_SDOWN_POLICY]);
                if (noRateSlowdownPolicy == 0) {
                        delete result;
                        return 0;
                } else {
                        result->setNorateslowdownpolicy(*noRateSlowdownPolicy);
                        delete noRateSlowdownPolicy;
                }
        }

        if (attrs[DRFCC_ATTR_NO_OVERR_DEF_PEAK_POLICY]){
                noOverrideDefaultPeakPolicy = parsePolicyConfigObject(
                                attrs[DRFCC_ATTR_NO_OVERR_DEF_PEAK_POLICY]);
                if (noOverrideDefaultPeakPolicy == 0) {
                        delete result;
                        return 0;
                } else {
                        result->setNooverridedefaultpeakpolicy(*noOverrideDefaultPeakPolicy);
                        delete noOverrideDefaultPeakPolicy;
                }
        }

        if (attrs[DRFCC_ATTR_RATE_REDUC_POLICY]){
                rateReductionPolicy = parsePolicyConfigObject(
                                attrs[DRFCC_ATTR_RATE_REDUC_POLICY]);
                if (rateReductionPolicy == 0) {
                        delete result;
                        return 0;
                } else {
                        result->setRatereductionpolicy(*rateReductionPolicy);
                        delete rateReductionPolicy;
                }
        }

        return result;
}

int putDTCPFlowControlConfigObject(nl_msg * netlinkMessage,
                const DTCPFlowControlConfig& object) {
        struct nlattr *windowFlowControlConfig, *rateFlowControlConfig,
                *closedWindowPolicy, *flowCtrlOverrunPolicy,
                *reconcileFlowCtrlPolicy, *rcvingFlowControlPolicy;

        if (object.isWindowbased()) {
                NLA_PUT_FLAG(netlinkMessage, DFCC_ATTR_WINDOW_BASED);

                if (!(windowFlowControlConfig = nla_nest_start(netlinkMessage,
                                DFCC_ATTR_WINDOW_BASED_CONFIG))) {
                        goto nla_put_failure;
                }

                if (putDTCPWindowBasedFlowControlConfigObject(netlinkMessage,
                                object.getWindowbasedconfig())< 0) {
                        goto nla_put_failure;
                }

                nla_nest_end(netlinkMessage, windowFlowControlConfig);
        }

        if (object.isRatebased()) {
                NLA_PUT_FLAG(netlinkMessage, DFCC_ATTR_RATE_BASED);

                if (!(rateFlowControlConfig = nla_nest_start(netlinkMessage,
                                DFCC_ATTR_RATE_BASED_CONFIG))) {
                        goto nla_put_failure;
                }

                if (putDTCPRateBasedFlowControlConfigObject(netlinkMessage,
                                object.getRatebasedconfig())< 0) {
                        goto nla_put_failure;
                }

                nla_nest_end(netlinkMessage, rateFlowControlConfig);
        }

        NLA_PUT_U32(netlinkMessage, DFCC_ATTR_SBYTES_THRES,
                                object.getSentbytesthreshold());

        NLA_PUT_U32(netlinkMessage, DFCC_ATTR_SBYTES_PER_THRES,
                        object.getSentbytespercentthreshold());

        NLA_PUT_U32(netlinkMessage, DFCC_ATTR_SBUFFER_THRES,
                        object.getSentbuffersthreshold());

        NLA_PUT_U32(netlinkMessage, DFCC_ATTR_RBYTES_THRES,
                        object.getRcvbytesthreshold());

        NLA_PUT_U32(netlinkMessage, DFCC_ATTR_RBYTES_PER_THRES,
                        object.getRcvbytespercentthreshold());

        NLA_PUT_U32(netlinkMessage, DFCC_ATTR_RBUFFERS_THRES,
                        object.getRcvbuffersthreshold());

        if (!(closedWindowPolicy = nla_nest_start(netlinkMessage,
                        DFCC_ATTR_CLOSED_WINDOW_POLICY))) {
                goto nla_put_failure;
        }

        if (putPolicyConfigObject(netlinkMessage,
                        object.getClosedwindowpolicy())< 0) {
                goto nla_put_failure;
        }

        nla_nest_end(netlinkMessage, closedWindowPolicy);

        if (!(flowCtrlOverrunPolicy = nla_nest_start(netlinkMessage,
                        DFCC_ATTR_FLOW_CTRL_OVERRUN_POLICY))) {
                goto nla_put_failure;
        }

        if (putPolicyConfigObject(netlinkMessage,
                        object.getFlowcontroloverrunpolicy())< 0) {
                goto nla_put_failure;
        }

        nla_nest_end(netlinkMessage, flowCtrlOverrunPolicy);

        if (!(reconcileFlowCtrlPolicy = nla_nest_start(netlinkMessage,
                        DFCC_ATTR_RECON_FLOW_CTRL_POLICY))) {
                goto nla_put_failure;
        }

        if (putPolicyConfigObject(netlinkMessage,
                        object.getReconcileflowcontrolpolicy())< 0) {
                goto nla_put_failure;
        }

        nla_nest_end(netlinkMessage, reconcileFlowCtrlPolicy);

        if (!(rcvingFlowControlPolicy = nla_nest_start(netlinkMessage,
                        DFCC_ATTR_RCVING_FLOW_CTRL_POLICY))) {
                goto nla_put_failure;
        }

        if (putPolicyConfigObject(netlinkMessage,
                                object.getReceivingflowcontrolpolicy())< 0) {
                        goto nla_put_failure;
                }

        nla_nest_end(netlinkMessage, rcvingFlowControlPolicy);

        return 0;

        nla_put_failure: LOG_ERR(
                        "Error building DTCPFlowControlConfig Netlink object");
        return -1;
}

DTCPFlowControlConfig *
parseDTCPFlowControlConfigObject(nlattr *nested) {
        struct nla_policy attr_policy[DFCC_ATTR_MAX + 1];
        attr_policy[DFCC_ATTR_WINDOW_BASED].type = NLA_FLAG;
        attr_policy[DFCC_ATTR_WINDOW_BASED].minlen = 0;
        attr_policy[DFCC_ATTR_WINDOW_BASED].maxlen = 0;
        attr_policy[DFCC_ATTR_WINDOW_BASED_CONFIG].type = NLA_NESTED;
        attr_policy[DFCC_ATTR_WINDOW_BASED_CONFIG].minlen = 0;
        attr_policy[DFCC_ATTR_WINDOW_BASED_CONFIG].maxlen = 0;
        attr_policy[DFCC_ATTR_RATE_BASED].type = NLA_FLAG;
        attr_policy[DFCC_ATTR_RATE_BASED].minlen = 0;
        attr_policy[DFCC_ATTR_RATE_BASED].maxlen = 0;
        attr_policy[DFCC_ATTR_RATE_BASED_CONFIG].type = NLA_NESTED;
        attr_policy[DFCC_ATTR_RATE_BASED_CONFIG].minlen = 0;
        attr_policy[DFCC_ATTR_RATE_BASED_CONFIG].maxlen = 0;
        attr_policy[DFCC_ATTR_SBYTES_THRES].type = NLA_U32;
        attr_policy[DFCC_ATTR_SBYTES_THRES].minlen = 4;
        attr_policy[DFCC_ATTR_SBYTES_THRES].maxlen = 4;
        attr_policy[DFCC_ATTR_SBYTES_PER_THRES].type = NLA_U32;
        attr_policy[DFCC_ATTR_SBYTES_PER_THRES].minlen = 4;
        attr_policy[DFCC_ATTR_SBYTES_PER_THRES].maxlen = 4;
        attr_policy[DFCC_ATTR_SBUFFER_THRES].type = NLA_U32;
        attr_policy[DFCC_ATTR_SBUFFER_THRES].minlen = 4;
        attr_policy[DFCC_ATTR_SBUFFER_THRES].maxlen = 4;
        attr_policy[DFCC_ATTR_RBYTES_THRES].type = NLA_U32;
        attr_policy[DFCC_ATTR_RBYTES_THRES].minlen = 4;
        attr_policy[DFCC_ATTR_RBYTES_THRES].maxlen = 4;
        attr_policy[DFCC_ATTR_RBYTES_PER_THRES].type = NLA_U32;
        attr_policy[DFCC_ATTR_RBYTES_PER_THRES].minlen = 4;
        attr_policy[DFCC_ATTR_RBYTES_PER_THRES].maxlen = 4;
        attr_policy[DFCC_ATTR_RBUFFERS_THRES].type = NLA_U32;
        attr_policy[DFCC_ATTR_RBUFFERS_THRES].minlen = 4;
        attr_policy[DFCC_ATTR_RBUFFERS_THRES].maxlen = 4;
        attr_policy[DFCC_ATTR_CLOSED_WINDOW_POLICY].type = NLA_NESTED;
        attr_policy[DFCC_ATTR_CLOSED_WINDOW_POLICY].minlen = 0;
        attr_policy[DFCC_ATTR_CLOSED_WINDOW_POLICY].maxlen = 0;
        attr_policy[DFCC_ATTR_FLOW_CTRL_OVERRUN_POLICY].type = NLA_NESTED;
        attr_policy[DFCC_ATTR_FLOW_CTRL_OVERRUN_POLICY].minlen = 0;
        attr_policy[DFCC_ATTR_FLOW_CTRL_OVERRUN_POLICY].maxlen = 0;
        attr_policy[DFCC_ATTR_RECON_FLOW_CTRL_POLICY].type = NLA_NESTED;
        attr_policy[DFCC_ATTR_RECON_FLOW_CTRL_POLICY].minlen = 0;
        attr_policy[DFCC_ATTR_RECON_FLOW_CTRL_POLICY].maxlen = 0;
        attr_policy[DFCC_ATTR_RCVING_FLOW_CTRL_POLICY].type = NLA_NESTED;
        attr_policy[DFCC_ATTR_RCVING_FLOW_CTRL_POLICY].minlen = 0;
        attr_policy[DFCC_ATTR_RCVING_FLOW_CTRL_POLICY].maxlen = 0;
        struct nlattr *attrs[DFCC_ATTR_MAX + 1];

        int err = nla_parse_nested(attrs, DFCC_ATTR_MAX, nested, attr_policy);
        if (err < 0) {
                LOG_ERR("Error parsing DTCPFlowControlConfig from Netlink message: %d",
                                err);
                return 0;
        }

        DTCPFlowControlConfig * result = new DTCPFlowControlConfig();
        DTCPWindowBasedFlowControlConfig * windowBasedConfig;
        DTCPRateBasedFlowControlConfig * rateBasedConfig;
        PolicyConfig * closedWindowPolicy;
        PolicyConfig * flowControlOverrunPolicy;
        PolicyConfig * reconcileFlowControlPolicy;
        PolicyConfig * recvingFlowControlPolicy;

        if (attrs[DFCC_ATTR_WINDOW_BASED]) {
                result->setWindowbased(true);

                if (attrs[DFCC_ATTR_WINDOW_BASED_CONFIG]){
                        windowBasedConfig = parseDTCPWindowBasedFlowControlConfigObject(
                                        attrs[DFCC_ATTR_WINDOW_BASED_CONFIG]);
                        if (windowBasedConfig == 0) {
                                delete result;
                                LOG_ERR("Window-based flow control configuraiton should have been present but is not");
                                return 0;
                        } else {
                                result->setWindowbasedconfig(*windowBasedConfig);
                                delete windowBasedConfig;
                        }
                }
        } else {
                result->setWindowbased(false);
        }

        if (attrs[DFCC_ATTR_RATE_BASED]) {
                result->setRatebased(true);

                if (attrs[DFCC_ATTR_RATE_BASED_CONFIG]){
                        rateBasedConfig = parseDTCPRateBasedFlowControlConfigObject(
                                        attrs[DFCC_ATTR_RATE_BASED_CONFIG]);
                        if (rateBasedConfig == 0) {
                                delete result;
                                LOG_ERR("Rate-based flow control configuraiton should have been present but is not");
                                return 0;
                        } else {
                                result->setRatebasedconfig(*rateBasedConfig);
                                delete rateBasedConfig;
                        }
                }
        } else {
                result->setRatebased(false);
        }

        if (attrs[DFCC_ATTR_SBYTES_THRES]) {
                result->setSentbytesthreshold(
                                nla_get_u32(attrs[DFCC_ATTR_SBYTES_THRES]));
        }

        if (attrs[DFCC_ATTR_SBYTES_PER_THRES]) {
                result->setSentbytespercentthreshold(
                                nla_get_u32(attrs[DFCC_ATTR_SBYTES_PER_THRES]));
        }

        if (attrs[DFCC_ATTR_SBUFFER_THRES]) {
                result->setSentbuffersthreshold(
                                nla_get_u32(attrs[DFCC_ATTR_SBUFFER_THRES]));
        }

        if (attrs[DFCC_ATTR_RBYTES_THRES]) {
                result->setRcvbytesthreshold(
                                nla_get_u32(attrs[DFCC_ATTR_RBYTES_THRES]));
        }

        if (attrs[DFCC_ATTR_RBYTES_PER_THRES]) {
                result->setRcvbytespercentthreshold(
                                nla_get_u32(attrs[DFCC_ATTR_RBYTES_PER_THRES]));
        }

        if (attrs[DFCC_ATTR_RBUFFERS_THRES]) {
                result->setRcvbuffersthreshold(
                                nla_get_u32(attrs[DFCC_ATTR_RBUFFERS_THRES]));
        }

        if (attrs[DFCC_ATTR_CLOSED_WINDOW_POLICY]){
                closedWindowPolicy = parsePolicyConfigObject(
                                attrs[DFCC_ATTR_CLOSED_WINDOW_POLICY]);
                if (closedWindowPolicy == 0) {
                        delete result;
                        return 0;
                } else {
                        result->setClosedwindowpolicy(*closedWindowPolicy);
                        delete closedWindowPolicy;
                }
        }

        if (attrs[DFCC_ATTR_FLOW_CTRL_OVERRUN_POLICY]){
                flowControlOverrunPolicy = parsePolicyConfigObject(
                                attrs[DFCC_ATTR_FLOW_CTRL_OVERRUN_POLICY]);
                if (flowControlOverrunPolicy == 0) {
                        delete result;
                        return 0;
                } else {
                        result->setFlowcontroloverrunpolicy(*flowControlOverrunPolicy);
                        delete flowControlOverrunPolicy;
                }
        }

        if (attrs[DFCC_ATTR_RECON_FLOW_CTRL_POLICY]){
                reconcileFlowControlPolicy = parsePolicyConfigObject(
                                attrs[DFCC_ATTR_RECON_FLOW_CTRL_POLICY]);
                if (reconcileFlowControlPolicy == 0) {
                        delete result;
                        return 0;
                } else {
                        result->setReconcileflowcontrolpolicy(*reconcileFlowControlPolicy);
                        delete reconcileFlowControlPolicy;
                }
        }

        if (attrs[DFCC_ATTR_RCVING_FLOW_CTRL_POLICY]){
                recvingFlowControlPolicy = parsePolicyConfigObject(
                                attrs[DFCC_ATTR_RCVING_FLOW_CTRL_POLICY]);
                if (recvingFlowControlPolicy == 0) {
                        delete result;
                        return 0;
                } else {
                        result->setReceivingflowcontrolpolicy(*recvingFlowControlPolicy);
                        delete recvingFlowControlPolicy;
                }
        }

        return result;
}

int putDTCPRtxControlConfigObject(nl_msg * netlinkMessage,
                const DTCPRtxControlConfig& object) {
        struct nlattr *rtxTimExpPolicy, *sackPolicy,
                *rackListPolicy, *rackPolicy, *sendingAckPolicy,
                *rControlAckPolicy;

        NLA_PUT_U32(netlinkMessage, DRCC_ATTR_DATA_RXMSN_MAX,
                        object.getDatarxmsnmax());

        if (!(rtxTimExpPolicy = nla_nest_start(netlinkMessage,
                        DRCC_ATTR_RTX_TIME_EXP_POLICY))) {
                goto nla_put_failure;
        }

        if (putPolicyConfigObject(netlinkMessage,
                        object.getRtxtimerexpirypolicy())< 0) {
                goto nla_put_failure;
        }

        nla_nest_end(netlinkMessage, rtxTimExpPolicy);

        if (!(sackPolicy = nla_nest_start(netlinkMessage,
                        DRCC_ATTR_SACK_POLICY))) {
                goto nla_put_failure;
        }

        if (putPolicyConfigObject(netlinkMessage,
                        object.getSenderackpolicy())< 0) {
                goto nla_put_failure;
        }

        nla_nest_end(netlinkMessage, sackPolicy);

        if (!(rackListPolicy = nla_nest_start(netlinkMessage,
                        DRCC_ATTR_RACK_LIST_POLICY))) {
                goto nla_put_failure;
        }

        if (putPolicyConfigObject(netlinkMessage,
                        object.getRecvingacklistpolicy())< 0) {
                goto nla_put_failure;
        }

        nla_nest_end(netlinkMessage, rackListPolicy);

        if (!(rackPolicy = nla_nest_start(netlinkMessage,
                        DRCC_ATTR_RACK_POLICY))) {
                goto nla_put_failure;
        }

        if (putPolicyConfigObject(netlinkMessage,
                        object.getRcvrackpolicy())< 0) {
                goto nla_put_failure;
        }

        nla_nest_end(netlinkMessage, rackPolicy);

        if (!(sendingAckPolicy = nla_nest_start(netlinkMessage,
                        DRCC_ATTR_SDING_ACK_POLICY))) {
                goto nla_put_failure;
        }

        if (putPolicyConfigObject(netlinkMessage,
                        object.getSendingackpolicy())< 0) {
                goto nla_put_failure;
        }

        nla_nest_end(netlinkMessage, sendingAckPolicy);

        if (!(rControlAckPolicy = nla_nest_start(netlinkMessage,
                        DRCC_ATTR_RCONTROL_ACK_POLICY))) {
                goto nla_put_failure;
        }

        if (putPolicyConfigObject(netlinkMessage,
                        object.getRcvrcontrolackpolicy())< 0) {
                goto nla_put_failure;
        }

        nla_nest_end(netlinkMessage, rControlAckPolicy);

        return 0;

        nla_put_failure: LOG_ERR(
                        "Error building DTCPRtxControlConfig Netlink object");
        return -1;
}

DTCPRtxControlConfig * parseDTCPRtxControlConfigObject(nlattr *nested) {
        struct nla_policy attr_policy[DRCC_ATTR_MAX + 1];
        attr_policy[DRCC_ATTR_DATA_RXMSN_MAX].type = NLA_U32;
        attr_policy[DRCC_ATTR_DATA_RXMSN_MAX].minlen = 4;
        attr_policy[DRCC_ATTR_DATA_RXMSN_MAX].maxlen = 4;
        attr_policy[DRCC_ATTR_RTX_TIME_EXP_POLICY].type = NLA_NESTED;
        attr_policy[DRCC_ATTR_RTX_TIME_EXP_POLICY].minlen = 0;
        attr_policy[DRCC_ATTR_RTX_TIME_EXP_POLICY].maxlen = 0;
        attr_policy[DRCC_ATTR_SACK_POLICY].type = NLA_NESTED;
        attr_policy[DRCC_ATTR_SACK_POLICY].minlen = 0;
        attr_policy[DRCC_ATTR_SACK_POLICY].maxlen = 0;
        attr_policy[DRCC_ATTR_RACK_LIST_POLICY].type = NLA_NESTED;
        attr_policy[DRCC_ATTR_RACK_LIST_POLICY].minlen = 0;
        attr_policy[DRCC_ATTR_RACK_LIST_POLICY].maxlen = 0;
        attr_policy[DRCC_ATTR_RACK_POLICY].type = NLA_NESTED;
        attr_policy[DRCC_ATTR_RACK_POLICY].minlen = 0;
        attr_policy[DRCC_ATTR_RACK_POLICY].maxlen = 0;
        attr_policy[DRCC_ATTR_SDING_ACK_POLICY].type = NLA_NESTED;
        attr_policy[DRCC_ATTR_SDING_ACK_POLICY].minlen = 0;
        attr_policy[DRCC_ATTR_SDING_ACK_POLICY].maxlen = 0;
        attr_policy[DRCC_ATTR_RCONTROL_ACK_POLICY].type = NLA_NESTED;
        attr_policy[DRCC_ATTR_RCONTROL_ACK_POLICY].minlen = 0;
        attr_policy[DRCC_ATTR_RCONTROL_ACK_POLICY].maxlen = 0;
        struct nlattr *attrs[DRCC_ATTR_MAX + 1];

        int err = nla_parse_nested(attrs, DRCC_ATTR_MAX, nested, attr_policy);
        if (err < 0) {
                LOG_ERR("Error parsing DTCPRtxControlConfig from Netlink message: %d",
                                err);
                return 0;
        }

        DTCPRtxControlConfig * result = new DTCPRtxControlConfig();
        PolicyConfig * rtxTimerExpirationPolicy;
        PolicyConfig * sackPolicy;
        PolicyConfig * rackListPolicy;
        PolicyConfig * rackPolicy;
        PolicyConfig * sendingAckPolicy;
        PolicyConfig * rControlAckPolicy;

        if (attrs[DRCC_ATTR_DATA_RXMSN_MAX]) {
                result->setDatarxmsnmax(
                                nla_get_u32(attrs[DRCC_ATTR_DATA_RXMSN_MAX]));
        }

        if (attrs[DRCC_ATTR_RTX_TIME_EXP_POLICY]){
                rtxTimerExpirationPolicy = parsePolicyConfigObject(
                                attrs[DRCC_ATTR_RTX_TIME_EXP_POLICY]);
                if (rtxTimerExpirationPolicy == 0) {
                        delete result;
                        return 0;
                } else {
                        result->setRtxtimerexpirypolicy(*rtxTimerExpirationPolicy);
                        delete rtxTimerExpirationPolicy;
                }
        }

        if (attrs[DRCC_ATTR_SACK_POLICY]){
                sackPolicy = parsePolicyConfigObject(
                                attrs[DRCC_ATTR_SACK_POLICY]);
                if (sackPolicy == 0) {
                        delete result;
                        return 0;
                } else {
                        result->setSenderackpolicy(*sackPolicy);
                        delete sackPolicy;
                }
        }

        if (attrs[DRCC_ATTR_RACK_LIST_POLICY]){
                rackListPolicy = parsePolicyConfigObject(
                                attrs[DRCC_ATTR_RACK_LIST_POLICY]);
                if (rackListPolicy == 0) {
                        delete result;
                        return 0;
                } else {
                        result->setRecvingacklistpolicy(*rackListPolicy);
                        delete rackListPolicy;
                }
        }

        if (attrs[DRCC_ATTR_RACK_POLICY]){
                rackPolicy = parsePolicyConfigObject(
                                attrs[DRCC_ATTR_RACK_POLICY]);
                if (rackPolicy == 0) {
                        delete result;
                        return 0;
                } else {
                        result->setRcvrackpolicy(*rackPolicy);
                        delete rackPolicy;
                }
        }

        if (attrs[DRCC_ATTR_SDING_ACK_POLICY]){
                sendingAckPolicy = parsePolicyConfigObject(
                                attrs[DRCC_ATTR_SDING_ACK_POLICY]);
                if (sendingAckPolicy == 0) {
                        delete result;
                        return 0;
                } else {
                        result->setSendingackpolicy(*sendingAckPolicy);
                        delete sendingAckPolicy;
                }
        }

        if (attrs[DRCC_ATTR_RCONTROL_ACK_POLICY]){
                rControlAckPolicy = parsePolicyConfigObject(
                                attrs[DRCC_ATTR_RCONTROL_ACK_POLICY]);
                if (rControlAckPolicy == 0) {
                        delete result;
                        return 0;
                } else {
                        result->setRcvrcontrolackpolicy(*rControlAckPolicy);
                        delete rControlAckPolicy;
                }
        }

        return result;
}

int putDTCPConfigObject(nl_msg* netlinkMessage,
                const DTCPConfig& object) {
        struct nlattr *flowControlConfig, *rtxControlConfig, *rtimerInacPolicy,
        *stimerInacPolicy, *lostControlPduPolicy, *rttEstimatorPolicy;

        if (object.isFlowcontrol()) {
                NLA_PUT_FLAG(netlinkMessage, DCA_ATTR_FLOW_CONTROL);
                if (!(flowControlConfig = nla_nest_start(netlinkMessage,
                                DCA_ATTR_FLOW_CONTROL_CONFIG))) {
                        goto nla_put_failure;
                }

                if (putDTCPFlowControlConfigObject(netlinkMessage,
                                object.getFlowcontrolconfig())< 0) {
                        goto nla_put_failure;
                }

                nla_nest_end(netlinkMessage, flowControlConfig);
        }

        if (object.isRtxcontrol()) {
                NLA_PUT_FLAG(netlinkMessage, DCA_ATTR_RETX_CONTROL);
                if (!(rtxControlConfig = nla_nest_start(netlinkMessage,
                                DCA_ATTR_RETX_CONTROL_CONFIG))) {
                        goto nla_put_failure;
                }

                if (putDTCPRtxControlConfigObject(netlinkMessage,
                                object.getRtxcontrolconfig())< 0) {
                        goto nla_put_failure;
                }

                nla_nest_end(netlinkMessage, rtxControlConfig);
        }

        NLA_PUT_U32(netlinkMessage, DCA_ATTR_INIT_SINAC_TIME,
                                object.getInitialsenderinactivitytime());

        NLA_PUT_U32(netlinkMessage, DCA_ATTR_INIT_RINAC_TIME,
                                object.getInitialrecvrinactivitytime());

        if (!(rttEstimatorPolicy = nla_nest_start(netlinkMessage,
                        DCA_ATTR_RTT_EST_POLICY))) {
                goto nla_put_failure;
        }

        if (putPolicyConfigObject(netlinkMessage,
                        object.getRttestimatorpolicy())< 0) {
                goto nla_put_failure;
        }

        nla_nest_end(netlinkMessage, rttEstimatorPolicy);

        if (!(stimerInacPolicy = nla_nest_start(netlinkMessage,
                        DCA_ATTR_SNDR_TIMER_INAC_POLICY))) {
                goto nla_put_failure;
        }

        if (putPolicyConfigObject(netlinkMessage,
                        object.getSendertimerinactiviypolicy())< 0) {
                goto nla_put_failure;
        }

        nla_nest_end(netlinkMessage, stimerInacPolicy);

        if (!(rtimerInacPolicy = nla_nest_start(netlinkMessage,
                        DCA_ATTR_RCVR_TIMER_INAC_POLICY))) {
                goto nla_put_failure;
        }

        if (putPolicyConfigObject(netlinkMessage,
                        object.getRcvrtimerinactivitypolicy())< 0) {
                goto nla_put_failure;
        }

        nla_nest_end(netlinkMessage, rtimerInacPolicy);

        if (!(lostControlPduPolicy = nla_nest_start(netlinkMessage,
                        DCA_ATTR_LOST_CONTROL_PDU_POLICY))) {
                goto nla_put_failure;
        }

        if (putPolicyConfigObject(netlinkMessage,
                        object.getLostcontrolpdupolicy())< 0) {
                goto nla_put_failure;
        }

        nla_nest_end(netlinkMessage, lostControlPduPolicy);

        return 0;

        nla_put_failure: LOG_ERR(
                        "Error building DTCPConfig Netlink object");
        return -1;
}

DTCPConfig *
parseDTCPConfigObject(nlattr *nested) {
        struct nla_policy attr_policy[DCA_ATTR_MAX + 1];
        attr_policy[DCA_ATTR_FLOW_CONTROL].type = NLA_FLAG;
        attr_policy[DCA_ATTR_FLOW_CONTROL].minlen = 0;
        attr_policy[DCA_ATTR_FLOW_CONTROL].maxlen = 0;
        attr_policy[DCA_ATTR_FLOW_CONTROL_CONFIG].type = NLA_NESTED;
        attr_policy[DCA_ATTR_FLOW_CONTROL_CONFIG].minlen = 0;
        attr_policy[DCA_ATTR_FLOW_CONTROL_CONFIG].maxlen = 0;
        attr_policy[DCA_ATTR_RETX_CONTROL].type = NLA_FLAG;
        attr_policy[DCA_ATTR_RETX_CONTROL].minlen = 0;
        attr_policy[DCA_ATTR_RETX_CONTROL].maxlen = 0;
        attr_policy[DCA_ATTR_RETX_CONTROL_CONFIG].type = NLA_NESTED;
        attr_policy[DCA_ATTR_RETX_CONTROL_CONFIG].minlen = 0;
        attr_policy[DCA_ATTR_RETX_CONTROL_CONFIG].maxlen = 0;
        attr_policy[DCA_ATTR_INIT_SINAC_TIME].type = NLA_U32;
        attr_policy[DCA_ATTR_INIT_SINAC_TIME].minlen = 4;
        attr_policy[DCA_ATTR_INIT_SINAC_TIME].maxlen = 4;
        attr_policy[DCA_ATTR_INIT_RINAC_TIME].type = NLA_U32;
        attr_policy[DCA_ATTR_INIT_RINAC_TIME].minlen = 4;
        attr_policy[DCA_ATTR_INIT_RINAC_TIME].maxlen = 4;
        attr_policy[DCA_ATTR_SNDR_TIMER_INAC_POLICY].type = NLA_NESTED;
        attr_policy[DCA_ATTR_SNDR_TIMER_INAC_POLICY].minlen = 0;
        attr_policy[DCA_ATTR_SNDR_TIMER_INAC_POLICY].maxlen = 0;
        attr_policy[DCA_ATTR_RCVR_TIMER_INAC_POLICY].type = NLA_NESTED;
        attr_policy[DCA_ATTR_RCVR_TIMER_INAC_POLICY].minlen = 0;
        attr_policy[DCA_ATTR_RCVR_TIMER_INAC_POLICY].maxlen = 0;
        attr_policy[DCA_ATTR_LOST_CONTROL_PDU_POLICY].type = NLA_NESTED;
        attr_policy[DCA_ATTR_LOST_CONTROL_PDU_POLICY].minlen = 0;
        attr_policy[DCA_ATTR_LOST_CONTROL_PDU_POLICY].maxlen = 0;
        attr_policy[DCA_ATTR_RTT_EST_POLICY].type = NLA_NESTED;
        attr_policy[DCA_ATTR_RTT_EST_POLICY].minlen = 0;
        attr_policy[DCA_ATTR_RTT_EST_POLICY].maxlen = 0;
        struct nlattr *attrs[DCA_ATTR_MAX + 1];

        int err = nla_parse_nested(attrs, DCA_ATTR_MAX, nested, attr_policy);
        if (err < 0) {
                LOG_ERR("Error parsing DTCPConfig information from Netlink message: %d",
                                err);
                return 0;
        }

        DTCPConfig * result = new DTCPConfig();
        DTCPFlowControlConfig * flowCtrlConfig;
        DTCPRtxControlConfig * rtxCtrlConfig;
        PolicyConfig * sTimerInacPolicy;
        PolicyConfig * rTimerInacPolicy;
        PolicyConfig * lostControlPduPolicy;
        PolicyConfig * rttEstimatorPolicy;

        if (attrs[DCA_ATTR_FLOW_CONTROL]) {
                result->setFlowcontrol(true);

                if (attrs[DCA_ATTR_FLOW_CONTROL_CONFIG]){
                        flowCtrlConfig = parseDTCPFlowControlConfigObject(
                                        attrs[DCA_ATTR_FLOW_CONTROL_CONFIG]);
                        if (flowCtrlConfig == 0) {
                                delete result;
                                return 0;
                        } else {
                                result->setFlowcontrolconfig(*flowCtrlConfig);
                                delete flowCtrlConfig;
                        }
                } else {
                        delete result;
                        LOG_ERR("DTCP Flow Control Config should have been present but it is not");
                        return 0;
                }
        } else {
                result->setFlowcontrol(false);
        }

        if (attrs[DCA_ATTR_RETX_CONTROL]) {
                result->setRtxcontrol(true);

                if (attrs[DCA_ATTR_RETX_CONTROL_CONFIG]){
                        rtxCtrlConfig = parseDTCPRtxControlConfigObject(
                                        attrs[DCA_ATTR_RETX_CONTROL_CONFIG]);
                        if (rtxCtrlConfig == 0) {
                                delete result;
                                return 0;
                        } else {
                                result->setRtxcontrolconfig(*rtxCtrlConfig);
                                delete rtxCtrlConfig;
                        }
                } else {
                        delete result;
                        LOG_ERR("DTCP Rtx Control Config should have been present but it is not");
                        return 0;
                }
        } else {
                result->setRtxcontrol(false);
        }

        if (attrs[DCA_ATTR_INIT_SINAC_TIME]) {
                result->setInitialsenderinactivitytime(
                                nla_get_u32(attrs[DCA_ATTR_INIT_SINAC_TIME]));
        }

        if (attrs[DCA_ATTR_INIT_RINAC_TIME]) {
                result->setInitialrecvrinactivitytime(
                                nla_get_u32(attrs[DCA_ATTR_INIT_RINAC_TIME]));
        }

        if (attrs[DCA_ATTR_SNDR_TIMER_INAC_POLICY]){
                sTimerInacPolicy = parsePolicyConfigObject(
                                attrs[DCA_ATTR_SNDR_TIMER_INAC_POLICY]);
                if (sTimerInacPolicy == 0) {
                        delete result;
                        return 0;
                } else {
                        result->setSendertimerinactiviypolicy(*sTimerInacPolicy);
                        delete sTimerInacPolicy;
                }
        }

        if (attrs[DCA_ATTR_RCVR_TIMER_INAC_POLICY]){
                rTimerInacPolicy = parsePolicyConfigObject(
                                attrs[DCA_ATTR_RCVR_TIMER_INAC_POLICY]);
                if (rTimerInacPolicy == 0) {
                        delete result;
                        return 0;
                } else {
                        result->setRcvrtimerinactivitypolicy(*rTimerInacPolicy);
                        delete rTimerInacPolicy;
                }
        }

        if (attrs[DCA_ATTR_LOST_CONTROL_PDU_POLICY]){
                lostControlPduPolicy = parsePolicyConfigObject(
                                attrs[DCA_ATTR_LOST_CONTROL_PDU_POLICY]);
                if (lostControlPduPolicy == 0) {
                        delete result;
                        return 0;
                } else {
                        result->setLostcontrolpdupolicy(*lostControlPduPolicy);
                        delete lostControlPduPolicy;
                }
        }

        if (attrs[DCA_ATTR_RTT_EST_POLICY]){
                rttEstimatorPolicy = parsePolicyConfigObject(
                                attrs[DCA_ATTR_RTT_EST_POLICY]);
                if (rttEstimatorPolicy == 0) {
                        delete result;
                        return 0;
                } else {
                        result->setRttestimatorpolicy(*rttEstimatorPolicy);
                        delete rttEstimatorPolicy;
                }
        }

        return result;
}

int putConnectionPoliciesObject(nl_msg* netlinkMessage,
		const ConnectionPolicies& object) {

        struct nlattr *dtcpConfig, *initSeqNumPolicy;

        if (object.isDtcpPresent()){
                NLA_PUT_FLAG(netlinkMessage, CPA_ATTR_DTCP_PRESENT);
                if (!(dtcpConfig = nla_nest_start(netlinkMessage,
                                CPA_ATTR_DTCP_CONFIG))) {
                        goto nla_put_failure;
                }

                if (putDTCPConfigObject(netlinkMessage,
                                object.getDtcpConfiguration())< 0) {
                        goto nla_put_failure;
                }

                nla_nest_end(netlinkMessage, dtcpConfig);
        }

        if (!(initSeqNumPolicy = nla_nest_start(netlinkMessage,
                        CPA_ATTR_INIT_SEQ_NUM_POLICY))) {
                goto nla_put_failure;
        }

        if (putPolicyConfigObject(netlinkMessage,
                        object.getInitialseqnumpolicy())< 0) {
                goto nla_put_failure;
        }

        nla_nest_end(netlinkMessage, initSeqNumPolicy);

        NLA_PUT_U32(netlinkMessage, CPA_ATTR_SEQ_NUM_ROLLOVER,
                        object.getSeqnumrolloverthreshold());

        NLA_PUT_U32(netlinkMessage, CPA_ATTR_INIT_A_TIMER,
                        object.getInitialATimer());

        if (object.isInOrderDelivery()){
                NLA_PUT_FLAG(netlinkMessage, CPA_ATTR_IN_ORDER_DELIVERY);
        }

        if (object.isPartialDelivery()){
                NLA_PUT_FLAG(netlinkMessage, CPA_ATTR_PARTIAL_DELIVERY);
        }

        NLA_PUT_U32(netlinkMessage, CPA_ATTR_MAX_SDU_GAP,
                                object.getMaxSduGap());

	return 0;

	nla_put_failure: LOG_ERR(
			"Error building ConnectionPolicies Netlink object");
	return -1;
}

ConnectionPolicies *
parseConnectionPoliciesObject(nlattr *nested) {
	struct nla_policy attr_policy[CPA_ATTR_MAX + 1];
	attr_policy[CPA_ATTR_DTCP_PRESENT].type = NLA_FLAG;
	attr_policy[CPA_ATTR_DTCP_PRESENT].minlen = 0;
	attr_policy[CPA_ATTR_DTCP_PRESENT].maxlen = 0;
	attr_policy[CPA_ATTR_DTCP_CONFIG].type = NLA_NESTED;
	attr_policy[CPA_ATTR_DTCP_CONFIG].minlen = 0;
	attr_policy[CPA_ATTR_DTCP_CONFIG].maxlen = 0;
	attr_policy[CPA_ATTR_INIT_SEQ_NUM_POLICY].type = NLA_NESTED;
	attr_policy[CPA_ATTR_INIT_SEQ_NUM_POLICY].minlen = 0;
	attr_policy[CPA_ATTR_INIT_SEQ_NUM_POLICY].maxlen = 0;
	attr_policy[CPA_ATTR_SEQ_NUM_ROLLOVER].type = NLA_U32;
	attr_policy[CPA_ATTR_SEQ_NUM_ROLLOVER].minlen = 4;
	attr_policy[CPA_ATTR_SEQ_NUM_ROLLOVER].maxlen = 4;
	attr_policy[CPA_ATTR_INIT_A_TIMER].type = NLA_U32;
	attr_policy[CPA_ATTR_INIT_A_TIMER].minlen = 4;
	attr_policy[CPA_ATTR_INIT_A_TIMER].maxlen = 4;
        attr_policy[CPA_ATTR_PARTIAL_DELIVERY].type = NLA_FLAG;
        attr_policy[CPA_ATTR_PARTIAL_DELIVERY].minlen = 0;
        attr_policy[CPA_ATTR_PARTIAL_DELIVERY].maxlen = 0;
        attr_policy[CPA_ATTR_IN_ORDER_DELIVERY].type = NLA_FLAG;
        attr_policy[CPA_ATTR_IN_ORDER_DELIVERY].minlen = 0;
        attr_policy[CPA_ATTR_IN_ORDER_DELIVERY].maxlen = 0;
        attr_policy[CPA_ATTR_MAX_SDU_GAP].type = NLA_U32;
        attr_policy[CPA_ATTR_MAX_SDU_GAP].minlen = 4;
        attr_policy[CPA_ATTR_MAX_SDU_GAP].maxlen = 4;
	struct nlattr *attrs[CPA_ATTR_MAX + 1];

	int err = nla_parse_nested(attrs, CPA_ATTR_MAX, nested, attr_policy);
	if (err < 0) {
		LOG_ERR("Error parsing ConnectionPolicies information from Netlink message: %d",
		                err);
		return 0;
	}

>>>>>>> e945c97f
	ConnectionPolicies * result =
			new ConnectionPolicies();
	DTCPConfig * dtcpConfig;
	PolicyConfig * initSeqNumPolicy;

	if (attrs[CPA_ATTR_DTCP_PRESENT]) {
	        result->setDtcpPresent(true);

	        if (attrs[CPA_ATTR_DTCP_CONFIG]){
	                dtcpConfig = parseDTCPConfigObject(attrs[CPA_ATTR_DTCP_CONFIG]);
	                if (dtcpConfig == 0) {
	                        delete result;
	                        return 0;
	                } else {
	                        result->setDtcpConfiguration(*dtcpConfig);
	                        delete dtcpConfig;
	                }
	        } else {
<<<<<<< HEAD
=======
	                delete result;
	                LOG_ERR("DTCP Config should have been present but it is not");
	                return 0;
	        }
	} else {
	        result->setDtcpPresent(false);
	}

	if (attrs[CPA_ATTR_INIT_SEQ_NUM_POLICY]){
	        initSeqNumPolicy = parsePolicyConfigObject(
	                        attrs[CPA_ATTR_INIT_SEQ_NUM_POLICY]);
	        if (initSeqNumPolicy == 0) {
>>>>>>> e945c97f
	                delete result;
	                LOG_ERR("DTCP Config should have been present but it is not");
	                return 0;
<<<<<<< HEAD
=======
	        } else {
	                result->setInitialseqnumpolicy(*initSeqNumPolicy);
	                delete initSeqNumPolicy;
>>>>>>> e945c97f
	        }
	} else {
	        result->setDtcpPresent(false);
	}

<<<<<<< HEAD
	if (attrs[CPA_ATTR_INIT_SEQ_NUM_POLICY]){
	        initSeqNumPolicy = parsePolicyConfigObject(
	                        attrs[CPA_ATTR_INIT_SEQ_NUM_POLICY]);
	        if (initSeqNumPolicy == 0) {
	                delete result;
	                return 0;
	        } else {
	                result->setInitialseqnumpolicy(*initSeqNumPolicy);
	                delete initSeqNumPolicy;
	        }
	}

	if (attrs[CPA_ATTR_SEQ_NUM_ROLLOVER]) {
	        result->setSeqnumrolloverthreshold(
	                        nla_get_u32(attrs[CPA_ATTR_SEQ_NUM_ROLLOVER]));
	}
=======
	if (attrs[CPA_ATTR_SEQ_NUM_ROLLOVER]) {
	        result->setSeqnumrolloverthreshold(
	                        nla_get_u32(attrs[CPA_ATTR_SEQ_NUM_ROLLOVER]));
	}

	if (attrs[CPA_ATTR_INIT_A_TIMER]) {
	        result->setInitialATimer(
	                        nla_get_u32(attrs[CPA_ATTR_INIT_A_TIMER]));
	}

        if (attrs[CPA_ATTR_PARTIAL_DELIVERY]) {
                result->setPartialDelivery(true);
        } else {
                result->setPartialDelivery(false);
        }

        if (attrs[CPA_ATTR_IN_ORDER_DELIVERY]) {
                result->setInOrderDelivery(true);
        } else {
                result->setInOrderDelivery(false);
        }

        if (attrs[CPA_ATTR_MAX_SDU_GAP]) {
                result->setMaxSduGap(
                                nla_get_u32(attrs[CPA_ATTR_MAX_SDU_GAP]));
        }

	return result;
}

int putConnectionObject(nl_msg* netlinkMessage,
                const Connection& object) {
        struct nlattr *policies;

        NLA_PUT_U32(netlinkMessage, CONN_ATTR_PORT_ID, object.getPortId());
        NLA_PUT_U32(netlinkMessage, CONN_ATTR_SOURCE_ADDRESS,
                        object.getSourceAddress());
        NLA_PUT_U32(netlinkMessage, CONN_ATTR_DEST_ADDRESS,
                        object.getDestAddress());
        NLA_PUT_U32(netlinkMessage, CONN_ATTR_QOS_ID, object.getQosId());
        NLA_PUT_U32(netlinkMessage, CONN_ATTR_SOURCE_CEP_ID,
                        object.getSourceCepId());
        NLA_PUT_U32(netlinkMessage, CONN_ATTR_DEST_CEP_ID,
                        object.getDestCepId());

        if (!(policies = nla_nest_start(netlinkMessage, CONN_ATTR_POLICIES))) {
                goto nla_put_failure;
        }

        if (putConnectionPoliciesObject(netlinkMessage,
                        object.getPolicies())< 0) {
                goto nla_put_failure;
        }

        nla_nest_end(netlinkMessage, policies);

        NLA_PUT_U16(netlinkMessage, CONN_ATTR_FLOW_USER_IPCP_ID,
                        object.getFlowUserIpcProcessId());

        return 0;

        nla_put_failure: LOG_ERR(
                        "Error building Connection Netlink object");
        return -1;
}

Connection * parseConnectionObject(nlattr *nested) {
        struct nla_policy attr_policy[CONN_ATTR_MAX + 1];
        attr_policy[CONN_ATTR_PORT_ID].type = NLA_U32;
        attr_policy[CONN_ATTR_PORT_ID].minlen = 4;
        attr_policy[CONN_ATTR_PORT_ID].maxlen = 4;
        attr_policy[CONN_ATTR_SOURCE_ADDRESS].type = NLA_U32;
        attr_policy[CONN_ATTR_SOURCE_ADDRESS].minlen = 4;
        attr_policy[CONN_ATTR_SOURCE_ADDRESS].maxlen = 4;
        attr_policy[CONN_ATTR_DEST_ADDRESS].type = NLA_U32;
        attr_policy[CONN_ATTR_DEST_ADDRESS].minlen = 4;
        attr_policy[CONN_ATTR_DEST_ADDRESS].maxlen = 4;
        attr_policy[CONN_ATTR_QOS_ID].type = NLA_U32;
        attr_policy[CONN_ATTR_QOS_ID].minlen = 4;
        attr_policy[CONN_ATTR_QOS_ID].maxlen = 4;
        attr_policy[CONN_ATTR_SOURCE_CEP_ID].type = NLA_U32;
        attr_policy[CONN_ATTR_SOURCE_CEP_ID].minlen = 4;
        attr_policy[CONN_ATTR_SOURCE_CEP_ID].maxlen = 4;
        attr_policy[CONN_ATTR_DEST_CEP_ID].type = NLA_U32;
        attr_policy[CONN_ATTR_DEST_CEP_ID].minlen = 4;
        attr_policy[CONN_ATTR_DEST_CEP_ID].maxlen = 4;
        attr_policy[CONN_ATTR_POLICIES].type = NLA_NESTED;
        attr_policy[CONN_ATTR_POLICIES].minlen = 0;
        attr_policy[CONN_ATTR_POLICIES].maxlen = 0;
        attr_policy[CONN_ATTR_FLOW_USER_IPCP_ID].type = NLA_U16;
        attr_policy[CONN_ATTR_FLOW_USER_IPCP_ID].minlen = 2;
        attr_policy[CONN_ATTR_FLOW_USER_IPCP_ID].maxlen = 2;
        struct nlattr *attrs[CONN_ATTR_MAX + 1];

        int err = nla_parse_nested(attrs, CONN_ATTR_MAX, nested, attr_policy);
        if (err < 0) {
                LOG_ERR("Error parsing Connection information from Netlink message: %d",
                                err);
                return 0;
        }

        Connection * result = new Connection();
        ConnectionPolicies * connectionPolicies;

        if (attrs[CONN_ATTR_PORT_ID]) {
                result->setPortId(nla_get_u32(attrs[CONN_ATTR_PORT_ID]));
        }

        if (attrs[CONN_ATTR_SOURCE_ADDRESS]) {
                result->setSourceAddress(
                                nla_get_u32(attrs[CONN_ATTR_SOURCE_ADDRESS]));
        }

        if (attrs[CONN_ATTR_DEST_ADDRESS]) {
                result->setDestAddress(
                                nla_get_u32(attrs[CONN_ATTR_DEST_ADDRESS]));
        }

        if (attrs[CONN_ATTR_QOS_ID]) {
                result->setQosId(nla_get_u32(attrs[CONN_ATTR_QOS_ID]));
        }
>>>>>>> e945c97f

        if (attrs[CONN_ATTR_SOURCE_CEP_ID]) {
                result->setSourceCepId(
                                nla_get_u32(attrs[CONN_ATTR_SOURCE_CEP_ID]));
        }

        if (attrs[CONN_ATTR_DEST_CEP_ID]) {
                result->setDestCepId(
                                nla_get_u32(attrs[CONN_ATTR_DEST_CEP_ID]));
        }

        if (attrs[CONN_ATTR_POLICIES]){
                connectionPolicies = parseConnectionPoliciesObject(
                                attrs[CONN_ATTR_POLICIES]);
                if (connectionPolicies == 0) {
                        delete result;
                        return 0;
                } else {
                        result->setPolicies(*connectionPolicies);
                        delete connectionPolicies;
                }
        }

        if (attrs[CONN_ATTR_FLOW_USER_IPCP_ID]) {
                result->setFlowUserIpcProcessId(
                                nla_get_u16(attrs[CONN_ATTR_FLOW_USER_IPCP_ID]));
        }


        return result;
}


int putAppAllocateFlowRequestMessageObject(nl_msg* netlinkMessage,
		const AppAllocateFlowRequestMessage& object) {
	struct nlattr *sourceAppName, *destinationAppName, *flowSpec ,
	              *difName;

	if (!(sourceAppName = nla_nest_start(netlinkMessage,
			AAFR_ATTR_SOURCE_APP_NAME))) {
		goto nla_put_failure;
	}
	if (putApplicationProcessNamingInformationObject(netlinkMessage,
			object.getSourceAppName()) < 0) {
		goto nla_put_failure;
	}
	nla_nest_end(netlinkMessage, sourceAppName);

	if (!(destinationAppName = nla_nest_start(netlinkMessage,
			AAFR_ATTR_DEST_APP_NAME))) {
		goto nla_put_failure;
	}

	if (putApplicationProcessNamingInformationObject(netlinkMessage,
			object.getDestAppName()) < 0) {
		goto nla_put_failure;
	}
	nla_nest_end(netlinkMessage, destinationAppName);

	if (!(flowSpec = nla_nest_start(netlinkMessage, AAFR_ATTR_FLOW_SPEC))) {
		goto nla_put_failure;
	}

	if (putFlowSpecificationObject(netlinkMessage,
			object.getFlowSpecification()) < 0) {
		goto nla_put_failure;
	}
	nla_nest_end(netlinkMessage, flowSpec);

	if (!(difName = nla_nest_start(netlinkMessage,
	                AAFR_ATTR_DIF_NAME))) {
	        goto nla_put_failure;
	}
	if (putApplicationProcessNamingInformationObject(netlinkMessage,
	                object.getDifName()) < 0) {
	        goto nla_put_failure;
	}
	nla_nest_end(netlinkMessage, difName);

	return 0;

	nla_put_failure: LOG_ERR(
			"Error building AppAllocateFlowRequestMessage Netlink object");
	return -1;
}

int putAppAllocateFlowRequestResultMessageObject(nl_msg* netlinkMessage,
		const AppAllocateFlowRequestResultMessage& object) {

	struct nlattr *sourceAppName, *difName;

	if (!(sourceAppName = nla_nest_start(netlinkMessage,
			AAFRR_ATTR_SOURCE_APP_NAME))) {
		goto nla_put_failure;
	}
	if (putApplicationProcessNamingInformationObject(netlinkMessage,
			object.getSourceAppName()) < 0) {
		goto nla_put_failure;
	}
	nla_nest_end(netlinkMessage, sourceAppName);

	NLA_PUT_U32(netlinkMessage, AAFRR_ATTR_PORT_ID, object.getPortId());

	NLA_PUT_STRING(netlinkMessage, AAFRR_ATTR_ERROR_DESCRIPTION,
			object.getErrorDescription().c_str());

	if (object.getPortId() > 0) {
		if (!(difName = nla_nest_start(netlinkMessage, AAFRR_ATTR_DIF_NAME))) {
			goto nla_put_failure;
		}
		if (putApplicationProcessNamingInformationObject(netlinkMessage,
				object.getDifName()) < 0) {
			goto nla_put_failure;
		}
		nla_nest_end(netlinkMessage, difName);
	}

	return 0;

	nla_put_failure: LOG_ERR(
			"Error building AppAllocateFlowRequestResponseMessage Netlink object");
	return -1;
}

int putAppAllocateFlowRequestArrivedMessageObject(nl_msg* netlinkMessage,
		const AppAllocateFlowRequestArrivedMessage& object) {
	struct nlattr *sourceAppName, *destinationAppName, *flowSpec, *difName;

	if (!(sourceAppName = nla_nest_start(netlinkMessage,
			AAFRA_ATTR_SOURCE_APP_NAME))) {
		goto nla_put_failure;
	}
	if (putApplicationProcessNamingInformationObject(netlinkMessage,
			object.getSourceAppName()) < 0) {
		goto nla_put_failure;
	}
	nla_nest_end(netlinkMessage, sourceAppName);

	if (!(destinationAppName = nla_nest_start(netlinkMessage,
			AAFRA_ATTR_DEST_APP_NAME))) {
		goto nla_put_failure;
	}

	if (putApplicationProcessNamingInformationObject(netlinkMessage,
			object.getDestAppName()) < 0) {
		goto nla_put_failure;
	}
	nla_nest_end(netlinkMessage, destinationAppName);

	if (!(flowSpec = nla_nest_start(netlinkMessage, AAFRA_ATTR_FLOW_SPEC))) {
		goto nla_put_failure;
	}

	if (putFlowSpecificationObject(netlinkMessage,
			object.getFlowSpecification()) < 0) {
		goto nla_put_failure;
	}
	nla_nest_end(netlinkMessage, flowSpec);

	NLA_PUT_U32(netlinkMessage, AAFRA_ATTR_PORT_ID, object.getPortId());

	if (!(difName = nla_nest_start(netlinkMessage, AAFRA_ATTR_DIF_NAME))) {
		goto nla_put_failure;
	}
	if (putApplicationProcessNamingInformationObject(netlinkMessage,
			object.getDifName()) < 0) {
		goto nla_put_failure;
	}
	nla_nest_end(netlinkMessage, difName);

	return 0;

	nla_put_failure: LOG_ERR(
			"Error building AppAllocateFlowRequestArrivedMessage Netlink object");
	return -1;
}

int putAppAllocateFlowResponseMessageObject(nl_msg* netlinkMessage,
		const AppAllocateFlowResponseMessage& object) {
	NLA_PUT_U32(netlinkMessage, AAFRE_ATTR_RESULT,
			object.getResult());
	NLA_PUT_FLAG(netlinkMessage, AAFRE_ATTR_NOTIFY_SOURCE);

	return 0;

	nla_put_failure: LOG_ERR(
			"Error building ApplicationProcessNamingInformation Netlink object");
	return -1;
}

int putAppDeallocateFlowRequestMessageObject(nl_msg* netlinkMessage,
		const AppDeallocateFlowRequestMessage& object) {

	struct nlattr *applicationName;

	NLA_PUT_U32(netlinkMessage, ADFRT_ATTR_PORT_ID, object.getPortId());

	if (!(applicationName = nla_nest_start(netlinkMessage, ADFRT_ATTR_APP_NAME))) {
		goto nla_put_failure;
	}
	if (putApplicationProcessNamingInformationObject(netlinkMessage,
			object.getApplicationName()) < 0) {
		goto nla_put_failure;
	}
	nla_nest_end(netlinkMessage, applicationName);

	return 0;

	nla_put_failure: LOG_ERR(
			"Error building AppDeallocateFlowRequestMessage Netlink object");
	return -1;
}

int putAppDeallocateFlowResponseMessageObject(nl_msg* netlinkMessage,
		const AppDeallocateFlowResponseMessage& object) {
	struct nlattr *applicationName;

	NLA_PUT_U32(netlinkMessage, ADFRE_ATTR_RESULT, object.getResult());

	if (!(applicationName = nla_nest_start(netlinkMessage, ADFRT_ATTR_APP_NAME))) {
		goto nla_put_failure;
	}
	if (putApplicationProcessNamingInformationObject(netlinkMessage,
			object.getApplicationName()) < 0) {
		goto nla_put_failure;
	}
	nla_nest_end(netlinkMessage, applicationName);

	NLA_PUT_U32(netlinkMessage, ADFRE_ATTR_PORT_ID, object.getPortId());

	return 0;

	nla_put_failure: LOG_ERR(
			"Error building AppDeallocateFlowResponseMessage Netlink object");
	return -1;
}

int putAppFlowDeallocatedNotificationMessageObject(nl_msg* netlinkMessage,
		const AppFlowDeallocatedNotificationMessage& object) {
	struct nlattr *applicationName;

	NLA_PUT_U32(netlinkMessage, AFDN_ATTR_PORT_ID, object.getPortId());
	NLA_PUT_U32(netlinkMessage, AFDN_ATTR_CODE, object.getCode());

	if (!(applicationName = nla_nest_start(netlinkMessage, AFDN_ATTR_APP_NAME))) {
		goto nla_put_failure;
	}
	if (putApplicationProcessNamingInformationObject(netlinkMessage,
			object.getApplicationName()) < 0) {
		goto nla_put_failure;
	}
	nla_nest_end(netlinkMessage, applicationName);

	return 0;

	nla_put_failure: LOG_ERR(
			"Error building AppFlowDeallocatedNotificationMessage Netlink object");
	return -1;
}

int putAppRegisterApplicationRequestMessageObject(nl_msg* netlinkMessage,
		const AppRegisterApplicationRequestMessage& object) {
	struct nlattr *appRegInfo;

	if (!(appRegInfo = nla_nest_start(netlinkMessage, ARAR_ATTR_APP_REG_INFO))) {
		goto nla_put_failure;
	}
	if (putApplicationRegistrationInformationObject(netlinkMessage,
			object.getApplicationRegistrationInformation()) < 0) {
		goto nla_put_failure;
	}
	nla_nest_end(netlinkMessage, appRegInfo);

	return 0;

	nla_put_failure: LOG_ERR(
			"Error building AppRegisterApplicationRequestMessage Netlink object");
	return -1;
}

int putAppRegisterApplicationResponseMessageObject(nl_msg* netlinkMessage,
		const AppRegisterApplicationResponseMessage& object) {
	struct nlattr *difName, *applicationName;

	NLA_PUT_U32(netlinkMessage, ARARE_ATTR_RESULT, object.getResult());

	if (!(applicationName = nla_nest_start(netlinkMessage, ARARE_ATTR_APP_NAME))) {
		goto nla_put_failure;
	}
	if (putApplicationProcessNamingInformationObject(netlinkMessage,
			object.getApplicationName()) < 0) {
		goto nla_put_failure;
	}
	nla_nest_end(netlinkMessage, applicationName);

	if (!(difName = nla_nest_start(netlinkMessage, ARARE_ATTR_DIF_NAME))) {
		goto nla_put_failure;
	}
	if (putApplicationProcessNamingInformationObject(netlinkMessage,
			object.getDifName()) < 0) {
		goto nla_put_failure;
	}
	nla_nest_end(netlinkMessage, difName);

	return 0;

	nla_put_failure: LOG_ERR(
			"Error building AppRegisterApplicationResponseMessage Netlink object");
	return -1;
}

int putAppUnregisterApplicationRequestMessageObject(nl_msg* netlinkMessage,
		const AppUnregisterApplicationRequestMessage& object) {
	struct nlattr *difName, *applicationName;

	if (!(applicationName = nla_nest_start(netlinkMessage, AUAR_ATTR_APP_NAME))) {
		goto nla_put_failure;
	}
	if (putApplicationProcessNamingInformationObject(netlinkMessage,
			object.getApplicationName()) < 0) {
		goto nla_put_failure;
	}
	nla_nest_end(netlinkMessage, applicationName);

	if (!(difName = nla_nest_start(netlinkMessage, AUAR_ATTR_DIF_NAME))) {
		goto nla_put_failure;
	}
	if (putApplicationProcessNamingInformationObject(netlinkMessage,
			object.getDifName()) < 0) {
		goto nla_put_failure;
	}
	nla_nest_end(netlinkMessage, difName);

	return 0;

	nla_put_failure: LOG_ERR(
			"Error building AppUnregisterApplicationRequestMessage Netlink object");
	return -1;
}


int putAppUnregisterApplicationResponseMessageObject(nl_msg* netlinkMessage,
		const AppUnregisterApplicationResponseMessage& object) {
	struct nlattr *applicationName;

	NLA_PUT_U32(netlinkMessage, AUARE_ATTR_RESULT, object.getResult());

	if (!(applicationName = nla_nest_start(netlinkMessage, AUARE_ATTR_APP_NAME))) {
		goto nla_put_failure;
	}
	if (putApplicationProcessNamingInformationObject(netlinkMessage,
			object.getApplicationName()) < 0) {
		goto nla_put_failure;
	}
	nla_nest_end(netlinkMessage, applicationName);

	return 0;

	nla_put_failure: LOG_ERR(
			"Error building AppFlowDeallocatedNotificationMessage Netlink object");
	return -1;
}


int putAppRegistrationCanceledNotificationMessageObject(nl_msg* netlinkMessage,
		const AppRegistrationCanceledNotificationMessage& object) {
	struct nlattr *difName, *applicationName;

	NLA_PUT_U32(netlinkMessage, ARCN_ATTR_CODE, object.getCode());
	NLA_PUT_STRING(netlinkMessage, ARCN_ATTR_REASON,
			object.getReason().c_str());

	if (!(applicationName = nla_nest_start(netlinkMessage, ARCN_ATTR_APP_NAME))) {
		goto nla_put_failure;
	}
	if (putApplicationProcessNamingInformationObject(netlinkMessage,
			object.getApplicationName()) < 0) {
		goto nla_put_failure;
	}
	nla_nest_end(netlinkMessage, applicationName);

	if (!(difName = nla_nest_start(netlinkMessage, ARCN_ATTR_DIF_NAME))) {
		goto nla_put_failure;
	}
	if (putApplicationProcessNamingInformationObject(netlinkMessage,
			object.getDifName()) < 0) {
		goto nla_put_failure;
	}
	nla_nest_end(netlinkMessage, difName);

	return 0;

	nla_put_failure: LOG_ERR(
			"Error building AppRegistrationCanceledNotificationMessage Netlink object");
	return -1;
}

int putAppGetDIFPropertiesRequestMessageObject(nl_msg* netlinkMessage,
		const AppGetDIFPropertiesRequestMessage& object){
	struct nlattr *difName, *applicationName;

	if (!(applicationName = nla_nest_start(netlinkMessage, AGDP_ATTR_APP_NAME))) {
		goto nla_put_failure;
	}
	if (putApplicationProcessNamingInformationObject(netlinkMessage,
			object.getApplicationName()) < 0) {
		goto nla_put_failure;
	}
	nla_nest_end(netlinkMessage, applicationName);

	if (!(difName = nla_nest_start(netlinkMessage, AGDP_ATTR_DIF_NAME))) {
		goto nla_put_failure;
	}
	if (putApplicationProcessNamingInformationObject(netlinkMessage,
			object.getDifName()) < 0) {
		goto nla_put_failure;
	}
	nla_nest_end(netlinkMessage, difName);

	return 0;

	nla_put_failure: LOG_ERR(
			"Error building AppGetDIFPropertiesRequestMessage Netlink object");
	return -1;
}

int putListOfDIFProperties(
		nl_msg* netlinkMessage, const std::list<DIFProperties>& difProperties){
	std::list<DIFProperties>::const_iterator iterator;
	struct nlattr *ribObject;
	int i = 0;

	for (iterator = difProperties.begin();
			iterator != difProperties.end();
			++iterator) {
		if (!(ribObject = nla_nest_start(netlinkMessage, i))){
			goto nla_put_failure;
		}
		if (putDIFPropertiesObject(netlinkMessage, *iterator) < 0) {
			goto nla_put_failure;
		}
		nla_nest_end(netlinkMessage, ribObject);
		i++;
	}

	return 0;

	nla_put_failure: LOG_ERR(
			"Error building DIFProperties Netlink object");
	return -1;
}


int putAppGetDIFPropertiesResponseMessageObject(nl_msg* netlinkMessage,
		const AppGetDIFPropertiesResponseMessage& object){
	struct nlattr *appName, *difProperties;

	NLA_PUT_U32(netlinkMessage, AGDPR_ATTR_RESULT, object.getResult());

	if (!(appName =
			nla_nest_start(netlinkMessage, AGDPR_ATTR_APP_NAME))) {
		goto nla_put_failure;
	}
	if (putApplicationProcessNamingInformationObject(netlinkMessage,
			object.getApplicationName()) < 0) {
		goto nla_put_failure;
	}
	nla_nest_end(netlinkMessage, appName);

	if (object.getDIFProperties().size() > 0){
		if (!(difProperties =
				nla_nest_start(netlinkMessage, AGDPR_ATTR_DIF_PROPERTIES))) {
			goto nla_put_failure;
		}
		if (putListOfDIFProperties(netlinkMessage,
				object.getDIFProperties()) < 0) {
			goto nla_put_failure;
		}
		nla_nest_end(netlinkMessage, difProperties);
	}

	return 0;

	nla_put_failure: LOG_ERR(
			"Error building AppGetDIFPropertiesResponseMessage Netlink object");
	return -1;
}

int putIpcmRegisterApplicationRequestMessageObject(nl_msg* netlinkMessage,
		const IpcmRegisterApplicationRequestMessage& object) {
	struct nlattr *difName, *applicationName;

	if (!(applicationName = nla_nest_start(netlinkMessage, IRAR_ATTR_APP_NAME))) {
		goto nla_put_failure;
	}
	if (putApplicationProcessNamingInformationObject(netlinkMessage,
			object.getApplicationName()) < 0) {
		goto nla_put_failure;
	}
	nla_nest_end(netlinkMessage, applicationName);

	if (!(difName = nla_nest_start(netlinkMessage, IRAR_ATTR_DIF_NAME))) {
		goto nla_put_failure;
	}
	if (putApplicationProcessNamingInformationObject(netlinkMessage,
			object.getDifName()) < 0) {
		goto nla_put_failure;
	}
	nla_nest_end(netlinkMessage, difName);

	if (object.getRegIpcProcessId() != 0) {
	        nla_put_u16(netlinkMessage, IRAR_ATTR_REG_IPC_ID,
	                        object.getRegIpcProcessId());
	}

	return 0;

	nla_put_failure: LOG_ERR(
			"Error building IpcmRegisterApplicationRequestMessage Netlink object");
	return -1;
}

int putIpcmRegisterApplicationResponseMessageObject(nl_msg* netlinkMessage,
		const IpcmRegisterApplicationResponseMessage& object) {
	NLA_PUT_U32(netlinkMessage, IRARE_ATTR_RESULT, object.getResult());

	return 0;

	nla_put_failure: LOG_ERR(
			"Error building IpcmRegisterApplicationResponseMessage Netlink object");
	return -1;
}

int putIpcmUnregisterApplicationRequestMessageObject(nl_msg* netlinkMessage,
		const IpcmUnregisterApplicationRequestMessage& object) {
	struct nlattr *difName, *applicationName;

	if (!(applicationName = nla_nest_start(netlinkMessage, IUAR_ATTR_APP_NAME))) {
		goto nla_put_failure;
	}
	if (putApplicationProcessNamingInformationObject(netlinkMessage,
			object.getApplicationName()) < 0) {
		goto nla_put_failure;
	}
	nla_nest_end(netlinkMessage, applicationName);

	if (!(difName = nla_nest_start(netlinkMessage, IUAR_ATTR_DIF_NAME))) {
		goto nla_put_failure;
	}
	if (putApplicationProcessNamingInformationObject(netlinkMessage,
			object.getDifName()) < 0) {
		goto nla_put_failure;
	}
	nla_nest_end(netlinkMessage, difName);

	return 0;

	nla_put_failure: LOG_ERR(
			"Error building IpcmUnregisterApplicationRequestMessage Netlink object");
	return -1;
}

int putIpcmUnregisterApplicationResponseMessageObject(nl_msg* netlinkMessage,
		const IpcmUnregisterApplicationResponseMessage& object) {
	NLA_PUT_U32(netlinkMessage, IUARE_ATTR_RESULT, object.getResult());

	return 0;

	nla_put_failure: LOG_ERR(
			"Error building IpcmUnregisterApplicationResponseMessage Netlink object");
	return -1;
}

int putDataTransferConstantsObject(nl_msg* netlinkMessage,
                const DataTransferConstants& object) {
        NLA_PUT_U16(netlinkMessage, DTC_ATTR_QOS_ID, object.getQosIdLenght());
        NLA_PUT_U16(netlinkMessage, DTC_ATTR_PORT_ID,
                        object.getPortIdLength());
        NLA_PUT_U16(netlinkMessage, DTC_ATTR_CEP_ID, object.getCepIdLength());
        NLA_PUT_U16(netlinkMessage, DTC_ATTR_SEQ_NUM,
                        object.getSequenceNumberLength());
        NLA_PUT_U16(netlinkMessage, DTC_ATTR_ADDRESS,
                        object.getAddressLength());
        NLA_PUT_U16(netlinkMessage, DTC_ATTR_LENGTH, object.getLengthLength());
        NLA_PUT_U32(netlinkMessage, DTC_ATTR_MAX_PDU_SIZE,
                        object.getMaxPduSize());
        NLA_PUT_U32(netlinkMessage, DTC_ATTR_MAX_PDU_LIFE,
                                object.getMaxPduLifetime());
        if (object.isDifIntegrity()){
                NLA_PUT_FLAG(netlinkMessage, DTC_ATTR_DIF_INTEGRITY);
        }

        return 0;

        nla_put_failure: LOG_ERR(
                        "Error building DataTransferConstants Netlink object");
        return -1;
}

int putEFCPConfigurationObject(nl_msg* netlinkMessage,
                const EFCPConfiguration& object){
        struct nlattr *ufPolicy, *dataTransferConstants, *qosCubes;

        if (!(ufPolicy = nla_nest_start(
                        netlinkMessage, EFCPC_ATTR_UNKNOWN_FLOW_POLICY))) {
                goto nla_put_failure;
        }
        if (putPolicyConfigObject(netlinkMessage,
                        object.getUnknownFlowPolicy()) < 0) {
                goto nla_put_failure;
        }
        nla_nest_end(netlinkMessage, ufPolicy);

        if (!(dataTransferConstants = nla_nest_start(
                        netlinkMessage, EFCPC_ATTR_DTCONST))) {
                goto nla_put_failure;
        }
        if (putDataTransferConstantsObject(netlinkMessage,
                        object.getDataTransferConstants()) < 0) {
                goto nla_put_failure;
        }
        nla_nest_end(netlinkMessage, dataTransferConstants);

        if (object.getQosCubes().size() > 0) {
                if (!(qosCubes = nla_nest_start(
                                netlinkMessage, EFCPC_ATTR_QOS_CUBES))) {
                        goto nla_put_failure;
                }

                if (putListOfQoSCubeObjects(netlinkMessage,
                                object.getQosCubes()) < 0) {
                        goto nla_put_failure;
                }

                nla_nest_end(netlinkMessage, qosCubes);
        }

        return 0;

        nla_put_failure: LOG_ERR(
                        "Error building EFCPConfiguration Netlink object");
        return -1;
}

int putRMTConfigurationObject(nl_msg* netlinkMessage,
                const RMTConfiguration& object){
        struct nlattr *qmPolicy, *sPolicy, *mqPolicy;

        if (!(qmPolicy = nla_nest_start(
                        netlinkMessage, RMTC_ATTR_QUEUE_MONITOR_POLICY))) {
                goto nla_put_failure;
        }
        if (putPolicyConfigObject(netlinkMessage,
                        object.getRmtQueueMonitorPolicy()) < 0) {
                goto nla_put_failure;
        }
        nla_nest_end(netlinkMessage, qmPolicy);

        if (!(sPolicy = nla_nest_start(
                        netlinkMessage, RMTC_ATTR_SCHEDULING_POLICY))) {
                goto nla_put_failure;
        }
        if (putPolicyConfigObject(netlinkMessage,
                        object.getRmtSchedulingPolicy()) < 0) {
                goto nla_put_failure;
        }
        nla_nest_end(netlinkMessage, sPolicy);

        if (!(mqPolicy = nla_nest_start(
                        netlinkMessage, RMTC_ATTR_MAX_QUEUE_POLICY))) {
                goto nla_put_failure;
        }
        if (putPolicyConfigObject(netlinkMessage,
                        object.getMaxQueuePolicy()) < 0) {
                goto nla_put_failure;
        }
        nla_nest_end(netlinkMessage, mqPolicy);

        return 0;

        nla_put_failure: LOG_ERR(
                        "Error building RMTConfiguration Netlink object");
        return -1;
}

int putDIFConfigurationObject(nl_msg* netlinkMessage,
		const DIFConfiguration& object){
	struct nlattr *parameters, *efcpConfig, *rmtConfig;

	if  (object.getParameters().size() > 0) {
	        if (!(parameters = nla_nest_start(
	                        netlinkMessage, DCONF_ATTR_PARAMETERS))) {
	                goto nla_put_failure;
	        }
	        if (putListOfParameters(netlinkMessage,
	                        object.getParameters()) < 0) {
	                goto nla_put_failure;
	        }
	        nla_nest_end(netlinkMessage, parameters);
	}

	if (!(efcpConfig = nla_nest_start(
	                netlinkMessage, DCONF_ATTR_EFCP_CONF))) {
	        goto nla_put_failure;
	}
	if (putEFCPConfigurationObject(netlinkMessage,
	                object.getEfcpConfiguration()) < 0) {
	        goto nla_put_failure;
	}
	nla_nest_end(netlinkMessage, efcpConfig);

        if (!(rmtConfig = nla_nest_start(
                        netlinkMessage, DCONF_ATTR_RMT_CONF))) {
                goto nla_put_failure;
        }
        if (putRMTConfigurationObject(netlinkMessage,
                        object.getRmtConfiguration()) < 0) {
                goto nla_put_failure;
        }
        nla_nest_end(netlinkMessage, rmtConfig);

	NLA_PUT_U32(netlinkMessage, DCONF_ATTR_ADDRESS,
	                object.getAddress());

	return 0;

	nla_put_failure: LOG_ERR(
			"Error building DIFConfiguration Netlink object");
	return -1;
}

int putDIFInformationObject(nl_msg* netlinkMessage,
		const DIFInformation& object){
	struct nlattr *difName, *configuration;

	NLA_PUT_STRING(netlinkMessage, DINFO_ATTR_DIF_TYPE,
			object.getDifType().c_str());

	if (!(difName = nla_nest_start(netlinkMessage, DINFO_ATTR_DIF_NAME))) {
		goto nla_put_failure;
	}
	if (putApplicationProcessNamingInformationObject(netlinkMessage,
			object.getDifName()) < 0) {
		goto nla_put_failure;
	}
	nla_nest_end(netlinkMessage, difName);

	if (!(configuration = nla_nest_start(netlinkMessage, DINFO_ATTR_DIF_CONFIG))) {
		goto nla_put_failure;
	}
	if (putDIFConfigurationObject(netlinkMessage,
			object.getDifConfiguration()) < 0) {
		goto nla_put_failure;
	}
	nla_nest_end(netlinkMessage, configuration);

	return 0;

	nla_put_failure: LOG_ERR(
			"Error building DIFInformation Netlink object");
	return -1;
}

int putIpcmAssignToDIFRequestMessageObject(nl_msg* netlinkMessage,
		const IpcmAssignToDIFRequestMessage& object){
	struct nlattr *difInformation;

	if (!(difInformation =
			nla_nest_start(netlinkMessage, IATDR_ATTR_DIF_INFORMATION))) {
		goto nla_put_failure;
	}

	if (putDIFInformationObject(
			netlinkMessage, object.getDIFInformation()) < 0) {
		goto nla_put_failure;
	}

	nla_nest_end(netlinkMessage, difInformation);

	return 0;

	nla_put_failure: LOG_ERR(
			"Error building IpcmAssignToDIFRequestMessage Netlink object");
	return -1;
}

int putIpcmAssignToDIFResponseMessageObject(nl_msg* netlinkMessage,
		const IpcmAssignToDIFResponseMessage& object){

	NLA_PUT_U32(netlinkMessage, IATDRE_ATTR_RESULT, object.getResult());

	return 0;

	nla_put_failure: LOG_ERR(
			"Error building IpcmAssignToDIFResponseMessage Netlink object");
	return -1;
}

int putIpcmUpdateDIFConfigurationRequestMessageObject(nl_msg* netlinkMessage,
                const IpcmUpdateDIFConfigurationRequestMessage& object){
        struct nlattr *difConfiguration;

        if (!(difConfiguration =
                        nla_nest_start(netlinkMessage, IUDCR_ATTR_DIF_CONFIGURATION))) {
                goto nla_put_failure;
        }

        if (putDIFConfigurationObject(
                        netlinkMessage, object.getDIFConfiguration()) < 0) {
                goto nla_put_failure;
        }

        nla_nest_end(netlinkMessage, difConfiguration);

        return 0;

        nla_put_failure: LOG_ERR(
                        "Error building IpcmUpdateDIFConfigurationRequestMessage Netlink object");
        return -1;
}

int putIpcmUpdateDIFConfigurationResponseMessageObject(nl_msg* netlinkMessage,
                const IpcmUpdateDIFConfigurationResponseMessage& object){

        NLA_PUT_U32(netlinkMessage, IUDCRE_ATTR_RESULT, object.getResult());

        return 0;

        nla_put_failure: LOG_ERR(
                        "Error building IpcmUpdateDIFConfigurationResponseMessage Netlink object");
        return -1;
}

int putIpcmEnrollToDIFRequestMessageObject(nl_msg* netlinkMessage,
                const IpcmEnrollToDIFRequestMessage& object) {
        struct nlattr *difName, *supDIFName, *neighbourName;

        if (!(difName = nla_nest_start(netlinkMessage, IETDR_ATTR_DIF_NAME))){
                goto nla_put_failure;
        }
        if (putApplicationProcessNamingInformationObject(netlinkMessage,
                        object.getDifName()) < 0) {
                goto nla_put_failure;
        }
        nla_nest_end(netlinkMessage, difName);

        if (!(supDIFName = nla_nest_start(
                        netlinkMessage, IETDR_ATTR_SUP_DIF_NAME))){
                goto nla_put_failure;
        }
        if (putApplicationProcessNamingInformationObject(netlinkMessage,
                        object.getSupportingDifName()) < 0) {
                goto nla_put_failure;
        }
        nla_nest_end(netlinkMessage, supDIFName);

        if (!(neighbourName = nla_nest_start(
                        netlinkMessage, IETDR_ATTR_NEIGH))){
                goto nla_put_failure;
        }
        if (putApplicationProcessNamingInformationObject(netlinkMessage,
                        object.getNeighborName()) < 0) {
                goto nla_put_failure;
        }
        nla_nest_end(netlinkMessage, neighbourName);

        return 0;

        nla_put_failure: LOG_ERR(
                "Error building IpcmEnrollToDIFRequestMessage Netlink object");
        return -1;
}

int putIpcmIPCProcessInitializedMessageObject(nl_msg* netlinkMessage,
                const IpcmIPCProcessInitializedMessage& object) {
        struct nlattr *name;

        if (!(name = nla_nest_start(netlinkMessage, IIPM_ATTR_NAME))){
                goto nla_put_failure;
        }
        if (putApplicationProcessNamingInformationObject(netlinkMessage,
                        object.getName()) < 0) {
                goto nla_put_failure;
        }
        nla_nest_end(netlinkMessage, name);

        return 0;

        nla_put_failure: LOG_ERR(
                        "Error building IpcmIPCProcessInitializedMessage Netlink object");
        return -1;
}

int putIpcmEnrollToDIFResponseMessageObject(nl_msg* netlinkMessage,
                const IpcmEnrollToDIFResponseMessage& object) {
        struct nlattr *neighbors, *difInformation;

        NLA_PUT_U32(netlinkMessage, IETDRE_ATTR_RESULT, object.getResult());

        if (!(neighbors = nla_nest_start(
                        netlinkMessage, IETDRE_ATTR_NEIGHBORS))){
                goto nla_put_failure;
        }
        if (putListOfNeighbors(netlinkMessage, object.getNeighbors()) < 0) {
                goto nla_put_failure;
        }
        nla_nest_end(netlinkMessage, neighbors);

        if (!(difInformation = nla_nest_start(
                        netlinkMessage, IETDRE_ATTR_DIF_INFO))){
                goto nla_put_failure;
        }
        if (putDIFInformationObject(netlinkMessage,
                        object.getDIFInformation()) < 0) {
                goto nla_put_failure;
        }
        nla_nest_end(netlinkMessage, difInformation);

        return 0;

        nla_put_failure: LOG_ERR(
                "Error building IpcmEnrollToDIFResponseMessage Netlink object");
        return -1;
}

int putIpcmNotifyNeighborsModifiedMessageObject(nl_msg* netlinkMessage,
                const IpcmNotifyNeighborsModifiedMessage& object) {
        struct nlattr *neighbors;

        if (object.isAdded()) {
                NLA_PUT_FLAG(netlinkMessage, INNMM_ATTR_ADDED);
        }

        if (!(neighbors = nla_nest_start(
                        netlinkMessage, INNMM_ATTR_NEIGHBORS))){
                goto nla_put_failure;
        }
        if (putListOfNeighbors(netlinkMessage, object.getNeighbors()) < 0) {
                goto nla_put_failure;
        }
        nla_nest_end(netlinkMessage, neighbors);

        return 0;

        nla_put_failure: LOG_ERR(
                "Error building IpcmNotifyNeighborsModifiedMessage Netlink object");
        return -1;
}

int putIpcmAllocateFlowRequestMessageObject(nl_msg* netlinkMessage,
		const IpcmAllocateFlowRequestMessage& object){
	struct nlattr *sourceName, *destName, *flowSpec, *difName;

	if (!(sourceName = nla_nest_start(netlinkMessage, IAFRM_ATTR_SOURCE_APP_NAME))){
		goto nla_put_failure;
	}
	if (putApplicationProcessNamingInformationObject(netlinkMessage,
			object.getSourceAppName()) < 0) {
		goto nla_put_failure;
	}
	nla_nest_end(netlinkMessage, sourceName);

	if (!(destName = nla_nest_start(netlinkMessage, IAFRM_ATTR_DEST_APP_NAME))){
		goto nla_put_failure;
	}
	if (putApplicationProcessNamingInformationObject(netlinkMessage,
			object.getDestAppName()) < 0) {
		goto nla_put_failure;
	}
	nla_nest_end(netlinkMessage, destName);

	if (!(flowSpec = nla_nest_start(netlinkMessage, IAFRM_ATTR_FLOW_SPEC))){
		goto nla_put_failure;
	}
	if (putFlowSpecificationObject(netlinkMessage, object.getFlowSpec()) < 0) {
		goto nla_put_failure;
	}
	nla_nest_end(netlinkMessage, flowSpec);

	if (!(difName = nla_nest_start(netlinkMessage, IAFRM_ATTR_DIF_NAME))){
		goto nla_put_failure;
	}
	if (putApplicationProcessNamingInformationObject(netlinkMessage,
			object.getDifName()) < 0) {
		goto nla_put_failure;
	}
	nla_nest_end(netlinkMessage, difName);

	return 0;

	nla_put_failure: LOG_ERR(
			"Error building IpcmAllocateFlowRequestMessage Netlink object");
	return -1;
}

int putIpcmAllocateFlowRequestResultMessageObject(nl_msg* netlinkMessage,
		const IpcmAllocateFlowRequestResultMessage& object){

	NLA_PUT_U32(netlinkMessage, IAFRRM_ATTR_RESULT, object.getResult());
	NLA_PUT_U32(netlinkMessage, IAFRRM_ATTR_PORT_ID, object.getPortId());

	return 0;

	nla_put_failure: LOG_ERR(
			"Error building IpcmAllocateFlowRequestResultMessage Netlink object");
	return -1;
}

int putIpcmAllocateFlowRequestArrivedMessageObject(nl_msg* netlinkMessage,
		const IpcmAllocateFlowRequestArrivedMessage& object) {
	struct nlattr *sourceAppName, *destinationAppName, *flowSpec, *difName;

	if (!(sourceAppName = nla_nest_start(netlinkMessage,
			IAFRA_ATTR_SOURCE_APP_NAME))) {
		goto nla_put_failure;
	}
	if (putApplicationProcessNamingInformationObject(netlinkMessage,
			object.getSourceAppName()) < 0) {
		goto nla_put_failure;
	}
	nla_nest_end(netlinkMessage, sourceAppName);

	if (!(destinationAppName = nla_nest_start(netlinkMessage,
			IAFRA_ATTR_DEST_APP_NAME))) {
		goto nla_put_failure;
	}

	if (putApplicationProcessNamingInformationObject(netlinkMessage,
			object.getDestAppName()) < 0) {
		goto nla_put_failure;
	}
	nla_nest_end(netlinkMessage, destinationAppName);

	if (!(flowSpec = nla_nest_start(netlinkMessage, IAFRA_ATTR_FLOW_SPEC))) {
		goto nla_put_failure;
	}

	if (putFlowSpecificationObject(netlinkMessage,
			object.getFlowSpecification()) < 0) {
		goto nla_put_failure;
	}
	nla_nest_end(netlinkMessage, flowSpec);

	if (!(difName = nla_nest_start(netlinkMessage, IAFRA_ATTR_DIF_NAME))) {
		goto nla_put_failure;
	}
	if (putApplicationProcessNamingInformationObject(netlinkMessage,
			object.getDifName()) < 0) {
		goto nla_put_failure;
	}
	nla_nest_end(netlinkMessage, difName);

	NLA_PUT_U32(netlinkMessage, IAFRA_ATTR_PORT_ID, object.getPortId());

	return 0;

	nla_put_failure: LOG_ERR(
			"Error building IpcmAllocateFlowRequestArrivedMessage Netlink object");
	return -1;
}

int putIpcmAllocateFlowResponseMessageObject(nl_msg* netlinkMessage,
		const IpcmAllocateFlowResponseMessage& object) {
	NLA_PUT_U32(netlinkMessage, IAFRE_ATTR_RESULT,
			object.getResult());
	NLA_PUT_FLAG(netlinkMessage, IAFRE_ATTR_NOTIFY_SOURCE);

	return 0;

	nla_put_failure: LOG_ERR(
			"Error building IpcmAllocateFlowResponseMessageObject Netlink object");
	return -1;
}

int putIpcmDeallocateFlowRequestMessageObject(nl_msg* netlinkMessage,
		const IpcmDeallocateFlowRequestMessage& object) {

	NLA_PUT_U32(netlinkMessage, IDFRT_ATTR_PORT_ID, object.getPortId());

	return 0;

	nla_put_failure: LOG_ERR(
			"Error building IpcmDeallocateFlowRequestMessage Netlink object");
	return -1;
}

int putIpcmDeallocateFlowResponseMessageObject(nl_msg* netlinkMessage,
		const IpcmDeallocateFlowResponseMessage& object) {

	NLA_PUT_U32(netlinkMessage, IDFRE_ATTR_RESULT, object.getResult());

	return 0;

	nla_put_failure: LOG_ERR(
			"Error building IpcmDeallocateFlowResponseMessage Netlink object");
	return -1;
}

int putIpcmFlowDeallocatedNotificationMessageObject(nl_msg* netlinkMessage,
		const IpcmFlowDeallocatedNotificationMessage& object) {

	NLA_PUT_U32(netlinkMessage, IFDN_ATTR_PORT_ID, object.getPortId());
	NLA_PUT_U32(netlinkMessage, IFDN_ATTR_CODE, object.getCode());

	return 0;

	nla_put_failure: LOG_ERR(
			"Error building IpcmFlowDeallocatedNotificationMessage Netlink object");
	return -1;
}

int putIpcmDIFRegistrationNotificationObject(nl_msg* netlinkMessage,
		const IpcmDIFRegistrationNotification& object){
	struct nlattr *ipcProcessName, *difName;

	if (!(ipcProcessName = nla_nest_start(
			netlinkMessage, IDRN_ATTR_IPC_PROCESS_NAME))){
		goto nla_put_failure;
	}
	if (putApplicationProcessNamingInformationObject(netlinkMessage,
			object.getIpcProcessName()) < 0) {
		goto nla_put_failure;
	}
	nla_nest_end(netlinkMessage, ipcProcessName);

	if (!(difName = nla_nest_start(
			netlinkMessage, IDRN_ATTR_DIF_NAME))){
		goto nla_put_failure;
	}
	if (putApplicationProcessNamingInformationObject(netlinkMessage,
			object.getDifName()) < 0) {
		goto nla_put_failure;
	}
	nla_nest_end(netlinkMessage, difName);

	if (object.isRegistered()){
		NLA_PUT_FLAG(netlinkMessage, IDRN_ATTR_REGISTRATION);
	}

	return 0;

	nla_put_failure: LOG_ERR(
			"Error building IpcmIPCProcessRegisteredToDIFNotification Netlink object");
	return -1;
}

int putIpcmDIFQueryRIBRequestMessageObject(nl_msg* netlinkMessage,
		const IpcmDIFQueryRIBRequestMessage& object){
	NLA_PUT_STRING(netlinkMessage, IDQR_ATTR_OBJECT_CLASS,
			object.getObjectClass().c_str());
	NLA_PUT_STRING(netlinkMessage, IDQR_ATTR_OBJECT_NAME,
			object.getObjectName().c_str());
	NLA_PUT_U64(netlinkMessage, IDQR_ATTR_OBJECT_INSTANCE,
			object.getObjectInstance());
	NLA_PUT_U32(netlinkMessage, IDQR_ATTR_SCOPE, object.getScope());
	NLA_PUT_STRING(netlinkMessage, IDQR_ATTR_FILTER,
			object.getFilter().c_str());

	return 0;

	nla_put_failure: LOG_ERR(
			"Error building IpcmDIFQueryRIBRequestMessage Netlink object");
	return -1;
}

int putRIBObject(nl_msg* netlinkMessage, const RIBObject& object){
        NLA_PUT_STRING(netlinkMessage, RIBO_ATTR_OBJECT_CLASS,
                        object.getClazz().c_str());
        NLA_PUT_STRING(netlinkMessage, RIBO_ATTR_OBJECT_NAME,
                        object.getName().c_str());
        NLA_PUT_U64(netlinkMessage, RIBO_ATTR_OBJECT_INSTANCE,
                        object.getInstance());
        NLA_PUT_STRING(netlinkMessage, RIBO_ATTR_OBJECT_DISPLAY_VALUE,
                                object.getDisplayableValue().c_str());

	return 0;

	nla_put_failure: LOG_ERR(
			"Error building RIBObject Netlink message attribute: %s %s",
			object.getClazz().c_str(), object.getName().c_str());
	return -1;
}

int putListOfRIBObjects(
		nl_msg* netlinkMessage, const std::list<RIBObject>& ribObjects){
	std::list<RIBObject>::const_iterator iterator;
	struct nlattr *ribObject;
	int i = 0;

	for (iterator = ribObjects.begin();
			iterator != ribObjects.end();
			++iterator) {
		if (!(ribObject = nla_nest_start(netlinkMessage, i))){
			goto nla_put_failure;
		}
		if (putRIBObject(netlinkMessage, *iterator) < 0) {
		        goto nla_put_failure;
		}
		nla_nest_end(netlinkMessage, ribObject);
		i++;
	}

	return 0;

	nla_put_failure: LOG_ERR(
			"Error building list of RIBobjects Netlink message attribute");
	return -1;
}

int putIpcmDIFQueryRIBResponseMessageObject(nl_msg* netlinkMessage,
		const IpcmDIFQueryRIBResponseMessage& object){
	struct nlattr *ribObjects;

	NLA_PUT_U32(netlinkMessage, IDQRE_ATTR_RESULT, object.getResult());

	if (object.getRIBObjects().size()>0){
		if (!(ribObjects = nla_nest_start(
				netlinkMessage, IDQRE_ATTR_RIB_OBJECTS))){
			goto nla_put_failure;
		}
		if (putListOfRIBObjects(netlinkMessage, object.getRIBObjects()) < 0) {
			goto nla_put_failure;
		}
		nla_nest_end(netlinkMessage, ribObjects);
	}

	return 0;

	nla_put_failure: LOG_ERR(
			"Error building Query RIB Response Netlink message");
	return -1;
}

int putIpcpConnectionCreateRequestMessageObject(nl_msg* netlinkMessage,
                const IpcpConnectionCreateRequestMessage& object) {
<<<<<<< HEAD
        struct nlattr *connectionPolicies;

        NLA_PUT_U32(netlinkMessage, ICCRM_ATTR_PORT_ID, object.getPortId());
        NLA_PUT_U32(netlinkMessage, ICCRM_ATTR_SRC_ADDRESS,
                        object.getSourceAddress());
        NLA_PUT_U32(netlinkMessage, ICCRM_ATTR_DEST_ADDRESS,
                                object.getDestAddress());
        NLA_PUT_U32(netlinkMessage, ICCRM_ATTR_QOS_ID, object.getQosId());

        if (!(connectionPolicies = nla_nest_start(
=======
        struct nlattr *policies;

        NLA_PUT_U32(netlinkMessage, ICCRM_ATTR_PORT_ID,
                        object.getConnection().getPortId());
        NLA_PUT_U32(netlinkMessage, ICCRM_ATTR_SOURCE_ADDR,
                        object.getConnection().getSourceAddress());
        NLA_PUT_U32(netlinkMessage, ICCRM_ATTR_DEST_ADDR,
                        object.getConnection().getDestAddress());
        NLA_PUT_U32(netlinkMessage, ICCRM_ATTR_QOS_ID,
                        object.getConnection().getQosId());

        if (!(policies = nla_nest_start(
>>>>>>> e945c97f
                        netlinkMessage, ICCRM_ATTR_POLICIES))){
                goto nla_put_failure;
        }

        if (putConnectionPoliciesObject(netlinkMessage,
<<<<<<< HEAD
                        object.getConnPolicies()) < 0) {
                goto nla_put_failure;
        }

        nla_nest_end(netlinkMessage, connectionPolicies);
=======
                        object.getConnection().getPolicies()) < 0) {
                goto nla_put_failure;
        }

        nla_nest_end(netlinkMessage, policies);
>>>>>>> e945c97f

        return 0;

        nla_put_failure: LOG_ERR(
            "Error building IpcpConnectionCreateRequestMessage Netlink object");
        return -1;
}

int putIpcpConnectionCreateResponseMessageObject(nl_msg* netlinkMessage,
                const IpcpConnectionCreateResponseMessage& object) {
        NLA_PUT_U32(netlinkMessage, ICCREM_ATTR_PORT_ID, object.getPortId());
        NLA_PUT_U32(netlinkMessage, ICCREM_ATTR_SRC_CEP_ID, object.getCepId());
        return 0;

        nla_put_failure: LOG_ERR(
            "Error building IpcpConnectionCreateResponseMessage Netlink object");
        return -1;
}

int putIpcpConnectionUpdateRequestMessageObject(nl_msg* netlinkMessage,
                const IpcpConnectionUpdateRequestMessage& object) {
        NLA_PUT_U32(netlinkMessage, ICURM_ATTR_PORT_ID, object.getPortId());
        NLA_PUT_U32(netlinkMessage, ICURM_ATTR_SRC_CEP_ID,
                        object.getSourceCepId());
        NLA_PUT_U32(netlinkMessage, ICURM_ATTR_DEST_CEP_ID,
                                object.getDestinationCepId());
        NLA_PUT_U16(netlinkMessage, ICURM_ATTR_FLOW_USER_IPC_PROCESS_ID,
                        object.getFlowUserIpcProcessId());

        return 0;

        nla_put_failure: LOG_ERR(
            "Error building IpcpConnectionUpdateRequestMessage Netlink object");
        return -1;
}

int putIpcpConnectionUpdateResultMessageObject(nl_msg* netlinkMessage,
                const IpcpConnectionUpdateResultMessage& object) {
        NLA_PUT_U32(netlinkMessage, ICUREM_ATTR_PORT_ID, object.getPortId());
        NLA_PUT_U32(netlinkMessage, ICUREM_ATTR_RESULT, object.getResult());

        return 0;

        nla_put_failure: LOG_ERR(
            "Error building IpcpConnectionUpdateResultMessage Netlink object");
        return -1;
}

int putIpcpConnectionCreateArrivedMessageObject(nl_msg* netlinkMessage,
                const IpcpConnectionCreateArrivedMessage& object) {
<<<<<<< HEAD
        struct nlattr *connectionPolicies;

        NLA_PUT_U32(netlinkMessage, ICCAM_ATTR_PORT_ID, object.getPortId());
        NLA_PUT_U32(netlinkMessage, ICCAM_ATTR_SRC_ADDRESS,
                        object.getSourceAddress());
        NLA_PUT_U32(netlinkMessage, ICCAM_ATTR_DEST_ADDRESS,
                                object.getDestAddress());
        NLA_PUT_U32(netlinkMessage, ICCAM_ATTR_QOS_ID, object.getQosId());
=======
        struct nlattr *policies;

        NLA_PUT_U32(netlinkMessage, ICCAM_ATTR_PORT_ID,
                        object.getConnection().getPortId());
        NLA_PUT_U32(netlinkMessage, ICCAM_ATTR_SOURCE_ADDR,
                        object.getConnection().getSourceAddress());
        NLA_PUT_U32(netlinkMessage, ICCAM_ATTR_DEST_ADDR,
                        object.getConnection().getDestAddress());
>>>>>>> e945c97f
        NLA_PUT_U32(netlinkMessage, ICCAM_ATTR_DEST_CEP_ID,
                        object.getConnection().getDestCepId());
        NLA_PUT_U32(netlinkMessage, ICCAM_ATTR_QOS_ID,
                        object.getConnection().getQosId());
        NLA_PUT_U16(netlinkMessage, ICCAM_ATTR_FLOW_USER_IPCP_ID,
                        object.getConnection().getFlowUserIpcProcessId());

        if (!(policies = nla_nest_start(
                        netlinkMessage, ICCAM_ATTR_POLICIES))){
                goto nla_put_failure;
        }

        if (putConnectionPoliciesObject(netlinkMessage,
                        object.getConnection().getPolicies()) < 0) {
                goto nla_put_failure;
        }

        nla_nest_end(netlinkMessage, policies);

        if (!(connectionPolicies = nla_nest_start(
                        netlinkMessage, ICCAM_ATTR_POLICIES))){
                goto nla_put_failure;
        }

        if (putConnectionPoliciesObject(netlinkMessage,
                        object.getConnPolicies()) < 0) {
                goto nla_put_failure;
        }

        nla_nest_end(netlinkMessage, connectionPolicies);

        return 0;

        nla_put_failure: LOG_ERR(
            "Error building IpcpConnectionCreateArrivedMessage Netlink object");
        return -1;
}

int putIpcpConnectionCreateResultMessageObject(nl_msg* netlinkMessage,
                const IpcpConnectionCreateResultMessage& object) {
        NLA_PUT_U32(netlinkMessage, ICCRES_ATTR_PORT_ID, object.getPortId());
        NLA_PUT_U32(netlinkMessage, ICCRES_ATTR_SRC_CEP_ID,
                        object.getSourceCepId());
        NLA_PUT_U32(netlinkMessage, ICCRES_ATTR_DEST_CEP_ID,
                                object.getDestCepId());
        return 0;

        nla_put_failure: LOG_ERR(
            "Error building IpcpConnectionCreateResponseMessage Netlink object");
        return -1;
}

int putIpcpConnectionDestroyRequestMessageObject(nl_msg* netlinkMessage,
                const IpcpConnectionDestroyRequestMessage& object) {
        NLA_PUT_U32(netlinkMessage, ICDRM_ATTR_PORT_ID, object.getPortId());
        NLA_PUT_U32(netlinkMessage, ICDRM_ATTR_CEP_ID, object.getCepId());
        return 0;

        nla_put_failure: LOG_ERR(
            "Error building IpcpConnectionDestroyRequestMessage Netlink object");
        return -1;
}

int putIpcpConnectionDestroyResultMessageObject(nl_msg* netlinkMessage,
                const IpcpConnectionDestroyResultMessage& object) {
        NLA_PUT_U32(netlinkMessage, ICDREM_ATTR_PORT_ID, object.getPortId());
        NLA_PUT_U32(netlinkMessage, ICDREM_ATTR_RESULT, object.getResult());
        return 0;

        nla_put_failure: LOG_ERR(
            "Error building IpcpConnectionDestroyResultMessage Netlink object");
        return -1;
}

int putPDUForwardingTableEntryObject(nl_msg* netlinkMessage,
                const PDUForwardingTableEntry& object) {
        struct nlattr * portIds;
        std::list<unsigned int>::const_iterator iterator;
        const std::list<unsigned int> portIdsList = object.getPortIds();
        int i=0;

        NLA_PUT_U32(netlinkMessage, PFTE_ATTR_ADDRESS, object.getAddress());
        NLA_PUT_U32(netlinkMessage, PFTE_ATTR_QOS_ID, object.getQosId());

        if (!(portIds = nla_nest_start(netlinkMessage, PFTE_ATTR_PORT_IDS))) {
                goto nla_put_failure;
        }

        for (iterator = portIdsList.begin();
                        iterator != portIdsList.end();
                        ++iterator) {
                NLA_PUT_U32(netlinkMessage, i, *iterator);
                i++;
        }

        nla_nest_end(netlinkMessage, portIds);
        return 0;

        nla_put_failure: LOG_ERR(
                        "Error building PDUForwardingTableEntry Netlink object");
        return -1;
}

int putListOfPFTEntries(nl_msg* netlinkMessage,
                const std::list<PDUForwardingTableEntry>& entries){
        std::list<PDUForwardingTableEntry>::const_iterator iterator;
        struct nlattr *entry;
        int i = 0;

        for (iterator = entries.begin();
                        iterator != entries.end();
                        ++iterator) {
                if (!(entry = nla_nest_start(netlinkMessage, i))){
                        goto nla_put_failure;
                }
                if (putPDUForwardingTableEntryObject(netlinkMessage,
                                *iterator) < 0) {
                        goto nla_put_failure;
                }
                nla_nest_end(netlinkMessage, entry);
                i++;
        }

        return 0;

        nla_put_failure: LOG_ERR(
                        "Error building putPDUForwardingTableEntryObject Netlink object");
        return -1;
}

int putRmtModifyPDUFTEntriesRequestObject(nl_msg* netlinkMessage,
                const RmtModifyPDUFTEntriesRequestMessage& object) {
        struct nlattr *entries;

        if (!(entries =
                        nla_nest_start(netlinkMessage, RMPFTE_ATTR_ENTRIES))) {
                goto nla_put_failure;
        }

        if (object.getEntries().size() > 0) {
                if (putListOfPFTEntries(netlinkMessage,
                                object.getEntries()) < 0) {
                        goto nla_put_failure;
                }
        }

        nla_nest_end(netlinkMessage, entries);

        NLA_PUT_U32(netlinkMessage, RMPFTE_ATTR_MODE, object.getMode());

        return 0;

        nla_put_failure: LOG_ERR(
                        "Error building RmtModifyPDUFTEntriesRequestMessage Netlink object");
        return -1;
}

int putRmtDumpPDUFTEntriesResponseObject(nl_msg* netlinkMessage,
                const RmtDumpPDUFTEntriesResponseMessage& object) {
        struct nlattr *entries;

        NLA_PUT_U32(netlinkMessage, RDPFTE_ATTR_RESULT, object.getResult());

        if (!(entries =
                        nla_nest_start(netlinkMessage, RDPFTE_ATTR_ENTRIES))) {
                goto nla_put_failure;
        }

        if (putListOfPFTEntries(netlinkMessage,
                        object.getEntries()) < 0) {
                goto nla_put_failure;
        }

        nla_nest_end(netlinkMessage, entries);

        return 0;

        nla_put_failure: LOG_ERR(
                        "Error building RmtDumpPDUFTEntriesResponseMessage Netlink object");
        return -1;
}

AppAllocateFlowRequestMessage * parseAppAllocateFlowRequestMessage(
		nlmsghdr *hdr) {
	struct nla_policy attr_policy[AAFR_ATTR_MAX + 1];
	attr_policy[AAFR_ATTR_SOURCE_APP_NAME].type = NLA_NESTED;
	attr_policy[AAFR_ATTR_SOURCE_APP_NAME].minlen = 0;
	attr_policy[AAFR_ATTR_SOURCE_APP_NAME].maxlen = 0;
	attr_policy[AAFR_ATTR_DEST_APP_NAME].type = NLA_NESTED;
	attr_policy[AAFR_ATTR_DEST_APP_NAME].minlen = 0;
	attr_policy[AAFR_ATTR_DEST_APP_NAME].maxlen = 0;
	attr_policy[AAFR_ATTR_FLOW_SPEC].type = NLA_NESTED;
	attr_policy[AAFR_ATTR_FLOW_SPEC].minlen = 0;
	attr_policy[AAFR_ATTR_FLOW_SPEC].maxlen = 0;
	attr_policy[AAFR_ATTR_DIF_NAME].type = NLA_NESTED;
	attr_policy[AAFR_ATTR_DIF_NAME].minlen = 0;
	attr_policy[AAFR_ATTR_DIF_NAME].maxlen = 0;
	struct nlattr *attrs[AAFR_ATTR_MAX + 1];

	/*
	 * The nlmsg_parse() function will make sure that the message contains
	 * enough payload to hold the header (struct my_hdr), validates any
	 * attributes attached to the messages and stores a pointer to each
	 * attribute in the attrs[] array accessable by attribute type.
	 */
	int err = genlmsg_parse(hdr, sizeof(struct rinaHeader), attrs,
			AAFR_ATTR_MAX, attr_policy);
	if (err < 0) {
		LOG_ERR(
				"Error parsing AppAllocateFlowRequestMessage information from Netlink message: %d",
				err);
		return 0;
	}

	AppAllocateFlowRequestMessage * result =
			new AppAllocateFlowRequestMessage();
	ApplicationProcessNamingInformation * sourceName;
	ApplicationProcessNamingInformation * destName;
	FlowSpecification * flowSpec;
	ApplicationProcessNamingInformation * difName;

	if (attrs[AAFR_ATTR_SOURCE_APP_NAME]) {
		sourceName = parseApplicationProcessNamingInformationObject(
				attrs[AAFR_ATTR_SOURCE_APP_NAME]);
		if (sourceName == 0) {
			delete result;
			return 0;
		} else {
			result->setSourceAppName(*sourceName);
			delete sourceName;
		}
	}

	if (attrs[AAFR_ATTR_DEST_APP_NAME]) {
		destName = parseApplicationProcessNamingInformationObject(
				attrs[AAFR_ATTR_DEST_APP_NAME]);
		if (destName == 0) {
			delete result;
			return 0;
		} else {
			result->setDestAppName(*destName);
			delete destName;
		}
	}

	if (attrs[AAFR_ATTR_FLOW_SPEC]) {
		flowSpec = parseFlowSpecificationObject(attrs[AAFR_ATTR_FLOW_SPEC]);
		if (flowSpec == 0) {
			delete result;
			return 0;
		} else {
			result->setFlowSpecification(*flowSpec);
			delete flowSpec;
		}
	}

	if (attrs[AAFR_ATTR_DIF_NAME]) {
	        difName = parseApplicationProcessNamingInformationObject(
	                        attrs[AAFR_ATTR_DIF_NAME]);
	        if (difName == 0) {
	                delete result;
	                return 0;
	        } else {
	                result->setDifName(*difName);
	                delete difName;
	        }
	}

	return result;
}

AppAllocateFlowRequestResultMessage * parseAppAllocateFlowRequestResultMessage(
		nlmsghdr *hdr) {
	struct nla_policy attr_policy[AAFRR_ATTR_MAX + 1];
	attr_policy[AAFRR_ATTR_SOURCE_APP_NAME].type = NLA_NESTED;
	attr_policy[AAFRR_ATTR_SOURCE_APP_NAME].minlen = 0;
	attr_policy[AAFRR_ATTR_SOURCE_APP_NAME].maxlen = 0;
	attr_policy[AAFRR_ATTR_PORT_ID].type = NLA_U32;
	attr_policy[AAFRR_ATTR_PORT_ID].minlen = 4;
	attr_policy[AAFRR_ATTR_PORT_ID].maxlen = 4;
	attr_policy[AAFRR_ATTR_ERROR_DESCRIPTION].type = NLA_STRING;
	attr_policy[AAFRR_ATTR_ERROR_DESCRIPTION].minlen = 0;
	attr_policy[AAFRR_ATTR_ERROR_DESCRIPTION].maxlen = 65535;
	attr_policy[AAFRR_ATTR_DIF_NAME].type = NLA_NESTED;
	attr_policy[AAFRR_ATTR_DIF_NAME].minlen = 0;
	attr_policy[AAFRR_ATTR_DIF_NAME].maxlen = 0;
	struct nlattr *attrs[AAFRR_ATTR_MAX + 1];

	/*
	 * The nlmsg_parse() function will make sure that the message contains
	 * enough payload to hold the header (struct my_hdr), validates any
	 * attributes attached to the messages and stores a pointer to each
	 * attribute in the attrs[] array accessable by attribute type.
	 */
	int err = genlmsg_parse(hdr, sizeof(struct rinaHeader), attrs,
			AAFRR_ATTR_MAX, attr_policy);
	if (err < 0) {
		LOG_ERR(
				"Error parsing AppAllocateFlowRequestResultMessage information from Netlink message: %d",
				err);
		return 0;
	}

	AppAllocateFlowRequestResultMessage * result =
			new AppAllocateFlowRequestResultMessage();

	ApplicationProcessNamingInformation * sourceName;
	ApplicationProcessNamingInformation * difName;

	if (attrs[AAFRR_ATTR_SOURCE_APP_NAME]) {
		sourceName = parseApplicationProcessNamingInformationObject(
				attrs[AAFRR_ATTR_SOURCE_APP_NAME]);
		if (sourceName == 0) {
			delete result;
			return 0;
		} else {
			result->setSourceAppName(*sourceName);
			delete sourceName;
		}
	}

	if (attrs[AAFRR_ATTR_PORT_ID]) {
		result->setPortId(nla_get_u32(attrs[AAFRR_ATTR_PORT_ID]));
	}

	if (attrs[AAFRR_ATTR_ERROR_DESCRIPTION]) {
		result->setErrorDescription(
				nla_get_string(attrs[AAFRR_ATTR_ERROR_DESCRIPTION]));
	}

	if (attrs[AAFRR_ATTR_DIF_NAME]) {
		difName = parseApplicationProcessNamingInformationObject(
				attrs[AAFRR_ATTR_DIF_NAME]);
		if (difName == 0) {
			delete result;
			return 0;
		} else {
			result->setDifName(*difName);
			delete difName;
		}
	}

	return result;
}

AppAllocateFlowRequestArrivedMessage * parseAppAllocateFlowRequestArrivedMessage(
		nlmsghdr *hdr) {
	struct nla_policy attr_policy[AAFRA_ATTR_MAX + 1];
	attr_policy[AAFRA_ATTR_SOURCE_APP_NAME].type = NLA_NESTED;
	attr_policy[AAFRA_ATTR_SOURCE_APP_NAME].minlen = 0;
	attr_policy[AAFRA_ATTR_SOURCE_APP_NAME].maxlen = 0;
	attr_policy[AAFRA_ATTR_DEST_APP_NAME].type = NLA_NESTED;
	attr_policy[AAFRA_ATTR_DEST_APP_NAME].minlen = 0;
	attr_policy[AAFRA_ATTR_DEST_APP_NAME].maxlen = 0;
	attr_policy[AAFRA_ATTR_FLOW_SPEC].type = NLA_NESTED;
	attr_policy[AAFRA_ATTR_FLOW_SPEC].minlen = 0;
	attr_policy[AAFRA_ATTR_FLOW_SPEC].maxlen = 0;
	attr_policy[AAFRA_ATTR_PORT_ID].type = NLA_U32;
	attr_policy[AAFRA_ATTR_PORT_ID].minlen = 4;
	attr_policy[AAFRA_ATTR_PORT_ID].maxlen = 4;
	attr_policy[AAFRA_ATTR_DIF_NAME].type = NLA_NESTED;
	attr_policy[AAFRA_ATTR_DIF_NAME].minlen = 0;
	attr_policy[AAFRA_ATTR_DIF_NAME].maxlen = 0;
	struct nlattr *attrs[AAFRA_ATTR_MAX + 1];

	/*
	 * The nlmsg_parse() function will make sure that the message contains
	 * enough payload to hold the header (struct my_hdr), validates any
	 * attributes attached to the messages and stores a pointer to each
	 * attribute in the attrs[] array accessable by attribute type.
	 */
	int err = genlmsg_parse(hdr, sizeof(struct rinaHeader), attrs,
			AAFRA_ATTR_MAX, attr_policy);
	if (err < 0) {
		LOG_ERR(
				"Error parsing AppAllocateFlowRequestArrivedMessage information from Netlink message: %d",
				err);
		return 0;
	}

	AppAllocateFlowRequestArrivedMessage * result =
			new AppAllocateFlowRequestArrivedMessage();
	ApplicationProcessNamingInformation * sourceName;
	ApplicationProcessNamingInformation * destName;
	FlowSpecification * flowSpec;
	ApplicationProcessNamingInformation * difName;

	if (attrs[AAFRA_ATTR_SOURCE_APP_NAME]) {
		sourceName = parseApplicationProcessNamingInformationObject(
				attrs[AAFRA_ATTR_SOURCE_APP_NAME]);
		if (sourceName == 0) {
			delete result;
			return 0;
		} else {
			result->setSourceAppName(*sourceName);
			delete sourceName;
		}
	}

	if (attrs[AAFRA_ATTR_DEST_APP_NAME]) {
		destName = parseApplicationProcessNamingInformationObject(
				attrs[AAFRA_ATTR_DEST_APP_NAME]);
		if (destName == 0) {
			delete result;
			return 0;
		} else {
			result->setDestAppName(*destName);
			delete destName;
		}
	}

	if (attrs[AAFRA_ATTR_FLOW_SPEC]) {
		flowSpec = parseFlowSpecificationObject(attrs[AAFRA_ATTR_FLOW_SPEC]);
		if (flowSpec == 0) {
			delete result;
			return 0;
		} else {
			result->setFlowSpecification(*flowSpec);
			delete flowSpec;
		}
	}

	if (attrs[AAFRA_ATTR_PORT_ID]) {
		result->setPortId(nla_get_u32(attrs[AAFRA_ATTR_PORT_ID]));
	}

	if (attrs[AAFRA_ATTR_DIF_NAME]) {
		difName = parseApplicationProcessNamingInformationObject(
				attrs[AAFRA_ATTR_DIF_NAME]);
		if (difName == 0) {
			delete result;
			return 0;
		} else {
			result->setDifName(*difName);
			delete difName;
		}
	}

	return result;
}

AppAllocateFlowResponseMessage * parseAppAllocateFlowResponseMessage(
		nlmsghdr *hdr) {
	struct nla_policy attr_policy[AAFRE_ATTR_MAX + 1];
	attr_policy[AAFRE_ATTR_RESULT].type = NLA_U32;
	attr_policy[AAFRE_ATTR_RESULT].minlen = 0;
	attr_policy[AAFRE_ATTR_RESULT].maxlen = 0;
	attr_policy[AAFRE_ATTR_NOTIFY_SOURCE].type = NLA_FLAG;
	attr_policy[AAFRE_ATTR_NOTIFY_SOURCE].minlen = 0;
	attr_policy[AAFRE_ATTR_NOTIFY_SOURCE].maxlen = 0;
	struct nlattr *attrs[AAFRE_ATTR_MAX + 1];

	/*
	 * The nlmsg_parse() function will make sure that the message contains
	 * enough payload to hold the header (struct my_hdr), validates any
	 * attributes attached to the messages and stores a pointer to each
	 * attribute in the attrs[] array accessable by attribute type.
	 */
	int err = genlmsg_parse(hdr, sizeof(struct rinaHeader), attrs,
			AAFRA_ATTR_MAX, attr_policy);
	if (err < 0) {
		LOG_ERR(
				"Error parsing AppAllocateFlowResponseMessage information from Netlink message: %d",
				err);
		return 0;
	}

	AppAllocateFlowResponseMessage * result =
			new AppAllocateFlowResponseMessage();

	if (attrs[AAFRE_ATTR_RESULT]) {
		result->setResult((nla_get_u32(attrs[AAFRE_ATTR_RESULT])));
	}

	if (attrs[AAFRE_ATTR_NOTIFY_SOURCE]) {
		result->setNotifySource(
				(nla_get_flag(attrs[AAFRE_ATTR_NOTIFY_SOURCE])));
	}

	return result;
}

AppDeallocateFlowRequestMessage * parseAppDeallocateFlowRequestMessage(
		nlmsghdr *hdr) {
	struct nla_policy attr_policy[ADFRT_ATTR_MAX + 1];
	attr_policy[ADFRT_ATTR_PORT_ID].type = NLA_U32;
	attr_policy[ADFRT_ATTR_PORT_ID].minlen = 4;
	attr_policy[ADFRT_ATTR_PORT_ID].maxlen = 4;
	attr_policy[ADFRT_ATTR_APP_NAME].type = NLA_NESTED;
	attr_policy[ADFRT_ATTR_APP_NAME].minlen = 0;
	attr_policy[ADFRT_ATTR_APP_NAME].maxlen = 0;
	struct nlattr *attrs[ADFRT_ATTR_MAX + 1];

	/*
	 * The nlmsg_parse() function will make sure that the message contains
	 * enough payload to hold the header (struct my_hdr), validates any
	 * attributes attached to the messages and stores a pointer to each
	 * attribute in the attrs[] array accessable by attribute type.
	 */
	int err = genlmsg_parse(hdr, sizeof(struct rinaHeader), attrs,
			ADFRT_ATTR_MAX, attr_policy);
	if (err < 0) {
		LOG_ERR(
				"Error parsing AppDeallocateFlowRequestMessage information from Netlink message: %d",
				err);
		return 0;
	}

	AppDeallocateFlowRequestMessage * result =
			new AppDeallocateFlowRequestMessage();

	ApplicationProcessNamingInformation * applicationName;

	if (attrs[ADFRT_ATTR_PORT_ID]) {
		result->setPortId(nla_get_u32(attrs[ADFRT_ATTR_PORT_ID]));
	}

	if (attrs[ADFRT_ATTR_APP_NAME]) {
		applicationName = parseApplicationProcessNamingInformationObject(
				attrs[ADFRT_ATTR_APP_NAME]);
		if (applicationName == 0) {
			delete result;
			return 0;
		} else {
			result->setApplicationName(*applicationName);
			delete applicationName;
		}
	}

	return result;
}

AppDeallocateFlowResponseMessage * parseAppDeallocateFlowResponseMessage(
		nlmsghdr *hdr) {
	struct nla_policy attr_policy[ADFRE_ATTR_MAX + 1];
	attr_policy[ADFRE_ATTR_RESULT].type = NLA_U32;
	attr_policy[ADFRE_ATTR_RESULT].minlen = 4;
	attr_policy[ADFRE_ATTR_RESULT].maxlen = 4;
	attr_policy[ADFRE_ATTR_APP_NAME].type = NLA_NESTED;
	attr_policy[ADFRE_ATTR_APP_NAME].minlen = 0;
	attr_policy[ADFRE_ATTR_APP_NAME].maxlen = 0;
	attr_policy[ADFRE_ATTR_PORT_ID].type = NLA_U32;
	attr_policy[ADFRE_ATTR_PORT_ID].minlen = 4;
	attr_policy[ADFRE_ATTR_PORT_ID].maxlen = 4;
	struct nlattr *attrs[ADFRE_ATTR_MAX + 1];

	/*
	 * The nlmsg_parse() function will make sure that the message contains
	 * enough payload to hold the header (struct my_hdr), validates any
	 * attributes attached to the messages and stores a pointer to each
	 * attribute in the attrs[] array accessable by attribute type.
	 */
	int err = genlmsg_parse(hdr, sizeof(struct rinaHeader), attrs,
			ADFRE_ATTR_MAX, attr_policy);
	if (err < 0) {
		LOG_ERR(
			"Error parsing AppDeallocateFlowResponseMessage information from Netlink message: %d",
			err);
		return 0;
	}

	AppDeallocateFlowResponseMessage * result =
			new AppDeallocateFlowResponseMessage();

	ApplicationProcessNamingInformation * applicationName;

	if (attrs[ADFRE_ATTR_RESULT]) {
		result->setResult(nla_get_u32(attrs[ADFRE_ATTR_RESULT]));
	}

	if (attrs[ADFRE_ATTR_APP_NAME]) {
		applicationName = parseApplicationProcessNamingInformationObject(
				attrs[ADFRE_ATTR_APP_NAME]);
		if (applicationName == 0) {
			delete result;
			return 0;
		} else {
			result->setApplicationName(*applicationName);
			delete applicationName;
		}
	}

	if (attrs[ADFRE_ATTR_PORT_ID]) {
	        result->setPortId(nla_get_u32(attrs[ADFRE_ATTR_PORT_ID]));
	}

	return result;
}

AppFlowDeallocatedNotificationMessage * parseAppFlowDeallocatedNotificationMessage(
		nlmsghdr *hdr) {
	struct nla_policy attr_policy[AFDN_ATTR_MAX + 1];
	attr_policy[AFDN_ATTR_PORT_ID].type = NLA_U32;
	attr_policy[AFDN_ATTR_PORT_ID].minlen = 4;
	attr_policy[AFDN_ATTR_PORT_ID].maxlen = 4;
	attr_policy[AFDN_ATTR_CODE].type = NLA_U32;
	attr_policy[AFDN_ATTR_CODE].minlen = 4;
	attr_policy[AFDN_ATTR_CODE].maxlen = 4;
	attr_policy[AFDN_ATTR_APP_NAME].type = NLA_NESTED;
	attr_policy[AFDN_ATTR_APP_NAME].minlen = 0;
	attr_policy[AFDN_ATTR_APP_NAME].maxlen = 0;
	struct nlattr *attrs[AFDN_ATTR_MAX + 1];

	/*
	 * The nlmsg_parse() function will make sure that the message contains
	 * enough payload to hold the header (struct my_hdr), validates any
	 * attributes attached to the messages and stores a pointer to each
	 * attribute in the attrs[] array accessable by attribute type.
	 */
	int err = genlmsg_parse(hdr, sizeof(struct rinaHeader), attrs,
			AFDN_ATTR_MAX, attr_policy);
	if (err < 0) {
		LOG_ERR(
				"Error parsing AppFlowDeallocatedNotificationMessage information from Netlink message: %d",
				err);
		return 0;
	}

	AppFlowDeallocatedNotificationMessage * result =
			new AppFlowDeallocatedNotificationMessage();

	ApplicationProcessNamingInformation * applicationName;

	if (attrs[AFDN_ATTR_PORT_ID]) {
		result->setPortId(nla_get_u32(attrs[AFDN_ATTR_PORT_ID]));
	}

	if (attrs[AFDN_ATTR_CODE]) {
		result->setCode(nla_get_u32(attrs[AFDN_ATTR_CODE]));
	}

	if (attrs[AFDN_ATTR_APP_NAME]) {
		applicationName = parseApplicationProcessNamingInformationObject(
				attrs[AFDN_ATTR_APP_NAME]);
		if (applicationName == 0) {
			delete result;
			return 0;
		} else {
			result->setApplicationName(*applicationName);
			delete applicationName;
		}
	}

	return result;
}

AppRegisterApplicationRequestMessage * parseAppRegisterApplicationRequestMessage(
		nlmsghdr *hdr) {
	struct nla_policy attr_policy[ARAR_ATTR_MAX + 1];
	attr_policy[ARAR_ATTR_APP_REG_INFO].type = NLA_NESTED;
	attr_policy[ARAR_ATTR_APP_REG_INFO].minlen = 0;
	attr_policy[ARAR_ATTR_APP_REG_INFO].maxlen = 0;
	struct nlattr *attrs[ARAR_ATTR_MAX + 1];

	/*
	 * The nlmsg_parse() function will make sure that the message contains
	 * enough payload to hold the header (struct my_hdr), validates any
	 * attributes attached to the messages and stores a pointer to each
	 * attribute in the attrs[] array accessable by attribute type.
	 */
	int err = genlmsg_parse(hdr, sizeof(struct rinaHeader), attrs,
			ARAR_ATTR_MAX, attr_policy);
	if (err < 0) {
		LOG_ERR(
				"Error parsing AppRegisterApplicationRequestMessage information from Netlink message: %d",
				err);
		return 0;
	}

	AppRegisterApplicationRequestMessage * result =
			new AppRegisterApplicationRequestMessage();

	ApplicationRegistrationInformation * appRegInfo;

	if (attrs[ARAR_ATTR_APP_REG_INFO]) {
		appRegInfo = parseApplicationRegistrationInformation(
				attrs[ARAR_ATTR_APP_REG_INFO]);
		if (appRegInfo == 0) {
			delete result;
			return 0;
		} else {
			result->setApplicationRegistrationInformation(*appRegInfo);
			delete appRegInfo;
		}
	}

	return result;
}

AppRegisterApplicationResponseMessage * parseAppRegisterApplicationResponseMessage(
		nlmsghdr *hdr) {
	struct nla_policy attr_policy[ARARE_ATTR_MAX + 1];
	attr_policy[ARARE_ATTR_RESULT].type = NLA_U32;
	attr_policy[ARARE_ATTR_RESULT].minlen = 4;
	attr_policy[ARARE_ATTR_RESULT].maxlen = 4;
	attr_policy[ARARE_ATTR_APP_NAME].type = NLA_NESTED;
	attr_policy[ARARE_ATTR_APP_NAME].minlen = 0;
	attr_policy[ARARE_ATTR_APP_NAME].maxlen = 0;
	attr_policy[ARARE_ATTR_DIF_NAME].type = NLA_NESTED;
	attr_policy[ARARE_ATTR_DIF_NAME].minlen = 0;
	attr_policy[ARARE_ATTR_DIF_NAME].maxlen = 0;
	struct nlattr *attrs[ARARE_ATTR_MAX + 1];

	/*
	 * The nlmsg_parse() function will make sure that the message contains
	 * enough payload to hold the header (struct my_hdr), validates any
	 * attributes attached to the messages and stores a pointer to each
	 * attribute in the attrs[] array accessable by attribute type.
	 */
	int err = genlmsg_parse(hdr, sizeof(struct rinaHeader), attrs,
			ARARE_ATTR_MAX, attr_policy);
	if (err < 0) {
		LOG_ERR(
				"Error parsing AppRegisterApplicationResponseMessage information from Netlink message: %d",
				err);
		return 0;
	}

	AppRegisterApplicationResponseMessage * result =
			new AppRegisterApplicationResponseMessage();

	ApplicationProcessNamingInformation * applicationName;
	ApplicationProcessNamingInformation * difName;

	if (attrs[ARARE_ATTR_RESULT]) {
		result->setResult(nla_get_u32(attrs[ARARE_ATTR_RESULT]));
	}

	if (attrs[ARARE_ATTR_APP_NAME]) {
		applicationName = parseApplicationProcessNamingInformationObject(
				attrs[ARARE_ATTR_APP_NAME]);
		if (applicationName == 0) {
			delete result;
			return 0;
		} else {
			result->setApplicationName(*applicationName);
			delete applicationName;
		}
	}

	if (attrs[ARARE_ATTR_DIF_NAME]) {
		difName = parseApplicationProcessNamingInformationObject(
				attrs[ARARE_ATTR_DIF_NAME]);
		if (difName == 0) {
			delete result;
			return 0;
		} else {
			result->setDifName(*difName);
			delete difName;
		}
	}

	return result;
}

AppUnregisterApplicationRequestMessage * parseAppUnregisterApplicationRequestMessage(
		nlmsghdr *hdr) {
	struct nla_policy attr_policy[AUAR_ATTR_MAX + 1];
	attr_policy[AUAR_ATTR_APP_NAME].type = NLA_NESTED;
	attr_policy[AUAR_ATTR_APP_NAME].minlen = 0;
	attr_policy[AUAR_ATTR_APP_NAME].maxlen = 0;
	attr_policy[AUAR_ATTR_DIF_NAME].type = NLA_NESTED;
	attr_policy[AUAR_ATTR_DIF_NAME].minlen = 0;
	attr_policy[AUAR_ATTR_DIF_NAME].maxlen = 0;
	struct nlattr *attrs[AUAR_ATTR_MAX + 1];

	/*
	 * The nlmsg_parse() function will make sure that the message contains
	 * enough payload to hold the header (struct my_hdr), validates any
	 * attributes attached to the messages and stores a pointer to each
	 * attribute in the attrs[] array accessable by attribute type.
	 */
	int err = genlmsg_parse(hdr, sizeof(struct rinaHeader), attrs,
			AUAR_ATTR_MAX, attr_policy);
	if (err < 0) {
		LOG_ERR(
				"Error parsing AppUnregisterApplicationRequestMessage information from Netlink message: %d",
				err);
		return NULL;
	}

	AppUnregisterApplicationRequestMessage * result =
			new AppUnregisterApplicationRequestMessage();

	ApplicationProcessNamingInformation * applicationName;
	ApplicationProcessNamingInformation * difName;

	if (attrs[AUAR_ATTR_APP_NAME]) {
		applicationName = parseApplicationProcessNamingInformationObject(
				attrs[AUAR_ATTR_APP_NAME]);
		if (applicationName == 0) {
			delete result;
			return 0;
		} else {
			result->setApplicationName(*applicationName);
			delete applicationName;
		}
	}
	if (attrs[AUAR_ATTR_DIF_NAME]) {
		difName = parseApplicationProcessNamingInformationObject(
				attrs[AUAR_ATTR_DIF_NAME]);
		if (difName == 0) {
			delete result;
			return 0;
		} else {
			result->setDifName(*difName);
			delete difName;
		}
	}

	return result;
}

AppUnregisterApplicationResponseMessage * parseAppUnregisterApplicationResponseMessage(
		nlmsghdr *hdr) {
	struct nla_policy attr_policy[AUARE_ATTR_MAX + 1];
	attr_policy[AUARE_ATTR_RESULT].type = NLA_U32;
	attr_policy[AUARE_ATTR_RESULT].minlen = 4;
	attr_policy[AUARE_ATTR_RESULT].maxlen = 4;
	attr_policy[AUARE_ATTR_APP_NAME].type = NLA_NESTED;
	attr_policy[AUARE_ATTR_APP_NAME].minlen = 0;
	attr_policy[AUARE_ATTR_APP_NAME].maxlen = 0;
	struct nlattr *attrs[AUARE_ATTR_MAX + 1];

	/*
	 * The nlmsg_parse() function will make sure that the message contains
	 * enough payload to hold the header (struct my_hdr), validates any
	 * attributes attached to the messages and stores a pointer to each
	 * attribute in the attrs[] array accessable by attribute type.
	 */
	int err = genlmsg_parse(hdr, sizeof(struct rinaHeader), attrs,
			AUARE_ATTR_MAX, attr_policy);
	if (err < 0) {
		LOG_ERR(
				"Error parsing AppUnregisterApplicationRequestMessage information from Netlink message: %d",
				err);
		return NULL;
	}

	AppUnregisterApplicationResponseMessage * result =
			new AppUnregisterApplicationResponseMessage();
	ApplicationProcessNamingInformation * applicationName;


	if (attrs[AUARE_ATTR_RESULT]) {
		result->setResult(nla_get_u32(attrs[AUARE_ATTR_RESULT]));
	}

	if (attrs[AUARE_ATTR_APP_NAME]) {
		applicationName = parseApplicationProcessNamingInformationObject(
				attrs[AUARE_ATTR_APP_NAME]);
		if (applicationName == 0) {
			delete result;
			return 0;
		} else {
			result->setApplicationName(*applicationName);
			delete applicationName;
		}
	}

	return result;
}

AppRegistrationCanceledNotificationMessage * parseAppRegistrationCanceledNotificationMessage(
		nlmsghdr *hdr) {
	//TODO
	struct nla_policy attr_policy[ARCN_ATTR_MAX + 1];
	attr_policy[ARCN_ATTR_CODE].type = NLA_U32;
	attr_policy[ARCN_ATTR_CODE].minlen = 4;
	attr_policy[ARCN_ATTR_CODE].maxlen = 4;
	attr_policy[ARCN_ATTR_REASON].type = NLA_STRING;
	attr_policy[ARCN_ATTR_REASON].minlen = 0;
	attr_policy[ARCN_ATTR_REASON].maxlen = 65535;
	attr_policy[ARCN_ATTR_APP_NAME].type = NLA_NESTED;
	attr_policy[ARCN_ATTR_APP_NAME].minlen = 0;
	attr_policy[ARCN_ATTR_APP_NAME].maxlen = 0;
	attr_policy[ARCN_ATTR_DIF_NAME].type = NLA_NESTED;
	attr_policy[ARCN_ATTR_DIF_NAME].minlen = 0;
	attr_policy[ARCN_ATTR_DIF_NAME].maxlen = 0;
	struct nlattr *attrs[ARCN_ATTR_MAX + 1];

	/*
	 * The nlmsg_parse() function will make sure that the message contains
	 * enough payload to hold the header (struct my_hdr), validates any
	 * attributes attached to the messages and stores a pointer to each
	 * attribute in the attrs[] array accessable by attribute type.
	 */
	int err = genlmsg_parse(hdr, sizeof(struct rinaHeader), attrs,
			ARCN_ATTR_MAX, attr_policy);
	if (err < 0) {
		LOG_ERR(
				"Error parsing AppRegistrationCanceledNotificationMessage information from Netlink message: %d",
				err);
		return 0;
	}

	AppRegistrationCanceledNotificationMessage * result =
			new AppRegistrationCanceledNotificationMessage();

	ApplicationProcessNamingInformation * applicationName;
	ApplicationProcessNamingInformation * difName;

	if (attrs[ARCN_ATTR_CODE]) {
		result->setCode(nla_get_u32(attrs[ARCN_ATTR_CODE]));
	}

	if (attrs[ARCN_ATTR_REASON]) {
		result->setReason(nla_get_string(attrs[ARCN_ATTR_REASON]));
	}

	if (attrs[ARCN_ATTR_APP_NAME]) {
		applicationName = parseApplicationProcessNamingInformationObject(
				attrs[ARCN_ATTR_APP_NAME]);
		if (applicationName == 0) {
			delete result;
			return 0;
		} else {
			result->setApplicationName(*applicationName);
			delete applicationName;
		}
	}
	if (attrs[ARCN_ATTR_DIF_NAME]) {
		difName = parseApplicationProcessNamingInformationObject(
				attrs[ARCN_ATTR_DIF_NAME]);
		if (difName == NULL) {
			delete result;
			return NULL;
		} else {
			result->setDifName(*difName);
			delete difName;
		}
	}

	return result;
}

AppGetDIFPropertiesRequestMessage * parseAppGetDIFPropertiesRequestMessage(
		nlmsghdr *hdr){
	struct nla_policy attr_policy[AGDP_ATTR_MAX + 1];
	attr_policy[AGDP_ATTR_APP_NAME].type = NLA_NESTED;
	attr_policy[AGDP_ATTR_APP_NAME].minlen = 0;
	attr_policy[AGDP_ATTR_APP_NAME].maxlen = 0;
	attr_policy[AGDP_ATTR_DIF_NAME].type = NLA_NESTED;
	attr_policy[AGDP_ATTR_DIF_NAME].minlen = 0;
	attr_policy[AGDP_ATTR_DIF_NAME].maxlen = 0;
	struct nlattr *attrs[AGDP_ATTR_MAX + 1];

	/*
	 * The nlmsg_parse() function will make sure that the message contains
	 * enough payload to hold the header (struct my_hdr), validates any
	 * attributes attached to the messages and stores a pointer to each
	 * attribute in the attrs[] array accessable by attribute type.
	 */
	int err = genlmsg_parse(hdr, sizeof(struct rinaHeader), attrs,
			AGDP_ATTR_MAX, attr_policy);
	if (err < 0) {
		LOG_ERR(
				"Error parsing AppGetDIFPropertiesRequestMessage information from Netlink message: %d",
				err);
		return NULL;
	}

	AppGetDIFPropertiesRequestMessage * result =
			new AppGetDIFPropertiesRequestMessage();

	ApplicationProcessNamingInformation * applicationName;
	ApplicationProcessNamingInformation * difName;

	if (attrs[AGDP_ATTR_APP_NAME]) {
		applicationName = parseApplicationProcessNamingInformationObject(
				attrs[AGDP_ATTR_APP_NAME]);
		if (applicationName == 0) {
			delete result;
			return 0;
		} else {
			result->setApplicationName(*applicationName);
			delete applicationName;
		}
	}
	if (attrs[AGDP_ATTR_DIF_NAME]) {
		difName = parseApplicationProcessNamingInformationObject(
				attrs[AGDP_ATTR_DIF_NAME]);
		if (difName == 0) {
			delete result;
			return 0;
		} else {
			result->setDifName(*difName);
			delete difName;
		}
	}

	return result;
}

int parseListOfDIFProperties(nlattr *nested,
		AppGetDIFPropertiesResponseMessage * message){
	nlattr * nla;
	int rem;
	DIFProperties * difProperties;

	for (nla = (nlattr*) nla_data(nested), rem = nla_len(nested);
		     nla_ok(nla, rem);
		     nla = nla_next(nla, &(rem))){
		/* validate & parse attribute */
		difProperties = parseDIFPropertiesObject(nla);
		if (difProperties == 0){
			return -1;
		}
		message->addDIFProperty(*difProperties);
		delete difProperties;
	}

	if (rem > 0){
		LOG_WARN("Missing bits to parse");
	}

	return 0;
}

AppGetDIFPropertiesResponseMessage * parseAppGetDIFPropertiesResponseMessage(
		nlmsghdr *hdr){
	struct nla_policy attr_policy[AGDPR_ATTR_MAX + 1];
	attr_policy[AGDPR_ATTR_RESULT].type = NLA_U32;
	attr_policy[AGDPR_ATTR_RESULT].minlen = 4;
	attr_policy[AGDPR_ATTR_RESULT].maxlen = 4;
	attr_policy[AGDPR_ATTR_APP_NAME].type = NLA_NESTED;
	attr_policy[AGDPR_ATTR_APP_NAME].minlen = 0;
	attr_policy[AGDPR_ATTR_APP_NAME].maxlen = 0;
	attr_policy[AGDPR_ATTR_DIF_PROPERTIES].type = NLA_NESTED;
	attr_policy[AGDPR_ATTR_DIF_PROPERTIES].minlen = 0;
	attr_policy[AGDPR_ATTR_DIF_PROPERTIES].maxlen = 0;
	struct nlattr *attrs[AGDPR_ATTR_MAX + 1];

	int err = genlmsg_parse(hdr, sizeof(struct rinaHeader), attrs,
			AGDPR_ATTR_MAX, attr_policy);
	if (err < 0) {
		LOG_ERR(
				"Error parsing AppGetDIFPropertiesResponse information from Netlink message: %d",
				err);
		return 0;
	}

	AppGetDIFPropertiesResponseMessage * result =
					new AppGetDIFPropertiesResponseMessage();

	if (attrs[AGDPR_ATTR_RESULT]){
		result->setResult(nla_get_u32(attrs[AGDPR_ATTR_RESULT]));
	}

	ApplicationProcessNamingInformation * applicationName;

	if (attrs[AGDPR_ATTR_APP_NAME]) {
		applicationName = parseApplicationProcessNamingInformationObject(
				attrs[AGDPR_ATTR_APP_NAME]);
		if (applicationName == 0) {
			delete result;
			return 0;
		} else {
			result->setApplicationName(*applicationName);
			delete applicationName;
		}
	}

	int status = 0;
	if (attrs[AGDPR_ATTR_DIF_PROPERTIES]) {
		status = parseListOfDIFProperties(
				attrs[AGDPR_ATTR_DIF_PROPERTIES], result);
		if (status != 0){
			delete result;
			return 0;
		}
	}

	return result;
}

IpcmRegisterApplicationRequestMessage *
parseIpcmRegisterApplicationRequestMessage(nlmsghdr *hdr) {
	struct nla_policy attr_policy[IRAR_ATTR_MAX + 1];
	attr_policy[IRAR_ATTR_APP_NAME].type = NLA_NESTED;
	attr_policy[IRAR_ATTR_APP_NAME].minlen = 0;
	attr_policy[IRAR_ATTR_APP_NAME].maxlen = 0;
	attr_policy[IRAR_ATTR_DIF_NAME].type = NLA_NESTED;
	attr_policy[IRAR_ATTR_DIF_NAME].minlen = 0;
	attr_policy[IRAR_ATTR_DIF_NAME].maxlen = 0;
	attr_policy[IRAR_ATTR_REG_IPC_ID].type = NLA_U16;
	attr_policy[IRAR_ATTR_REG_IPC_ID].minlen = 2;
	attr_policy[IRAR_ATTR_REG_IPC_ID].maxlen = 2;
	struct nlattr *attrs[IRAR_ATTR_MAX + 1];

	/*
	 * The nlmsg_parse() function will make sure that the message contains
	 * enough payload to hold the header (struct my_hdr), validates any
	 * attributes attached to the messages and stores a pointer to each
	 * attribute in the attrs[] array accessable by attribute type.
	 */
	int err = genlmsg_parse(hdr, sizeof(struct rinaHeader), attrs,
			IRAR_ATTR_MAX, attr_policy);
	if (err < 0) {
		LOG_ERR("Error parsing IpcmRegisterApplicationRequestMessage information from Netlink message: %d",
		         err);
		return 0;
	}

	IpcmRegisterApplicationRequestMessage * result =
			new IpcmRegisterApplicationRequestMessage();

	ApplicationProcessNamingInformation * applicationName;
	ApplicationProcessNamingInformation * difName;

	if (attrs[IRAR_ATTR_APP_NAME]) {
		applicationName = parseApplicationProcessNamingInformationObject(
				attrs[IRAR_ATTR_APP_NAME]);
		if (applicationName == 0) {
			delete result;
			return 0;
		} else {
			result->setApplicationName(*applicationName);
			delete applicationName;
		}
	}

	if (attrs[IRAR_ATTR_DIF_NAME]) {
		difName = parseApplicationProcessNamingInformationObject(
				attrs[IRAR_ATTR_DIF_NAME]);
		if (difName == 0) {
			delete result;
			return 0;
		} else {
			result->setDifName(*difName);
			delete difName;
		}
	}

	if (attrs[IRAR_ATTR_REG_IPC_ID]) {
	      result->setRegIpcProcessId(
	                      nla_get_u16(attrs[IRAR_ATTR_REG_IPC_ID]));
	}

	return result;
}

IpcmRegisterApplicationResponseMessage *
parseIpcmRegisterApplicationResponseMessage(nlmsghdr *hdr) {
	struct nla_policy attr_policy[IRARE_ATTR_MAX + 1];
	attr_policy[IRARE_ATTR_RESULT].type = NLA_U32;
	attr_policy[IRARE_ATTR_RESULT].minlen = 4;
	attr_policy[IRARE_ATTR_RESULT].maxlen = 4;
	struct nlattr *attrs[IRARE_ATTR_MAX + 1];

	/*
	 * The nlmsg_parse() function will make sure that the message contains
	 * enough payload to hold the header (struct my_hdr), validates any
	 * attributes attached to the messages and stores a pointer to each
	 * attribute in the attrs[] array accessable by attribute type.
	 */
	int err = genlmsg_parse(hdr, sizeof(struct rinaHeader), attrs,
			IRARE_ATTR_MAX, attr_policy);
	if (err < 0) {
		LOG_ERR(
				"Error parsing IpcmRegisterApplicationResponseMessage information from Netlink message: %d",
				err);
		return 0;
	}

	IpcmRegisterApplicationResponseMessage * result =
			new IpcmRegisterApplicationResponseMessage();

	if (attrs[IRARE_ATTR_RESULT]) {
		result->setResult(nla_get_u32(attrs[IRARE_ATTR_RESULT]));
	}

	return result;
}

IpcmUnregisterApplicationRequestMessage *
parseIpcmUnregisterApplicationRequestMessage(nlmsghdr *hdr) {
	struct nla_policy attr_policy[IUAR_ATTR_MAX + 1];
	attr_policy[IUAR_ATTR_APP_NAME].type = NLA_NESTED;
	attr_policy[IUAR_ATTR_APP_NAME].minlen = 0;
	attr_policy[IUAR_ATTR_APP_NAME].maxlen = 0;
	attr_policy[IUAR_ATTR_DIF_NAME].type = NLA_NESTED;
	attr_policy[IUAR_ATTR_DIF_NAME].minlen = 0;
	attr_policy[IUAR_ATTR_DIF_NAME].maxlen = 0;
	struct nlattr *attrs[IUAR_ATTR_MAX + 1];

	/*
	 * The nlmsg_parse() function will make sure that the message contains
	 * enough payload to hold the header (struct my_hdr), validates any
	 * attributes attached to the messages and stores a pointer to each
	 * attribute in the attrs[] array accessable by attribute type.
	 */
	int err = genlmsg_parse(hdr, sizeof(struct rinaHeader), attrs,
			IUAR_ATTR_MAX, attr_policy);
	if (err < 0) {
		LOG_ERR(
				"Error parsing IpcmRegisterApplicationRequestMessage information from Netlink message: %d",
				err);
		return 0;
	}

	IpcmUnregisterApplicationRequestMessage * result =
			new IpcmUnregisterApplicationRequestMessage();

	ApplicationProcessNamingInformation * applicationName;
	ApplicationProcessNamingInformation * difName;

	if (attrs[IUAR_ATTR_APP_NAME]) {
		applicationName = parseApplicationProcessNamingInformationObject(
				attrs[IUAR_ATTR_APP_NAME]);
		if (applicationName == 0) {
			delete result;
			return 0;
		} else {
			result->setApplicationName(*applicationName);
			delete applicationName;
		}
	}

	if (attrs[IUAR_ATTR_DIF_NAME]) {
		difName = parseApplicationProcessNamingInformationObject(
				attrs[IUAR_ATTR_DIF_NAME]);
		if (difName == 0) {
			delete result;
			return 0;
		} else {
			result->setDifName(*difName);
			delete difName;
		}
	}

	return result;
}

IpcmUnregisterApplicationResponseMessage *
parseIpcmUnregisterApplicationResponseMessage(nlmsghdr *hdr) {
	struct nla_policy attr_policy[IUARE_ATTR_MAX + 1];
	attr_policy[IUARE_ATTR_RESULT].type = NLA_U32;
	attr_policy[IUARE_ATTR_RESULT].minlen = 4;
	attr_policy[IUARE_ATTR_RESULT].maxlen = 4;
	struct nlattr *attrs[IUARE_ATTR_MAX + 1];

	int err = genlmsg_parse(hdr, sizeof(struct rinaHeader), attrs,
			IUARE_ATTR_MAX, attr_policy);
	if (err < 0) {
		LOG_ERR(
				"Error parsing IpcmUnregisterApplicationResponseMessage information from Netlink message: %d",
				err);
		return 0;
	}

	IpcmUnregisterApplicationResponseMessage * result =
			new IpcmUnregisterApplicationResponseMessage();

	if (attrs[IUARE_ATTR_RESULT]) {
		result->setResult(nla_get_u32(attrs[IUARE_ATTR_RESULT]));
	}

	return result;
}

DataTransferConstants * parseDataTransferConstantsObject(nlattr *nested) {
        struct nla_policy attr_policy[DTC_ATTR_MAX + 1];
        attr_policy[DTC_ATTR_QOS_ID].type = NLA_U16;
        attr_policy[DTC_ATTR_QOS_ID].minlen = 2;
        attr_policy[DTC_ATTR_QOS_ID].maxlen = 2;
        attr_policy[DTC_ATTR_PORT_ID].type = NLA_U16;
        attr_policy[DTC_ATTR_PORT_ID].minlen = 2;
        attr_policy[DTC_ATTR_PORT_ID].maxlen = 2;
        attr_policy[DTC_ATTR_CEP_ID].type = NLA_U16;
        attr_policy[DTC_ATTR_CEP_ID].minlen = 2;
        attr_policy[DTC_ATTR_CEP_ID].maxlen = 2;
        attr_policy[DTC_ATTR_SEQ_NUM].type = NLA_U16;
        attr_policy[DTC_ATTR_SEQ_NUM].minlen = 2;
        attr_policy[DTC_ATTR_SEQ_NUM].maxlen = 2;
        attr_policy[DTC_ATTR_ADDRESS].type = NLA_U16;
        attr_policy[DTC_ATTR_ADDRESS].minlen = 2;
        attr_policy[DTC_ATTR_ADDRESS].maxlen = 2;
        attr_policy[DTC_ATTR_LENGTH].type = NLA_U16;
        attr_policy[DTC_ATTR_LENGTH].minlen = 2;
        attr_policy[DTC_ATTR_LENGTH].maxlen = 2;
        attr_policy[DTC_ATTR_MAX_PDU_SIZE].type = NLA_U32;
        attr_policy[DTC_ATTR_MAX_PDU_SIZE].minlen = 4;
        attr_policy[DTC_ATTR_MAX_PDU_SIZE].maxlen = 4;
        attr_policy[DTC_ATTR_MAX_PDU_LIFE].type = NLA_U32;
        attr_policy[DTC_ATTR_MAX_PDU_LIFE].minlen = 4;
        attr_policy[DTC_ATTR_MAX_PDU_LIFE].maxlen = 4;
        attr_policy[DTC_ATTR_DIF_INTEGRITY].type = NLA_FLAG;
        attr_policy[DTC_ATTR_DIF_INTEGRITY].minlen = 0;
        attr_policy[DTC_ATTR_DIF_INTEGRITY].maxlen = 0;
        struct nlattr *attrs[DTC_ATTR_MAX + 1];

        int err = nla_parse_nested(attrs, DTC_ATTR_MAX, nested, attr_policy);

        if (err < 0) {
                LOG_ERR(
                        "Error parsing DataTransferConstants information from Netlink message: %d",
                         err);
                return 0;
        }

        DataTransferConstants * result = new DataTransferConstants();

        if (attrs[DTC_ATTR_QOS_ID]) {
                result->setQosIdLenght(nla_get_u16(attrs[DTC_ATTR_QOS_ID]));
        }

        if (attrs[DTC_ATTR_PORT_ID]) {
                result->setPortIdLength(nla_get_u16(attrs[DTC_ATTR_PORT_ID]));
        }

        if (attrs[DTC_ATTR_CEP_ID]) {
                result->setCepIdLength(nla_get_u16(attrs[DTC_ATTR_CEP_ID]));
        }

        if (attrs[DTC_ATTR_SEQ_NUM]) {
                result->setSequenceNumberLength(
                                nla_get_u16(attrs[DTC_ATTR_SEQ_NUM]));
        }

        if (attrs[DTC_ATTR_ADDRESS]) {
                result->setAddressLength(nla_get_u16(attrs[DTC_ATTR_ADDRESS]));
        }

        if (attrs[DTC_ATTR_LENGTH]) {
                result->setLengthLength(nla_get_u16(attrs[DTC_ATTR_LENGTH]));
        }

        if (attrs[DTC_ATTR_MAX_PDU_SIZE]) {
                result->setMaxPduSize(
                                nla_get_u32(attrs[DTC_ATTR_MAX_PDU_SIZE]));
        }

        if (attrs[DTC_ATTR_MAX_PDU_LIFE]) {
                result->setMaxPduLifetime(
                                nla_get_u32(attrs[DTC_ATTR_MAX_PDU_LIFE]));
        }

        if (attrs[DTC_ATTR_DIF_INTEGRITY]) {
                result->setDifIntegrity(true);
        }

        return result;
}

EFCPConfiguration * parseEFCPConfigurationObject(nlattr *nested) {
        struct nla_policy attr_policy[EFCPC_ATTR_MAX + 1];
        attr_policy[EFCPC_ATTR_DTCONST].type = NLA_NESTED;
        attr_policy[EFCPC_ATTR_DTCONST].minlen = 0;
        attr_policy[EFCPC_ATTR_DTCONST].maxlen = 0;
        attr_policy[EFCPC_ATTR_UNKNOWN_FLOW_POLICY].type = NLA_NESTED;
        attr_policy[EFCPC_ATTR_UNKNOWN_FLOW_POLICY].minlen = 0;
        attr_policy[EFCPC_ATTR_UNKNOWN_FLOW_POLICY].maxlen = 0;
        attr_policy[EFCPC_ATTR_QOS_CUBES].type = NLA_NESTED;
        attr_policy[EFCPC_ATTR_QOS_CUBES].minlen = 0;
        attr_policy[EFCPC_ATTR_QOS_CUBES].maxlen = 0;
        struct nlattr *attrs[EFCPC_ATTR_MAX + 1];

        int err = nla_parse_nested(attrs, EFCPC_ATTR_MAX, nested, attr_policy);
        if (err < 0) {
                LOG_ERR(
                        "Error parsing EFCPConfiguration information from Netlink message: %d",
                        err);
                return 0;
        }

        EFCPConfiguration * result = new EFCPConfiguration();
        DataTransferConstants * dataTransferConstants;
        PolicyConfig * unknownFlow;

        if (attrs[EFCPC_ATTR_DTCONST]) {
                dataTransferConstants = parseDataTransferConstantsObject(
                                attrs[EFCPC_ATTR_DTCONST]);
                if (dataTransferConstants == 0) {
                        delete result;
                        return 0;
                } else {
                        result->setDataTransferConstants(
                                        *dataTransferConstants);
                        delete dataTransferConstants;
                }
        }

        if (attrs[EFCPC_ATTR_UNKNOWN_FLOW_POLICY]) {
                unknownFlow = parsePolicyConfigObject(
                                attrs[EFCPC_ATTR_UNKNOWN_FLOW_POLICY]);
                if (unknownFlow == 0) {
                        delete result;
                        return 0;
                } else {
                        result->setUnknownFlowPolicy(*unknownFlow);
                        delete unknownFlow;
                }
        }

        int status = 0;
        if (attrs[EFCPC_ATTR_QOS_CUBES]) {
                status = parseListOfQoSCubesForEFCPConfiguration(
                                attrs[EFCPC_ATTR_QOS_CUBES], result);
                if (status != 0){
                        delete result;
                        return 0;
                }
        }

        return result;
}

RMTConfiguration * parseRMTConfigurationObject(nlattr *nested) {
        struct nla_policy attr_policy[RMTC_ATTR_MAX + 1];
        attr_policy[RMTC_ATTR_QUEUE_MONITOR_POLICY].type = NLA_NESTED;
        attr_policy[RMTC_ATTR_QUEUE_MONITOR_POLICY].minlen = 0;
        attr_policy[RMTC_ATTR_QUEUE_MONITOR_POLICY].maxlen = 0;
        attr_policy[RMTC_ATTR_SCHEDULING_POLICY].type = NLA_NESTED;
        attr_policy[RMTC_ATTR_SCHEDULING_POLICY].minlen = 0;
        attr_policy[RMTC_ATTR_SCHEDULING_POLICY].maxlen = 0;
        attr_policy[RMTC_ATTR_MAX_QUEUE_POLICY].type = NLA_NESTED;
        attr_policy[RMTC_ATTR_MAX_QUEUE_POLICY].minlen = 0;
        attr_policy[RMTC_ATTR_MAX_QUEUE_POLICY].maxlen = 0;
        struct nlattr *attrs[RMTC_ATTR_MAX + 1];

        int err = nla_parse_nested(attrs, RMTC_ATTR_MAX, nested, attr_policy);
        if (err < 0) {
                LOG_ERR(
                        "Error parsing RMTConfiguration information from Netlink message: %d",
                        err);
                return 0;
        }

        RMTConfiguration * result = new RMTConfiguration();
        PolicyConfig * monitor;
        PolicyConfig * scheduling;
        PolicyConfig * max;

        if (attrs[RMTC_ATTR_QUEUE_MONITOR_POLICY]) {
                monitor = parsePolicyConfigObject(
                                attrs[RMTC_ATTR_QUEUE_MONITOR_POLICY]);
                if (monitor == 0) {
                        delete result;
                        return 0;
                } else {
                        result->setRmtQueueMonitorPolicy(*monitor);
                        delete monitor;
                }
        }

        if (attrs[RMTC_ATTR_SCHEDULING_POLICY]) {
                scheduling = parsePolicyConfigObject(
                                attrs[RMTC_ATTR_SCHEDULING_POLICY]);
                if (scheduling == 0) {
                        delete result;
                        return 0;
                } else {
                        result->setRmtSchedulingPolicy(*scheduling);
                        delete scheduling;
                }
        }

        if (attrs[RMTC_ATTR_MAX_QUEUE_POLICY]) {
                max = parsePolicyConfigObject(
                                attrs[RMTC_ATTR_MAX_QUEUE_POLICY]);
                if (max == 0) {
                        delete result;
                        return 0;
                } else {
                        result->setMaxQueuePolicy(*max);
                        delete max;
                }
        }

        return result;
}

DIFConfiguration * parseDIFConfigurationObject(nlattr *nested){
	struct nla_policy attr_policy[DCONF_ATTR_MAX + 1];
	attr_policy[DCONF_ATTR_PARAMETERS].type = NLA_NESTED;
	attr_policy[DCONF_ATTR_PARAMETERS].minlen = 0;
	attr_policy[DCONF_ATTR_PARAMETERS].maxlen = 0;
	attr_policy[DCONF_ATTR_EFCP_CONF].type = NLA_NESTED;
	attr_policy[DCONF_ATTR_EFCP_CONF].minlen = 0;
	attr_policy[DCONF_ATTR_EFCP_CONF].maxlen = 0;
	attr_policy[DCONF_ATTR_ADDRESS].type = NLA_U32;
	attr_policy[DCONF_ATTR_ADDRESS].minlen = 4;
	attr_policy[DCONF_ATTR_ADDRESS].maxlen = 4;
	attr_policy[DCONF_ATTR_RMT_CONF].type = NLA_NESTED;
	attr_policy[DCONF_ATTR_RMT_CONF].minlen = 0;
	attr_policy[DCONF_ATTR_RMT_CONF].maxlen = 0;
	struct nlattr *attrs[DCONF_ATTR_MAX + 1];

	int err = nla_parse_nested(attrs, DCONF_ATTR_MAX, nested, attr_policy);
	if (err < 0) {
		LOG_ERR(
			"Error parsing DIFConfiguration information from Netlink message: %d",
			err);
		return 0;
	}

	DIFConfiguration * result = new DIFConfiguration();
	EFCPConfiguration * efcpConfig;
	RMTConfiguration * rmtConfig;

	int status = 0;
	if (attrs[DCONF_ATTR_PARAMETERS]) {
		status = parseListOfDIFConfigurationParameters(
				attrs[DCONF_ATTR_PARAMETERS], result);
		if (status != 0){
			delete result;
			return 0;
		}
	}

        if (attrs[DCONF_ATTR_EFCP_CONF]) {
                efcpConfig = parseEFCPConfigurationObject(
                                attrs[DCONF_ATTR_EFCP_CONF]);
                if (efcpConfig == 0) {
                        delete result;
                        return 0;
                } else {
                        result->setEfcpConfiguration(
                                        *efcpConfig);
                        delete efcpConfig;
                }
        }

        if (attrs[DCONF_ATTR_ADDRESS]) {
                result->setAddress(nla_get_u32(attrs[DCONF_ATTR_ADDRESS]));
        }

        if (attrs[DCONF_ATTR_RMT_CONF]) {
                rmtConfig = parseRMTConfigurationObject(
                                attrs[DCONF_ATTR_RMT_CONF]);
                if (rmtConfig == 0) {
                        delete result;
                        return 0;
                } else {
                        result->setRmtConfiguration(
                                        *rmtConfig);
                        delete rmtConfig;
                }
        }

	return result;
}

DIFInformation * parseDIFInformationObject(nlattr *nested){
	struct nla_policy attr_policy[DINFO_ATTR_MAX + 1];
	attr_policy[DINFO_ATTR_DIF_TYPE].type = NLA_STRING;
	attr_policy[DINFO_ATTR_DIF_TYPE].minlen = 0;
	attr_policy[DINFO_ATTR_DIF_TYPE].maxlen = 65535;
	attr_policy[DINFO_ATTR_DIF_NAME].type = NLA_NESTED;
	attr_policy[DINFO_ATTR_DIF_NAME].minlen = 0;
	attr_policy[DINFO_ATTR_DIF_NAME].maxlen = 0;
	attr_policy[DINFO_ATTR_DIF_CONFIG].type = NLA_NESTED;
	attr_policy[DINFO_ATTR_DIF_CONFIG].minlen = 0;
	attr_policy[DINFO_ATTR_DIF_CONFIG].maxlen = 0;
	struct nlattr *attrs[DINFO_ATTR_MAX + 1];

	int err = nla_parse_nested(attrs, DINFO_ATTR_MAX, nested, attr_policy);
	if (err < 0) {
		LOG_ERR(
				"Error parsing DIFInformation information from Netlink message: %d",
				err);
		return 0;
	}

	DIFInformation * result = new DIFInformation();
	ApplicationProcessNamingInformation * difName;
	DIFConfiguration * difConfiguration;

	if (attrs[DINFO_ATTR_DIF_TYPE]) {
		result->setDifType(
				nla_get_string(attrs[DINFO_ATTR_DIF_TYPE]));
	}

	if (attrs[DINFO_ATTR_DIF_NAME]) {
		difName = parseApplicationProcessNamingInformationObject(
				attrs[DINFO_ATTR_DIF_NAME]);
		if (difName == 0) {
			delete result;
			return 0;
		} else {
			result->setDifName(*difName);
			delete difName;
		}
	}

	if (attrs[DINFO_ATTR_DIF_CONFIG]) {
		difConfiguration = parseDIFConfigurationObject(
				attrs[DINFO_ATTR_DIF_CONFIG]);
		if (difConfiguration == 0) {
			delete result;
			return 0;
		} else {
			result->setDifConfiguration(*difConfiguration);
			delete difConfiguration;
		}
	}

	return result;
}

IpcmAssignToDIFRequestMessage *
parseIpcmAssignToDIFRequestMessage(nlmsghdr *hdr){
	struct nla_policy attr_policy[IATDR_ATTR_MAX + 1];
	attr_policy[IATDR_ATTR_DIF_INFORMATION].type = NLA_NESTED;
	attr_policy[IATDR_ATTR_DIF_INFORMATION].minlen = 0;
	attr_policy[IATDR_ATTR_DIF_INFORMATION].maxlen = 0;
	struct nlattr *attrs[IRARE_ATTR_MAX + 1];

	int err = genlmsg_parse(hdr, sizeof(struct rinaHeader), attrs,
			IATDR_ATTR_MAX, attr_policy);
	if (err < 0) {
		LOG_ERR(
				"Error parsing IpcmAssignToDIFRequestMessage information from Netlink message: %d",
				err);
		return 0;
	}

	IpcmAssignToDIFRequestMessage * result =
			new IpcmAssignToDIFRequestMessage();
	DIFInformation * difInformation;

	if (attrs[IATDR_ATTR_DIF_INFORMATION]) {
		difInformation = parseDIFInformationObject(
				attrs[IATDR_ATTR_DIF_INFORMATION]);
		if (difInformation == 0) {
			delete result;
			return 0;
		} else {
			result->setDIFInformation(*difInformation);
			delete difInformation;
		}
	}

	return result;
}

IpcmAssignToDIFResponseMessage *
parseIpcmAssignToDIFResponseMessage(nlmsghdr *hdr){
	struct nla_policy attr_policy[IATDRE_ATTR_MAX + 1];
	attr_policy[IATDRE_ATTR_RESULT].type = NLA_U32;
	attr_policy[IATDRE_ATTR_RESULT].minlen = 4;
	attr_policy[IATDRE_ATTR_RESULT].maxlen = 4;
	struct nlattr *attrs[IATDRE_ATTR_MAX + 1];

	int err = genlmsg_parse(hdr, sizeof(struct rinaHeader), attrs,
			IATDRE_ATTR_MAX, attr_policy);
	if (err < 0) {
		LOG_ERR(
				"Error parsing IpcmAssignToDIFResponseMessage information from Netlink message: %d",
				err);
		return 0;
	}

	IpcmAssignToDIFResponseMessage * result =
			new IpcmAssignToDIFResponseMessage();

	if (attrs[IATDRE_ATTR_RESULT]) {
		result->setResult(nla_get_u32(attrs[IATDRE_ATTR_RESULT]));
	}

	return result;
}

IpcmUpdateDIFConfigurationRequestMessage *
parseIpcmUpdateDIFConfigurationRequestMessage(nlmsghdr *hdr){
        struct nla_policy attr_policy[IUDCR_ATTR_MAX + 1];
        attr_policy[IUDCR_ATTR_DIF_CONFIGURATION].type = NLA_NESTED;
        attr_policy[IUDCR_ATTR_DIF_CONFIGURATION].minlen = 0;
        attr_policy[IUDCR_ATTR_DIF_CONFIGURATION].maxlen = 0;
        struct nlattr *attrs[IUDCR_ATTR_MAX + 1];

        int err = genlmsg_parse(hdr, sizeof(struct rinaHeader), attrs,
                        IUDCR_ATTR_MAX, attr_policy);
        if (err < 0) {
                LOG_ERR(
                        "Error parsing IpcmUpdateDIFConfigurationRequestMessage information from Netlink message: %d",
                        err);
                return 0;
        }

        IpcmUpdateDIFConfigurationRequestMessage * result =
                        new IpcmUpdateDIFConfigurationRequestMessage();
        DIFConfiguration * difConfiguration;

        if (attrs[IUDCR_ATTR_DIF_CONFIGURATION]) {
                difConfiguration = parseDIFConfigurationObject(
                                attrs[IUDCR_ATTR_DIF_CONFIGURATION]);
                if (difConfiguration == 0) {
                        delete result;
                        return 0;
                } else {
                        result->setDIFConfiguration(*difConfiguration);
                        delete difConfiguration;
                }
        }

        return result;
}

IpcmUpdateDIFConfigurationResponseMessage *
parseIpcmUpdateDIFConfigurationResponseMessage(nlmsghdr *hdr){
        struct nla_policy attr_policy[IUDCRE_ATTR_MAX + 1];
        attr_policy[IUDCRE_ATTR_RESULT].type = NLA_U32;
        attr_policy[IUDCRE_ATTR_RESULT].minlen = 4;
        attr_policy[IUDCRE_ATTR_RESULT].maxlen = 4;
        struct nlattr *attrs[IUDCRE_ATTR_MAX + 1];

        int err = genlmsg_parse(hdr, sizeof(struct rinaHeader), attrs,
                        IUDCRE_ATTR_MAX, attr_policy);
        if (err < 0) {
                LOG_ERR(
                        "Error parsing IpcmAssignToDIFResponseMessage information from Netlink message: %d",
                        err);
                return 0;
        }

        IpcmUpdateDIFConfigurationResponseMessage * result =
                        new IpcmUpdateDIFConfigurationResponseMessage();

        if (attrs[IUDCRE_ATTR_RESULT]) {
                result->setResult(nla_get_u32(attrs[IUDCRE_ATTR_RESULT]));
        }

        return result;
}

IpcmEnrollToDIFResponseMessage *
parseIpcmEnrollToDIFResponseMessage(nlmsghdr *hdr){
        struct nla_policy attr_policy[IETDRE_ATTR_MAX + 1];
        attr_policy[IETDRE_ATTR_RESULT].type = NLA_U32;
        attr_policy[IETDRE_ATTR_RESULT].minlen = 4;
        attr_policy[IETDRE_ATTR_RESULT].maxlen = 4;
        attr_policy[IETDRE_ATTR_NEIGHBORS].type = NLA_NESTED;
        attr_policy[IETDRE_ATTR_NEIGHBORS].minlen = 0;
        attr_policy[IETDRE_ATTR_NEIGHBORS].maxlen = 0;
        attr_policy[IETDRE_ATTR_DIF_INFO].type = NLA_NESTED;
        attr_policy[IETDRE_ATTR_DIF_INFO].minlen = 0;
        attr_policy[IETDRE_ATTR_DIF_INFO].maxlen = 0;
        struct nlattr *attrs[IETDRE_ATTR_MAX + 1];

        int err = genlmsg_parse(hdr, sizeof(struct rinaHeader), attrs,
                        IETDRE_ATTR_MAX, attr_policy);
        if (err < 0) {
                LOG_ERR(
                        "Error parsing IpcmEnrollToDIFResponseMessage information from Netlink message: %d",
                        err);
                return 0;
        }

        IpcmEnrollToDIFResponseMessage * result =
                        new IpcmEnrollToDIFResponseMessage();

        DIFInformation * difInformation;

        if (attrs[IETDRE_ATTR_RESULT]) {
                result->setResult(nla_get_u32(attrs[IETDRE_ATTR_RESULT]));
        }

        int status = 0;
        if (attrs[IETDRE_ATTR_NEIGHBORS]) {
                status = parseListOfEnrollToDIFResponseNeighbors(
                                attrs[IETDRE_ATTR_NEIGHBORS], result);
                if (status != 0){
                        delete result;
                        return 0;
                }
        }

        if (attrs[IETDRE_ATTR_DIF_INFO]) {
                difInformation = parseDIFInformationObject(
                                attrs[IETDRE_ATTR_DIF_INFO]);
                if (difInformation == 0) {
                        delete result;
                        return 0;
                } else {
                        result->setDIFInformation(*difInformation);
                        delete difInformation;
                }
        }

        return result;
}

IpcmEnrollToDIFRequestMessage *
parseIpcmEnrollToDIFRequestMessage(nlmsghdr *hdr) {
        struct nla_policy attr_policy[IETDR_ATTR_MAX + 1];
        attr_policy[IETDR_ATTR_DIF_NAME].type = NLA_NESTED;
        attr_policy[IETDR_ATTR_DIF_NAME].minlen = 0;
        attr_policy[IETDR_ATTR_DIF_NAME].maxlen = 0;
        attr_policy[IETDR_ATTR_SUP_DIF_NAME].type = NLA_NESTED;
        attr_policy[IETDR_ATTR_SUP_DIF_NAME].minlen = 0;
        attr_policy[IETDR_ATTR_SUP_DIF_NAME].maxlen = 0;
        attr_policy[IETDR_ATTR_NEIGH].type = NLA_NESTED;
        attr_policy[IETDR_ATTR_NEIGH].minlen = 0;
        attr_policy[IETDR_ATTR_NEIGH].maxlen = 0;
        struct nlattr *attrs[IETDR_ATTR_MAX + 1];

        int err = genlmsg_parse(hdr, sizeof(struct rinaHeader), attrs,
                        IETDR_ATTR_MAX, attr_policy);
        if (err < 0) {
                LOG_ERR(
                        "Error parsing IpcmEnrollToDIFRequestMessage information from Netlink message: %d",
                         err);
                return 0;
        }

        IpcmEnrollToDIFRequestMessage * result =
                        new IpcmEnrollToDIFRequestMessage();
        ApplicationProcessNamingInformation * difName;
        ApplicationProcessNamingInformation * supDifName;
        ApplicationProcessNamingInformation * neighbour;

        if (attrs[IETDR_ATTR_DIF_NAME]) {
                difName = parseApplicationProcessNamingInformationObject(
                                attrs[IETDR_ATTR_DIF_NAME]);
                if (difName == 0) {
                        delete result;
                        return 0;
                } else {
                        result->setDifName(*difName);
                        delete difName;
                }
        }

        if (attrs[IETDR_ATTR_SUP_DIF_NAME]) {
                supDifName = parseApplicationProcessNamingInformationObject(
                                attrs[IETDR_ATTR_SUP_DIF_NAME]);
                if (supDifName == 0) {
                        delete result;
                        return 0;
                } else {
                        result->setSupportingDifName(*supDifName);
                        delete supDifName;
                }
        }

        if (attrs[IETDR_ATTR_NEIGH]) {
                neighbour = parseApplicationProcessNamingInformationObject(
                                attrs[IETDR_ATTR_NEIGH]);
                if (neighbour == 0) {
                        delete result;
                        return 0;
                } else {
                        result->setNeighborName(*neighbour);
                        delete neighbour;
                }
        }

        return result;
}

IpcmNotifyNeighborsModifiedMessage *
        parseIpcmNotifyNeighborsModifiedMessage(nlmsghdr *hdr) {
        struct nla_policy attr_policy[INNMM_ATTR_MAX + 1];
        attr_policy[INNMM_ATTR_ADDED].type = NLA_FLAG;
        attr_policy[INNMM_ATTR_ADDED].minlen = 0;
        attr_policy[INNMM_ATTR_ADDED].maxlen = 0;
        attr_policy[INNMM_ATTR_NEIGHBORS].type = NLA_NESTED;
        attr_policy[INNMM_ATTR_NEIGHBORS].minlen = 0;
        attr_policy[INNMM_ATTR_NEIGHBORS].maxlen = 0;
        struct nlattr *attrs[INNMM_ATTR_MAX + 1];

        int err = genlmsg_parse(hdr, sizeof(struct rinaHeader), attrs,
                        INNMM_ATTR_MAX, attr_policy);
        if (err < 0) {
                LOG_ERR(
                        "Error parsing IpcmNotifyNeighborsModifiedMessage information from Netlink message: %d",
                        err);
                return 0;
        }

        IpcmNotifyNeighborsModifiedMessage * result =
                        new IpcmNotifyNeighborsModifiedMessage();

        if (attrs[INNMM_ATTR_ADDED]) {
                result->setAdded(true);
        } else {
                result->setAdded(false);
        }

        int status = 0;
        if (attrs[INNMM_ATTR_NEIGHBORS]) {
                status = parseListOfNotifyNeighborsModifiedMessageNeighbors(
                                attrs[INNMM_ATTR_NEIGHBORS], result);
                if (status != 0){
                        delete result;
                        return 0;
                }
        }

        return result;
}

IpcmAllocateFlowRequestMessage *
	parseIpcmAllocateFlowRequestMessage(nlmsghdr *hdr){
	struct nla_policy attr_policy[IAFRM_ATTR_MAX + 1];
	attr_policy[IAFRM_ATTR_SOURCE_APP_NAME].type = NLA_NESTED;
	attr_policy[IAFRM_ATTR_SOURCE_APP_NAME].minlen = 0;
	attr_policy[IAFRM_ATTR_SOURCE_APP_NAME].maxlen = 0;
	attr_policy[IAFRM_ATTR_DEST_APP_NAME].type = NLA_NESTED;
	attr_policy[IAFRM_ATTR_DEST_APP_NAME].minlen = 0;
	attr_policy[IAFRM_ATTR_DEST_APP_NAME].maxlen = 0;
	attr_policy[IAFRM_ATTR_FLOW_SPEC].type = NLA_NESTED;
	attr_policy[IAFRM_ATTR_FLOW_SPEC].minlen = 0;
	attr_policy[IAFRM_ATTR_FLOW_SPEC].maxlen = 0;
	attr_policy[IAFRM_ATTR_DIF_NAME].type = NLA_NESTED;
	attr_policy[IAFRM_ATTR_DIF_NAME].minlen = 0;
	attr_policy[IAFRM_ATTR_DIF_NAME].maxlen = 0;
	struct nlattr *attrs[IAFRM_ATTR_MAX + 1];

	int err = genlmsg_parse(hdr, sizeof(struct rinaHeader), attrs,
			IAFRM_ATTR_MAX, attr_policy);
	if (err < 0) {
		LOG_ERR(
				"Error parsing IpcmAssignToDIFRequestMessage information from Netlink message: %d",
				err);
		return 0;
	}

	IpcmAllocateFlowRequestMessage * result =
			new IpcmAllocateFlowRequestMessage();
	ApplicationProcessNamingInformation * sourceName;
	ApplicationProcessNamingInformation * destName;
	FlowSpecification * flowSpec;
	ApplicationProcessNamingInformation * difName;

	if (attrs[IAFRM_ATTR_SOURCE_APP_NAME]) {
		sourceName = parseApplicationProcessNamingInformationObject(
				attrs[IAFRM_ATTR_SOURCE_APP_NAME]);
		if (sourceName == 0) {
			delete result;
			return 0;
		} else {
			result->setSourceAppName(*sourceName);
			delete sourceName;
		}
	}

	if (attrs[IAFRM_ATTR_DEST_APP_NAME]) {
		destName = parseApplicationProcessNamingInformationObject(
				attrs[IAFRM_ATTR_DEST_APP_NAME]);
		if (destName == 0) {
			delete result;
			return 0;
		} else {
			result->setDestAppName(*destName);
			delete destName;
		}
	}

	if (attrs[IAFRM_ATTR_FLOW_SPEC]) {
		flowSpec = parseFlowSpecificationObject(attrs[IAFRM_ATTR_FLOW_SPEC]);
		if (flowSpec == 0) {
			delete result;
			return 0;
		} else {
			result->setFlowSpec(*flowSpec);
			delete flowSpec;
		}
	}

	if (attrs[IAFRM_ATTR_DIF_NAME]) {
		difName = parseApplicationProcessNamingInformationObject(
				attrs[IAFRM_ATTR_DIF_NAME]);
		if (difName == 0) {
			delete result;
			return 0;
		} else {
			result->setDifName(*difName);
			delete difName;
		}
	}

	return result;
}

IpcmAllocateFlowRequestResultMessage *
	parseIpcmAllocateFlowRequestResultMessage(nlmsghdr *hdr){
	struct nla_policy attr_policy[IAFRRM_ATTR_MAX + 1];
	attr_policy[IAFRRM_ATTR_RESULT].type = NLA_U32;
	attr_policy[IAFRRM_ATTR_RESULT].minlen = 4;
	attr_policy[IAFRRM_ATTR_RESULT].maxlen = 4;
	attr_policy[IAFRRM_ATTR_PORT_ID].type = NLA_U32;
	attr_policy[IAFRRM_ATTR_PORT_ID].minlen = 4;
	attr_policy[IAFRRM_ATTR_PORT_ID].maxlen = 4;
	struct nlattr *attrs[IAFRRM_ATTR_MAX + 1];

	int err = genlmsg_parse(hdr, sizeof(struct rinaHeader), attrs,
			IAFRRM_ATTR_MAX, attr_policy);
	if (err < 0) {
		LOG_ERR(
		        "Error parsing IpcmAllocateFlowRequestResultMessage information from Netlink message: %d",
		         err);
		return 0;
	}

	IpcmAllocateFlowRequestResultMessage * result =
				new IpcmAllocateFlowRequestResultMessage();

	if (attrs[IAFRRM_ATTR_RESULT]) {
		result->setResult(nla_get_u32(attrs[IAFRRM_ATTR_RESULT]));
	}

	if (attrs[IAFRRM_ATTR_PORT_ID]) {
	        result->setPortId(nla_get_u32(attrs[IAFRRM_ATTR_PORT_ID]));
	}

	return result;
}

IpcmAllocateFlowRequestArrivedMessage * parseIpcmAllocateFlowRequestArrivedMessage(
		nlmsghdr *hdr) {
	struct nla_policy attr_policy[IAFRA_ATTR_MAX + 1];
	attr_policy[IAFRA_ATTR_SOURCE_APP_NAME].type = NLA_NESTED;
	attr_policy[IAFRA_ATTR_SOURCE_APP_NAME].minlen = 0;
	attr_policy[IAFRA_ATTR_SOURCE_APP_NAME].maxlen = 0;
	attr_policy[IAFRA_ATTR_DEST_APP_NAME].type = NLA_NESTED;
	attr_policy[IAFRA_ATTR_DEST_APP_NAME].minlen = 0;
	attr_policy[IAFRA_ATTR_DEST_APP_NAME].maxlen = 0;
	attr_policy[IAFRA_ATTR_FLOW_SPEC].type = NLA_NESTED;
	attr_policy[IAFRA_ATTR_FLOW_SPEC].minlen = 0;
	attr_policy[IAFRA_ATTR_FLOW_SPEC].maxlen = 0;
	attr_policy[IAFRA_ATTR_DIF_NAME].type = NLA_NESTED;
	attr_policy[IAFRA_ATTR_DIF_NAME].minlen = 0;
	attr_policy[IAFRA_ATTR_DIF_NAME].maxlen = 0;
	attr_policy[IAFRA_ATTR_PORT_ID].type = NLA_U32;
	attr_policy[IAFRA_ATTR_PORT_ID].minlen = 0;
	attr_policy[IAFRA_ATTR_PORT_ID].maxlen = 0;
	struct nlattr *attrs[IAFRA_ATTR_MAX + 1];

	/*
	 * The nlmsg_parse() function will make sure that the message contains
	 * enough payload to hold the header (struct my_hdr), validates any
	 * attributes attached to the messages and stores a pointer to each
	 * attribute in the attrs[] array accessable by attribute type.
	 */
	int err = genlmsg_parse(hdr, sizeof(struct rinaHeader), attrs,
			IAFRA_ATTR_MAX, attr_policy);
	if (err < 0) {
		LOG_ERR(
				"Error parsing IpcmAllocateFlowRequestArrivedMessage information from Netlink message: %d",
				err);
		return 0;
	}

	IpcmAllocateFlowRequestArrivedMessage * result =
			new IpcmAllocateFlowRequestArrivedMessage();
	ApplicationProcessNamingInformation * sourceName;
	ApplicationProcessNamingInformation * destName;
	FlowSpecification * flowSpec;
	ApplicationProcessNamingInformation * difName;

	if (attrs[IAFRA_ATTR_SOURCE_APP_NAME]) {
		sourceName = parseApplicationProcessNamingInformationObject(
				attrs[IAFRA_ATTR_SOURCE_APP_NAME]);
		if (sourceName == 0) {
			delete result;
			return 0;
		} else {
			result->setSourceAppName(*sourceName);
			delete sourceName;
		}
	}

	if (attrs[IAFRA_ATTR_DEST_APP_NAME]) {
		destName = parseApplicationProcessNamingInformationObject(
				attrs[IAFRA_ATTR_DEST_APP_NAME]);
		if (destName == 0) {
			delete result;
			return 0;
		} else {
			result->setDestAppName(*destName);
			delete destName;
		}
	}

	if (attrs[IAFRA_ATTR_FLOW_SPEC]) {
		flowSpec = parseFlowSpecificationObject(attrs[IAFRA_ATTR_FLOW_SPEC]);
		if (flowSpec == 0) {
			delete result;
			return 0;
		} else {
			result->setFlowSpecification(*flowSpec);
			delete flowSpec;
		}
	}

	if (attrs[IAFRA_ATTR_DIF_NAME]) {
		difName = parseApplicationProcessNamingInformationObject(
				attrs[IAFRA_ATTR_DIF_NAME]);
		if (difName == 0) {
			delete result;
			return 0;
		} else {
			result->setDifName(*difName);
			delete difName;
		}
	}

	if (attrs[IAFRA_ATTR_PORT_ID]) {
	        result->setPortId(nla_get_u32(attrs[IAFRA_ATTR_PORT_ID]));
	}

	return result;
}

IpcmAllocateFlowResponseMessage * parseIpcmAllocateFlowResponseMessage(
		nlmsghdr *hdr) {
	struct nla_policy attr_policy[IAFRE_ATTR_MAX + 1];
	attr_policy[IAFRE_ATTR_RESULT].type = NLA_U32;
	attr_policy[IAFRE_ATTR_RESULT].minlen = 4;
	attr_policy[IAFRE_ATTR_RESULT].maxlen = 4;
	attr_policy[IAFRE_ATTR_NOTIFY_SOURCE].type = NLA_FLAG;
	attr_policy[IAFRE_ATTR_NOTIFY_SOURCE].minlen = 0;
	attr_policy[IAFRE_ATTR_NOTIFY_SOURCE].maxlen = 0;
	struct nlattr *attrs[IAFRE_ATTR_MAX + 1];

	/*
	 * The nlmsg_parse() function will make sure that the message contains
	 * enough payload to hold the header (struct my_hdr), validates any
	 * attributes attached to the messages and stores a pointer to each
	 * attribute in the attrs[] array accessable by attribute type.
	 */
	int err = genlmsg_parse(hdr, sizeof(struct rinaHeader), attrs,
			IAFRE_ATTR_MAX, attr_policy);
	if (err < 0) {
		LOG_ERR(
				"Error parsing IpcmAllocateFlowResponseMessage information from Netlink message: %d",
				err);
		return 0;
	}

	IpcmAllocateFlowResponseMessage * result =
			new IpcmAllocateFlowResponseMessage();

	if (attrs[IAFRE_ATTR_RESULT]) {
		result->setResult((nla_get_u32(attrs[IAFRE_ATTR_RESULT])));
	}

	if (attrs[IAFRE_ATTR_NOTIFY_SOURCE]) {
		result->setNotifySource(
				(nla_get_flag(attrs[IAFRE_ATTR_NOTIFY_SOURCE])));
	}

	return result;
}

IpcmDeallocateFlowRequestMessage * parseIpcmDeallocateFlowRequestMessage(
		nlmsghdr *hdr) {
	struct nla_policy attr_policy[IDFRT_ATTR_MAX + 1];
	attr_policy[IDFRT_ATTR_PORT_ID].type = NLA_U32;
	attr_policy[IDFRT_ATTR_PORT_ID].minlen = 4;
	attr_policy[IDFRT_ATTR_PORT_ID].maxlen = 4;
	struct nlattr *attrs[IDFRT_ATTR_MAX + 1];

	/*
	 * The nlmsg_parse() function will make sure that the message contains
	 * enough payload to hold the header (struct my_hdr), validates any
	 * attributes attached to the messages and stores a pointer to each
	 * attribute in the attrs[] array accessable by attribute type.
	 */
	int err = genlmsg_parse(hdr, sizeof(struct rinaHeader), attrs,
			IDFRT_ATTR_MAX, attr_policy);
	if (err < 0) {
		LOG_ERR(
				"Error parsing IpcmDeallocateFlowRequestMessage information from Netlink message: %d",
				err);
		return 0;
	}

	IpcmDeallocateFlowRequestMessage * result =
			new IpcmDeallocateFlowRequestMessage();

	if (attrs[IDFRT_ATTR_PORT_ID]) {
		result->setPortId(nla_get_u32(attrs[IDFRT_ATTR_PORT_ID]));
	}

	return result;
}

IpcmDeallocateFlowResponseMessage * parseIpcmDeallocateFlowResponseMessage(
		nlmsghdr *hdr) {
	struct nla_policy attr_policy[IDFRE_ATTR_MAX + 1];
	attr_policy[IDFRE_ATTR_RESULT].type = NLA_U32;
	attr_policy[IDFRE_ATTR_RESULT].minlen = 4;
	attr_policy[IDFRE_ATTR_RESULT].maxlen = 4;
	struct nlattr *attrs[IDFRE_ATTR_MAX + 1];

	/*
	 * The nlmsg_parse() function will make sure that the message contains
	 * enough payload to hold the header (struct my_hdr), validates any
	 * attributes attached to the messages and stores a pointer to each
	 * attribute in the attrs[] array accessable by attribute type.
	 */
	int err = genlmsg_parse(hdr, sizeof(struct rinaHeader), attrs,
			IDFRE_ATTR_MAX, attr_policy);
	if (err < 0) {
		LOG_ERR(
				"Error parsing IpcmDeallocateFlowResponseMessage information from Netlink message: %d",
				err);
		return 0;
	}

	IpcmDeallocateFlowResponseMessage * result =
			new IpcmDeallocateFlowResponseMessage();

	if (attrs[IDFRE_ATTR_RESULT]) {
		result->setResult(nla_get_u32(attrs[IDFRE_ATTR_RESULT]));
	}

	return result;
}

IpcmFlowDeallocatedNotificationMessage * parseIpcmFlowDeallocatedNotificationMessage(
		nlmsghdr *hdr) {
	struct nla_policy attr_policy[IFDN_ATTR_MAX + 1];
	attr_policy[IFDN_ATTR_PORT_ID].type = NLA_U32;
	attr_policy[IFDN_ATTR_PORT_ID].minlen = 4;
	attr_policy[IFDN_ATTR_PORT_ID].maxlen = 4;
	attr_policy[IFDN_ATTR_CODE].type = NLA_U32;
	attr_policy[IFDN_ATTR_CODE].minlen = 4;
	attr_policy[IFDN_ATTR_CODE].maxlen = 4;
	struct nlattr *attrs[IFDN_ATTR_MAX + 1];

	/*
	 * The nlmsg_parse() function will make sure that the message contains
	 * enough payload to hold the header (struct my_hdr), validates any
	 * attributes attached to the messages and stores a pointer to each
	 * attribute in the attrs[] array accessable by attribute type.
	 */
	int err = genlmsg_parse(hdr, sizeof(struct rinaHeader), attrs,
			IFDN_ATTR_MAX, attr_policy);
	if (err < 0) {
		LOG_ERR(
				"Error parsing IpcmFlowDeallocatedNotificationMessage information from Netlink message: %d",
				err);
		return 0;
	}

	IpcmFlowDeallocatedNotificationMessage * result =
			new IpcmFlowDeallocatedNotificationMessage();

	if (attrs[IFDN_ATTR_PORT_ID]) {
		result->setPortId(nla_get_u32(attrs[IFDN_ATTR_PORT_ID]));
	}

	if (attrs[IFDN_ATTR_CODE]) {
		result->setCode(nla_get_u32(attrs[IFDN_ATTR_CODE]));
	}

	return result;
}

IpcmDIFRegistrationNotification *
parseIpcmDIFRegistrationNotification(nlmsghdr *hdr){
	struct nla_policy attr_policy[IDRN_ATTR_MAX + 1];
	attr_policy[IDRN_ATTR_IPC_PROCESS_NAME].type = NLA_NESTED;
	attr_policy[IDRN_ATTR_IPC_PROCESS_NAME].minlen = 0;
	attr_policy[IDRN_ATTR_IPC_PROCESS_NAME].maxlen = 0;
	attr_policy[IDRN_ATTR_DIF_NAME].type = NLA_NESTED;
	attr_policy[IDRN_ATTR_DIF_NAME].minlen = 0;
	attr_policy[IDRN_ATTR_DIF_NAME].maxlen = 0;
	attr_policy[IDRN_ATTR_REGISTRATION].type = NLA_FLAG;
	attr_policy[IDRN_ATTR_REGISTRATION].minlen = 0;
	attr_policy[IDRN_ATTR_REGISTRATION].maxlen = 0;
	struct nlattr *attrs[IDRN_ATTR_MAX + 1];

	int err = genlmsg_parse(hdr, sizeof(struct rinaHeader), attrs,
			IDRN_ATTR_MAX, attr_policy);
	if (err < 0) {
		LOG_ERR(
				"Error parsing IpcmDIFRegistrationNotification information from Netlink message: %d",
				err);
		return 0;
	}

	IpcmDIFRegistrationNotification * result =
			new IpcmDIFRegistrationNotification ();
	ApplicationProcessNamingInformation * ipcProcessName;
	ApplicationProcessNamingInformation * difName;

	if (attrs[IDRN_ATTR_IPC_PROCESS_NAME]) {
		ipcProcessName = parseApplicationProcessNamingInformationObject(
				attrs[IDRN_ATTR_IPC_PROCESS_NAME]);
		if (ipcProcessName == 0) {
			delete result;
			return 0;
		} else {
			result->setIpcProcessName(*ipcProcessName);
			delete ipcProcessName;
		}
	}

	if (attrs[IDRN_ATTR_DIF_NAME]) {
		difName = parseApplicationProcessNamingInformationObject(
				attrs[IDRN_ATTR_DIF_NAME]);
		if (difName == 0) {
			delete result;
			return 0;
		} else {
			result->setDifName(*difName);
			delete difName;
		}
	}

	if (attrs[IDRN_ATTR_REGISTRATION]){
		result->setRegistered(true);
	}else{
		result->setRegistered(false);
	}

	return result;
}

IpcmDIFQueryRIBRequestMessage *
	parseIpcmDIFQueryRIBRequestMessage(nlmsghdr *hdr){
	struct nla_policy attr_policy[IDQR_ATTR_MAX + 1];
	attr_policy[IDQR_ATTR_OBJECT_CLASS].type = NLA_STRING;
	attr_policy[IDQR_ATTR_OBJECT_CLASS].minlen = 0;
	attr_policy[IDQR_ATTR_OBJECT_CLASS].maxlen = 65535;
	attr_policy[IDQR_ATTR_OBJECT_NAME].type = NLA_STRING;
	attr_policy[IDQR_ATTR_OBJECT_NAME].minlen = 0;
	attr_policy[IDQR_ATTR_OBJECT_NAME].maxlen = 65535;
	attr_policy[IDQR_ATTR_OBJECT_INSTANCE].type = NLA_U64;
	attr_policy[IDQR_ATTR_OBJECT_INSTANCE].minlen = 8;
	attr_policy[IDQR_ATTR_OBJECT_INSTANCE].maxlen = 8;
	attr_policy[IDQR_ATTR_SCOPE].type = NLA_U32;
	attr_policy[IDQR_ATTR_SCOPE].minlen = 4;
	attr_policy[IDQR_ATTR_SCOPE].maxlen = 4;
	attr_policy[IDQR_ATTR_FILTER].type = NLA_STRING;
	attr_policy[IDQR_ATTR_FILTER].minlen = 0;
	attr_policy[IDQR_ATTR_FILTER].maxlen = 65535;
	struct nlattr *attrs[IDQR_ATTR_MAX + 1];

	int err = genlmsg_parse(hdr, sizeof(struct rinaHeader), attrs,
			IDQR_ATTR_MAX, attr_policy);
	if (err < 0) {
		LOG_ERR(
				"Error parsing IpcmDIFQueryRIBRequestMessage information from Netlink message: %d",
				err);
		return 0;
	}

	IpcmDIFQueryRIBRequestMessage * result =
				new IpcmDIFQueryRIBRequestMessage ();

	if (attrs[IDQR_ATTR_OBJECT_CLASS]){
		result->setObjectClass(nla_get_string(attrs[IDQR_ATTR_OBJECT_CLASS]));
	}

	if (attrs[IDQR_ATTR_OBJECT_NAME]){
		result->setObjectName(nla_get_string(attrs[IDQR_ATTR_OBJECT_NAME]));
	}

	if (attrs[IDQR_ATTR_OBJECT_INSTANCE]){
		result->setObjectInstance(
				nla_get_u64(attrs[IDQR_ATTR_OBJECT_INSTANCE]));
	}

	if (attrs[IDQR_ATTR_SCOPE]){
		result->setScope(nla_get_u32(attrs[IDQR_ATTR_SCOPE]));
	}

	if (attrs[IDQR_ATTR_FILTER]){
		result->setFilter(
				nla_get_string(attrs[IDQR_ATTR_FILTER]));
	}

	return result;
}

RIBObject * parseRIBObject(nlattr *nested){
	struct nla_policy attr_policy[RIBO_ATTR_MAX + 1];
	attr_policy[RIBO_ATTR_OBJECT_CLASS].type = NLA_STRING;
	attr_policy[RIBO_ATTR_OBJECT_CLASS].minlen = 0;
	attr_policy[RIBO_ATTR_OBJECT_CLASS].maxlen = 65535;
	attr_policy[RIBO_ATTR_OBJECT_NAME].type = NLA_STRING;
	attr_policy[RIBO_ATTR_OBJECT_NAME].minlen = 0;
	attr_policy[RIBO_ATTR_OBJECT_NAME].maxlen = 65535;
	attr_policy[RIBO_ATTR_OBJECT_INSTANCE].type = NLA_U64;
	attr_policy[RIBO_ATTR_OBJECT_INSTANCE].minlen = 8;
	attr_policy[RIBO_ATTR_OBJECT_INSTANCE].maxlen = 8;
	attr_policy[RIBO_ATTR_OBJECT_DISPLAY_VALUE].type = NLA_STRING;
	attr_policy[RIBO_ATTR_OBJECT_DISPLAY_VALUE].minlen = 0;
	attr_policy[RIBO_ATTR_OBJECT_DISPLAY_VALUE].maxlen = 65535;
	struct nlattr *attrs[RIBO_ATTR_MAX + 1];

	int err = nla_parse_nested(attrs, RIBO_ATTR_MAX, nested, attr_policy);
	if (err < 0) {
		LOG_ERR(
				"Error parsing RIBObject from Netlink message: %d",
				err);
		return 0;
	}

	RIBObject * result = new RIBObject();

	if (attrs[RIBO_ATTR_OBJECT_CLASS]){
		result->setClazz(
				nla_get_string(attrs[RIBO_ATTR_OBJECT_CLASS]));
	}

	if (attrs[RIBO_ATTR_OBJECT_NAME]){
		result->setName(
				nla_get_string(attrs[RIBO_ATTR_OBJECT_NAME]));
	}

	if (attrs[RIBO_ATTR_OBJECT_INSTANCE]){
		result->setInstance(
				nla_get_u64(attrs[RIBO_ATTR_OBJECT_INSTANCE]));
	}

	if (attrs[RIBO_ATTR_OBJECT_DISPLAY_VALUE]){
	        result->setDisplayableValue(
	                        nla_get_string(attrs[RIBO_ATTR_OBJECT_DISPLAY_VALUE]));
	}

	return result;
}

int parseListOfRIBObjects(nlattr *nested,
		IpcmDIFQueryRIBResponseMessage * message){
	nlattr * nla;
	int rem;
	RIBObject * ribObject;

	for (nla = (nlattr*) nla_data(nested), rem = nla_len(nested);
		     nla_ok(nla, rem);
		     nla = nla_next(nla, &(rem))){
		/* validate & parse attribute */
		ribObject = parseRIBObject(nla);
		if (ribObject == 0){
			return -1;
		}
		message->addRIBObject(*ribObject);
		delete ribObject;
	}

	if (rem > 0){
		LOG_WARN("Missing bits to parse");
	}

	return 0;
}

IpcmDIFQueryRIBResponseMessage *
	parseIpcmDIFQueryRIBResponseMessage(nlmsghdr *hdr){
	struct nla_policy attr_policy[IDQRE_ATTR_MAX + 1];
	attr_policy[IDQRE_ATTR_RESULT].type = NLA_U32;
	attr_policy[IDQRE_ATTR_RESULT].minlen = 4;
	attr_policy[IDQRE_ATTR_RESULT].maxlen = 4;
	attr_policy[IDQRE_ATTR_RIB_OBJECTS].type = NLA_NESTED;
	attr_policy[IDQRE_ATTR_RIB_OBJECTS].minlen = 0;
	attr_policy[IDQRE_ATTR_RIB_OBJECTS].maxlen = 0;
	struct nlattr *attrs[IDQRE_ATTR_MAX + 1];

	int err = genlmsg_parse(hdr, sizeof(struct rinaHeader), attrs,
			IDQRE_ATTR_MAX, attr_policy);
	if (err < 0) {
		LOG_ERR(
				"Error parsing IpcmDIFQueryRIBResponseMessage information from Netlink message: %d",
				err);
		return 0;
	}

	IpcmDIFQueryRIBResponseMessage * result =
					new IpcmDIFQueryRIBResponseMessage ();

	if (attrs[IDQRE_ATTR_RESULT]){
		result->setResult(nla_get_u32(attrs[IDQRE_ATTR_RESULT]));
	}

	int status = 0;
	if (attrs[IDQRE_ATTR_RIB_OBJECTS]) {
		status = parseListOfRIBObjects(
				attrs[IDQRE_ATTR_RIB_OBJECTS], result);
		if (status != 0){
			delete result;
			return 0;
		}
	}

	return result;
}

IpcmNLSocketClosedNotificationMessage *
	parseIpcmNLSocketClosedNotificationMessage(nlmsghdr *hdr)
{
	struct nla_policy attr_policy[INSCN_ATTR_MAX + 1];
	attr_policy[INSCN_ATTR_PORT].type = NLA_U32;
	attr_policy[INSCN_ATTR_PORT].minlen = 4;
	attr_policy[INSCN_ATTR_PORT].maxlen = 4;
	struct nlattr *attrs[INSCN_ATTR_MAX + 1];

	int err = genlmsg_parse(hdr, sizeof(struct rinaHeader), attrs,
			INSCN_ATTR_MAX, attr_policy);
	if (err < 0) {
		LOG_ERR(
				"Error parsing IpcmNLSocketClosedNotificationMessage information from Netlink message: %d",
				err);
		return 0;
	}

	IpcmNLSocketClosedNotificationMessage * result =
					new IpcmNLSocketClosedNotificationMessage ();

	if (attrs[INSCN_ATTR_PORT]){
		result->setPortId(nla_get_u32(attrs[INSCN_ATTR_PORT]));
	}

	return result;
}

IpcmIPCProcessInitializedMessage * parseIpcmIPCProcessInitializedMessage(
                nlmsghdr *hdr) {
        struct nla_policy attr_policy[IIPM_ATTR_MAX + 1];
        attr_policy[IIPM_ATTR_NAME].type = NLA_NESTED;
        attr_policy[IIPM_ATTR_NAME].minlen = 0;
        attr_policy[IIPM_ATTR_NAME].maxlen = 0;
        struct nlattr *attrs[IIPM_ATTR_MAX + 1];

        int err = genlmsg_parse(hdr, sizeof(struct rinaHeader), attrs,
                        IIPM_ATTR_MAX, attr_policy);
        if (err < 0) {
                LOG_ERR(
                                "Error parsing IpcmIPCProcessInitializedMessage information from Netlink message: %d",
                                err);
                return 0;
        }

        IpcmIPCProcessInitializedMessage * result =
                        new IpcmIPCProcessInitializedMessage ();
        ApplicationProcessNamingInformation * ipcProcessName;

        if (attrs[IIPM_ATTR_NAME]) {
                ipcProcessName = parseApplicationProcessNamingInformationObject(
                                attrs[IIPM_ATTR_NAME]);
                if (ipcProcessName == 0) {
                        delete result;
                        return 0;
                } else {
                        result->setName(*ipcProcessName);
                        delete ipcProcessName;
                }
        }

        return result;
}

IpcpConnectionCreateRequestMessage * parseIpcpConnectionCreateRequestMessage(
                nlmsghdr *hdr) {
        struct nla_policy attr_policy[ICCRM_ATTR_MAX + 1];
        attr_policy[ICCRM_ATTR_PORT_ID].type = NLA_U32;
        attr_policy[ICCRM_ATTR_PORT_ID].minlen = 4;
        attr_policy[ICCRM_ATTR_PORT_ID].maxlen = 4;
        attr_policy[ICCRM_ATTR_SOURCE_ADDR].type = NLA_U32;
        attr_policy[ICCRM_ATTR_SOURCE_ADDR].minlen = 4;
        attr_policy[ICCRM_ATTR_SOURCE_ADDR].maxlen = 4;
        attr_policy[ICCRM_ATTR_DEST_ADDR].type = NLA_U32;
        attr_policy[ICCRM_ATTR_DEST_ADDR].minlen = 4;
        attr_policy[ICCRM_ATTR_DEST_ADDR].maxlen = 4;
        attr_policy[ICCRM_ATTR_QOS_ID].type = NLA_U32;
        attr_policy[ICCRM_ATTR_QOS_ID].minlen = 4;
        attr_policy[ICCRM_ATTR_QOS_ID].maxlen = 4;
        attr_policy[ICCRM_ATTR_POLICIES].type = NLA_NESTED;
        attr_policy[ICCRM_ATTR_POLICIES].minlen = 0;
        attr_policy[ICCRM_ATTR_POLICIES].maxlen = 0;
        struct nlattr *attrs[ICCRM_ATTR_MAX + 1];

        int err = genlmsg_parse(hdr, sizeof(struct rinaHeader), attrs,
                        ICCRM_ATTR_MAX, attr_policy);
        if (err < 0) {
                LOG_ERR("Error parsing IpcpConnectionCreateRequestMessage information from Netlink message: %d",
                         err);
                return 0;
        }

        IpcpConnectionCreateRequestMessage * result;
        Connection * connection = new Connection();
        ConnectionPolicies * policies;

<<<<<<< HEAD
        ConnectionPolicies * connPolicies;

        if (attrs[ICCRM_ATTR_PORT_ID]){
                result->setPortId(nla_get_u32(attrs[ICCRM_ATTR_PORT_ID]));
=======
        if (attrs[ICCRM_ATTR_PORT_ID]) {
                connection->setPortId(nla_get_u32(attrs[ICCRM_ATTR_PORT_ID]));
>>>>>>> e945c97f
        }

        if (attrs[ICCRM_ATTR_SOURCE_ADDR]) {
                connection->setSourceAddress(
                                nla_get_u32(attrs[ICCRM_ATTR_SOURCE_ADDR]));
        }

        if (attrs[ICCRM_ATTR_DEST_ADDR]) {
                connection->setDestAddress(
                                nla_get_u32(attrs[ICCRM_ATTR_DEST_ADDR]));
        }

        if (attrs[ICCRM_ATTR_QOS_ID]) {
                connection->setQosId(nla_get_u32(attrs[ICCRM_ATTR_QOS_ID]));
        }

	if (attrs[ICCRM_ATTR_POLICIES]) {
<<<<<<< HEAD
	        connPolicies = parseConnectionPoliciesObject(
				attrs[ICCRM_ATTR_POLICIES]);
		if (connPolicies == 0) {
			delete result;
			return 0;
		} else {
			result->setConnPolicies(*connPolicies);
			delete connPolicies;
=======
	        policies = parseConnectionPoliciesObject(
	                        attrs[ICCRM_ATTR_POLICIES]);
		if (policies == 0) {
			delete connection;
			return 0;
		} else {
			connection->setPolicies(*policies);
			delete policies;
>>>>>>> e945c97f
		}
	}

	result = new IpcpConnectionCreateRequestMessage();
	result->setConnection(*connection);
	delete connection;
        return result;
}

IpcpConnectionCreateResponseMessage * parseIpcpConnectionCreateResponseMessage(
                nlmsghdr *hdr) {
        struct nla_policy attr_policy[ICCREM_ATTR_MAX + 1];
        attr_policy[ICCREM_ATTR_PORT_ID].type = NLA_U32;
        attr_policy[ICCREM_ATTR_PORT_ID].minlen = 4;
        attr_policy[ICCREM_ATTR_PORT_ID].maxlen = 4;
        attr_policy[ICCREM_ATTR_SRC_CEP_ID].type = NLA_U32;
        attr_policy[ICCREM_ATTR_SRC_CEP_ID].minlen = 4;
        attr_policy[ICCREM_ATTR_SRC_CEP_ID].maxlen = 4;
        struct nlattr *attrs[ICCREM_ATTR_MAX + 1];

        int err = genlmsg_parse(hdr, sizeof(struct rinaHeader), attrs,
                        ICCREM_ATTR_MAX, attr_policy);
        if (err < 0) {
                LOG_ERR("Error parsing IpcpConnectionCreateResponseMessage information from Netlink message: %d",
                         err);
                return 0;
        }

        IpcpConnectionCreateResponseMessage * result =
                        new IpcpConnectionCreateResponseMessage();

        if (attrs[ICCREM_ATTR_PORT_ID]){
                result->setPortId(nla_get_u32(attrs[ICCREM_ATTR_PORT_ID]));
        }

        if (attrs[ICCREM_ATTR_SRC_CEP_ID]){
                result->setCepId(nla_get_u32(attrs[ICCREM_ATTR_SRC_CEP_ID]));
        }

        return result;
}

IpcpConnectionUpdateRequestMessage * parseIpcpConnectionUpdateRequestMessage(
                nlmsghdr *hdr) {
        struct nla_policy attr_policy[ICURM_ATTR_MAX + 1];
        attr_policy[ICURM_ATTR_PORT_ID].type = NLA_U32;
        attr_policy[ICURM_ATTR_PORT_ID].minlen = 4;
        attr_policy[ICURM_ATTR_PORT_ID].maxlen = 4;
        attr_policy[ICURM_ATTR_SRC_CEP_ID].type = NLA_U32;
        attr_policy[ICURM_ATTR_SRC_CEP_ID].minlen = 4;
        attr_policy[ICURM_ATTR_SRC_CEP_ID].maxlen = 4;
        attr_policy[ICURM_ATTR_DEST_CEP_ID].type = NLA_U32;
        attr_policy[ICURM_ATTR_DEST_CEP_ID].minlen = 4;
        attr_policy[ICURM_ATTR_DEST_CEP_ID].maxlen = 4;
        attr_policy[ICURM_ATTR_FLOW_USER_IPC_PROCESS_ID].type = NLA_U16;
        attr_policy[ICURM_ATTR_FLOW_USER_IPC_PROCESS_ID].minlen = 2;
        attr_policy[ICURM_ATTR_FLOW_USER_IPC_PROCESS_ID].maxlen = 2;
        struct nlattr *attrs[ICURM_ATTR_MAX + 1];

        int err = genlmsg_parse(hdr, sizeof(struct rinaHeader), attrs,
                        ICURM_ATTR_MAX, attr_policy);
        if (err < 0) {
                LOG_ERR("Error parsing IpcpConnectionUpdateRequestMessage information from Netlink message: %d",
                         err);
                return 0;
        }

        IpcpConnectionUpdateRequestMessage * result =
                        new IpcpConnectionUpdateRequestMessage();

        if (attrs[ICURM_ATTR_PORT_ID]){
                result->setPortId(nla_get_u32(attrs[ICURM_ATTR_PORT_ID]));
        }

        if (attrs[ICURM_ATTR_SRC_CEP_ID]){
                result->setSourceCepId(
                                nla_get_u32(attrs[ICURM_ATTR_SRC_CEP_ID]));
        }

        if (attrs[ICURM_ATTR_DEST_CEP_ID]){
                result->setDestinationCepId(
                                nla_get_u32(attrs[ICURM_ATTR_DEST_CEP_ID]));
        }

        if (attrs[ICURM_ATTR_FLOW_USER_IPC_PROCESS_ID]){
                result->setFlowUserIpcProcessId(
                                nla_get_u16(attrs[ICURM_ATTR_FLOW_USER_IPC_PROCESS_ID]));
        }

        return result;
}

IpcpConnectionUpdateResultMessage * parseIpcpConnectionUpdateResultMessage(
                nlmsghdr *hdr) {
        struct nla_policy attr_policy[ICUREM_ATTR_MAX + 1];
        attr_policy[ICUREM_ATTR_PORT_ID].type = NLA_U32;
        attr_policy[ICUREM_ATTR_PORT_ID].minlen = 4;
        attr_policy[ICUREM_ATTR_PORT_ID].maxlen = 4;
        attr_policy[ICUREM_ATTR_RESULT].type = NLA_U32;
        attr_policy[ICUREM_ATTR_RESULT].minlen = 4;
        attr_policy[ICUREM_ATTR_RESULT].maxlen = 4;
        struct nlattr *attrs[ICUREM_ATTR_MAX + 1];

        int err = genlmsg_parse(hdr, sizeof(struct rinaHeader), attrs,
                        ICUREM_ATTR_MAX, attr_policy);
        if (err < 0) {
                LOG_ERR("Error parsing IpcpConnectionUpdateResultMessage information from Netlink message: %d",
                         err);
                return 0;
        }

        IpcpConnectionUpdateResultMessage * result =
                        new IpcpConnectionUpdateResultMessage();

        if (attrs[ICUREM_ATTR_PORT_ID]){
                result->setPortId(nla_get_u32(attrs[ICUREM_ATTR_PORT_ID]));
        }

        if (attrs[ICUREM_ATTR_RESULT]){
                result->setResult(
                                nla_get_u32(attrs[ICUREM_ATTR_RESULT]));
        }

        return result;
}

IpcpConnectionCreateArrivedMessage * parseIpcpConnectionCreateArrivedMessage(
                nlmsghdr *hdr) {
        struct nla_policy attr_policy[ICCAM_ATTR_MAX + 1];
        attr_policy[ICCAM_ATTR_PORT_ID].type = NLA_U32;
        attr_policy[ICCAM_ATTR_PORT_ID].minlen = 4;
        attr_policy[ICCAM_ATTR_PORT_ID].maxlen = 4;
        attr_policy[ICCAM_ATTR_SOURCE_ADDR].type = NLA_U32;
        attr_policy[ICCAM_ATTR_SOURCE_ADDR].minlen = 4;
        attr_policy[ICCAM_ATTR_SOURCE_ADDR].maxlen = 4;
        attr_policy[ICCAM_ATTR_DEST_ADDR].type = NLA_U32;
        attr_policy[ICCAM_ATTR_DEST_ADDR].minlen = 4;
        attr_policy[ICCAM_ATTR_DEST_ADDR].maxlen = 4;
        attr_policy[ICCAM_ATTR_DEST_CEP_ID].type = NLA_U32;
        attr_policy[ICCAM_ATTR_DEST_CEP_ID].minlen = 4;
        attr_policy[ICCAM_ATTR_DEST_CEP_ID].maxlen = 4;
<<<<<<< HEAD
        attr_policy[ICCAM_ATTR_FLOW_USER_IPC_PROCESS_ID].type = NLA_U16;
        attr_policy[ICCAM_ATTR_FLOW_USER_IPC_PROCESS_ID].minlen = 2;
        attr_policy[ICCAM_ATTR_FLOW_USER_IPC_PROCESS_ID].maxlen = 2;
=======
        attr_policy[ICCAM_ATTR_QOS_ID].type = NLA_U32;
        attr_policy[ICCAM_ATTR_QOS_ID].minlen = 4;
        attr_policy[ICCAM_ATTR_QOS_ID].maxlen = 4;
        attr_policy[ICCAM_ATTR_FLOW_USER_IPCP_ID].type = NLA_U16;
        attr_policy[ICCAM_ATTR_FLOW_USER_IPCP_ID].minlen = 2;
        attr_policy[ICCAM_ATTR_FLOW_USER_IPCP_ID].maxlen = 2;
>>>>>>> e945c97f
        attr_policy[ICCAM_ATTR_POLICIES].type = NLA_NESTED;
        attr_policy[ICCAM_ATTR_POLICIES].minlen = 0;
        attr_policy[ICCAM_ATTR_POLICIES].maxlen = 0;
        struct nlattr *attrs[ICCAM_ATTR_MAX + 1];

        int err = genlmsg_parse(hdr, sizeof(struct rinaHeader), attrs,
                        ICCAM_ATTR_MAX, attr_policy);
        if (err < 0) {
                LOG_ERR("Error parsing IpcpConnectionCreateArrivedMessage information from Netlink message: %d",
                         err);
                return 0;
        }

        IpcpConnectionCreateArrivedMessage * result;
        Connection * connection = new Connection();
        ConnectionPolicies * policies;

<<<<<<< HEAD
	ConnectionPolicies * connPolicies;

        if (attrs[ICCAM_ATTR_PORT_ID]){
                result->setPortId(nla_get_u32(attrs[ICCAM_ATTR_PORT_ID]));
=======
        if (attrs[ICCAM_ATTR_PORT_ID]) {
                connection->setPortId(nla_get_u32(attrs[ICCAM_ATTR_PORT_ID]));
>>>>>>> e945c97f
        }

        if (attrs[ICCAM_ATTR_SOURCE_ADDR]) {
                connection->setSourceAddress(
                                nla_get_u32(attrs[ICCAM_ATTR_SOURCE_ADDR]));
        }

        if (attrs[ICCAM_ATTR_DEST_ADDR]) {
                connection->setDestAddress(
                                nla_get_u32(attrs[ICCAM_ATTR_DEST_ADDR]));
        }

        if (attrs[ICCAM_ATTR_DEST_CEP_ID]) {
                connection->setDestCepId(
                                nla_get_u32(attrs[ICCAM_ATTR_DEST_CEP_ID]));
        }

        if (attrs[ICCAM_ATTR_QOS_ID]) {
                connection->setQosId(nla_get_u32(attrs[ICCAM_ATTR_QOS_ID]));
        }

        if (attrs[ICCAM_ATTR_FLOW_USER_IPCP_ID]) {
                connection->setFlowUserIpcProcessId(
                                nla_get_u16(attrs[ICCAM_ATTR_FLOW_USER_IPCP_ID]));
        }

<<<<<<< HEAD
	if (attrs[ICCAM_ATTR_POLICIES]) {
	        connPolicies = parseConnectionPoliciesObject(
				attrs[ICCAM_ATTR_POLICIES]);
		if (connPolicies == 0) {
			delete result;
			return 0;
		} else {
			result->setConnPolicies(*connPolicies);
			delete connPolicies;
		}
	}
=======
        if (attrs[ICCAM_ATTR_POLICIES]) {
                policies = parseConnectionPoliciesObject(
                                attrs[ICCAM_ATTR_POLICIES]);
                if (policies == 0) {
                        delete connection;
                        return 0;
                } else {
                        connection->setPolicies(*policies);
                        delete policies;
                }
        }
>>>>>>> e945c97f

        result = new IpcpConnectionCreateArrivedMessage();
        result->setConnection(*connection);
        delete connection;
        return result;
}

IpcpConnectionCreateResultMessage * parseIpcpConnectionCreateResultMessage(
                nlmsghdr *hdr) {
        struct nla_policy attr_policy[ICCRES_ATTR_MAX + 1];
        attr_policy[ICCRES_ATTR_PORT_ID].type = NLA_U32;
        attr_policy[ICCRES_ATTR_PORT_ID].minlen = 4;
        attr_policy[ICCRES_ATTR_PORT_ID].maxlen = 4;
        attr_policy[ICCRES_ATTR_SRC_CEP_ID].type = NLA_U32;
        attr_policy[ICCRES_ATTR_SRC_CEP_ID].minlen = 4;
        attr_policy[ICCRES_ATTR_SRC_CEP_ID].maxlen = 4;
        attr_policy[ICCRES_ATTR_DEST_CEP_ID].type = NLA_U32;
        attr_policy[ICCRES_ATTR_DEST_CEP_ID].minlen = 4;
        attr_policy[ICCRES_ATTR_DEST_CEP_ID].maxlen = 4;
        struct nlattr *attrs[ICCRES_ATTR_MAX + 1];

        int err = genlmsg_parse(hdr, sizeof(struct rinaHeader), attrs,
                        ICCRES_ATTR_MAX, attr_policy);
        if (err < 0) {
                LOG_ERR("Error parsing IpcpConnectionCreateResultMessage information from Netlink message: %d",
                         err);
                return 0;
        }

        IpcpConnectionCreateResultMessage * result =
                        new IpcpConnectionCreateResultMessage();

        if (attrs[ICCRES_ATTR_PORT_ID]){
                result->setPortId(nla_get_u32(attrs[ICCRES_ATTR_PORT_ID]));
        }

        if (attrs[ICCRES_ATTR_SRC_CEP_ID]){
                result->setSourceCepId(nla_get_u32(attrs[ICCRES_ATTR_SRC_CEP_ID]));
        }

        if (attrs[ICCRES_ATTR_DEST_CEP_ID]){
                result->setDestCepId(nla_get_u32(attrs[ICCRES_ATTR_DEST_CEP_ID]));
        }

        return result;
}

IpcpConnectionDestroyRequestMessage * parseIpcpConnectionDestroyRequestMessage(
                nlmsghdr *hdr) {
        struct nla_policy attr_policy[ICDRM_ATTR_MAX + 1];
        attr_policy[ICDRM_ATTR_PORT_ID].type = NLA_U32;
        attr_policy[ICDRM_ATTR_PORT_ID].minlen = 4;
        attr_policy[ICDRM_ATTR_PORT_ID].maxlen = 4;
        attr_policy[ICDRM_ATTR_CEP_ID].type = NLA_U32;
        attr_policy[ICDRM_ATTR_CEP_ID].minlen = 4;
        attr_policy[ICDRM_ATTR_CEP_ID].maxlen = 4;
        struct nlattr *attrs[ICDRM_ATTR_MAX + 1];

        int err = genlmsg_parse(hdr, sizeof(struct rinaHeader), attrs,
                        ICDRM_ATTR_MAX, attr_policy);
        if (err < 0) {
                LOG_ERR("Error parsing IpcpConnectionDestroyRequestMessage information from Netlink message: %d",
                         err);
                return 0;
        }

        IpcpConnectionDestroyRequestMessage * result =
                        new IpcpConnectionDestroyRequestMessage();

        if (attrs[ICDRM_ATTR_PORT_ID]){
                result->setPortId(nla_get_u32(attrs[ICDRM_ATTR_PORT_ID]));
        }

        if (attrs[ICDRM_ATTR_CEP_ID]){
                result->setCepId(nla_get_u32(attrs[ICDRM_ATTR_CEP_ID]));
        }

        return result;
}

IpcpConnectionDestroyResultMessage * parseIpcpConnectionDestroyResultMessage(
                nlmsghdr *hdr) {
        struct nla_policy attr_policy[ICDREM_ATTR_MAX + 1];
        attr_policy[ICDREM_ATTR_PORT_ID].type = NLA_U32;
        attr_policy[ICDREM_ATTR_PORT_ID].minlen = 4;
        attr_policy[ICDREM_ATTR_PORT_ID].maxlen = 4;
        attr_policy[ICDREM_ATTR_RESULT].type = NLA_U32;
        attr_policy[ICDREM_ATTR_RESULT].minlen = 4;
        attr_policy[ICDREM_ATTR_RESULT].maxlen = 4;
        struct nlattr *attrs[ICDREM_ATTR_MAX + 1];

        int err = genlmsg_parse(hdr, sizeof(struct rinaHeader), attrs,
                        ICDREM_ATTR_MAX, attr_policy);
        if (err < 0) {
                LOG_ERR("Error parsing IpcpConnectionDestroyResultMessage information from Netlink message: %d",
                         err);
                return 0;
        }

        IpcpConnectionDestroyResultMessage * result =
                        new IpcpConnectionDestroyResultMessage();

        if (attrs[ICDREM_ATTR_PORT_ID]){
                result->setPortId(nla_get_u32(attrs[ICDREM_ATTR_PORT_ID]));
        }

        if (attrs[ICDREM_ATTR_RESULT]){
                result->setResult(nla_get_u32(attrs[ICDREM_ATTR_RESULT]));
        }

        return result;
}

int parseListOfPortIds(nlattr *nested, PDUForwardingTableEntry * entry) {
        nlattr * nla;
        int rem;

        for (nla = (nlattr*) nla_data(nested), rem = nla_len(nested);
                        nla_ok(nla, rem);
                        nla = nla_next(nla, &(rem))){
                entry->addPortId(nla_get_u32(nla));
        }

        if (rem > 0){
                LOG_WARN("Missing bits to parse");
        }

        return 0;
}

PDUForwardingTableEntry * parsePDUForwardingTableEntry(nlattr *nested) {
        struct nla_policy attr_policy[PFTE_ATTR_MAX + 1];
        attr_policy[PFTE_ATTR_ADDRESS].type = NLA_U32;
        attr_policy[PFTE_ATTR_ADDRESS].minlen = 4;
        attr_policy[PFTE_ATTR_ADDRESS].maxlen = 4;
        attr_policy[PFTE_ATTR_QOS_ID].type = NLA_U32;
        attr_policy[PFTE_ATTR_QOS_ID].minlen = 4;
        attr_policy[PFTE_ATTR_QOS_ID].maxlen = 4;
        attr_policy[PFTE_ATTR_PORT_IDS].type = NLA_NESTED;
        attr_policy[PFTE_ATTR_PORT_IDS].minlen = 0;
        attr_policy[PFTE_ATTR_PORT_IDS].maxlen = 0;
        struct nlattr *attrs[PFTE_ATTR_MAX + 1];

        int err = nla_parse_nested(attrs, PFTE_ATTR_MAX, nested, attr_policy);
        if (err < 0) {
                LOG_ERR("Error parsing PDUForwardingTableEntry from Netlink message: %d",
                        err);
                return 0;
        }

        PDUForwardingTableEntry * result = new PDUForwardingTableEntry();

        if (attrs[PFTE_ATTR_ADDRESS]){
                result->setAddress(
                                nla_get_u32(attrs[PFTE_ATTR_ADDRESS]));
        }

        if (attrs[PFTE_ATTR_QOS_ID]){
                result->setQosId(
                                nla_get_u32(attrs[PFTE_ATTR_QOS_ID]));
        }

        if (attrs[PFTE_ATTR_PORT_IDS]){
                parseListOfPortIds(attrs[PFTE_ATTR_PORT_IDS], result);
        }

        return result;
}

int parseListOfPDUFTEntries(nlattr *nested,
                RmtModifyPDUFTEntriesRequestMessage * message){
        nlattr * nla;
        int rem;
        PDUForwardingTableEntry * pfte;

        for (nla = (nlattr*) nla_data(nested), rem = nla_len(nested);
                     nla_ok(nla, rem);
                     nla = nla_next(nla, &(rem))){
                /* validate & parse attribute */
                pfte = parsePDUForwardingTableEntry(nla);
                if (pfte == 0){
                        return -1;
                }
                message->addEntry(*pfte);
                delete pfte;
        }

        if (rem > 0){
                LOG_WARN("Missing bits to parse");
        }

        return 0;
}

RmtModifyPDUFTEntriesRequestMessage * parseRmtModifyPDUFTEntriesRequestMessage(
                nlmsghdr *hdr) {
        struct nla_policy attr_policy[RMPFTE_ATTR_MAX + 1];
        attr_policy[RMPFTE_ATTR_ENTRIES].type = NLA_NESTED;
        attr_policy[RMPFTE_ATTR_ENTRIES].minlen = 0;
        attr_policy[RMPFTE_ATTR_ENTRIES].maxlen = 0;
        attr_policy[RMPFTE_ATTR_MODE].type = NLA_U32;
        attr_policy[RMPFTE_ATTR_MODE].minlen = 4;
        attr_policy[RMPFTE_ATTR_MODE].maxlen = 4;
        struct nlattr *attrs[RMPFTE_ATTR_MAX + 1];

        int err = genlmsg_parse(hdr, sizeof(struct rinaHeader), attrs,
                        RMPFTE_ATTR_MAX, attr_policy);
        if (err < 0) {
                LOG_ERR("Error parsing RmtModifyPDUFTEntriesRequestMessage information from Netlink message: %d",
                         err);
                return 0;
        }

        RmtModifyPDUFTEntriesRequestMessage * result =
                        new RmtModifyPDUFTEntriesRequestMessage();

        if (attrs[RMPFTE_ATTR_MODE]){
                result->setMode(nla_get_u32(attrs[RMPFTE_ATTR_MODE]));
        }

        int status = 0;
        if (attrs[RMPFTE_ATTR_ENTRIES]) {
                status = parseListOfPDUFTEntries(
                                attrs[RMPFTE_ATTR_ENTRIES], result);
                if (status != 0){
                        delete result;
                        return 0;
                }
        }

        return result;
}

int parseListOfPDUFTEntries2(nlattr *nested,
                RmtDumpPDUFTEntriesResponseMessage * message){
        nlattr * nla;
        int rem;
        PDUForwardingTableEntry * pfte;

        for (nla = (nlattr*) nla_data(nested), rem = nla_len(nested);
                     nla_ok(nla, rem);
                     nla = nla_next(nla, &(rem))){
                /* validate & parse attribute */
                pfte = parsePDUForwardingTableEntry(nla);
                if (pfte == 0){
                        return -1;
                }
                message->addEntry(*pfte);
                delete pfte;
        }

        if (rem > 0){
                LOG_WARN("Missing bits to parse");
        }

        return 0;
}

RmtDumpPDUFTEntriesResponseMessage * parseRmtDumpPDUFTEntriesResponseMessage(
                nlmsghdr *hdr) {
        struct nla_policy attr_policy[RDPFTE_ATTR_MAX + 1];
        attr_policy[RDPFTE_ATTR_RESULT].type = NLA_U32;
        attr_policy[RDPFTE_ATTR_RESULT].minlen = 4;
        attr_policy[RDPFTE_ATTR_RESULT].maxlen = 4;
        attr_policy[RDPFTE_ATTR_ENTRIES].type = NLA_NESTED;
        attr_policy[RDPFTE_ATTR_ENTRIES].minlen = 0;
        attr_policy[RDPFTE_ATTR_ENTRIES].maxlen = 0;
        struct nlattr *attrs[RDPFTE_ATTR_MAX + 1];

        int err = genlmsg_parse(hdr, sizeof(struct rinaHeader), attrs,
                        RDPFTE_ATTR_MAX, attr_policy);
        if (err < 0) {
                LOG_ERR("Error parsing RmtDumpPDUFTEntriesResponseMessage information from Netlink message: %d",
                         err);
                return 0;
        }

        RmtDumpPDUFTEntriesResponseMessage * result =
                        new RmtDumpPDUFTEntriesResponseMessage();

        if (attrs[RDPFTE_ATTR_RESULT]){
                result->setResult(nla_get_u32(attrs[RDPFTE_ATTR_RESULT]));
        }

        int status = 0;
        if (attrs[RDPFTE_ATTR_ENTRIES]) {
                status = parseListOfPDUFTEntries2(
                                attrs[RDPFTE_ATTR_ENTRIES], result);
                if (status != 0){
                        delete result;
                        return 0;
                }
        }

        return result;
}

}<|MERGE_RESOLUTION|>--- conflicted
+++ resolved
@@ -1539,1250 +1539,6 @@
 		return 0;
 	}
 
-	ApplicationRegistrationInformation * result = new ApplicationRegistrationInformation(
-			static_cast<ApplicationRegistrationType>(
-					nla_get_u32(attrs[ARIA_ATTR_APP_REG_TYPE])));
-	ApplicationProcessNamingInformation * difName;
-	ApplicationProcessNamingInformation * appName;
-
-	if (attrs[ARIA_ATTR_APP_NAME]) {
-	        appName = parseApplicationProcessNamingInformationObject(
-	                        attrs[ARIA_ATTR_APP_NAME]);
-	        if (appName == 0) {
-	                delete result;
-	                return 0;
-	        } else {
-	                result->setApplicationName(*appName);
-	                delete appName;
-	        }
-	}
-
-	if (attrs[ARIA_ATTR_APP_DIF_NAME]) {
-		difName = parseApplicationProcessNamingInformationObject(
-				attrs[ARIA_ATTR_APP_DIF_NAME]);
-		if (difName == 0) {
-			delete result;
-			return 0;
-		} else {
-			result->setDIFName(*difName);
-			delete difName;
-		}
-	}
-
-	return result;
-}
-
-int putPolicyParameterObject(nl_msg * netlinkMessage,
-                const PolicyParameter& object) {
-        NLA_PUT_STRING(netlinkMessage, PPA_ATTR_NAME, object.getName().c_str());
-        NLA_PUT_STRING(netlinkMessage, PPA_ATTR_VALUE, object.getName().c_str());
-
-        return 0;
-
-        nla_put_failure: LOG_ERR(
-                        "Error building PolicyParameter Netlink object");
-        return -1;
-}
-
-PolicyParameter * parsePolicyParameterObject(nlattr *nested) {
-        struct nla_policy attr_policy[PPA_ATTR_MAX + 1];
-        attr_policy[PPA_ATTR_NAME].type = NLA_STRING;
-        attr_policy[PPA_ATTR_NAME].minlen = 0;
-        attr_policy[PPA_ATTR_NAME].maxlen = 65535;
-        attr_policy[PPA_ATTR_VALUE].type = NLA_STRING;
-        attr_policy[PPA_ATTR_VALUE].minlen = 0;
-        attr_policy[PPA_ATTR_VALUE].maxlen = 65535;
-        struct nlattr *attrs[PPA_ATTR_MAX + 1];
-
-        int err = nla_parse_nested(attrs, PPA_ATTR_MAX, nested, attr_policy);
-        if (err < 0) {
-                LOG_ERR("Error parsing PolicyParameter from Netlink message: %d",
-                                err);
-                return 0;
-        }
-
-        std::string name;
-        std::string value;
-
-        if (attrs[PPA_ATTR_NAME]) {
-                name = nla_get_string(attrs[PPA_ATTR_NAME]);
-        }
-
-        if (attrs[PPA_ATTR_VALUE]) {
-                value = nla_get_string(attrs[PPA_ATTR_VALUE]);
-        }
-
-        return new PolicyParameter(name, value);
-}
-
-int putListOfPolicyParameters(nl_msg* netlinkMessage,
-                const std::list<PolicyParameter>& parameters){
-        std::list<PolicyParameter>::const_iterator iterator;
-        struct nlattr *policyparam;
-        int i = 0;
-
-        for (iterator = parameters.begin();
-                        iterator != parameters.end();
-                        ++iterator) {
-                if (!(policyparam = nla_nest_start(netlinkMessage, i))){
-                        goto nla_put_failure;
-                }
-                if (putPolicyParameterObject(netlinkMessage, *iterator) < 0) {
-                        goto nla_put_failure;
-                }
-                nla_nest_end(netlinkMessage, policyparam);
-                i++;
-        }
-
-        return 0;
-
-        nla_put_failure: LOG_ERR(
-                        "Error building List of Policy Parameters Netlink object");
-        return -1;
-}
-
-int parseListOfPolicyConfigPolicyParameters(nlattr *nested,
-                PolicyConfig * efcpPolicyConfig) {
-       /* nlattr * nla;
-        int rem;
-        PolicyParameter * parameter;
-
-        for (nla = (nlattr*) nla_data(nested), rem = nla_len(nested);
-                     nla_ok(nla, rem);
-                     nla = nla_next(nla, &(rem))){
-                parameter = parsePolicyParameterObject(nla);
-                if (parameter == 0){
-                        return -1;
-                }
-                efcpPolicyConfig->addParameter(*parameter);
-                delete parameter;
-        }
-
-        if (rem > 0){
-                LOG_WARN("Missing bits to parse");
-        }*/
-
-        return 0;
-}
-
-int putPolicyConfigObject(nl_msg * netlinkMessage,
-                const PolicyConfig& object) {
-        //struct nlattr * parameters;
-
-        NLA_PUT_STRING(netlinkMessage, EPC_ATTR_NAME, object.getName().c_str());
-        NLA_PUT_STRING(netlinkMessage, EPC_ATTR_VERSION, object.getVersion().c_str());
-
-        /*if (object.getParameters().size() > 0) {
-                if (!(parameters = nla_nest_start(netlinkMessage,
-                                EPC_ATTR_PARAMETERS))) {
-                        goto nla_put_failure;
-                }
-
-                if (putListOfPolicyParameters(netlinkMessage,
-                                object.getParameters())< 0) {
-                        goto nla_put_failure;
-                }
-
-                nla_nest_end(netlinkMessage, parameters);
-        }*/
-
-        return 0;
-
-        nla_put_failure: LOG_ERR(
-                        "Error building PolicyConfig Netlink object");
-        return -1;
-}
-
-PolicyConfig *
-parsePolicyConfigObject(nlattr *nested) {
-        struct nla_policy attr_policy[EPC_ATTR_MAX + 1];
-        attr_policy[EPC_ATTR_NAME].type = NLA_STRING;
-        attr_policy[EPC_ATTR_NAME].minlen = 0;
-        attr_policy[EPC_ATTR_NAME].maxlen = 65535;
-        attr_policy[EPC_ATTR_VERSION].type = NLA_STRING;
-        attr_policy[EPC_ATTR_VERSION].minlen = 0;
-        attr_policy[EPC_ATTR_VERSION].maxlen = 65535;
-        attr_policy[EPC_ATTR_PARAMETERS].type = NLA_NESTED;
-        attr_policy[EPC_ATTR_PARAMETERS].minlen = 0;
-        attr_policy[EPC_ATTR_PARAMETERS].maxlen = 0;
-        struct nlattr *attrs[EPC_ATTR_MAX + 1];
-
-        int err = nla_parse_nested(attrs, EPC_ATTR_MAX, nested, attr_policy);
-        if (err < 0) {
-                LOG_ERR("Error parsing PolicyConfig from Netlink message: %d",
-                                err);
-                return 0;
-        }
-
-        std::string name;
-        std::string version;
-
-        if (attrs[EPC_ATTR_NAME]) {
-                name = nla_get_string(attrs[EPC_ATTR_NAME]);
-        }
-
-        if (attrs[EPC_ATTR_VERSION]) {
-                version = nla_get_string(attrs[EPC_ATTR_VERSION]);
-        }
-
-        PolicyConfig * result = new PolicyConfig(name, version);
-
-        int status = 0;
-        if (attrs[EPC_ATTR_PARAMETERS]) {
-                status = parseListOfPolicyConfigPolicyParameters(
-                                attrs[EPC_ATTR_PARAMETERS], result);
-                if (status != 0){
-                        delete result;
-                        return 0;
-                }
-        }
-
-        return result;
-}
-
-int putDTCPWindowBasedFlowControlConfigObject(nl_msg * netlinkMessage,
-                const DTCPWindowBasedFlowControlConfig& object) {
-        struct nlattr *rcvrFlowControlPolicy, *rcvingFlowControlPolicy;
-
-        NLA_PUT_U32(netlinkMessage, DWFCC_ATTR_MAX_CLOSED_WINDOW_Q_LENGTH,
-                                object.getMaxclosedwindowqueuelength());
-
-        NLA_PUT_U32(netlinkMessage, DWFCC_ATTR_INITIAL_CREDIT,
-                        object.getInitialcredit());
-
-        if (!(rcvrFlowControlPolicy = nla_nest_start(netlinkMessage,
-                        DWFCC_ATTR_RCVR_FLOW_CTRL_POLICY))) {
-                goto nla_put_failure;
-        }
-
-        if (putPolicyConfigObject(netlinkMessage,
-                        object.getRcvrflowcontrolpolicy())< 0) {
-                goto nla_put_failure;
-        }
-
-        nla_nest_end(netlinkMessage, rcvrFlowControlPolicy);
-
-        if (!(rcvingFlowControlPolicy = nla_nest_start(netlinkMessage,
-                        DWFCC_ATTR_RCVING_FLOW_CTRL_POLICY))) {
-                goto nla_put_failure;
-        }
-
-        if (putPolicyConfigObject(netlinkMessage,
-                        object.getReceivingflowcontrolpolicy())< 0) {
-                goto nla_put_failure;
-        }
-
-        nla_nest_end(netlinkMessage, rcvingFlowControlPolicy);
-
-        return 0;
-
-        nla_put_failure: LOG_ERR(
-                        "Error building DTCPWindowBasedFlowControlConfig Netlink object");
-        return -1;
-}
-
-DTCPWindowBasedFlowControlConfig *
-parseDTCPWindowBasedFlowControlConfigObject(nlattr *nested) {
-        struct nla_policy attr_policy[DWFCC_ATTR_MAX + 1];
-        attr_policy[DWFCC_ATTR_MAX_CLOSED_WINDOW_Q_LENGTH].type = NLA_U32;
-        attr_policy[DWFCC_ATTR_MAX_CLOSED_WINDOW_Q_LENGTH].minlen = 4;
-        attr_policy[DWFCC_ATTR_MAX_CLOSED_WINDOW_Q_LENGTH].maxlen = 4;
-        attr_policy[DWFCC_ATTR_INITIAL_CREDIT].type = NLA_U32;
-        attr_policy[DWFCC_ATTR_INITIAL_CREDIT].minlen = 4;
-        attr_policy[DWFCC_ATTR_INITIAL_CREDIT].maxlen = 4;
-        attr_policy[DWFCC_ATTR_RCVR_FLOW_CTRL_POLICY].type = NLA_NESTED;
-        attr_policy[DWFCC_ATTR_RCVR_FLOW_CTRL_POLICY].minlen = 0;
-        attr_policy[DWFCC_ATTR_RCVR_FLOW_CTRL_POLICY].maxlen = 0;
-        attr_policy[DWFCC_ATTR_RCVING_FLOW_CTRL_POLICY].type = NLA_NESTED;
-        attr_policy[DWFCC_ATTR_RCVING_FLOW_CTRL_POLICY].minlen = 0;
-        attr_policy[DWFCC_ATTR_RCVING_FLOW_CTRL_POLICY].maxlen = 0;
-        struct nlattr *attrs[DWFCC_ATTR_MAX + 1];
-
-        int err = nla_parse_nested(attrs, DWFCC_ATTR_MAX, nested, attr_policy);
-        if (err < 0) {
-                LOG_ERR("Error parsing DTCPWindowBasedFlowControlConfig from Netlink message: %d",
-                                err);
-                return 0;
-        }
-
-        DTCPWindowBasedFlowControlConfig * result = new DTCPWindowBasedFlowControlConfig();
-        PolicyConfig * rcvrFlowControlPolicy;
-        PolicyConfig * recvingFlowControlPolicy;
-
-        if (attrs[DWFCC_ATTR_MAX_CLOSED_WINDOW_Q_LENGTH]) {
-                result->setMaxclosedwindowqueuelength(
-                                nla_get_u32(attrs[DWFCC_ATTR_MAX_CLOSED_WINDOW_Q_LENGTH]));
-        }
-
-        if (attrs[DWFCC_ATTR_INITIAL_CREDIT]) {
-                result->setInitialcredit(
-                                nla_get_u32(attrs[DWFCC_ATTR_INITIAL_CREDIT]));
-        }
-
-        if (attrs[DWFCC_ATTR_RCVR_FLOW_CTRL_POLICY]){
-                rcvrFlowControlPolicy = parsePolicyConfigObject(
-                                attrs[DWFCC_ATTR_RCVR_FLOW_CTRL_POLICY]);
-                if (rcvrFlowControlPolicy == 0) {
-                        delete result;
-                        return 0;
-                } else {
-                        result->setRcvrflowcontrolpolicy(*rcvrFlowControlPolicy);
-                        delete rcvrFlowControlPolicy;
-                }
-        }
-
-        if (attrs[DWFCC_ATTR_RCVING_FLOW_CTRL_POLICY]){
-                recvingFlowControlPolicy = parsePolicyConfigObject(
-                                attrs[DWFCC_ATTR_RCVING_FLOW_CTRL_POLICY]);
-                if (recvingFlowControlPolicy == 0) {
-                        delete result;
-                        return 0;
-                } else {
-                        result->setReceivingflowcontrolpolicy(*recvingFlowControlPolicy);
-                        delete recvingFlowControlPolicy;
-                }
-        }
-
-        return result;
-}
-
-int putDTCPRateBasedFlowControlConfigObject(nl_msg * netlinkMessage,
-                const DTCPRateBasedFlowControlConfig& object) {
-        struct nlattr *noRateSlowdownPolicy, *noOverrunDefPeakPolicy,
-                *rateReductionPolicy;
-
-        NLA_PUT_U32(netlinkMessage, DRFCC_ATTR_SEND_RATE,
-                        object.getSendingrate());
-
-        NLA_PUT_U32(netlinkMessage, DRFCC_ATTR_TIME_PERIOD,
-                                object.getTimeperiod());
-
-        if (!(noRateSlowdownPolicy = nla_nest_start(netlinkMessage,
-                        DRFCC_ATTR_NO_RATE_SDOWN_POLICY))) {
-                goto nla_put_failure;
-        }
-
-        if (putPolicyConfigObject(netlinkMessage,
-                        object.getNorateslowdownpolicy())< 0) {
-                goto nla_put_failure;
-        }
-
-        nla_nest_end(netlinkMessage, noRateSlowdownPolicy);
-
-        if (!(noOverrunDefPeakPolicy = nla_nest_start(netlinkMessage,
-                        DRFCC_ATTR_NO_OVERR_DEF_PEAK_POLICY))) {
-                goto nla_put_failure;
-        }
-
-        if (putPolicyConfigObject(netlinkMessage,
-                        object.getNooverridedefaultpeakpolicy())< 0) {
-                goto nla_put_failure;
-        }
-
-        nla_nest_end(netlinkMessage, noOverrunDefPeakPolicy);
-
-        if (!(rateReductionPolicy = nla_nest_start(netlinkMessage,
-                        DRFCC_ATTR_RATE_REDUC_POLICY))) {
-                goto nla_put_failure;
-        }
-
-        if (putPolicyConfigObject(netlinkMessage,
-                        object.getRatereductionpolicy())< 0) {
-                goto nla_put_failure;
-        }
-
-        nla_nest_end(netlinkMessage, rateReductionPolicy);
-
-        return 0;
-
-        nla_put_failure: LOG_ERR(
-                        "Error building DTCPRateBasedFlowControlConfig Netlink object");
-        return -1;
-}
-
-DTCPRateBasedFlowControlConfig *
-parseDTCPRateBasedFlowControlConfigObject(nlattr *nested) {
-        struct nla_policy attr_policy[DRFCC_ATTR_MAX + 1];
-        attr_policy[DRFCC_ATTR_SEND_RATE].type = NLA_U32;
-        attr_policy[DRFCC_ATTR_SEND_RATE].minlen = 4;
-        attr_policy[DRFCC_ATTR_SEND_RATE].maxlen = 4;
-        attr_policy[DRFCC_ATTR_TIME_PERIOD].type = NLA_U32;
-        attr_policy[DRFCC_ATTR_TIME_PERIOD].minlen = 4;
-        attr_policy[DRFCC_ATTR_TIME_PERIOD].maxlen = 4;
-        attr_policy[DRFCC_ATTR_NO_RATE_SDOWN_POLICY].type = NLA_NESTED;
-        attr_policy[DRFCC_ATTR_NO_RATE_SDOWN_POLICY].minlen = 0;
-        attr_policy[DRFCC_ATTR_NO_RATE_SDOWN_POLICY].maxlen = 0;
-        attr_policy[DRFCC_ATTR_NO_OVERR_DEF_PEAK_POLICY].type = NLA_NESTED;
-        attr_policy[DRFCC_ATTR_NO_OVERR_DEF_PEAK_POLICY].minlen = 0;
-        attr_policy[DRFCC_ATTR_NO_OVERR_DEF_PEAK_POLICY].maxlen = 0;
-        attr_policy[DRFCC_ATTR_RATE_REDUC_POLICY].type = NLA_NESTED;
-        attr_policy[DRFCC_ATTR_RATE_REDUC_POLICY].minlen = 0;
-        attr_policy[DRFCC_ATTR_RATE_REDUC_POLICY].maxlen = 0;
-        struct nlattr *attrs[DRFCC_ATTR_MAX + 1];
-
-        int err = nla_parse_nested(attrs, DRFCC_ATTR_MAX, nested, attr_policy);
-        if (err < 0) {
-                LOG_ERR("Error parsing DTCPRateBasedFlowControlConfig from Netlink message: %d",
-                                err);
-                return 0;
-        }
-
-        DTCPRateBasedFlowControlConfig * result = new DTCPRateBasedFlowControlConfig();
-        PolicyConfig * noRateSlowdownPolicy;
-        PolicyConfig * noOverrideDefaultPeakPolicy;
-        PolicyConfig * rateReductionPolicy;
-
-        if (attrs[DRFCC_ATTR_SEND_RATE]) {
-                result->setSendingrate(
-                                nla_get_u32(attrs[DRFCC_ATTR_SEND_RATE]));
-        }
-
-        if (attrs[DRFCC_ATTR_TIME_PERIOD]) {
-                result->setTimeperiod(
-                                nla_get_u32(attrs[DRFCC_ATTR_TIME_PERIOD]));
-        }
-
-        if (attrs[DRFCC_ATTR_NO_RATE_SDOWN_POLICY]){
-                noRateSlowdownPolicy = parsePolicyConfigObject(
-                                attrs[DRFCC_ATTR_NO_RATE_SDOWN_POLICY]);
-                if (noRateSlowdownPolicy == 0) {
-                        delete result;
-                        return 0;
-                } else {
-                        result->setNorateslowdownpolicy(*noRateSlowdownPolicy);
-                        delete noRateSlowdownPolicy;
-                }
-        }
-
-        if (attrs[DRFCC_ATTR_NO_OVERR_DEF_PEAK_POLICY]){
-                noOverrideDefaultPeakPolicy = parsePolicyConfigObject(
-                                attrs[DRFCC_ATTR_NO_OVERR_DEF_PEAK_POLICY]);
-                if (noOverrideDefaultPeakPolicy == 0) {
-                        delete result;
-                        return 0;
-                } else {
-                        result->setNooverridedefaultpeakpolicy(*noOverrideDefaultPeakPolicy);
-                        delete noOverrideDefaultPeakPolicy;
-                }
-        }
-
-        if (attrs[DRFCC_ATTR_RATE_REDUC_POLICY]){
-                rateReductionPolicy = parsePolicyConfigObject(
-                                attrs[DRFCC_ATTR_RATE_REDUC_POLICY]);
-                if (rateReductionPolicy == 0) {
-                        delete result;
-                        return 0;
-                } else {
-                        result->setRatereductionpolicy(*rateReductionPolicy);
-                        delete rateReductionPolicy;
-                }
-        }
-
-        return result;
-}
-
-int putDTCPFlowControlConfigObject(nl_msg * netlinkMessage,
-                const DTCPFlowControlConfig& object) {
-        struct nlattr *windowFlowControlConfig, *rateFlowControlConfig,
-                *closedWindowPolicy, *flowCtrlOverrunPolicy,
-                *reconcileFlowCtrlPolicy;
-
-        if (object.isWindowbased()) {
-                NLA_PUT_FLAG(netlinkMessage, DFCC_ATTR_WINDOW_BASED);
-
-                if (!(windowFlowControlConfig = nla_nest_start(netlinkMessage,
-                                DFCC_ATTR_WINDOW_BASED_CONFIG))) {
-                        goto nla_put_failure;
-                }
-
-                if (putDTCPWindowBasedFlowControlConfigObject(netlinkMessage,
-                                object.getWindowbasedconfig())< 0) {
-                        goto nla_put_failure;
-                }
-
-                nla_nest_end(netlinkMessage, windowFlowControlConfig);
-        }
-
-        if (object.isRatebased()) {
-                NLA_PUT_FLAG(netlinkMessage, DFCC_ATTR_RATE_BASED);
-
-                if (!(rateFlowControlConfig = nla_nest_start(netlinkMessage,
-                                DFCC_ATTR_RATE_BASED_CONFIG))) {
-                        goto nla_put_failure;
-                }
-
-                if (putDTCPRateBasedFlowControlConfigObject(netlinkMessage,
-                                object.getRatebasedconfig())< 0) {
-                        goto nla_put_failure;
-                }
-
-                nla_nest_end(netlinkMessage, rateFlowControlConfig);
-        }
-
-        NLA_PUT_U32(netlinkMessage, DFCC_ATTR_SBYTES_THRES,
-                                object.getSentbytesthreshold());
-
-        NLA_PUT_U32(netlinkMessage, DFCC_ATTR_SBYTES_PER_THRES,
-                        object.getSentbytespercentthreshold());
-
-        NLA_PUT_U32(netlinkMessage, DFCC_ATTR_SBUFFER_THRES,
-                        object.getSentbuffersthreshold());
-
-        NLA_PUT_U32(netlinkMessage, DFCC_ATTR_RBYTES_THRES,
-                        object.getRcvbytesthreshold());
-
-        NLA_PUT_U32(netlinkMessage, DFCC_ATTR_RBYTES_PER_THRES,
-                        object.getRcvbytespercentthreshold());
-
-        NLA_PUT_U32(netlinkMessage, DFCC_ATTR_RBUFFERS_THRES,
-                        object.getRcvbuffersthreshold());
-
-        if (!(closedWindowPolicy = nla_nest_start(netlinkMessage,
-                        DFCC_ATTR_CLOSED_WINDOW_POLICY))) {
-                goto nla_put_failure;
-        }
-
-        if (putPolicyConfigObject(netlinkMessage,
-                        object.getClosedwindowpolicy())< 0) {
-                goto nla_put_failure;
-        }
-
-        nla_nest_end(netlinkMessage, closedWindowPolicy);
-
-        if (!(flowCtrlOverrunPolicy = nla_nest_start(netlinkMessage,
-                        DFCC_ATTR_FLOW_CTRL_OVERRUN_POLICY))) {
-                goto nla_put_failure;
-        }
-
-        if (putPolicyConfigObject(netlinkMessage,
-                        object.getFlowcontroloverrunpolicy())< 0) {
-                goto nla_put_failure;
-        }
-
-        nla_nest_end(netlinkMessage, flowCtrlOverrunPolicy);
-
-        if (!(reconcileFlowCtrlPolicy = nla_nest_start(netlinkMessage,
-                        DFCC_ATTR_RECON_FLOW_CTRL_POLICY))) {
-                goto nla_put_failure;
-        }
-
-        if (putPolicyConfigObject(netlinkMessage,
-                        object.getReconcileflowcontrolpolicy())< 0) {
-                goto nla_put_failure;
-        }
-
-        nla_nest_end(netlinkMessage, reconcileFlowCtrlPolicy);
-
-        return 0;
-
-        nla_put_failure: LOG_ERR(
-                        "Error building DTCPFlowControlConfig Netlink object");
-        return -1;
-}
-
-DTCPFlowControlConfig *
-parseDTCPFlowControlConfigObject(nlattr *nested) {
-        struct nla_policy attr_policy[DFCC_ATTR_MAX + 1];
-        attr_policy[DFCC_ATTR_WINDOW_BASED].type = NLA_FLAG;
-        attr_policy[DFCC_ATTR_WINDOW_BASED].minlen = 0;
-        attr_policy[DFCC_ATTR_WINDOW_BASED].maxlen = 0;
-        attr_policy[DFCC_ATTR_WINDOW_BASED_CONFIG].type = NLA_NESTED;
-        attr_policy[DFCC_ATTR_WINDOW_BASED_CONFIG].minlen = 0;
-        attr_policy[DFCC_ATTR_WINDOW_BASED_CONFIG].maxlen = 0;
-        attr_policy[DFCC_ATTR_RATE_BASED].type = NLA_FLAG;
-        attr_policy[DFCC_ATTR_RATE_BASED].minlen = 0;
-        attr_policy[DFCC_ATTR_RATE_BASED].maxlen = 0;
-        attr_policy[DFCC_ATTR_RATE_BASED_CONFIG].type = NLA_NESTED;
-        attr_policy[DFCC_ATTR_RATE_BASED_CONFIG].minlen = 0;
-        attr_policy[DFCC_ATTR_RATE_BASED_CONFIG].maxlen = 0;
-        attr_policy[DFCC_ATTR_SBYTES_THRES].type = NLA_U32;
-        attr_policy[DFCC_ATTR_SBYTES_THRES].minlen = 4;
-        attr_policy[DFCC_ATTR_SBYTES_THRES].maxlen = 4;
-        attr_policy[DFCC_ATTR_SBYTES_PER_THRES].type = NLA_U32;
-        attr_policy[DFCC_ATTR_SBYTES_PER_THRES].minlen = 4;
-        attr_policy[DFCC_ATTR_SBYTES_PER_THRES].maxlen = 4;
-        attr_policy[DFCC_ATTR_SBUFFER_THRES].type = NLA_U32;
-        attr_policy[DFCC_ATTR_SBUFFER_THRES].minlen = 4;
-        attr_policy[DFCC_ATTR_SBUFFER_THRES].maxlen = 4;
-        attr_policy[DFCC_ATTR_RBYTES_THRES].type = NLA_U32;
-        attr_policy[DFCC_ATTR_RBYTES_THRES].minlen = 4;
-        attr_policy[DFCC_ATTR_RBYTES_THRES].maxlen = 4;
-        attr_policy[DFCC_ATTR_RBYTES_PER_THRES].type = NLA_U32;
-        attr_policy[DFCC_ATTR_RBYTES_PER_THRES].minlen = 4;
-        attr_policy[DFCC_ATTR_RBYTES_PER_THRES].maxlen = 4;
-        attr_policy[DFCC_ATTR_RBUFFERS_THRES].type = NLA_U32;
-        attr_policy[DFCC_ATTR_RBUFFERS_THRES].minlen = 4;
-        attr_policy[DFCC_ATTR_RBUFFERS_THRES].maxlen = 4;
-        attr_policy[DFCC_ATTR_CLOSED_WINDOW_POLICY].type = NLA_NESTED;
-        attr_policy[DFCC_ATTR_CLOSED_WINDOW_POLICY].minlen = 0;
-        attr_policy[DFCC_ATTR_CLOSED_WINDOW_POLICY].maxlen = 0;
-        attr_policy[DFCC_ATTR_FLOW_CTRL_OVERRUN_POLICY].type = NLA_NESTED;
-        attr_policy[DFCC_ATTR_FLOW_CTRL_OVERRUN_POLICY].minlen = 0;
-        attr_policy[DFCC_ATTR_FLOW_CTRL_OVERRUN_POLICY].maxlen = 0;
-        attr_policy[DFCC_ATTR_RECON_FLOW_CTRL_POLICY].type = NLA_NESTED;
-        attr_policy[DFCC_ATTR_RECON_FLOW_CTRL_POLICY].minlen = 0;
-        attr_policy[DFCC_ATTR_RECON_FLOW_CTRL_POLICY].maxlen = 0;
-        struct nlattr *attrs[DFCC_ATTR_MAX + 1];
-
-        int err = nla_parse_nested(attrs, DFCC_ATTR_MAX, nested, attr_policy);
-        if (err < 0) {
-                LOG_ERR("Error parsing DTCPFlowControlConfig from Netlink message: %d",
-                                err);
-                return 0;
-        }
-
-        DTCPFlowControlConfig * result = new DTCPFlowControlConfig();
-        DTCPWindowBasedFlowControlConfig * windowBasedConfig;
-        DTCPRateBasedFlowControlConfig * rateBasedConfig;
-        PolicyConfig * closedWindowPolicy;
-        PolicyConfig * flowControlOverrunPolicy;
-        PolicyConfig * reconcileFlowControlPolicy;
-
-        if (attrs[DFCC_ATTR_WINDOW_BASED]) {
-                result->setWindowbased(true);
-
-                if (attrs[DFCC_ATTR_WINDOW_BASED_CONFIG]){
-                        windowBasedConfig = parseDTCPWindowBasedFlowControlConfigObject(
-                                        attrs[DFCC_ATTR_WINDOW_BASED_CONFIG]);
-                        if (windowBasedConfig == 0) {
-                                delete result;
-                                LOG_ERR("Window-based flow control configuraiton should have been present but is not");
-                                return 0;
-                        } else {
-                                result->setWindowbasedconfig(*windowBasedConfig);
-                                delete windowBasedConfig;
-                        }
-                }
-        } else {
-                result->setWindowbased(false);
-        }
-
-        if (attrs[DFCC_ATTR_RATE_BASED]) {
-                result->setRatebased(true);
-
-                if (attrs[DFCC_ATTR_RATE_BASED_CONFIG]){
-                        rateBasedConfig = parseDTCPRateBasedFlowControlConfigObject(
-                                        attrs[DFCC_ATTR_RATE_BASED_CONFIG]);
-                        if (rateBasedConfig == 0) {
-                                delete result;
-                                LOG_ERR("Rate-based flow control configuraiton should have been present but is not");
-                                return 0;
-                        } else {
-                                result->setRatebasedconfig(*rateBasedConfig);
-                                delete rateBasedConfig;
-                        }
-                }
-        } else {
-                result->setRatebased(false);
-        }
-
-        if (attrs[DFCC_ATTR_SBYTES_THRES]) {
-                result->setSentbytesthreshold(
-                                nla_get_u32(attrs[DFCC_ATTR_SBYTES_THRES]));
-        }
-
-        if (attrs[DFCC_ATTR_SBYTES_PER_THRES]) {
-                result->setSentbytespercentthreshold(
-                                nla_get_u32(attrs[DFCC_ATTR_SBYTES_PER_THRES]));
-        }
-
-        if (attrs[DFCC_ATTR_SBUFFER_THRES]) {
-                result->setSentbuffersthreshold(
-                                nla_get_u32(attrs[DFCC_ATTR_SBUFFER_THRES]));
-        }
-
-        if (attrs[DFCC_ATTR_RBYTES_THRES]) {
-                result->setRcvbytesthreshold(
-                                nla_get_u32(attrs[DFCC_ATTR_RBYTES_THRES]));
-        }
-
-        if (attrs[DFCC_ATTR_RBYTES_PER_THRES]) {
-                result->setRcvbytespercentthreshold(
-                                nla_get_u32(attrs[DFCC_ATTR_RBYTES_PER_THRES]));
-        }
-
-        if (attrs[DFCC_ATTR_RBUFFERS_THRES]) {
-                result->setRcvbuffersthreshold(
-                                nla_get_u32(attrs[DFCC_ATTR_RBUFFERS_THRES]));
-        }
-
-        if (attrs[DFCC_ATTR_CLOSED_WINDOW_POLICY]){
-                closedWindowPolicy = parsePolicyConfigObject(
-                                attrs[DFCC_ATTR_CLOSED_WINDOW_POLICY]);
-                if (closedWindowPolicy == 0) {
-                        delete result;
-                        return 0;
-                } else {
-                        result->setClosedwindowpolicy(*closedWindowPolicy);
-                        delete closedWindowPolicy;
-                }
-        }
-
-        if (attrs[DFCC_ATTR_FLOW_CTRL_OVERRUN_POLICY]){
-                flowControlOverrunPolicy = parsePolicyConfigObject(
-                                attrs[DFCC_ATTR_FLOW_CTRL_OVERRUN_POLICY]);
-                if (flowControlOverrunPolicy == 0) {
-                        delete result;
-                        return 0;
-                } else {
-                        result->setFlowcontroloverrunpolicy(*flowControlOverrunPolicy);
-                        delete flowControlOverrunPolicy;
-                }
-        }
-
-        if (attrs[DFCC_ATTR_RECON_FLOW_CTRL_POLICY]){
-                reconcileFlowControlPolicy = parsePolicyConfigObject(
-                                attrs[DFCC_ATTR_RECON_FLOW_CTRL_POLICY]);
-                if (reconcileFlowControlPolicy == 0) {
-                        delete result;
-                        return 0;
-                } else {
-                        result->setReconcileflowcontrolpolicy(*reconcileFlowControlPolicy);
-                        delete reconcileFlowControlPolicy;
-                }
-        }
-
-        return result;
-}
-
-int putDTCPRtxControlConfigObject(nl_msg * netlinkMessage,
-                const DTCPRtxControlConfig& object) {
-        struct nlattr *rttEstPolicy, *rtxTimExpPolicy, *sackPolicy,
-                *rackListPolicy, *rackPolicy, *sendingAckPolicy,
-                *rControlAckPolicy;
-
-        NLA_PUT_U32(netlinkMessage, DRCC_ATTR_DATA_RXMSN_MAX,
-                        object.getDatarxmsnmax());
-
-        NLA_PUT_U32(netlinkMessage, DRCC_ATTR_INIT_A_TIMER,
-                                object.getInitialATimer());
-
-        if (!(rttEstPolicy = nla_nest_start(netlinkMessage,
-                        DRCC_ATTR_RTT_EST_POLICY))) {
-                goto nla_put_failure;
-        }
-
-        if (putPolicyConfigObject(netlinkMessage,
-                        object.getRttestimatorpolicy())< 0) {
-                goto nla_put_failure;
-        }
-
-        nla_nest_end(netlinkMessage, rttEstPolicy);
-
-        if (!(rtxTimExpPolicy = nla_nest_start(netlinkMessage,
-                        DRCC_ATTR_RTX_TIME_EXP_POLICY))) {
-                goto nla_put_failure;
-        }
-
-        if (putPolicyConfigObject(netlinkMessage,
-                        object.getRtxtimerexpirypolicy())< 0) {
-                goto nla_put_failure;
-        }
-
-        nla_nest_end(netlinkMessage, rtxTimExpPolicy);
-
-        if (!(sackPolicy = nla_nest_start(netlinkMessage,
-                        DRCC_ATTR_SACK_POLICY))) {
-                goto nla_put_failure;
-        }
-
-        if (putPolicyConfigObject(netlinkMessage,
-                        object.getSenderackpolicy())< 0) {
-                goto nla_put_failure;
-        }
-
-        nla_nest_end(netlinkMessage, sackPolicy);
-
-        if (!(rackListPolicy = nla_nest_start(netlinkMessage,
-                        DRCC_ATTR_RACK_LIST_POLICY))) {
-                goto nla_put_failure;
-        }
-
-        if (putPolicyConfigObject(netlinkMessage,
-                        object.getRecvingacklistpolicy())< 0) {
-                goto nla_put_failure;
-        }
-
-        nla_nest_end(netlinkMessage, rackListPolicy);
-
-        if (!(rackPolicy = nla_nest_start(netlinkMessage,
-                        DRCC_ATTR_RACK_POLICY))) {
-                goto nla_put_failure;
-        }
-
-        if (putPolicyConfigObject(netlinkMessage,
-                        object.getRcvrackpolicy())< 0) {
-                goto nla_put_failure;
-        }
-
-        nla_nest_end(netlinkMessage, rackPolicy);
-
-        if (!(sendingAckPolicy = nla_nest_start(netlinkMessage,
-                        DRCC_ATTR_SDING_ACK_POLICY))) {
-                goto nla_put_failure;
-        }
-
-        if (putPolicyConfigObject(netlinkMessage,
-                        object.getSendingackpolicy())< 0) {
-                goto nla_put_failure;
-        }
-
-        nla_nest_end(netlinkMessage, sendingAckPolicy);
-
-        if (!(rControlAckPolicy = nla_nest_start(netlinkMessage,
-                        DRCC_ATTR_RCONTROL_ACK_POLICY))) {
-                goto nla_put_failure;
-        }
-
-        if (putPolicyConfigObject(netlinkMessage,
-                        object.getRcvrcontrolackpolicy())< 0) {
-                goto nla_put_failure;
-        }
-
-        nla_nest_end(netlinkMessage, rControlAckPolicy);
-
-        return 0;
-
-        nla_put_failure: LOG_ERR(
-                        "Error building DTCPRtxControlConfig Netlink object");
-        return -1;
-}
-
-DTCPRtxControlConfig * parseDTCPRtxControlConfigObject(nlattr *nested) {
-        struct nla_policy attr_policy[DRCC_ATTR_MAX + 1];
-        attr_policy[DRCC_ATTR_DATA_RXMSN_MAX].type = NLA_U32;
-        attr_policy[DRCC_ATTR_DATA_RXMSN_MAX].minlen = 4;
-        attr_policy[DRCC_ATTR_DATA_RXMSN_MAX].maxlen = 4;
-        attr_policy[DRCC_ATTR_INIT_A_TIMER].type = NLA_U32;
-        attr_policy[DRCC_ATTR_INIT_A_TIMER].minlen = 4;
-        attr_policy[DRCC_ATTR_INIT_A_TIMER].maxlen = 4;
-        attr_policy[DRCC_ATTR_RTT_EST_POLICY].type = NLA_NESTED;
-        attr_policy[DRCC_ATTR_RTT_EST_POLICY].minlen = 0;
-        attr_policy[DRCC_ATTR_RTT_EST_POLICY].maxlen = 0;
-        attr_policy[DRCC_ATTR_RTX_TIME_EXP_POLICY].type = NLA_NESTED;
-        attr_policy[DRCC_ATTR_RTX_TIME_EXP_POLICY].minlen = 0;
-        attr_policy[DRCC_ATTR_RTX_TIME_EXP_POLICY].maxlen = 0;
-        attr_policy[DRCC_ATTR_SACK_POLICY].type = NLA_NESTED;
-        attr_policy[DRCC_ATTR_SACK_POLICY].minlen = 0;
-        attr_policy[DRCC_ATTR_SACK_POLICY].maxlen = 0;
-        attr_policy[DRCC_ATTR_RACK_LIST_POLICY].type = NLA_NESTED;
-        attr_policy[DRCC_ATTR_RACK_LIST_POLICY].minlen = 0;
-        attr_policy[DRCC_ATTR_RACK_LIST_POLICY].maxlen = 0;
-        attr_policy[DRCC_ATTR_RACK_POLICY].type = NLA_NESTED;
-        attr_policy[DRCC_ATTR_RACK_POLICY].minlen = 0;
-        attr_policy[DRCC_ATTR_RACK_POLICY].maxlen = 0;
-        attr_policy[DRCC_ATTR_SDING_ACK_POLICY].type = NLA_NESTED;
-        attr_policy[DRCC_ATTR_SDING_ACK_POLICY].minlen = 0;
-        attr_policy[DRCC_ATTR_SDING_ACK_POLICY].maxlen = 0;
-        attr_policy[DRCC_ATTR_RCONTROL_ACK_POLICY].type = NLA_NESTED;
-        attr_policy[DRCC_ATTR_RCONTROL_ACK_POLICY].minlen = 0;
-        attr_policy[DRCC_ATTR_RCONTROL_ACK_POLICY].maxlen = 0;
-        struct nlattr *attrs[DRCC_ATTR_MAX + 1];
-
-        int err = nla_parse_nested(attrs, DRCC_ATTR_MAX, nested, attr_policy);
-        if (err < 0) {
-                LOG_ERR("Error parsing DTCPRtxControlConfig from Netlink message: %d",
-                                err);
-                return 0;
-        }
-
-        DTCPRtxControlConfig * result = new DTCPRtxControlConfig();
-        PolicyConfig * rttEstimatorPolicy;
-        PolicyConfig * rtxTimerExpirationPolicy;
-        PolicyConfig * sackPolicy;
-        PolicyConfig * rackListPolicy;
-        PolicyConfig * rackPolicy;
-        PolicyConfig * sendingAckPolicy;
-        PolicyConfig * rControlAckPolicy;
-
-        if (attrs[DRCC_ATTR_DATA_RXMSN_MAX]) {
-                result->setDatarxmsnmax(
-                                nla_get_u32(attrs[DRCC_ATTR_DATA_RXMSN_MAX]));
-        }
-
-        if (attrs[DRCC_ATTR_INIT_A_TIMER]) {
-                result->setInitialATimer(
-                                nla_get_u32(attrs[DRCC_ATTR_INIT_A_TIMER]));
-        }
-
-        if (attrs[DRCC_ATTR_RTT_EST_POLICY]){
-                rttEstimatorPolicy = parsePolicyConfigObject(
-                                attrs[DRCC_ATTR_RTT_EST_POLICY]);
-                if (rttEstimatorPolicy == 0) {
-                        delete result;
-                        return 0;
-                } else {
-                        result->setRttestimatorpolicy(*rttEstimatorPolicy);
-                        delete rttEstimatorPolicy;
-                }
-        }
-
-        if (attrs[DRCC_ATTR_RTX_TIME_EXP_POLICY]){
-                rtxTimerExpirationPolicy = parsePolicyConfigObject(
-                                attrs[DRCC_ATTR_RTX_TIME_EXP_POLICY]);
-                if (rtxTimerExpirationPolicy == 0) {
-                        delete result;
-                        return 0;
-                } else {
-                        result->setRtxtimerexpirypolicy(*rtxTimerExpirationPolicy);
-                        delete rtxTimerExpirationPolicy;
-                }
-        }
-
-        if (attrs[DRCC_ATTR_SACK_POLICY]){
-                sackPolicy = parsePolicyConfigObject(
-                                attrs[DRCC_ATTR_SACK_POLICY]);
-                if (sackPolicy == 0) {
-                        delete result;
-                        return 0;
-                } else {
-                        result->setSenderackpolicy(*sackPolicy);
-                        delete sackPolicy;
-                }
-        }
-
-        if (attrs[DRCC_ATTR_RACK_LIST_POLICY]){
-                rackListPolicy = parsePolicyConfigObject(
-                                attrs[DRCC_ATTR_RACK_LIST_POLICY]);
-                if (rackListPolicy == 0) {
-                        delete result;
-                        return 0;
-                } else {
-                        result->setRecvingacklistpolicy(*rackListPolicy);
-                        delete rackListPolicy;
-                }
-        }
-
-        if (attrs[DRCC_ATTR_RACK_POLICY]){
-                rackPolicy = parsePolicyConfigObject(
-                                attrs[DRCC_ATTR_RACK_POLICY]);
-                if (rackPolicy == 0) {
-                        delete result;
-                        return 0;
-                } else {
-                        result->setRcvrackpolicy(*rackPolicy);
-                        delete rackPolicy;
-                }
-        }
-
-        if (attrs[DRCC_ATTR_SDING_ACK_POLICY]){
-                sendingAckPolicy = parsePolicyConfigObject(
-                                attrs[DRCC_ATTR_SDING_ACK_POLICY]);
-                if (sendingAckPolicy == 0) {
-                        delete result;
-                        return 0;
-                } else {
-                        result->setSendingackpolicy(*sendingAckPolicy);
-                        delete sendingAckPolicy;
-                }
-        }
-
-        if (attrs[DRCC_ATTR_RCONTROL_ACK_POLICY]){
-                rControlAckPolicy = parsePolicyConfigObject(
-                                attrs[DRCC_ATTR_RCONTROL_ACK_POLICY]);
-                if (rControlAckPolicy == 0) {
-                        delete result;
-                        return 0;
-                } else {
-                        result->setRcvrcontrolackpolicy(*rControlAckPolicy);
-                        delete rControlAckPolicy;
-                }
-        }
-
-        return result;
-}
-
-int putDTCPConfigObject(nl_msg* netlinkMessage,
-                const DTCPConfig& object) {
-        struct nlattr *flowControlConfig, *rtxControlConfig, *rtimerInacPolicy,
-        *stimerInacPolicy, *lostControlPduPolicy;
-
-        if (object.isFlowcontrol()) {
-                NLA_PUT_FLAG(netlinkMessage, DCA_ATTR_FLOW_CONTROL);
-                if (!(flowControlConfig = nla_nest_start(netlinkMessage,
-                                DCA_ATTR_FLOW_CONTROL_CONFIG))) {
-                        goto nla_put_failure;
-                }
-
-                if (putDTCPFlowControlConfigObject(netlinkMessage,
-                                object.getFlowcontrolconfig())< 0) {
-                        goto nla_put_failure;
-                }
-
-                nla_nest_end(netlinkMessage, flowControlConfig);
-        }
-
-        if (object.isRtxcontrol()) {
-                NLA_PUT_FLAG(netlinkMessage, DCA_ATTR_RETX_CONTROL);
-                if (!(rtxControlConfig = nla_nest_start(netlinkMessage,
-                                DCA_ATTR_RETX_CONTROL_CONFIG))) {
-                        goto nla_put_failure;
-                }
-
-                if (putDTCPRtxControlConfigObject(netlinkMessage,
-                                object.getRtxcontrolconfig())< 0) {
-                        goto nla_put_failure;
-                }
-
-                nla_nest_end(netlinkMessage, rtxControlConfig);
-        }
-
-        NLA_PUT_U32(netlinkMessage, DCA_ATTR_INIT_SINAC_TIME,
-                                object.getInitialsenderinactivitytime());
-
-        NLA_PUT_U32(netlinkMessage, DCA_ATTR_INIT_RINAC_TIME,
-                                object.getInitialrecvrinactivitytime());
-
-        if (!(stimerInacPolicy = nla_nest_start(netlinkMessage,
-                        DCA_ATTR_SNDR_TIMER_INAC_POLICY))) {
-                goto nla_put_failure;
-        }
-
-        if (putPolicyConfigObject(netlinkMessage,
-                        object.getSendertimerinactiviypolicy())< 0) {
-                goto nla_put_failure;
-        }
-
-        nla_nest_end(netlinkMessage, stimerInacPolicy);
-
-        if (!(rtimerInacPolicy = nla_nest_start(netlinkMessage,
-                        DCA_ATTR_RCVR_TIMER_INAC_POLICY))) {
-                goto nla_put_failure;
-        }
-
-        if (putPolicyConfigObject(netlinkMessage,
-                        object.getRcvrtimerinactivitypolicy())< 0) {
-                goto nla_put_failure;
-        }
-
-        nla_nest_end(netlinkMessage, rtimerInacPolicy);
-
-        if (!(lostControlPduPolicy = nla_nest_start(netlinkMessage,
-                        DCA_ATTR_LOST_CONTROL_PDU_POLICY))) {
-                goto nla_put_failure;
-        }
-
-        if (putPolicyConfigObject(netlinkMessage,
-                        object.getLostcontrolpdupolicy())< 0) {
-                goto nla_put_failure;
-        }
-
-        nla_nest_end(netlinkMessage, lostControlPduPolicy);
-
-        return 0;
-
-        nla_put_failure: LOG_ERR(
-                        "Error building DTCPConfig Netlink object");
-        return -1;
-}
-
-DTCPConfig *
-parseDTCPConfigObject(nlattr *nested) {
-        struct nla_policy attr_policy[DCA_ATTR_MAX + 1];
-        attr_policy[DCA_ATTR_FLOW_CONTROL].type = NLA_FLAG;
-        attr_policy[DCA_ATTR_FLOW_CONTROL].minlen = 0;
-        attr_policy[DCA_ATTR_FLOW_CONTROL].maxlen = 0;
-        attr_policy[DCA_ATTR_FLOW_CONTROL_CONFIG].type = NLA_NESTED;
-        attr_policy[DCA_ATTR_FLOW_CONTROL_CONFIG].minlen = 0;
-        attr_policy[DCA_ATTR_FLOW_CONTROL_CONFIG].maxlen = 0;
-        attr_policy[DCA_ATTR_RETX_CONTROL].type = NLA_FLAG;
-        attr_policy[DCA_ATTR_RETX_CONTROL].minlen = 0;
-        attr_policy[DCA_ATTR_RETX_CONTROL].maxlen = 0;
-        attr_policy[DCA_ATTR_RETX_CONTROL_CONFIG].type = NLA_NESTED;
-        attr_policy[DCA_ATTR_RETX_CONTROL_CONFIG].minlen = 0;
-        attr_policy[DCA_ATTR_RETX_CONTROL_CONFIG].maxlen = 0;
-        attr_policy[DCA_ATTR_INIT_SINAC_TIME].type = NLA_U32;
-        attr_policy[DCA_ATTR_INIT_SINAC_TIME].minlen = 4;
-        attr_policy[DCA_ATTR_INIT_SINAC_TIME].maxlen = 4;
-        attr_policy[DCA_ATTR_INIT_RINAC_TIME].type = NLA_U32;
-        attr_policy[DCA_ATTR_INIT_RINAC_TIME].minlen = 4;
-        attr_policy[DCA_ATTR_INIT_RINAC_TIME].maxlen = 4;
-        attr_policy[DCA_ATTR_SNDR_TIMER_INAC_POLICY].type = NLA_NESTED;
-        attr_policy[DCA_ATTR_SNDR_TIMER_INAC_POLICY].minlen = 0;
-        attr_policy[DCA_ATTR_SNDR_TIMER_INAC_POLICY].maxlen = 0;
-        attr_policy[DCA_ATTR_RCVR_TIMER_INAC_POLICY].type = NLA_NESTED;
-        attr_policy[DCA_ATTR_RCVR_TIMER_INAC_POLICY].minlen = 0;
-        attr_policy[DCA_ATTR_RCVR_TIMER_INAC_POLICY].maxlen = 0;
-        attr_policy[DCA_ATTR_LOST_CONTROL_PDU_POLICY].type = NLA_NESTED;
-        attr_policy[DCA_ATTR_LOST_CONTROL_PDU_POLICY].minlen = 0;
-        attr_policy[DCA_ATTR_LOST_CONTROL_PDU_POLICY].maxlen = 0;
-        struct nlattr *attrs[DCA_ATTR_MAX + 1];
-
-        int err = nla_parse_nested(attrs, DCA_ATTR_MAX, nested, attr_policy);
-        if (err < 0) {
-                LOG_ERR("Error parsing DTCPConfig information from Netlink message: %d",
-                                err);
-                return 0;
-        }
-
-        DTCPConfig * result = new DTCPConfig();
-        DTCPFlowControlConfig * flowCtrlConfig;
-        DTCPRtxControlConfig * rtxCtrlConfig;
-        PolicyConfig * sTimerInacPolicy;
-        PolicyConfig * rTimerInacPolicy;
-        PolicyConfig * lostControlPduPolicy;
-
-        if (attrs[DCA_ATTR_FLOW_CONTROL]) {
-                result->setFlowcontrol(true);
-
-                if (attrs[DCA_ATTR_FLOW_CONTROL_CONFIG]){
-                        flowCtrlConfig = parseDTCPFlowControlConfigObject(
-                                        attrs[DCA_ATTR_FLOW_CONTROL_CONFIG]);
-                        if (flowCtrlConfig == 0) {
-                                delete result;
-                                return 0;
-                        } else {
-                                result->setFlowcontrolconfig(*flowCtrlConfig);
-                                delete flowCtrlConfig;
-                        }
-                } else {
-                        delete result;
-                        LOG_ERR("DTCP Flow Control Config should have been present but it is not");
-                        return 0;
-                }
-        } else {
-                result->setFlowcontrol(false);
-        }
-
-        if (attrs[DCA_ATTR_RETX_CONTROL]) {
-                result->setRtxcontrol(true);
-
-                if (attrs[DCA_ATTR_RETX_CONTROL_CONFIG]){
-                        rtxCtrlConfig = parseDTCPRtxControlConfigObject(
-                                        attrs[DCA_ATTR_RETX_CONTROL_CONFIG]);
-                        if (rtxCtrlConfig == 0) {
-                                delete result;
-                                return 0;
-                        } else {
-                                result->setRtxcontrolconfig(*rtxCtrlConfig);
-                                delete rtxCtrlConfig;
-                        }
-                } else {
-                        delete result;
-                        LOG_ERR("DTCP Rtx Control Config should have been present but it is not");
-                        return 0;
-                }
-        } else {
-                result->setRtxcontrol(false);
-        }
-
-        if (attrs[DCA_ATTR_INIT_SINAC_TIME]) {
-                result->setInitialsenderinactivitytime(
-                                nla_get_u32(attrs[DCA_ATTR_INIT_SINAC_TIME]));
-        }
-
-        if (attrs[DCA_ATTR_INIT_RINAC_TIME]) {
-                result->setInitialrecvrinactivitytime(
-                                nla_get_u32(attrs[DCA_ATTR_INIT_RINAC_TIME]));
-        }
-
-        if (attrs[DCA_ATTR_SNDR_TIMER_INAC_POLICY]){
-                sTimerInacPolicy = parsePolicyConfigObject(
-                                attrs[DCA_ATTR_SNDR_TIMER_INAC_POLICY]);
-                if (sTimerInacPolicy == 0) {
-                        delete result;
-                        return 0;
-                } else {
-                        result->setSendertimerinactiviypolicy(*sTimerInacPolicy);
-                        delete sTimerInacPolicy;
-                }
-        }
-
-        if (attrs[DCA_ATTR_RCVR_TIMER_INAC_POLICY]){
-                rTimerInacPolicy = parsePolicyConfigObject(
-                                attrs[DCA_ATTR_RCVR_TIMER_INAC_POLICY]);
-                if (rTimerInacPolicy == 0) {
-                        delete result;
-                        return 0;
-                } else {
-                        result->setRcvrtimerinactivitypolicy(*rTimerInacPolicy);
-                        delete rTimerInacPolicy;
-                }
-        }
-
-        if (attrs[DCA_ATTR_LOST_CONTROL_PDU_POLICY]){
-                lostControlPduPolicy = parsePolicyConfigObject(
-                                attrs[DCA_ATTR_LOST_CONTROL_PDU_POLICY]);
-                if (lostControlPduPolicy == 0) {
-                        delete result;
-                        return 0;
-                } else {
-                        result->setLostcontrolpdupolicy(*lostControlPduPolicy);
-                        delete lostControlPduPolicy;
-                }
-        }
-
-        return result;
-}
-
-int putConnectionPoliciesObject(nl_msg* netlinkMessage,
-		const ConnectionPolicies& object) {
-
-        struct nlattr *dtcpConfig, *initSeqNumPolicy;
-
-        if (object.isDtcpPresent()){
-                NLA_PUT_FLAG(netlinkMessage, CPA_ATTR_DTCP_PRESENT);
-                if (!(dtcpConfig = nla_nest_start(netlinkMessage,
-                                CPA_ATTR_DTCP_CONFIG))) {
-                        goto nla_put_failure;
-                }
-
-                if (putDTCPConfigObject(netlinkMessage,
-                                object.getDtcpConfiguration())< 0) {
-                        goto nla_put_failure;
-                }
-
-                nla_nest_end(netlinkMessage, dtcpConfig);
-        }
-
-        if (!(initSeqNumPolicy = nla_nest_start(netlinkMessage,
-                        CPA_ATTR_INIT_SEQ_NUM_POLICY))) {
-                goto nla_put_failure;
-        }
-
-        if (putPolicyConfigObject(netlinkMessage,
-                        object.getInitialseqnumpolicy())< 0) {
-                goto nla_put_failure;
-        }
-
-        nla_nest_end(netlinkMessage, initSeqNumPolicy);
-
-        NLA_PUT_U32(netlinkMessage, CPA_ATTR_SEQ_NUM_ROLLOVER,
-                        object.getSeqnumrolloverthreshold());
-
-	return 0;
-
-	nla_put_failure: LOG_ERR(
-			"Error building ConnectionPolicies Netlink object");
-	return -1;
-}
-
-ConnectionPolicies *
-parseConnectionPoliciesObject(nlattr *nested) {
-	struct nla_policy attr_policy[CPA_ATTR_MAX + 1];
-	attr_policy[CPA_ATTR_DTCP_PRESENT].type = NLA_FLAG;
-	attr_policy[CPA_ATTR_DTCP_PRESENT].minlen = 0;
-	attr_policy[CPA_ATTR_DTCP_PRESENT].maxlen = 0;
-	attr_policy[CPA_ATTR_DTCP_CONFIG].type = NLA_NESTED;
-	attr_policy[CPA_ATTR_DTCP_CONFIG].minlen = 0;
-	attr_policy[CPA_ATTR_DTCP_CONFIG].maxlen = 0;
-	attr_policy[CPA_ATTR_INIT_SEQ_NUM_POLICY].type = NLA_NESTED;
-	attr_policy[CPA_ATTR_INIT_SEQ_NUM_POLICY].minlen = 0;
-	attr_policy[CPA_ATTR_INIT_SEQ_NUM_POLICY].maxlen = 0;
-	attr_policy[CPA_ATTR_SEQ_NUM_ROLLOVER].type = NLA_U32;
-	attr_policy[CPA_ATTR_SEQ_NUM_ROLLOVER].minlen = 4;
-	attr_policy[CPA_ATTR_SEQ_NUM_ROLLOVER].maxlen = 4;
-	struct nlattr *attrs[CPA_ATTR_MAX + 1];
-
-	int err = nla_parse_nested(attrs, CPA_ATTR_MAX, nested, attr_policy);
-	if (err < 0) {
-		LOG_ERR("Error parsing ConnectionPolicies information from Netlink message: %d",
-		                err);
-		return 0;
-	}
-
-<<<<<<< HEAD
-=======
 	ApplicationRegistrationInformation * result = new ApplicationRegistrationInformation(
 			static_cast<ApplicationRegistrationType>(
 					nla_get_u32(attrs[ARIA_ATTR_APP_REG_TYPE])));
@@ -4068,7 +2824,6 @@
 		return 0;
 	}
 
->>>>>>> e945c97f
 	ConnectionPolicies * result =
 			new ConnectionPolicies();
 	DTCPConfig * dtcpConfig;
@@ -4087,8 +2842,6 @@
 	                        delete dtcpConfig;
 	                }
 	        } else {
-<<<<<<< HEAD
-=======
 	                delete result;
 	                LOG_ERR("DTCP Config should have been present but it is not");
 	                return 0;
@@ -4097,26 +2850,6 @@
 	        result->setDtcpPresent(false);
 	}
 
-	if (attrs[CPA_ATTR_INIT_SEQ_NUM_POLICY]){
-	        initSeqNumPolicy = parsePolicyConfigObject(
-	                        attrs[CPA_ATTR_INIT_SEQ_NUM_POLICY]);
-	        if (initSeqNumPolicy == 0) {
->>>>>>> e945c97f
-	                delete result;
-	                LOG_ERR("DTCP Config should have been present but it is not");
-	                return 0;
-<<<<<<< HEAD
-=======
-	        } else {
-	                result->setInitialseqnumpolicy(*initSeqNumPolicy);
-	                delete initSeqNumPolicy;
->>>>>>> e945c97f
-	        }
-	} else {
-	        result->setDtcpPresent(false);
-	}
-
-<<<<<<< HEAD
 	if (attrs[CPA_ATTR_INIT_SEQ_NUM_POLICY]){
 	        initSeqNumPolicy = parsePolicyConfigObject(
 	                        attrs[CPA_ATTR_INIT_SEQ_NUM_POLICY]);
@@ -4129,11 +2862,6 @@
 	        }
 	}
 
-	if (attrs[CPA_ATTR_SEQ_NUM_ROLLOVER]) {
-	        result->setSeqnumrolloverthreshold(
-	                        nla_get_u32(attrs[CPA_ATTR_SEQ_NUM_ROLLOVER]));
-	}
-=======
 	if (attrs[CPA_ATTR_SEQ_NUM_ROLLOVER]) {
 	        result->setSeqnumrolloverthreshold(
 	                        nla_get_u32(attrs[CPA_ATTR_SEQ_NUM_ROLLOVER]));
@@ -4255,7 +2983,6 @@
         if (attrs[CONN_ATTR_QOS_ID]) {
                 result->setQosId(nla_get_u32(attrs[CONN_ATTR_QOS_ID]));
         }
->>>>>>> e945c97f
 
         if (attrs[CONN_ATTR_SOURCE_CEP_ID]) {
                 result->setSourceCepId(
@@ -5491,18 +4218,6 @@
 
 int putIpcpConnectionCreateRequestMessageObject(nl_msg* netlinkMessage,
                 const IpcpConnectionCreateRequestMessage& object) {
-<<<<<<< HEAD
-        struct nlattr *connectionPolicies;
-
-        NLA_PUT_U32(netlinkMessage, ICCRM_ATTR_PORT_ID, object.getPortId());
-        NLA_PUT_U32(netlinkMessage, ICCRM_ATTR_SRC_ADDRESS,
-                        object.getSourceAddress());
-        NLA_PUT_U32(netlinkMessage, ICCRM_ATTR_DEST_ADDRESS,
-                                object.getDestAddress());
-        NLA_PUT_U32(netlinkMessage, ICCRM_ATTR_QOS_ID, object.getQosId());
-
-        if (!(connectionPolicies = nla_nest_start(
-=======
         struct nlattr *policies;
 
         NLA_PUT_U32(netlinkMessage, ICCRM_ATTR_PORT_ID,
@@ -5515,25 +4230,16 @@
                         object.getConnection().getQosId());
 
         if (!(policies = nla_nest_start(
->>>>>>> e945c97f
                         netlinkMessage, ICCRM_ATTR_POLICIES))){
                 goto nla_put_failure;
         }
 
         if (putConnectionPoliciesObject(netlinkMessage,
-<<<<<<< HEAD
-                        object.getConnPolicies()) < 0) {
-                goto nla_put_failure;
-        }
-
-        nla_nest_end(netlinkMessage, connectionPolicies);
-=======
                         object.getConnection().getPolicies()) < 0) {
                 goto nla_put_failure;
         }
 
         nla_nest_end(netlinkMessage, policies);
->>>>>>> e945c97f
 
         return 0;
 
@@ -5584,16 +4290,6 @@
 
 int putIpcpConnectionCreateArrivedMessageObject(nl_msg* netlinkMessage,
                 const IpcpConnectionCreateArrivedMessage& object) {
-<<<<<<< HEAD
-        struct nlattr *connectionPolicies;
-
-        NLA_PUT_U32(netlinkMessage, ICCAM_ATTR_PORT_ID, object.getPortId());
-        NLA_PUT_U32(netlinkMessage, ICCAM_ATTR_SRC_ADDRESS,
-                        object.getSourceAddress());
-        NLA_PUT_U32(netlinkMessage, ICCAM_ATTR_DEST_ADDRESS,
-                                object.getDestAddress());
-        NLA_PUT_U32(netlinkMessage, ICCAM_ATTR_QOS_ID, object.getQosId());
-=======
         struct nlattr *policies;
 
         NLA_PUT_U32(netlinkMessage, ICCAM_ATTR_PORT_ID,
@@ -5602,7 +4298,6 @@
                         object.getConnection().getSourceAddress());
         NLA_PUT_U32(netlinkMessage, ICCAM_ATTR_DEST_ADDR,
                         object.getConnection().getDestAddress());
->>>>>>> e945c97f
         NLA_PUT_U32(netlinkMessage, ICCAM_ATTR_DEST_CEP_ID,
                         object.getConnection().getDestCepId());
         NLA_PUT_U32(netlinkMessage, ICCAM_ATTR_QOS_ID,
@@ -5621,18 +4316,6 @@
         }
 
         nla_nest_end(netlinkMessage, policies);
-
-        if (!(connectionPolicies = nla_nest_start(
-                        netlinkMessage, ICCAM_ATTR_POLICIES))){
-                goto nla_put_failure;
-        }
-
-        if (putConnectionPoliciesObject(netlinkMessage,
-                        object.getConnPolicies()) < 0) {
-                goto nla_put_failure;
-        }
-
-        nla_nest_end(netlinkMessage, connectionPolicies);
 
         return 0;
 
@@ -8185,15 +6868,8 @@
         Connection * connection = new Connection();
         ConnectionPolicies * policies;
 
-<<<<<<< HEAD
-        ConnectionPolicies * connPolicies;
-
-        if (attrs[ICCRM_ATTR_PORT_ID]){
-                result->setPortId(nla_get_u32(attrs[ICCRM_ATTR_PORT_ID]));
-=======
         if (attrs[ICCRM_ATTR_PORT_ID]) {
                 connection->setPortId(nla_get_u32(attrs[ICCRM_ATTR_PORT_ID]));
->>>>>>> e945c97f
         }
 
         if (attrs[ICCRM_ATTR_SOURCE_ADDR]) {
@@ -8211,16 +6887,6 @@
         }
 
 	if (attrs[ICCRM_ATTR_POLICIES]) {
-<<<<<<< HEAD
-	        connPolicies = parseConnectionPoliciesObject(
-				attrs[ICCRM_ATTR_POLICIES]);
-		if (connPolicies == 0) {
-			delete result;
-			return 0;
-		} else {
-			result->setConnPolicies(*connPolicies);
-			delete connPolicies;
-=======
 	        policies = parseConnectionPoliciesObject(
 	                        attrs[ICCRM_ATTR_POLICIES]);
 		if (policies == 0) {
@@ -8229,7 +6895,6 @@
 		} else {
 			connection->setPolicies(*policies);
 			delete policies;
->>>>>>> e945c97f
 		}
 	}
 
@@ -8371,18 +7036,12 @@
         attr_policy[ICCAM_ATTR_DEST_CEP_ID].type = NLA_U32;
         attr_policy[ICCAM_ATTR_DEST_CEP_ID].minlen = 4;
         attr_policy[ICCAM_ATTR_DEST_CEP_ID].maxlen = 4;
-<<<<<<< HEAD
-        attr_policy[ICCAM_ATTR_FLOW_USER_IPC_PROCESS_ID].type = NLA_U16;
-        attr_policy[ICCAM_ATTR_FLOW_USER_IPC_PROCESS_ID].minlen = 2;
-        attr_policy[ICCAM_ATTR_FLOW_USER_IPC_PROCESS_ID].maxlen = 2;
-=======
         attr_policy[ICCAM_ATTR_QOS_ID].type = NLA_U32;
         attr_policy[ICCAM_ATTR_QOS_ID].minlen = 4;
         attr_policy[ICCAM_ATTR_QOS_ID].maxlen = 4;
         attr_policy[ICCAM_ATTR_FLOW_USER_IPCP_ID].type = NLA_U16;
         attr_policy[ICCAM_ATTR_FLOW_USER_IPCP_ID].minlen = 2;
         attr_policy[ICCAM_ATTR_FLOW_USER_IPCP_ID].maxlen = 2;
->>>>>>> e945c97f
         attr_policy[ICCAM_ATTR_POLICIES].type = NLA_NESTED;
         attr_policy[ICCAM_ATTR_POLICIES].minlen = 0;
         attr_policy[ICCAM_ATTR_POLICIES].maxlen = 0;
@@ -8400,15 +7059,8 @@
         Connection * connection = new Connection();
         ConnectionPolicies * policies;
 
-<<<<<<< HEAD
-	ConnectionPolicies * connPolicies;
-
-        if (attrs[ICCAM_ATTR_PORT_ID]){
-                result->setPortId(nla_get_u32(attrs[ICCAM_ATTR_PORT_ID]));
-=======
         if (attrs[ICCAM_ATTR_PORT_ID]) {
                 connection->setPortId(nla_get_u32(attrs[ICCAM_ATTR_PORT_ID]));
->>>>>>> e945c97f
         }
 
         if (attrs[ICCAM_ATTR_SOURCE_ADDR]) {
@@ -8435,19 +7087,6 @@
                                 nla_get_u16(attrs[ICCAM_ATTR_FLOW_USER_IPCP_ID]));
         }
 
-<<<<<<< HEAD
-	if (attrs[ICCAM_ATTR_POLICIES]) {
-	        connPolicies = parseConnectionPoliciesObject(
-				attrs[ICCAM_ATTR_POLICIES]);
-		if (connPolicies == 0) {
-			delete result;
-			return 0;
-		} else {
-			result->setConnPolicies(*connPolicies);
-			delete connPolicies;
-		}
-	}
-=======
         if (attrs[ICCAM_ATTR_POLICIES]) {
                 policies = parseConnectionPoliciesObject(
                                 attrs[ICCAM_ATTR_POLICIES]);
@@ -8459,7 +7098,6 @@
                         delete policies;
                 }
         }
->>>>>>> e945c97f
 
         result = new IpcpConnectionCreateArrivedMessage();
         result->setConnection(*connection);
