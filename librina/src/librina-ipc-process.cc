/*
 * This program is free software; you can redistribute it and/or modify
 * it under the terms of the GNU General Public License as published by
 * the Free Software Foundation; either version 2 of the License, or
 * (at your option) any later version.
 *
 * This program is distributed in the hope that it will be useful,
 * but WITHOUT ANY WARRANTY; without even the implied warranty of
 * MERCHANTABILITY or FITNESS FOR A PARTICULAR PURPOSE.  See the
 * GNU General Public License for more details.
 *
 * You should have received a copy of the GNU General Public License
 * along with this program; if not, write to the Free Software
 * Foundation, Inc., 675 Mass Ave, Cambridge, MA 02139, USA.
 */

#include <ostream>
#include <sstream>

#define RINA_PREFIX "ipc-process"
#define PAGE_SIZE 4096

#include "logs.h"
#include "librina-ipc-process.h"
#include "core.h"
#include "rina-syscalls.h"

namespace rina {

/*	CLASS RIBObjectNames	*/
const std::string RIBObjectNames::ADDRESS = "address";
const std::string RIBObjectNames::APNAME = "applicationprocessname";
const std::string RIBObjectNames::CONSTANTS = "constants";
const std::string RIBObjectNames::DATA_TRANSFER = "datatransfer";
const std::string RIBObjectNames::DAF = "daf";
const std::string RIBObjectNames::DIF = "dif";
const std::string RIBObjectNames::DIF_REGISTRATIONS = "difregistrations";
const std::string RIBObjectNames::DIRECTORY_FORWARDING_TABLE_ENTRIES = "directoryforwardingtableentries";
const std::string RIBObjectNames::ENROLLMENT = "enrollment";
const std::string RIBObjectNames::FLOWS = "flows";
const std::string RIBObjectNames::FLOW_ALLOCATOR = "flowallocator";
const std::string RIBObjectNames::IPC = "ipc";
const std::string RIBObjectNames::MANAGEMENT = "management";
const std::string RIBObjectNames::NEIGHBORS = "neighbors";
const std::string RIBObjectNames::NAMING = "naming";
const std::string RIBObjectNames::NMINUSONEFLOWMANAGER = "nminusoneflowmanager";
const std::string RIBObjectNames::NMINUSEONEFLOWS = "nminusoneflows";
const std::string RIBObjectNames::OPERATIONAL_STATUS = "operationalStatus";
const std::string RIBObjectNames::PDU_FORWARDING_TABLE = "pduforwardingtable";
const std::string RIBObjectNames::QOS_CUBES = "qoscubes";
const std::string RIBObjectNames::RESOURCE_ALLOCATION = "resourceallocation";
const std::string RIBObjectNames::ROOT = "root";
const std::string RIBObjectNames::SEPARATOR = "/";
const std::string RIBObjectNames::SYNONYMS = "synonyms";
const std::string RIBObjectNames::WHATEVERCAST_NAMES = "whatevercastnames";
const std::string RIBObjectNames::ROUTING = "routing";
const std::string RIBObjectNames::FLOWSTATEOBJECTGROUP = "flowstateobjectgroup";
const std::string RIBObjectNames::OPERATIONAL_STATUS_RIB_OBJECT_NAME = RIBObjectNames::SEPARATOR + RIBObjectNames::DAF +
			RIBObjectNames::SEPARATOR + RIBObjectNames::MANAGEMENT + RIBObjectNames::SEPARATOR + RIBObjectNames::OPERATIONAL_STATUS;

const std::string RIBObjectNames::OPERATIONAL_STATUS_RIB_OBJECT_CLASS = "operationstatus";

const std::string RIBObjectNames::PDU_FORWARDING_TABLE_RIB_OBJECT_CLASS = "pdu forwarding table";
const std::string RIBObjectNames::PDU_FORWARDING_TABLE_RIB_OBJECT_NAME = RIBObjectNames::SEPARATOR + RIBObjectNames::DIF +
			RIBObjectNames::SEPARATOR + RIBObjectNames::RESOURCE_ALLOCATION + RIBObjectNames::SEPARATOR + RIBObjectNames::PDU_FORWARDING_TABLE;

/* CLASS ASSIGN TO DIF REQUEST EVENT */
AssignToDIFRequestEvent::AssignToDIFRequestEvent(
		const DIFInformation& difInformation,
			unsigned int sequenceNumber):
		IPCEvent(ASSIGN_TO_DIF_REQUEST_EVENT, sequenceNumber)
{
	this->difInformation = difInformation;
}

        const DIFInformation&
        AssignToDIFRequestEvent::getDIFInformation() const
{ return difInformation; }

/* CLASS ENROLL TO DIF REQUEST EVENT */
EnrollToDIFRequestEvent::EnrollToDIFRequestEvent(
                const ApplicationProcessNamingInformation& difName,
                const ApplicationProcessNamingInformation& supportingDIFName,
                const ApplicationProcessNamingInformation& neighborName,
                unsigned int sequenceNumber):
                IPCEvent(ENROLL_TO_DIF_REQUEST_EVENT, sequenceNumber)
{
        this->difName           = difName;
        this->supportingDIFName = supportingDIFName;
        this->neighborName      = neighborName;
}

const ApplicationProcessNamingInformation&
EnrollToDIFRequestEvent::getDifName() const {
        return difName;
}

const ApplicationProcessNamingInformation&
EnrollToDIFRequestEvent::getNeighborName() const {
        return neighborName;
}

const ApplicationProcessNamingInformation&
EnrollToDIFRequestEvent::getSupportingDifName() const {
        return supportingDIFName;
}

/* CLASS UPDATE DIF CONFIGURATION REQUEST EVENT */
const DIFConfiguration&
UpdateDIFConfigurationRequestEvent::getDIFConfiguration() const
{
        return difConfiguration;
}

UpdateDIFConfigurationRequestEvent::UpdateDIFConfigurationRequestEvent(
                const DIFConfiguration& difConfiguration,
                        unsigned int sequenceNumber):
                IPCEvent(UPDATE_DIF_CONFIG_REQUEST_EVENT, sequenceNumber)
{
        this->difConfiguration = difConfiguration;
}

/* CLASS IPC PROCESS DIF REGISTRATION EVENT */
IPCProcessDIFRegistrationEvent::IPCProcessDIFRegistrationEvent(
		const ApplicationProcessNamingInformation& ipcProcessName,
		const ApplicationProcessNamingInformation& difName,
		bool registered,
		unsigned int sequenceNumber): IPCEvent(
		                IPC_PROCESS_DIF_REGISTRATION_NOTIFICATION,
		                sequenceNumber)
{
        this->ipcProcessName = ipcProcessName;
        this->difName = difName;
        this->registered = registered;
}

const ApplicationProcessNamingInformation&
IPCProcessDIFRegistrationEvent::getIPCProcessName() const{
	return ipcProcessName;
}

const ApplicationProcessNamingInformation&
IPCProcessDIFRegistrationEvent::getDIFName() const{
	return difName;
}

bool IPCProcessDIFRegistrationEvent::isRegistered() const {
        return registered;
}

/* CLASS QUERY RIB REQUEST EVENT */
QueryRIBRequestEvent::QueryRIBRequestEvent(const std::string& objectClass,
		const std::string& objectName, long objectInstance,
		int scope, const std::string& filter,
		unsigned int sequenceNumber):
				IPCEvent(IPC_PROCESS_QUERY_RIB,
                                         sequenceNumber)
{
	this->objectClass = objectClass;
	this->objectName = objectName;
	this->objectInstance = objectInstance;
	this->scope = scope;
	this->filter = filter;
}

const std::string& QueryRIBRequestEvent::getObjectClass() const{
	return objectClass;
}

const std::string& QueryRIBRequestEvent::getObjectName() const{
	return objectName;
}

long QueryRIBRequestEvent::getObjectInstance() const{
	return objectInstance;
}

int QueryRIBRequestEvent::getScope() const{
	return scope;
}

const std::string& QueryRIBRequestEvent::getFilter() const{
	return filter;
}

/* CLASS CREATE CONNECTION RESPONSE EVENT */
CreateConnectionResponseEvent::CreateConnectionResponseEvent(int portId,
        int cepId, unsigned int sequenceNumber):
                IPCEvent(IPC_PROCESS_CREATE_CONNECTION_RESPONSE,
                                sequenceNumber) {
        this->cepId = cepId;
        this->portId = portId;
}

int CreateConnectionResponseEvent::getCepId() const {
        return cepId;
}

int CreateConnectionResponseEvent::getPortId() const {
        return portId;
}

/* CLASS UPDATE CONNECTION RESPONSE EVENT */
UpdateConnectionResponseEvent::UpdateConnectionResponseEvent(int portId,
        int result, unsigned int sequenceNumber):
                IPCEvent(IPC_PROCESS_UPDATE_CONNECTION_RESPONSE,
                                sequenceNumber) {
        this->result = result;
        this->portId = portId;
}

int UpdateConnectionResponseEvent::getResult() const {
        return result;
}

int UpdateConnectionResponseEvent::getPortId() const {
        return portId;
}

/* CLASS CREATE CONNECTION RESULT EVENT */
CreateConnectionResultEvent::CreateConnectionResultEvent(int portId,
        int sourceCepId, int destCepId, unsigned int sequenceNumber):
                IPCEvent(IPC_PROCESS_CREATE_CONNECTION_RESULT,
                                sequenceNumber) {
        this->sourceCepId = sourceCepId;
        this->destCepId = destCepId;
        this->portId = portId;
}

int CreateConnectionResultEvent::getSourceCepId() const {
        return sourceCepId;
}

int CreateConnectionResultEvent::getDestCepId() const {
        return destCepId;
}

int CreateConnectionResultEvent::getPortId() const {
        return portId;
}

/* CLASS DESTROY CONNECTION RESULT EVENT */
DestroyConnectionResultEvent::DestroyConnectionResultEvent(int portId,
        int result, unsigned int sequenceNumber):
                IPCEvent(IPC_PROCESS_DESTROY_CONNECTION_RESULT,
                                sequenceNumber) {
        this->result = result;
        this->portId = portId;
}

int DestroyConnectionResultEvent::getResult() const {
        return result;
}

int DestroyConnectionResultEvent::getPortId() const {
        return portId;
}

/* CLASS DUMP PDU FT RESULT EVENT*/
DumpFTResponseEvent::DumpFTResponseEvent(const std::list<PDUForwardingTableEntry>& entries,
                int result, unsigned int sequenceNumber):
                IPCEvent(IPC_PROCESS_DUMP_FT_RESPONSE,
                                sequenceNumber) {
        this->entries = entries;
        this->result = result;
}

const std::list<PDUForwardingTableEntry>&
DumpFTResponseEvent::getEntries() const {
        return entries;
}

int DumpFTResponseEvent::getResult() const {
        return result;
}

/* CLASS EXTENDED IPC MANAGER */
const std::string ExtendedIPCManager::error_allocate_flow =
		"Error allocating flow";

ExtendedIPCManager::ExtendedIPCManager() {
        ipcManagerPort = 0;
        ipcProcessId = 0;
        ipcProcessInitialized = false;
}

ExtendedIPCManager::~ExtendedIPCManager() throw()
{ }

const DIFInformation& ExtendedIPCManager::getCurrentDIFInformation() const{
	return currentDIFInformation;
}

void ExtendedIPCManager::setCurrentDIFInformation(
		const DIFInformation& currentDIFInformation)
{
	this->currentDIFInformation = currentDIFInformation;
}

unsigned short ExtendedIPCManager::getIpcProcessId() const
{ return ipcProcessId; }

void ExtendedIPCManager::setIpcProcessId(unsigned short ipcProcessId)
{ this->ipcProcessId = ipcProcessId; }

void ExtendedIPCManager::setIPCManagerPort(
                unsigned int ipcManagerPort) {
        this->ipcManagerPort = ipcManagerPort;
}

void ExtendedIPCManager::notifyIPCProcessInitialized(
                const ApplicationProcessNamingInformation& name)
        throw(IPCException)
{
        lock();
        if (ipcProcessInitialized) {
                unlock();
                throw IPCException("IPC Process already initialized");
        }

#if STUB_API
        // Do nothing

        (void) name;
#else
        IpcmIPCProcessInitializedMessage message;
        message.setName(name);
        message.setSourceIpcProcessId(ipcProcessId);
        message.setDestPortId(ipcManagerPort);
        message.setNotificationMessage(true);

        try {
                rinaManager->sendMessage(&message);
        } catch(NetlinkException &e) {
                unlock();
                throw IPCException(e.what());
        }
#endif
        ipcProcessInitialized = true;
        unlock();
}

bool ExtendedIPCManager::isIPCProcessInitialized() const {
        return ipcProcessInitialized;
}

ApplicationRegistration * ExtendedIPCManager::appRegistered(
                        const ApplicationProcessNamingInformation& appName,
                        const ApplicationProcessNamingInformation& DIFName)
throw (ApplicationRegistrationException) {
        ApplicationRegistration * applicationRegistration;

        lock();

        applicationRegistration = getApplicationRegistration(
                        appName);

        if (!applicationRegistration) {
                applicationRegistration = new ApplicationRegistration(
                                appName);
                putApplicationRegistration(appName,
                                applicationRegistration);
        }

        applicationRegistration->addDIFName(DIFName);
        unlock();

        return applicationRegistration;
}

void ExtendedIPCManager::appUnregistered(
                const ApplicationProcessNamingInformation& appName,
                const ApplicationProcessNamingInformation& DIFName)
                throw (ApplicationUnregistrationException) {
        lock();
        ApplicationRegistration * applicationRegistration =
                        getApplicationRegistration(appName);
        if (!applicationRegistration) {
                unlock();
                throw ApplicationUnregistrationException(
                                IPCManager::application_not_registered_error.c_str());
        }

        std::list<ApplicationProcessNamingInformation>::const_iterator iterator;
        for (iterator = applicationRegistration->getDIFNames() .begin();
                        iterator != applicationRegistration->getDIFNames().end();
                        ++iterator) {
                if (*iterator == DIFName) {
                        applicationRegistration->removeDIFName(DIFName);
                        if (applicationRegistration->getDIFNames().size() == 0) {
                                removeApplicationRegistration(appName);
                        }

                        break;
                }
        }

        unlock();
}

void ExtendedIPCManager::assignToDIFResponse(
		const AssignToDIFRequestEvent& event, int result)
	throw(AssignToDIFResponseException)
{
	if (result == 0) {
		this->currentDIFInformation = event.getDIFInformation();
	}
#if STUB_API
	//Do nothing
#else
	IpcmAssignToDIFResponseMessage responseMessage;
	responseMessage.setResult(result);
	responseMessage.setSequenceNumber(event.getSequenceNumber());
	responseMessage.setSourceIpcProcessId(ipcProcessId);
        responseMessage.setDestPortId(ipcManagerPort);
	responseMessage.setResponseMessage(true);
	try {
		rinaManager->sendMessage(&responseMessage);
	} catch (NetlinkException &e) {
		throw AssignToDIFResponseException(e.what());
	}
#endif
}

void ExtendedIPCManager::enrollToDIFResponse(const EnrollToDIFRequestEvent& event,
                        int result, const std::list<Neighbor> & newNeighbors,
                        const DIFInformation& difInformation)
        throw (EnrollException) {
#if STUB_API
        // Do nothing

        (void) event;
        (void) result;
        (void) newNeighbors;
        (void) difInformation;
#else
        IpcmEnrollToDIFResponseMessage responseMessage;
        responseMessage.setResult(result);
        responseMessage.setNeighbors(newNeighbors);
        responseMessage.setDIFInformation(difInformation);
        responseMessage.setSourceIpcProcessId(ipcProcessId);
        responseMessage.setDestPortId(ipcManagerPort);
        responseMessage.setSequenceNumber(event.getSequenceNumber());
        responseMessage.setResponseMessage(true);
        try {
                rinaManager->sendMessage(&responseMessage);
        } catch (NetlinkException &e) {
                throw EnrollException(e.what());
        }
#endif
}

void ExtendedIPCManager::notifyNeighborsModified(bool added,
                        const std::list<Neighbor> &   neighbors)
        throw (EnrollException)
{
#if STUB_API
        // Do nothing

        (void) added;
        (void) neighbors;
#else
        IpcmNotifyNeighborsModifiedMessage message;
        message.setAdded(added);
        message.setNeighbors(neighbors);
        message.setSourceIpcProcessId(ipcProcessId);
        message.setDestPortId(ipcManagerPort);
        message.setSequenceNumber(0);
        message.setNotificationMessage(true);

        try {
                rinaManager->sendMessage(&message);
        } catch (NetlinkException &e) {
                throw EnrollException(e.what());
        }
#endif
}

void ExtendedIPCManager::registerApplicationResponse(
		const ApplicationRegistrationRequestEvent& event, int result)
	throw(RegisterApplicationResponseException)
{
#if STUB_API
	//Do nothing

        (void) event;
        (void) result;
#else
	IpcmRegisterApplicationResponseMessage responseMessage;
	responseMessage.setResult(result);
	responseMessage.setSequenceNumber(event.getSequenceNumber());
	responseMessage.setSourceIpcProcessId(ipcProcessId);
	responseMessage.setDestPortId(ipcManagerPort);
	responseMessage.setResponseMessage(true);
	try {
		rinaManager->sendMessage(&responseMessage);
	} catch(NetlinkException &e) {
		throw RegisterApplicationResponseException(e.what());
	}
#endif
}

void ExtendedIPCManager::unregisterApplicationResponse(
		const ApplicationUnregistrationRequestEvent& event, int result)
	throw(UnregisterApplicationResponseException) {
#if STUB_API
	// Do nothing

        (void) event;
        (void) result;
#else
	IpcmUnregisterApplicationResponseMessage responseMessage;
	responseMessage.setResult(result);
	responseMessage.setSequenceNumber(event.getSequenceNumber());
	responseMessage.setSourceIpcProcessId(ipcProcessId);
	responseMessage.setDestPortId(ipcManagerPort);
	responseMessage.setResponseMessage(true);
	try {
		rinaManager->sendMessage(&responseMessage);
	} catch (NetlinkException &e) {
		throw UnregisterApplicationResponseException(e.what());
	}
#endif
}

void ExtendedIPCManager::allocateFlowRequestResult(
		const FlowRequestEvent& event, int result)
	throw(AllocateFlowResponseException) {
#if STUB_API
	// Do nothing

        (void) event;
        (void) result;
#else
	IpcmAllocateFlowRequestResultMessage responseMessage;

	responseMessage.setResult(result);
	responseMessage.setPortId(event.getPortId());
	responseMessage.setSequenceNumber(event.getSequenceNumber());
	responseMessage.setSourceIpcProcessId(ipcProcessId);
	responseMessage.setDestPortId(ipcManagerPort);
	responseMessage.setResponseMessage(true);

	try {
		rinaManager->sendMessage(&responseMessage);
	} catch(NetlinkException &e) {
		throw AllocateFlowResponseException(e.what());
	}
#endif
}

unsigned int ExtendedIPCManager::allocateFlowRequestArrived(
			const ApplicationProcessNamingInformation& localAppName,
			const ApplicationProcessNamingInformation& remoteAppName,
			const FlowSpecification& flowSpecification,
			int portId)
		throw (AllocateFlowRequestArrivedException) {
#if STUP_API
        (void) localAppName;
        (void) remoteAppName;
        (void) flowSpecification;
        (void) portId;

	return 0;
#else
	IpcmAllocateFlowRequestArrivedMessage message;
	message.setSourceAppName(remoteAppName);
	message.setDestAppName(localAppName);
	message.setFlowSpecification(flowSpecification);
	message.setDifName(currentDIFInformation.getDifName());
	message.setPortId(portId);
	message.setSourceIpcProcessId(ipcProcessId);
	message.setDestPortId(ipcManagerPort);
	message.setRequestMessage(true);

	try {
	        rinaManager->sendMessage(&message);
	} catch (NetlinkException &e) {
	        throw AllocateFlowRequestArrivedException(e.what());
	}

	return message.getSequenceNumber();
#endif
}

unsigned int ExtendedIPCManager::requestFlowAllocation(
                const ApplicationProcessNamingInformation& localAppName,
                const ApplicationProcessNamingInformation& remoteAppName,
                const FlowSpecification& flowSpec)
throw (FlowAllocationException) {
        return internalRequestFlowAllocation(
                        localAppName, remoteAppName, flowSpec, ipcProcessId);
}

unsigned int ExtendedIPCManager::requestFlowAllocationInDIF(
                const ApplicationProcessNamingInformation& localAppName,
                const ApplicationProcessNamingInformation& remoteAppName,
                const ApplicationProcessNamingInformation& difName,
                const FlowSpecification& flowSpec)
throw (FlowAllocationException) {
        return internalRequestFlowAllocationInDIF(localAppName,
                        remoteAppName, difName, ipcProcessId, flowSpec);
}

Flow * ExtendedIPCManager::allocateFlowResponse(
                const FlowRequestEvent& flowRequestEvent, int result,
                bool notifySource) throw (FlowAllocationException)
{
        return internalAllocateFlowResponse(flowRequestEvent,
                                            result,
                                            notifySource,
                                            ipcProcessId);
}

void ExtendedIPCManager::notifyflowDeallocated(
		const FlowDeallocateRequestEvent flowDeallocateEvent,
		int result)
	throw (DeallocateFlowResponseException)
{
#if STUB_API
	// Do nothing

        (void) flowDeallocateEvent;
        (void) result;
#else
	IpcmDeallocateFlowResponseMessage responseMessage;
	responseMessage.setResult(result);
	responseMessage.setSourceIpcProcessId(ipcProcessId);
	responseMessage.setSequenceNumber(flowDeallocateEvent.getSequenceNumber());
	responseMessage.setDestPortId(ipcManagerPort);
	responseMessage.setResponseMessage(true);
	try {
		rinaManager->sendMessage(&responseMessage);
	} catch (NetlinkException &e) {
		throw DeallocateFlowResponseException(e.what());
	}
#endif
}

void ExtendedIPCManager::flowDeallocatedRemotely(
		int portId, int code)
		throw (DeallocateFlowResponseException) {
#if STUB_API
	// Do nothing

        (void) portId;
        (void) code;
#else
	IpcmFlowDeallocatedNotificationMessage message;
	message.setPortId(portId);
	message.setCode(code);
	message.setSourceIpcProcessId(ipcProcessId);
	message.setDestPortId(ipcManagerPort);
	message.setNotificationMessage(true);
	try {
		rinaManager->sendMessage(&message);
	} catch (NetlinkException &e) {
		throw DeallocateFlowResponseException(e.what());
	}
#endif
}

void ExtendedIPCManager::queryRIBResponse(
		const QueryRIBRequestEvent& event, int result,
		const std::list<RIBObject>& ribObjects)
	throw(QueryRIBResponseException) {
#if STUB_API
	//Do nothing

        (void) event;
        (void) result;
        (void) ribObjects;
#else
	IpcmDIFQueryRIBResponseMessage responseMessage;
	responseMessage.setResult(result);
	responseMessage.setRIBObjects(ribObjects);
	responseMessage.setSequenceNumber(event.getSequenceNumber());
	responseMessage.setSourceIpcProcessId(ipcProcessId);
	responseMessage.setDestPortId(ipcManagerPort);
	responseMessage.setResponseMessage(true);
	try {
	        //FIXME, compute maximum message size dynamically
		rinaManager->sendMessageOfMaxSize(&responseMessage,
		                5*PAGE_SIZE);
	} catch (NetlinkException &e) {
		throw QueryRIBResponseException(e.what());
	}
#endif
}

int ExtendedIPCManager::allocatePortId(const ApplicationProcessNamingInformation& appName)
        throw (PortAllocationException) {
#if STUB_API
        // Do nothing

        (void) appName;

        return 1;
#else
        int result = syscallAllocatePortId(ipcProcessId, appName);
        if (result < 0) {
                throw PortAllocationException();
        }

        return result;
#endif
}

void ExtendedIPCManager::deallocatePortId(int portId)
        throw (PortAllocationException) {
#if STUB_API
        // Do nothing

        (void) portId;

        return;
#else
        int result = syscallDeallocatePortId(portId);
        if (result < 0) {
                throw PortAllocationException();
        }
#endif
}

Singleton<ExtendedIPCManager> extendedIPCManager;

<<<<<<< HEAD
/* CLASS DTCP WINDOW-BASED FLOW CONTROL CONFIG */
DTCPWindowBasedFlowControlConfig::DTCPWindowBasedFlowControlConfig() {
        initialcredit = 0;
        maxclosedwindowqueuelength = 0;
}

int DTCPWindowBasedFlowControlConfig::getInitialcredit() const {
        return initialcredit;
}

void DTCPWindowBasedFlowControlConfig::setInitialcredit(int initialcredit) {
        this->initialcredit = initialcredit;
}

int DTCPWindowBasedFlowControlConfig::getMaxclosedwindowqueuelength() const {
        return maxclosedwindowqueuelength;
}

void DTCPWindowBasedFlowControlConfig::setMaxclosedwindowqueuelength(
                int maxclosedwindowqueuelength) {
        this->maxclosedwindowqueuelength = maxclosedwindowqueuelength;
}

const PolicyConfig&
DTCPWindowBasedFlowControlConfig::getRcvrflowcontrolpolicy() const {
        return rcvrflowcontrolpolicy;
}

void DTCPWindowBasedFlowControlConfig::setRcvrflowcontrolpolicy(
                const PolicyConfig& rcvrflowcontrolpolicy) {
        this->rcvrflowcontrolpolicy = rcvrflowcontrolpolicy;
}

const PolicyConfig&
DTCPWindowBasedFlowControlConfig::getReceivingflowcontrolpolicy() const {
        return receivingflowcontrolpolicy;
}

void DTCPWindowBasedFlowControlConfig::setReceivingflowcontrolpolicy(
                const PolicyConfig& receivingflowcontrolpolicy) {
        this->receivingflowcontrolpolicy = receivingflowcontrolpolicy;
}

/* CLASS DTCP RATE-BASED FLOW CONTROL CONFIG */
DTCPRateBasedFlowControlConfig::DTCPRateBasedFlowControlConfig() {
        sendingrate = 0;
        timeperiod = 0;
}

const PolicyConfig&
DTCPRateBasedFlowControlConfig::getNooverridedefaultpeakpolicy() const {
        return nooverridedefaultpeakpolicy;
}

void DTCPRateBasedFlowControlConfig::setNooverridedefaultpeakpolicy(
                const PolicyConfig& nooverridedefaultpeakpolicy) {
        this->nooverridedefaultpeakpolicy = nooverridedefaultpeakpolicy;
}

const PolicyConfig&
DTCPRateBasedFlowControlConfig::getNorateslowdownpolicy() const {
        return norateslowdownpolicy;
}

void DTCPRateBasedFlowControlConfig::setNorateslowdownpolicy(
                const PolicyConfig& norateslowdownpolicy) {
        this->norateslowdownpolicy = norateslowdownpolicy;
}

const PolicyConfig&
DTCPRateBasedFlowControlConfig::getRatereductionpolicy() const {
        return ratereductionpolicy;
}

void DTCPRateBasedFlowControlConfig::setRatereductionpolicy(
                const PolicyConfig& ratereductionpolicy) {
        this->ratereductionpolicy = ratereductionpolicy;
}

int DTCPRateBasedFlowControlConfig::getSendingrate() const {
        return sendingrate;
}

void DTCPRateBasedFlowControlConfig::setSendingrate(int sendingrate) {
        this->sendingrate = sendingrate;
}

int DTCPRateBasedFlowControlConfig::getTimeperiod() const {
        return timeperiod;
}

void DTCPRateBasedFlowControlConfig::setTimeperiod(int timeperiod) {
        this->timeperiod = timeperiod;
}

/* CLASS DTCP FLOW CONTROL CONFIG */
DTCPFlowControlConfig::DTCPFlowControlConfig() {
        ratebased = false;
        windowbased = false;
        rcvbuffersthreshold = 0;
        rcvbytespercentthreshold = 0;
        rcvbytesthreshold = 0;
        sentbuffersthreshold = 0;
        sentbytespercentthreshold = 0;
        sentbytesthreshold = 0;
}

const PolicyConfig& DTCPFlowControlConfig::getClosedwindowpolicy() const {
        return closedwindowpolicy;
}

void DTCPFlowControlConfig::setClosedwindowpolicy(
                const PolicyConfig& closedwindowpolicy) {
        this->closedwindowpolicy = closedwindowpolicy;
}

const PolicyConfig&
DTCPFlowControlConfig::getFlowcontroloverrunpolicy() const {
        return flowcontroloverrunpolicy;
}

void DTCPFlowControlConfig::setFlowcontroloverrunpolicy(
                const PolicyConfig& flowcontroloverrunpolicy) {
        this->flowcontroloverrunpolicy = flowcontroloverrunpolicy;
}

bool DTCPFlowControlConfig::isRatebased() const {
        return ratebased;
}

void DTCPFlowControlConfig::setRatebased(bool ratebased) {
        this->ratebased = ratebased;
}

const DTCPRateBasedFlowControlConfig&
DTCPFlowControlConfig::getRatebasedconfig() const {
        return ratebasedconfig;
}

void DTCPFlowControlConfig::setRatebasedconfig(
                const DTCPRateBasedFlowControlConfig& ratebasedconfig) {
        this->ratebasedconfig = ratebasedconfig;
}

int DTCPFlowControlConfig::getRcvbuffersthreshold() const {
        return rcvbuffersthreshold;
}

void DTCPFlowControlConfig::setRcvbuffersthreshold(int rcvbuffersthreshold) {
        this->rcvbuffersthreshold = rcvbuffersthreshold;
}

int DTCPFlowControlConfig::getRcvbytespercentthreshold() const {
        return rcvbytespercentthreshold;
}

void DTCPFlowControlConfig::setRcvbytespercentthreshold(
                int rcvbytespercentthreshold) {
        this->rcvbytespercentthreshold = rcvbytespercentthreshold;
}

int DTCPFlowControlConfig::getRcvbytesthreshold() const {
        return rcvbytesthreshold;
}

void DTCPFlowControlConfig::setRcvbytesthreshold(int rcvbytesthreshold) {
        this->rcvbytesthreshold = rcvbytesthreshold;
}

const PolicyConfig&
DTCPFlowControlConfig::getReconcileflowcontrolpolicy() const {
        return reconcileflowcontrolpolicy;
}

void DTCPFlowControlConfig::setReconcileflowcontrolpolicy(
                const PolicyConfig& reconcileflowcontrolpolicy) {
        this->reconcileflowcontrolpolicy = reconcileflowcontrolpolicy;
}

int DTCPFlowControlConfig::getSentbuffersthreshold() const {
        return sentbuffersthreshold;
}

void DTCPFlowControlConfig::setSentbuffersthreshold(int sentbuffersthreshold) {
        this->sentbuffersthreshold = sentbuffersthreshold;
}

int DTCPFlowControlConfig::getSentbytespercentthreshold() const {
        return sentbytespercentthreshold;
}

void DTCPFlowControlConfig::setSentbytespercentthreshold(
                int sentbytespercentthreshold) {
        this->sentbytespercentthreshold = sentbytespercentthreshold;
}

int DTCPFlowControlConfig::getSentbytesthreshold() const {
        return sentbytesthreshold;
}

void DTCPFlowControlConfig::setSentbytesthreshold(int sentbytesthreshold) {
        this->sentbytesthreshold = sentbytesthreshold;
}

bool DTCPFlowControlConfig::isWindowbased() const {
        return windowbased;
}

void DTCPFlowControlConfig::setWindowbased(bool windowbased) {
        this->windowbased = windowbased;
}

const DTCPWindowBasedFlowControlConfig&
DTCPFlowControlConfig::getWindowbasedconfig() const {
        return windowbasedconfig;
}

void DTCPFlowControlConfig::setWindowbasedconfig(
                const DTCPWindowBasedFlowControlConfig& windowbasedconfig) {
        this->windowbasedconfig = windowbasedconfig;
}

/* CLASS DTCP RX CONTROL CONFIG */
DTCPRtxControlConfig::DTCPRtxControlConfig() {
        datarxmsnmax = 0;
        initialATimer = 0;
}

int DTCPRtxControlConfig::getDatarxmsnmax() const {
        return datarxmsnmax;
}

void DTCPRtxControlConfig::setDatarxmsnmax(int datarxmsnmax) {
        this->datarxmsnmax = datarxmsnmax;
}

int DTCPRtxControlConfig::getInitialATimer() const {
        return initialATimer;
}

void DTCPRtxControlConfig::setInitialATimer(int initialATimer) {
        this->initialATimer = initialATimer;
}

const PolicyConfig& DTCPRtxControlConfig::getRcvrackpolicy() const {
        return rcvrackpolicy;
}

void DTCPRtxControlConfig::setRcvrackpolicy(const PolicyConfig& rcvrackpolicy) {
        this->rcvrackpolicy = rcvrackpolicy;
}

const PolicyConfig& DTCPRtxControlConfig::getRcvrcontrolackpolicy() const {
        return rcvrcontrolackpolicy;
}

void DTCPRtxControlConfig::setRcvrcontrolackpolicy(
                const PolicyConfig& rcvrcontrolackpolicy) {
        this->rcvrcontrolackpolicy = rcvrcontrolackpolicy;
}

const PolicyConfig& DTCPRtxControlConfig::getRecvingacklistpolicy() const {
        return recvingacklistpolicy;
}

void DTCPRtxControlConfig::setRecvingacklistpolicy(
                const PolicyConfig& recvingacklistpolicy) {
        this->recvingacklistpolicy = recvingacklistpolicy;
}

const PolicyConfig& DTCPRtxControlConfig::getRttestimatorpolicy() const {
        return rttestimatorpolicy;
}

void DTCPRtxControlConfig::setRttestimatorpolicy(
                const PolicyConfig& rttestimatorpolicy) {
        this->rttestimatorpolicy = rttestimatorpolicy;
}

const PolicyConfig& DTCPRtxControlConfig::getRtxtimerexpirypolicy() const {
        return rtxtimerexpirypolicy;
}

void DTCPRtxControlConfig::setRtxtimerexpirypolicy(
                const PolicyConfig& rtxtimerexpirypolicy) {
        this->rtxtimerexpirypolicy = rtxtimerexpirypolicy;
}

const PolicyConfig& DTCPRtxControlConfig::getSenderackpolicy() const {
        return senderackpolicy;
}

void DTCPRtxControlConfig::setSenderackpolicy(
                const PolicyConfig& senderackpolicy) {
        this->senderackpolicy = senderackpolicy;
}

const PolicyConfig& DTCPRtxControlConfig::getSendingackpolicy() const {
        return sendingackpolicy;
}

void DTCPRtxControlConfig::setSendingackpolicy(
                const PolicyConfig& sendingackpolicy) {
        this->sendingackpolicy = sendingackpolicy;
}

/* CLASS DTCP CONFIG */
DTCPConfig::DTCPConfig() {
        flowcontrol = false;
        rtxcontrol = false;
        initialrecvrinactivitytime = 0;
        initialsenderinactivitytime = 0;
}

bool DTCPConfig::isFlowcontrol() const {
        return flowcontrol;
}

void DTCPConfig::setFlowcontrol(bool flowcontrol) {
        this->flowcontrol = flowcontrol;
}

const DTCPFlowControlConfig& DTCPConfig::getFlowcontrolconfig() const {
        return flowcontrolconfig;
}

void DTCPConfig::setFlowcontrolconfig(
                const DTCPFlowControlConfig& flowcontrolconfig) {
        this->flowcontrolconfig = flowcontrolconfig;
}

int DTCPConfig::getInitialrecvrinactivitytime() const {
        return initialrecvrinactivitytime;
}

void DTCPConfig::setInitialrecvrinactivitytime(
                int initialrecvrinactivitytime) {
        this->initialrecvrinactivitytime = initialrecvrinactivitytime;
}

int DTCPConfig::getInitialsenderinactivitytime() const {
        return initialsenderinactivitytime;
}

void DTCPConfig::setInitialsenderinactivitytime(
                int initialsenderinactivitytime) {
        this->initialsenderinactivitytime = initialsenderinactivitytime;
}

const PolicyConfig& DTCPConfig::getLostcontrolpdupolicy() const {
        return lostcontrolpdupolicy;
}

void DTCPConfig::setLostcontrolpdupolicy(
                const PolicyConfig& lostcontrolpdupolicy) {
        this->lostcontrolpdupolicy = lostcontrolpdupolicy;
}

const PolicyConfig& DTCPConfig::getRcvrtimerinactivitypolicy() const {
        return rcvrtimerinactivitypolicy;
}

void DTCPConfig::setRcvrtimerinactivitypolicy(
                const PolicyConfig& rcvrtimerinactivitypolicy) {
        this->rcvrtimerinactivitypolicy = rcvrtimerinactivitypolicy;
}

bool DTCPConfig::isRtxcontrol() const {
        return rtxcontrol;
}

void DTCPConfig::setRtxcontrol(bool rtxcontrol) {
        this->rtxcontrol = rtxcontrol;
}

const DTCPRtxControlConfig& DTCPConfig::getRtxcontrolconfig() const {
        return rtxcontrolconfig;
}

void DTCPConfig::setRtxcontrolconfig(
                const DTCPRtxControlConfig& rtxcontrolconfig) {
        this->rtxcontrolconfig = rtxcontrolconfig;
}

const PolicyConfig& DTCPConfig::getSendertimerinactiviypolicy() const {
        return sendertimerinactiviypolicy;
}

void DTCPConfig::setSendertimerinactiviypolicy(
                const PolicyConfig& sendertimerinactiviypolicy) {
        this->sendertimerinactiviypolicy = sendertimerinactiviypolicy;
}

/* CLASS CONNECTION POLICIES */
ConnectionPolicies::ConnectionPolicies() {
        DTCPpresent = false;
        seqnumrolloverthreshold = 0;
}

const DTCPConfig& ConnectionPolicies::getDtcpConfiguration() const {
        return dtcpConfiguration;
}

void ConnectionPolicies::setDtcpConfiguration(
                const DTCPConfig& dtcpConfiguration) {
        this->dtcpConfiguration = dtcpConfiguration;
}

bool ConnectionPolicies::isDtcPpresent() const {
        return DTCPpresent;
}

void ConnectionPolicies::setDtcPpresent(bool dtcPpresent) {
        DTCPpresent = dtcPpresent;
}

const PolicyConfig& ConnectionPolicies::getInitialseqnumpolicy() const {
        return initialseqnumpolicy;
}

void ConnectionPolicies::setInitialseqnumpolicy(
                const PolicyConfig& initialseqnumpolicy) {
        this->initialseqnumpolicy = initialseqnumpolicy;
}

int ConnectionPolicies::getSeqnumrolloverthreshold() const {
        return seqnumrolloverthreshold;
}

void ConnectionPolicies::setSeqnumrolloverthreshold(
                int seqnumrolloverthreshold) {
        this->seqnumrolloverthreshold = seqnumrolloverthreshold;
}

=======
>>>>>>> 1c083852
/* CLASS CONNECTION */
Connection::Connection() {
        portId = 0;
        sourceAddress = 0;
        destAddress = 0;
        qosId = 0;
        sourceCepId = 0;
        destCepId = 0;
        flowUserIpcProcessId = 0;
}

unsigned int Connection::getDestAddress() const {
        return destAddress;
}

void Connection::setDestAddress(unsigned int destAddress) {
        this->destAddress = destAddress;
}

int Connection::getPortId() const {
        return portId;
}

void Connection::setPortId(int portId) {
        this->portId = portId;
}

unsigned int Connection::getQosId() const {
        return qosId;
}

void Connection::setQosId(unsigned int qosId) {
        this->qosId = qosId;
}

unsigned int Connection::getSourceAddress() const {
        return sourceAddress;
}

void Connection::setSourceAddress(unsigned int sourceAddress) {
        this->sourceAddress = sourceAddress;
}

int Connection::getDestCepId() const {
        return destCepId;
}

void Connection::setDestCepId(int destCepId) {
        this->destCepId = destCepId;
}

unsigned short Connection::getFlowUserIpcProcessId() const {
        return flowUserIpcProcessId;
}

void Connection::setFlowUserIpcProcessId(unsigned short flowUserIpcProcessId) {
        this->flowUserIpcProcessId = flowUserIpcProcessId;
}

int Connection::getSourceCepId() const {
        return sourceCepId;
}

void Connection::setSourceCepId(int sourceCepId) {
        this->sourceCepId = sourceCepId;
}

const std::string Connection::toString() {
        std::stringstream ss;
        ss<<"Source address: "<<sourceAddress;
        ss<<"; Source cep-id: "<<sourceCepId;
        ss<<"; Dest address: "<<destAddress;
        ss<<"; Dest cep-id: "<<destCepId<<std::endl;
        ss<<"Por-id: "<<portId<<"; QoS-id: "<<qosId;
        ss<<"; Flow user IPC Process id: "<<flowUserIpcProcessId<<std::endl;
        return ss.str();
}

/* CLASS PDU FORWARDING TABLE ENTRY */
PDUForwardingTableEntry::PDUForwardingTableEntry() {
        address = 0;
        qosId = 0;
}

bool PDUForwardingTableEntry::operator==(
                const PDUForwardingTableEntry &other) const {
        if (address != other.getAddress()) {
                return false;
        }

        if (qosId != other.getQosId()) {
                return false;
        }

        return true;
}

bool PDUForwardingTableEntry::operator!=(
                const PDUForwardingTableEntry &other) const {
        return !(*this == other);
}

unsigned int PDUForwardingTableEntry::getAddress() const {
        return address;
}

void PDUForwardingTableEntry::setAddress(unsigned int address) {
        this->address = address;
}

const std::list<unsigned int> PDUForwardingTableEntry::getPortIds() const {
        return portIds;
}

void PDUForwardingTableEntry::
setPortIds(const std::list<unsigned int>& portIds) {
        this->portIds = portIds;
}

void PDUForwardingTableEntry::addPortId(unsigned int portId) {
        portIds.push_back(portId);
}

unsigned int PDUForwardingTableEntry::getQosId() const {
        return qosId;
}

void PDUForwardingTableEntry::setQosId(unsigned int qosId) {
        this->qosId = qosId;
}

const std::string PDUForwardingTableEntry::toString() {
        std::stringstream ss;

        ss<<"Address: "<<address<<" QoS-id: "<<qosId;
        ss<<"List of N-1 port-ids: ";
        for (std::list<unsigned int>::iterator it = portIds.begin();
                        it != portIds.end(); it++)
                ss<< *it << "; ";
        ss<<std::endl;

        return ss.str();
}

/* CLASS READ MANAGEMENT SDU RESULT */
ReadManagementSDUResult::ReadManagementSDUResult() {
        bytesRead = 0;
        portId = 0;
}

int ReadManagementSDUResult::getBytesRead() const {
        return bytesRead;
}

void ReadManagementSDUResult::setBytesRead(int bytesRead) {
        this->bytesRead = bytesRead;
}

int ReadManagementSDUResult::getPortId() const {
        return portId;
}

void ReadManagementSDUResult::setPortId(int portId) {
        this->portId = portId;
}

/* CLASS KERNEL IPC PROCESS */
void KernelIPCProcess::setIPCProcessId(unsigned short ipcProcessId) {
        this->ipcProcessId = ipcProcessId;
}

unsigned short KernelIPCProcess::getIPCProcessId() const {
        return ipcProcessId;
}

unsigned int KernelIPCProcess::assignToDIF(
                const DIFInformation& difInformation)
throw (AssignToDIFException) {
        unsigned int seqNum = 0;

#if STUB_API
        // Do nothing
        (void) difInformation;
#else
        IpcmAssignToDIFRequestMessage message;
        message.setDIFInformation(difInformation);
        message.setSourceIpcProcessId(ipcProcessId);
        message.setDestIpcProcessId(ipcProcessId);
        message.setDestPortId(0);
        message.setRequestMessage(true);

        try {
                rinaManager->sendMessage(&message);
        } catch (NetlinkException &e) {
                throw AssignToDIFException(e.what());
        }

        seqNum = message.getSequenceNumber();
#endif
        return seqNum;
}

unsigned int KernelIPCProcess::updateDIFConfiguration(
                const DIFConfiguration& difConfiguration)
throw (UpdateDIFConfigurationException) {
        unsigned int seqNum=0;

#if STUB_API
        // Do nothing

        (void) difConfiguration;
#else
        IpcmUpdateDIFConfigurationRequestMessage message;
        message.setDIFConfiguration(difConfiguration);
        message.setSourceIpcProcessId(ipcProcessId);
        message.setDestIpcProcessId(ipcProcessId);
        message.setDestPortId(0);
        message.setRequestMessage(true);

        try {
                rinaManager->sendMessage(&message);
        } catch (NetlinkException &e) {
                throw UpdateDIFConfigurationException(e.what());
        }

        seqNum = message.getSequenceNumber();

#endif
        return seqNum;
}

unsigned int KernelIPCProcess::createConnection(const Connection& connection,
                const ConnectionPolicies& connectionPolicies)
throw (CreateConnectionException) {
        unsigned int seqNum=0;

#if STUB_API
        // Do nothing
        (void) connection;
        (void) connectionPolicies;
#else
        IpcpConnectionCreateRequestMessage message;
        message.setPortId(connection.getPortId());
        message.setSourceAddress(connection.getSourceAddress());
        message.setDestAddress(connection.getDestAddress());
        message.setQosId(connection.getQosId());
        message.setConnPolicies(connectionPolicies);
        message.setSourceIpcProcessId(ipcProcessId);
        message.setDestIpcProcessId(ipcProcessId);
        message.setDestPortId(0);
        message.setRequestMessage(true);

        try {
                rinaManager->sendMessage(&message);
        } catch (NetlinkException &e) {
                throw CreateConnectionException(e.what());
        }

        seqNum = message.getSequenceNumber();

#endif
        return seqNum;
}

unsigned int KernelIPCProcess::updateConnection(const Connection& connection)
throw (UpdateConnectionException) {
        unsigned int seqNum=0;

#if STUB_API
        // Do nothing

        (void) connection;
#else
        IpcpConnectionUpdateRequestMessage message;
        message.setPortId(connection.getPortId());
        message.setSourceCepId(connection.getSourceCepId());
        message.setDestinationCepId(connection.getDestCepId());
        message.setFlowUserIpcProcessId(connection.getFlowUserIpcProcessId());
        message.setSourceIpcProcessId(ipcProcessId);
        message.setDestIpcProcessId(ipcProcessId);
        message.setDestPortId(0);
        message.setRequestMessage(true);

        try {
                rinaManager->sendMessage(&message);
        } catch (NetlinkException &e) {
                throw UpdateConnectionException(e.what());
        }

        seqNum = message.getSequenceNumber();

#endif
        return seqNum;
}

unsigned int KernelIPCProcess::
createConnectionArrived(const Connection& connection,
                const ConnectionPolicies& connectionPolicies)
throw (CreateConnectionException) {
        unsigned int seqNum=0;

#if STUB_API
        // Do nothing

        (void) connection;
        (void) connectionPolicies;
#else
        IpcpConnectionCreateArrivedMessage message;
        message.setPortId(connection.getPortId());
        message.setSourceAddress(connection.getSourceAddress());
        message.setDestAddress(connection.getDestAddress());
        message.setQosId(connection.getQosId());
        message.setDestCepId(connection.getDestCepId());
        message.setFlowUserIpcProcessId(connection.getFlowUserIpcProcessId());
        message.setConnPolicies(connectionPolicies);
        message.setSourceIpcProcessId(ipcProcessId);
        message.setDestIpcProcessId(ipcProcessId);
        message.setDestPortId(0);
        message.setRequestMessage(true);

        try {
                rinaManager->sendMessage(&message);
        } catch (NetlinkException &e) {
                throw CreateConnectionException(e.what());
        }

        seqNum = message.getSequenceNumber();

#endif
        return seqNum;
}

unsigned int KernelIPCProcess::
destroyConnection(const Connection& connection)
        throw (DestroyConnectionException)
{
        unsigned int seqNum = 0;

#if STUB_API
        //Do nothing
        (void) connection;
#else
        IpcpConnectionDestroyRequestMessage message;
        message.setPortId(connection.getPortId());
        message.setCepId(connection.getSourceCepId());
        message.setSourceIpcProcessId(ipcProcessId);
        message.setDestIpcProcessId(ipcProcessId);
        message.setDestPortId(0);
        message.setRequestMessage(true);

        try {
                rinaManager->sendMessage(&message);
        } catch (NetlinkException &e) {
                throw DestroyConnectionException(e.what());
        }

        seqNum = message.getSequenceNumber();

#endif
        return seqNum;
}

void KernelIPCProcess::
modifyPDUForwardingTableEntries(const std::list<PDUForwardingTableEntry>& entries,
                        int mode) throw (PDUForwardingTableException)
{
#if STUB_API
        //Do nothing

        (void) entries;
        (void) mode;
#else
        RmtModifyPDUFTEntriesRequestMessage message;
        message.setEntries(entries);
        message.setMode(mode);
        message.setSourceIpcProcessId(ipcProcessId);
        message.setDestIpcProcessId(ipcProcessId);
        message.setDestPortId(0);
        message.setRequestMessage(true);

        try {
                rinaManager->sendMessage(&message);
        } catch (NetlinkException &e) {
                throw PDUForwardingTableException(e.what());
        }
#endif
}

unsigned int KernelIPCProcess::dumptPDUFT()
        throw (PDUForwardingTableException) {
        unsigned int seqNum=0;

#if STUB_API
        //Do nothing
#else
        RmtDumpPDUFTEntriesRequestMessage message;
        message.setSourceIpcProcessId(ipcProcessId);
        message.setDestIpcProcessId(ipcProcessId);
        message.setDestPortId(0);
        message.setRequestMessage(true);

        try {
                rinaManager->sendMessage(&message);
        } catch (NetlinkException &e) {
                throw PDUForwardingTableException(e.what());
        }

        seqNum = message.getSequenceNumber();
#endif

        return seqNum;
}

void KernelIPCProcess::writeManagementSDU(void * sdu, int size, int portId)
                throw (WriteSDUException) {
#if STUB_API
        // Do nothing

        (void) sdu;
        (void) size;
        (void) portId;
#else
        int result = syscallWriteManagementSDU(ipcProcessId, sdu, portId,
                        size);
        if (result < 0) {
                throw WriteSDUException();
        }
#endif
}
Singleton<KernelIPCProcess> kernelIPCProcess;

ReadManagementSDUResult KernelIPCProcess::readManagementSDU(void * sdu,
                                                            int    maxBytes)
        throw (ReadSDUException)
{
        ReadManagementSDUResult readResult;

#if STUB_API
        unsigned char buffer[] = { 0, 23, 43, 32, 45, 23, 78 };
        
        (void) sdu;
        (void) maxBytes;

        sdu = buffer;
        readResult.setPortId(14);
        readResult.setBytesRead(7);

        return readResult;
#else
        int portId = 0;
        int result = syscallReadManagementSDU(ipcProcessId, sdu, &portId,
                        maxBytes);
        if (result < 0) {
                throw ReadSDUException();
        }

        readResult.setPortId(portId);
        readResult.setBytesRead(result);
        return readResult;
#endif
}

/*	CLASS ADataUnitPDU	*/
const std::string ADataUnitPDU::ADataUnitPDUObjectName = "/daf/adataunitpdu";

ADataUnitPDU::ADataUnitPDU()
{
	this->sourceAddress = 0;
	this->destinationAddress = 0;
	this->payload = 0;
}

ADataUnitPDU::ADataUnitPDU(long sourceAddress, long destinationAddress, char payload[])
{
	this->sourceAddress = sourceAddress;
	this->destinationAddress = destinationAddress;
	this->payload = payload;
}

long ADataUnitPDU::getSourceAddress() const
{
	return sourceAddress;
}

void ADataUnitPDU::setSourceAddress(const long sourceAddress)
{
	this->sourceAddress = sourceAddress;
}

long ADataUnitPDU::getDestinationAddress() const
{
	return destinationAddress;
}

void ADataUnitPDU::setDestinationAddress(const long destinationAddress)
{
	this->destinationAddress = destinationAddress;
}

char* ADataUnitPDU::getPayload() const
{
	return payload;
}

void ADataUnitPDU::setPayload(char payload[])
{
	this->payload = payload;
}

/*	CLASS WhatevercastName	*/
const std::string WhatevercastName::WHATEVERCAST_NAME_SET_RIB_OBJECT_NAME = RIBObjectNames::SEPARATOR + RIBObjectNames::DAF +
RIBObjectNames::SEPARATOR + RIBObjectNames::MANAGEMENT + RIBObjectNames::SEPARATOR + RIBObjectNames::NAMING +
RIBObjectNames::SEPARATOR + RIBObjectNames::WHATEVERCAST_NAMES;
const std::string WhatevercastName::WHATEVERCAST_NAME_SET_RIB_OBJECT_CLASS = "whatname set";
const std::string WhatevercastName::WHATEVERCAST_NAME_RIB_OBJECT_CLASS = "whatname";
const std::string WhatevercastName::DIF_NAME_WHATEVERCAST_RULE = "any";

std::string WhatevercastName::getName() const
{
	return name;
}

void WhatevercastName::setName(std::string name)
{
	this->name = name;
}

std::string WhatevercastName::getRule() const
{
	return rule;
}

void WhatevercastName::setRule(std::string rule)
{
	this->rule = rule;
}

const std::list<char*>& WhatevercastName::getSetMembers() const
{
	return setMembers;
}

void WhatevercastName::setSetMembers(const std::list<char*> &setMembers)
{
	this->setMembers = setMembers;
}

bool WhatevercastName::operator==(const WhatevercastName &other)
{
	if (name == other.getName()) {
		return true;
	}
	return false;
}

std::string WhatevercastName::toString()
{
	std::string result = "Name: " + name + "\n";
	result = result + "Rule: " + rule;
	return result;
}

/*	CLASS EnrollmentInformationRequest	*/
const std::string EnrollmentInformationRequest::ENROLLMENT_INFO_OBJECT_NAME = RIBObjectNames::SEPARATOR + RIBObjectNames::DAF +
			RIBObjectNames::SEPARATOR + RIBObjectNames::MANAGEMENT + RIBObjectNames::SEPARATOR + RIBObjectNames::ENROLLMENT;

EnrollmentInformationRequest::EnrollmentInformationRequest() {
	this->address = 0;
}

unsigned int EnrollmentInformationRequest::getAddress() const {
	return address;
}

void EnrollmentInformationRequest::setAddress(unsigned int address) {
	this->address = address;
}

const std::list<ApplicationProcessNamingInformation>& EnrollmentInformationRequest::getSupportingDifs() const {
	return supportingDifs;
}

void EnrollmentInformationRequest::setSupportingDifs(const std::list<ApplicationProcessNamingInformation> &supportingDifs) {
	this->supportingDifs = supportingDifs;
}

/*	CLASS EnrollmentRequest	*/
EnrollmentRequest::EnrollmentRequest(const Neighbor &arg0, const EnrollToDIFRequestEvent &arg1) {
	neighbor = arg0;
	event = arg1;
}

const Neighbor& EnrollmentRequest::getNeighbor() const {
	return neighbor;
}

void EnrollmentRequest::setNeighbor(const Neighbor &arg0) {
	neighbor = arg0;
}

const EnrollToDIFRequestEvent& EnrollmentRequest::getEvent() const{
	return event;
}

void EnrollmentRequest::setEvent(const EnrollToDIFRequestEvent &arg0) {
	event = arg0;
}

/*	CLASS BaseEvent	*/
const std::string BaseEvent::CONNECTIVITY_TO_NEIGHBOR_LOST = "Connectivity to Neighbor Lost";
const std::string BaseEvent::EFCP_CONNECTION_CREATED = "EFCP Connection Created";
const std::string BaseEvent::EFCP_CONNECTION_DELETED = "EFCP Connection Deleted";
const std::string BaseEvent::MANAGEMENT_FLOW_ALLOCATED = "Management Flow Allocated";
const std::string BaseEvent::MANAGEMENT_FLOW_DEALLOCATED = "Management Flow Deallocated";
const std::string BaseEvent::N_MINUS_1_FLOW_ALLOCATED = "N minus 1 Flow Allocated";
const std::string BaseEvent::N_MINUS_1_FLOW_ALLOCATION_FAILED = "N minus 1 Flow Allocation Failed";
const std::string BaseEvent::N_MINUS_1_FLOW_DEALLOCATED = "N minus 1 Flow Deallocated";
const std::string BaseEvent::NEIGHBOR_DECLARED_DEAD = "Neighbor declared dead";
const std::string BaseEvent::NEIGHBOR_ADDED = "Neighbor added";

BaseEvent::BaseEvent()
{
}

BaseEvent::BaseEvent(std::string id)
{
	this->id = id;
}

std::string BaseEvent::getId() const
{
	return id;
}

/*	CLASS DirectoryForwardingTableEntry	*/

DirectoryForwardingTableEntry::DirectoryForwardingTableEntry()
{
	address = 0;
	timestamp = 0;
}

ApplicationProcessNamingInformation DirectoryForwardingTableEntry::getApNamingInfo() const
{
	return apNamingInfo;
}

void DirectoryForwardingTableEntry::setApNamingInfo(const ApplicationProcessNamingInformation &apNamingInfo)
{
	this->apNamingInfo = apNamingInfo;
}

long DirectoryForwardingTableEntry::getAddress() const
{
	return address;
}

void DirectoryForwardingTableEntry::setAddress(long address)
{
	this->address = address;
}

long DirectoryForwardingTableEntry::getTimestamp() const
{
	return timestamp;
}

void DirectoryForwardingTableEntry::setTimestamp(long timestamp)
{
	this->timestamp = timestamp;
}

std::string DirectoryForwardingTableEntry::getKey()
{
	return this->apNamingInfo.getEncodedString();
}

bool DirectoryForwardingTableEntry::operator==(const DirectoryForwardingTableEntry &object)
{
	if (object.getApNamingInfo() != this->apNamingInfo) {
		return false;
	}

	if (object.getAddress() != this->address) {
		return false;
	}
	return true;
}

std::string DirectoryForwardingTableEntry::toString()
{
    std::stringstream ss;
    ss << this->apNamingInfo.toString() << std::endl;
	ss << "IPC Process address: " << this->address << std::endl;
	ss << "Timestamp: " << this->timestamp << std::endl;

	return ss.str();
}

/*	CLASS IPCPFlow	*/

const std::string IPCPFlow::FLOW_SET_RIB_OBJECT_NAME = RIBObjectNames::SEPARATOR +
	RIBObjectNames::DIF + RIBObjectNames::SEPARATOR + RIBObjectNames::RESOURCE_ALLOCATION
	+ RIBObjectNames::SEPARATOR + RIBObjectNames::FLOW_ALLOCATOR + RIBObjectNames::SEPARATOR
	+ RIBObjectNames::FLOWS;
const std::string IPCPFlow::FLOW_SET_RIB_OBJECT_CLASS = "flow set";
const std::string IPCPFlow::FLOW_RIB_OBJECT_CLASS = "flow";

IPCPFlow::IPCPFlow()
{
	sourcePortId = 0;
	destinationPortId = 0;
	sourceAddress = 0;
	destinationAddress = 0;
	currentConnectionIndex = 0;
	maxCreateFlowRetries = 0;
	createFlowRetries = 0;
	hopCount = 0;
	source = false;
}

bool IPCPFlow::isSource() const
{
	return source;
}

void IPCPFlow::setSource(bool source)
{
	this->source = source;
}

const ApplicationProcessNamingInformation& IPCPFlow::getSourceNamingInfo() const
{
	return sourceNamingInfo;
}

void IPCPFlow::setSourceNamingInfo(const ApplicationProcessNamingInformation &sourceNamingInfo)
{
	this->sourceNamingInfo = sourceNamingInfo;
}

const ApplicationProcessNamingInformation& IPCPFlow::getDestinationNamingInfo() const
{
	return destinationNamingInfo;
}

void IPCPFlow::setDestinationNamingInfo(const ApplicationProcessNamingInformation &destinationNamingInfo)
{
	this->destinationNamingInfo = destinationNamingInfo;
}

int IPCPFlow::getSourcePortId() const
{
	return sourcePortId;
}

void IPCPFlow::setSourcePortId(int sourcePortId)
{
	this->sourcePortId = sourcePortId;
}

int IPCPFlow::getDestinationPortId() const
{
	return destinationPortId;
}

void IPCPFlow::setDestinationPortId(int destinationPortId)
{
	this->destinationPortId = destinationPortId;
}

long IPCPFlow::getSourceAddress() const
{
	return sourceAddress;
}

void IPCPFlow::setSourceAddress(long sourceAddress)
{
	this->sourceAddress = sourceAddress;
}

long IPCPFlow::getDestinationAddress() const
{
	return destinationAddress;
}

void IPCPFlow::setDestinationAddress(long destinationAddress)
{
	this->destinationAddress = destinationAddress;
}

const std::list<Connection>& IPCPFlow::getConnections() const
{
	return connections;
}

void IPCPFlow::setConnections(const std::list<Connection> &connections)
{
	this->connections = connections;
}

int IPCPFlow::getCurrentConnectionIndex() const
{
	return currentConnectionIndex;
}

void IPCPFlow::setCurrentConnectionIndex(int currentConnectionIndex)
{
	this->currentConnectionIndex = currentConnectionIndex;
}

IPCPFlow::IPCPFlowState IPCPFlow::getState() const
{
	return state;
}

void IPCPFlow::setState(IPCPFlowState state)
{
	this->state = state;
}

const FlowSpecification& IPCPFlow::getFlowSpecification() const
{
	return flowSpec;
}

void IPCPFlow::setFlowSpecification(const FlowSpecification &flowSpec)
{
	this->flowSpec = flowSpec;
}

const std::map<std::string, std::string>& IPCPFlow::getPolicies() const
{
	return policies;
}

void IPCPFlow::setPolicies(const std::map<std::string, std::string> &policies)
{
	this->policies = policies;
}

const std::map<std::string, std::string>& IPCPFlow::getPolicyParameters() const
{
	return policyParameters;
}

void IPCPFlow::setPolicyParameters(const std::map<std::string, std::string> &policyParameters)
{
	this->policyParameters = policyParameters;
}

char* IPCPFlow::getAccessControl() const
{
	return accessControl;
}

void IPCPFlow::setAccessControl(char* accessControl)
{
	this->accessControl = accessControl;
}

int IPCPFlow::getMaxCreateFlowRetries() const
{
	return maxCreateFlowRetries;
}

void IPCPFlow::setMaxCreateFlowRetries(int maxCreateFlowRetries)
{
	this->maxCreateFlowRetries = maxCreateFlowRetries;
}

int IPCPFlow::getCreateFlowRetries() const
{
	return createFlowRetries;
}

void IPCPFlow::setCreateFlowRetries(int createFlowRetries)
{
	this->createFlowRetries = createFlowRetries;
}

int IPCPFlow::getHopCount() const
{
	return hopCount;
}

void IPCPFlow::setHopCount(int hopCount)
{
	this->hopCount = hopCount;
}

std::string IPCPFlow::toString()
{
    std::stringstream ss;
    ss << "* State: " << this->state << std::endl;
    ss << "* Is this IPC Process the requestor of the flow? " << this->source << std::endl;
    ss << "* Max create flow retries: " << this->maxCreateFlowRetries << std::endl;
    ss << "* Hop count: " << this->hopCount << std::endl;
    ss << "* Source AP Naming Info: " << this->sourceNamingInfo.toString() << std::endl;;
    ss << "* Source address: " << this->sourceAddress << std::endl;
    ss << "* Source port id: " << this->sourcePortId << std::endl;
    ss <<  "* Destination AP Naming Info: " << this->destinationNamingInfo.toString();
    ss <<  "* Destination addres: " + this->destinationAddress << std::endl;
    ss << "* Destination port id: "+ this->destinationPortId << std::endl;
    if (connections.size() > 0) {
		ss << "* Connection ids of the connection supporting this flow: +\n";
		for(std::list<Connection>::const_iterator iterator = connections.begin(), end = connections.end(); iterator != end; ++iterator) {
			ss << "Src CEP-id " << iterator->getSourceCepId()
					<< "; Dest CEP-id " << iterator->getDestCepId()
					<< "; Qos-id " << iterator->getQosId() << std::endl;
		}
	}
	ss << "* Index of the current active connection for this flow: " << this->currentConnectionIndex << std::endl;
	if (!this->policies.empty()) {
		ss << "* Policies: " << std::endl;
		for (std::map<std::string, std::string>::const_iterator iterator = policies.begin(), end = policies.end();
				iterator != end; ++iterator)
		{
			ss << "   * " << iterator->first << " = " << iterator->second << std::endl;
		}

	}
	if (!this->policyParameters.empty()) {
		ss << "* Policy parameters: " << std::endl;
		for (std::map<std::string, std::string>::const_iterator iterator = policyParameters.begin(), end = policyParameters.end();
				iterator != end; ++iterator)
		{
			ss << "   * " + iterator->first << " = " << iterator->second << std::endl;
		}
	}
	return ss.str();
}


}<|MERGE_RESOLUTION|>--- conflicted
+++ resolved
@@ -724,443 +724,6 @@
 
 Singleton<ExtendedIPCManager> extendedIPCManager;
 
-<<<<<<< HEAD
-/* CLASS DTCP WINDOW-BASED FLOW CONTROL CONFIG */
-DTCPWindowBasedFlowControlConfig::DTCPWindowBasedFlowControlConfig() {
-        initialcredit = 0;
-        maxclosedwindowqueuelength = 0;
-}
-
-int DTCPWindowBasedFlowControlConfig::getInitialcredit() const {
-        return initialcredit;
-}
-
-void DTCPWindowBasedFlowControlConfig::setInitialcredit(int initialcredit) {
-        this->initialcredit = initialcredit;
-}
-
-int DTCPWindowBasedFlowControlConfig::getMaxclosedwindowqueuelength() const {
-        return maxclosedwindowqueuelength;
-}
-
-void DTCPWindowBasedFlowControlConfig::setMaxclosedwindowqueuelength(
-                int maxclosedwindowqueuelength) {
-        this->maxclosedwindowqueuelength = maxclosedwindowqueuelength;
-}
-
-const PolicyConfig&
-DTCPWindowBasedFlowControlConfig::getRcvrflowcontrolpolicy() const {
-        return rcvrflowcontrolpolicy;
-}
-
-void DTCPWindowBasedFlowControlConfig::setRcvrflowcontrolpolicy(
-                const PolicyConfig& rcvrflowcontrolpolicy) {
-        this->rcvrflowcontrolpolicy = rcvrflowcontrolpolicy;
-}
-
-const PolicyConfig&
-DTCPWindowBasedFlowControlConfig::getReceivingflowcontrolpolicy() const {
-        return receivingflowcontrolpolicy;
-}
-
-void DTCPWindowBasedFlowControlConfig::setReceivingflowcontrolpolicy(
-                const PolicyConfig& receivingflowcontrolpolicy) {
-        this->receivingflowcontrolpolicy = receivingflowcontrolpolicy;
-}
-
-/* CLASS DTCP RATE-BASED FLOW CONTROL CONFIG */
-DTCPRateBasedFlowControlConfig::DTCPRateBasedFlowControlConfig() {
-        sendingrate = 0;
-        timeperiod = 0;
-}
-
-const PolicyConfig&
-DTCPRateBasedFlowControlConfig::getNooverridedefaultpeakpolicy() const {
-        return nooverridedefaultpeakpolicy;
-}
-
-void DTCPRateBasedFlowControlConfig::setNooverridedefaultpeakpolicy(
-                const PolicyConfig& nooverridedefaultpeakpolicy) {
-        this->nooverridedefaultpeakpolicy = nooverridedefaultpeakpolicy;
-}
-
-const PolicyConfig&
-DTCPRateBasedFlowControlConfig::getNorateslowdownpolicy() const {
-        return norateslowdownpolicy;
-}
-
-void DTCPRateBasedFlowControlConfig::setNorateslowdownpolicy(
-                const PolicyConfig& norateslowdownpolicy) {
-        this->norateslowdownpolicy = norateslowdownpolicy;
-}
-
-const PolicyConfig&
-DTCPRateBasedFlowControlConfig::getRatereductionpolicy() const {
-        return ratereductionpolicy;
-}
-
-void DTCPRateBasedFlowControlConfig::setRatereductionpolicy(
-                const PolicyConfig& ratereductionpolicy) {
-        this->ratereductionpolicy = ratereductionpolicy;
-}
-
-int DTCPRateBasedFlowControlConfig::getSendingrate() const {
-        return sendingrate;
-}
-
-void DTCPRateBasedFlowControlConfig::setSendingrate(int sendingrate) {
-        this->sendingrate = sendingrate;
-}
-
-int DTCPRateBasedFlowControlConfig::getTimeperiod() const {
-        return timeperiod;
-}
-
-void DTCPRateBasedFlowControlConfig::setTimeperiod(int timeperiod) {
-        this->timeperiod = timeperiod;
-}
-
-/* CLASS DTCP FLOW CONTROL CONFIG */
-DTCPFlowControlConfig::DTCPFlowControlConfig() {
-        ratebased = false;
-        windowbased = false;
-        rcvbuffersthreshold = 0;
-        rcvbytespercentthreshold = 0;
-        rcvbytesthreshold = 0;
-        sentbuffersthreshold = 0;
-        sentbytespercentthreshold = 0;
-        sentbytesthreshold = 0;
-}
-
-const PolicyConfig& DTCPFlowControlConfig::getClosedwindowpolicy() const {
-        return closedwindowpolicy;
-}
-
-void DTCPFlowControlConfig::setClosedwindowpolicy(
-                const PolicyConfig& closedwindowpolicy) {
-        this->closedwindowpolicy = closedwindowpolicy;
-}
-
-const PolicyConfig&
-DTCPFlowControlConfig::getFlowcontroloverrunpolicy() const {
-        return flowcontroloverrunpolicy;
-}
-
-void DTCPFlowControlConfig::setFlowcontroloverrunpolicy(
-                const PolicyConfig& flowcontroloverrunpolicy) {
-        this->flowcontroloverrunpolicy = flowcontroloverrunpolicy;
-}
-
-bool DTCPFlowControlConfig::isRatebased() const {
-        return ratebased;
-}
-
-void DTCPFlowControlConfig::setRatebased(bool ratebased) {
-        this->ratebased = ratebased;
-}
-
-const DTCPRateBasedFlowControlConfig&
-DTCPFlowControlConfig::getRatebasedconfig() const {
-        return ratebasedconfig;
-}
-
-void DTCPFlowControlConfig::setRatebasedconfig(
-                const DTCPRateBasedFlowControlConfig& ratebasedconfig) {
-        this->ratebasedconfig = ratebasedconfig;
-}
-
-int DTCPFlowControlConfig::getRcvbuffersthreshold() const {
-        return rcvbuffersthreshold;
-}
-
-void DTCPFlowControlConfig::setRcvbuffersthreshold(int rcvbuffersthreshold) {
-        this->rcvbuffersthreshold = rcvbuffersthreshold;
-}
-
-int DTCPFlowControlConfig::getRcvbytespercentthreshold() const {
-        return rcvbytespercentthreshold;
-}
-
-void DTCPFlowControlConfig::setRcvbytespercentthreshold(
-                int rcvbytespercentthreshold) {
-        this->rcvbytespercentthreshold = rcvbytespercentthreshold;
-}
-
-int DTCPFlowControlConfig::getRcvbytesthreshold() const {
-        return rcvbytesthreshold;
-}
-
-void DTCPFlowControlConfig::setRcvbytesthreshold(int rcvbytesthreshold) {
-        this->rcvbytesthreshold = rcvbytesthreshold;
-}
-
-const PolicyConfig&
-DTCPFlowControlConfig::getReconcileflowcontrolpolicy() const {
-        return reconcileflowcontrolpolicy;
-}
-
-void DTCPFlowControlConfig::setReconcileflowcontrolpolicy(
-                const PolicyConfig& reconcileflowcontrolpolicy) {
-        this->reconcileflowcontrolpolicy = reconcileflowcontrolpolicy;
-}
-
-int DTCPFlowControlConfig::getSentbuffersthreshold() const {
-        return sentbuffersthreshold;
-}
-
-void DTCPFlowControlConfig::setSentbuffersthreshold(int sentbuffersthreshold) {
-        this->sentbuffersthreshold = sentbuffersthreshold;
-}
-
-int DTCPFlowControlConfig::getSentbytespercentthreshold() const {
-        return sentbytespercentthreshold;
-}
-
-void DTCPFlowControlConfig::setSentbytespercentthreshold(
-                int sentbytespercentthreshold) {
-        this->sentbytespercentthreshold = sentbytespercentthreshold;
-}
-
-int DTCPFlowControlConfig::getSentbytesthreshold() const {
-        return sentbytesthreshold;
-}
-
-void DTCPFlowControlConfig::setSentbytesthreshold(int sentbytesthreshold) {
-        this->sentbytesthreshold = sentbytesthreshold;
-}
-
-bool DTCPFlowControlConfig::isWindowbased() const {
-        return windowbased;
-}
-
-void DTCPFlowControlConfig::setWindowbased(bool windowbased) {
-        this->windowbased = windowbased;
-}
-
-const DTCPWindowBasedFlowControlConfig&
-DTCPFlowControlConfig::getWindowbasedconfig() const {
-        return windowbasedconfig;
-}
-
-void DTCPFlowControlConfig::setWindowbasedconfig(
-                const DTCPWindowBasedFlowControlConfig& windowbasedconfig) {
-        this->windowbasedconfig = windowbasedconfig;
-}
-
-/* CLASS DTCP RX CONTROL CONFIG */
-DTCPRtxControlConfig::DTCPRtxControlConfig() {
-        datarxmsnmax = 0;
-        initialATimer = 0;
-}
-
-int DTCPRtxControlConfig::getDatarxmsnmax() const {
-        return datarxmsnmax;
-}
-
-void DTCPRtxControlConfig::setDatarxmsnmax(int datarxmsnmax) {
-        this->datarxmsnmax = datarxmsnmax;
-}
-
-int DTCPRtxControlConfig::getInitialATimer() const {
-        return initialATimer;
-}
-
-void DTCPRtxControlConfig::setInitialATimer(int initialATimer) {
-        this->initialATimer = initialATimer;
-}
-
-const PolicyConfig& DTCPRtxControlConfig::getRcvrackpolicy() const {
-        return rcvrackpolicy;
-}
-
-void DTCPRtxControlConfig::setRcvrackpolicy(const PolicyConfig& rcvrackpolicy) {
-        this->rcvrackpolicy = rcvrackpolicy;
-}
-
-const PolicyConfig& DTCPRtxControlConfig::getRcvrcontrolackpolicy() const {
-        return rcvrcontrolackpolicy;
-}
-
-void DTCPRtxControlConfig::setRcvrcontrolackpolicy(
-                const PolicyConfig& rcvrcontrolackpolicy) {
-        this->rcvrcontrolackpolicy = rcvrcontrolackpolicy;
-}
-
-const PolicyConfig& DTCPRtxControlConfig::getRecvingacklistpolicy() const {
-        return recvingacklistpolicy;
-}
-
-void DTCPRtxControlConfig::setRecvingacklistpolicy(
-                const PolicyConfig& recvingacklistpolicy) {
-        this->recvingacklistpolicy = recvingacklistpolicy;
-}
-
-const PolicyConfig& DTCPRtxControlConfig::getRttestimatorpolicy() const {
-        return rttestimatorpolicy;
-}
-
-void DTCPRtxControlConfig::setRttestimatorpolicy(
-                const PolicyConfig& rttestimatorpolicy) {
-        this->rttestimatorpolicy = rttestimatorpolicy;
-}
-
-const PolicyConfig& DTCPRtxControlConfig::getRtxtimerexpirypolicy() const {
-        return rtxtimerexpirypolicy;
-}
-
-void DTCPRtxControlConfig::setRtxtimerexpirypolicy(
-                const PolicyConfig& rtxtimerexpirypolicy) {
-        this->rtxtimerexpirypolicy = rtxtimerexpirypolicy;
-}
-
-const PolicyConfig& DTCPRtxControlConfig::getSenderackpolicy() const {
-        return senderackpolicy;
-}
-
-void DTCPRtxControlConfig::setSenderackpolicy(
-                const PolicyConfig& senderackpolicy) {
-        this->senderackpolicy = senderackpolicy;
-}
-
-const PolicyConfig& DTCPRtxControlConfig::getSendingackpolicy() const {
-        return sendingackpolicy;
-}
-
-void DTCPRtxControlConfig::setSendingackpolicy(
-                const PolicyConfig& sendingackpolicy) {
-        this->sendingackpolicy = sendingackpolicy;
-}
-
-/* CLASS DTCP CONFIG */
-DTCPConfig::DTCPConfig() {
-        flowcontrol = false;
-        rtxcontrol = false;
-        initialrecvrinactivitytime = 0;
-        initialsenderinactivitytime = 0;
-}
-
-bool DTCPConfig::isFlowcontrol() const {
-        return flowcontrol;
-}
-
-void DTCPConfig::setFlowcontrol(bool flowcontrol) {
-        this->flowcontrol = flowcontrol;
-}
-
-const DTCPFlowControlConfig& DTCPConfig::getFlowcontrolconfig() const {
-        return flowcontrolconfig;
-}
-
-void DTCPConfig::setFlowcontrolconfig(
-                const DTCPFlowControlConfig& flowcontrolconfig) {
-        this->flowcontrolconfig = flowcontrolconfig;
-}
-
-int DTCPConfig::getInitialrecvrinactivitytime() const {
-        return initialrecvrinactivitytime;
-}
-
-void DTCPConfig::setInitialrecvrinactivitytime(
-                int initialrecvrinactivitytime) {
-        this->initialrecvrinactivitytime = initialrecvrinactivitytime;
-}
-
-int DTCPConfig::getInitialsenderinactivitytime() const {
-        return initialsenderinactivitytime;
-}
-
-void DTCPConfig::setInitialsenderinactivitytime(
-                int initialsenderinactivitytime) {
-        this->initialsenderinactivitytime = initialsenderinactivitytime;
-}
-
-const PolicyConfig& DTCPConfig::getLostcontrolpdupolicy() const {
-        return lostcontrolpdupolicy;
-}
-
-void DTCPConfig::setLostcontrolpdupolicy(
-                const PolicyConfig& lostcontrolpdupolicy) {
-        this->lostcontrolpdupolicy = lostcontrolpdupolicy;
-}
-
-const PolicyConfig& DTCPConfig::getRcvrtimerinactivitypolicy() const {
-        return rcvrtimerinactivitypolicy;
-}
-
-void DTCPConfig::setRcvrtimerinactivitypolicy(
-                const PolicyConfig& rcvrtimerinactivitypolicy) {
-        this->rcvrtimerinactivitypolicy = rcvrtimerinactivitypolicy;
-}
-
-bool DTCPConfig::isRtxcontrol() const {
-        return rtxcontrol;
-}
-
-void DTCPConfig::setRtxcontrol(bool rtxcontrol) {
-        this->rtxcontrol = rtxcontrol;
-}
-
-const DTCPRtxControlConfig& DTCPConfig::getRtxcontrolconfig() const {
-        return rtxcontrolconfig;
-}
-
-void DTCPConfig::setRtxcontrolconfig(
-                const DTCPRtxControlConfig& rtxcontrolconfig) {
-        this->rtxcontrolconfig = rtxcontrolconfig;
-}
-
-const PolicyConfig& DTCPConfig::getSendertimerinactiviypolicy() const {
-        return sendertimerinactiviypolicy;
-}
-
-void DTCPConfig::setSendertimerinactiviypolicy(
-                const PolicyConfig& sendertimerinactiviypolicy) {
-        this->sendertimerinactiviypolicy = sendertimerinactiviypolicy;
-}
-
-/* CLASS CONNECTION POLICIES */
-ConnectionPolicies::ConnectionPolicies() {
-        DTCPpresent = false;
-        seqnumrolloverthreshold = 0;
-}
-
-const DTCPConfig& ConnectionPolicies::getDtcpConfiguration() const {
-        return dtcpConfiguration;
-}
-
-void ConnectionPolicies::setDtcpConfiguration(
-                const DTCPConfig& dtcpConfiguration) {
-        this->dtcpConfiguration = dtcpConfiguration;
-}
-
-bool ConnectionPolicies::isDtcPpresent() const {
-        return DTCPpresent;
-}
-
-void ConnectionPolicies::setDtcPpresent(bool dtcPpresent) {
-        DTCPpresent = dtcPpresent;
-}
-
-const PolicyConfig& ConnectionPolicies::getInitialseqnumpolicy() const {
-        return initialseqnumpolicy;
-}
-
-void ConnectionPolicies::setInitialseqnumpolicy(
-                const PolicyConfig& initialseqnumpolicy) {
-        this->initialseqnumpolicy = initialseqnumpolicy;
-}
-
-int ConnectionPolicies::getSeqnumrolloverthreshold() const {
-        return seqnumrolloverthreshold;
-}
-
-void ConnectionPolicies::setSeqnumrolloverthreshold(
-                int seqnumrolloverthreshold) {
-        this->seqnumrolloverthreshold = seqnumrolloverthreshold;
-}
-
-=======
->>>>>>> 1c083852
 /* CLASS CONNECTION */
 Connection::Connection() {
         portId = 0;
