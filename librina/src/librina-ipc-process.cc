/*
 * This program is free software; you can redistribute it and/or modify
 * it under the terms of the GNU General Public License as published by
 * the Free Software Foundation; either version 2 of the License, or
 * (at your option) any later version.
 *
 * This program is distributed in the hope that it will be useful,
 * but WITHOUT ANY WARRANTY; without even the implied warranty of
 * MERCHANTABILITY or FITNESS FOR A PARTICULAR PURPOSE.  See the
 * GNU General Public License for more details.
 *
 * You should have received a copy of the GNU General Public License
 * along with this program; if not, write to the Free Software
 * Foundation, Inc., 675 Mass Ave, Cambridge, MA 02139, USA.
 */

#include <ostream>
#include <sstream>

#define RINA_PREFIX "ipc-process"
#define PAGE_SIZE 4096

#include "logs.h"
#include "librina-ipc-process.h"
#include "core.h"
#include "rina-syscalls.h"

namespace rina {

/*	CLASS RIBObjectNames	*/
const std::string RIBObjectNames::ADDRESS = "address";
const std::string RIBObjectNames::APNAME = "applicationprocessname";
const std::string RIBObjectNames::CONSTANTS = "constants";
const std::string RIBObjectNames::DATA_TRANSFER = "datatransfer";
const std::string RIBObjectNames::DAF = "daf";
const std::string RIBObjectNames::DIF = "dif";
const std::string RIBObjectNames::DIF_REGISTRATIONS = "difregistrations";
const std::string RIBObjectNames::DIRECTORY_FORWARDING_TABLE_ENTRIES = "directoryforwardingtableentries";
const std::string RIBObjectNames::ENROLLMENT = "enrollment";
const std::string RIBObjectNames::FLOWS = "flows";
const std::string RIBObjectNames::FLOW_ALLOCATOR = "flowallocator";
const std::string RIBObjectNames::IPC = "ipc";
const std::string RIBObjectNames::MANAGEMENT = "management";
const std::string RIBObjectNames::NEIGHBORS = "neighbors";
const std::string RIBObjectNames::NAMING = "naming";
const std::string RIBObjectNames::NMINUSONEFLOWMANAGER = "nminusoneflowmanager";
const std::string RIBObjectNames::NMINUSEONEFLOWS = "nminusoneflows";
const std::string RIBObjectNames::OPERATIONAL_STATUS = "operationalStatus";
const std::string RIBObjectNames::PDU_FORWARDING_TABLE = "pduforwardingtable";
const std::string RIBObjectNames::QOS_CUBES = "qoscubes";
const std::string RIBObjectNames::RESOURCE_ALLOCATION = "resourceallocation";
const std::string RIBObjectNames::ROOT = "root";
const std::string RIBObjectNames::SEPARATOR = "/";
const std::string RIBObjectNames::SYNONYMS = "synonyms";
const std::string RIBObjectNames::WHATEVERCAST_NAMES = "whatevercastnames";
const std::string RIBObjectNames::ROUTING = "routing";
const std::string RIBObjectNames::FLOWSTATEOBJECTGROUP = "flowstateobjectgroup";
const std::string RIBObjectNames::OPERATIONAL_STATUS_RIB_OBJECT_NAME = RIBObjectNames::SEPARATOR + RIBObjectNames::DAF +
			RIBObjectNames::SEPARATOR + RIBObjectNames::MANAGEMENT + RIBObjectNames::SEPARATOR + RIBObjectNames::OPERATIONAL_STATUS;

const std::string RIBObjectNames::OPERATIONAL_STATUS_RIB_OBJECT_CLASS = "operationstatus";

const std::string RIBObjectNames::PDU_FORWARDING_TABLE_RIB_OBJECT_CLASS = "pdu forwarding table";
const std::string RIBObjectNames::PDU_FORWARDING_TABLE_RIB_OBJECT_NAME = RIBObjectNames::SEPARATOR + RIBObjectNames::DIF +
			RIBObjectNames::SEPARATOR + RIBObjectNames::RESOURCE_ALLOCATION + RIBObjectNames::SEPARATOR + RIBObjectNames::PDU_FORWARDING_TABLE;

/* CLASS ASSIGN TO DIF REQUEST EVENT */
AssignToDIFRequestEvent::AssignToDIFRequestEvent(
		const DIFInformation& difInformation,
			unsigned int sequenceNumber):
		IPCEvent(ASSIGN_TO_DIF_REQUEST_EVENT, sequenceNumber)
{
	this->difInformation = difInformation;
}

        const DIFInformation&
        AssignToDIFRequestEvent::getDIFInformation() const
{ return difInformation; }

/* CLASS ENROLL TO DIF REQUEST EVENT */
EnrollToDIFRequestEvent::EnrollToDIFRequestEvent(
                const ApplicationProcessNamingInformation& difName,
                const ApplicationProcessNamingInformation& supportingDIFName,
                const ApplicationProcessNamingInformation& neighborName,
                unsigned int sequenceNumber):
                IPCEvent(ENROLL_TO_DIF_REQUEST_EVENT, sequenceNumber)
{
        this->difName           = difName;
        this->supportingDIFName = supportingDIFName;
        this->neighborName      = neighborName;
}

const ApplicationProcessNamingInformation&
EnrollToDIFRequestEvent::getDifName() const {
        return difName;
}

const ApplicationProcessNamingInformation&
EnrollToDIFRequestEvent::getNeighborName() const {
        return neighborName;
}

const ApplicationProcessNamingInformation&
EnrollToDIFRequestEvent::getSupportingDifName() const {
        return supportingDIFName;
}

/* CLASS UPDATE DIF CONFIGURATION REQUEST EVENT */
const DIFConfiguration&
UpdateDIFConfigurationRequestEvent::getDIFConfiguration() const
{
        return difConfiguration;
}

UpdateDIFConfigurationRequestEvent::UpdateDIFConfigurationRequestEvent(
                const DIFConfiguration& difConfiguration,
                        unsigned int sequenceNumber):
                IPCEvent(UPDATE_DIF_CONFIG_REQUEST_EVENT, sequenceNumber)
{
        this->difConfiguration = difConfiguration;
}

/* CLASS IPC PROCESS DIF REGISTRATION EVENT */
IPCProcessDIFRegistrationEvent::IPCProcessDIFRegistrationEvent(
		const ApplicationProcessNamingInformation& ipcProcessName,
		const ApplicationProcessNamingInformation& difName,
		bool registered,
		unsigned int sequenceNumber): IPCEvent(
		                IPC_PROCESS_DIF_REGISTRATION_NOTIFICATION,
		                sequenceNumber)
{
        this->ipcProcessName = ipcProcessName;
        this->difName = difName;
        this->registered = registered;
}

const ApplicationProcessNamingInformation&
IPCProcessDIFRegistrationEvent::getIPCProcessName() const{
	return ipcProcessName;
}

const ApplicationProcessNamingInformation&
IPCProcessDIFRegistrationEvent::getDIFName() const{
	return difName;
}

bool IPCProcessDIFRegistrationEvent::isRegistered() const {
        return registered;
}

/* CLASS QUERY RIB REQUEST EVENT */
QueryRIBRequestEvent::QueryRIBRequestEvent(const std::string& objectClass,
		const std::string& objectName, long objectInstance,
		int scope, const std::string& filter,
		unsigned int sequenceNumber):
				IPCEvent(IPC_PROCESS_QUERY_RIB,
                                         sequenceNumber)
{
	this->objectClass = objectClass;
	this->objectName = objectName;
	this->objectInstance = objectInstance;
	this->scope = scope;
	this->filter = filter;
}

const std::string& QueryRIBRequestEvent::getObjectClass() const{
	return objectClass;
}

const std::string& QueryRIBRequestEvent::getObjectName() const{
	return objectName;
}

long QueryRIBRequestEvent::getObjectInstance() const{
	return objectInstance;
}

int QueryRIBRequestEvent::getScope() const{
	return scope;
}

const std::string& QueryRIBRequestEvent::getFilter() const{
	return filter;
}

/* CLASS CREATE CONNECTION RESPONSE EVENT */
CreateConnectionResponseEvent::CreateConnectionResponseEvent(int portId,
        int cepId, unsigned int sequenceNumber):
                IPCEvent(IPC_PROCESS_CREATE_CONNECTION_RESPONSE,
                                sequenceNumber) {
        this->cepId = cepId;
        this->portId = portId;
}

int CreateConnectionResponseEvent::getCepId() const {
        return cepId;
}

int CreateConnectionResponseEvent::getPortId() const {
        return portId;
}

/* CLASS UPDATE CONNECTION RESPONSE EVENT */
UpdateConnectionResponseEvent::UpdateConnectionResponseEvent(int portId,
        int result, unsigned int sequenceNumber):
                IPCEvent(IPC_PROCESS_UPDATE_CONNECTION_RESPONSE,
                                sequenceNumber) {
        this->result = result;
        this->portId = portId;
}

int UpdateConnectionResponseEvent::getResult() const {
        return result;
}

int UpdateConnectionResponseEvent::getPortId() const {
        return portId;
}

/* CLASS CREATE CONNECTION RESULT EVENT */
CreateConnectionResultEvent::CreateConnectionResultEvent(int portId,
        int sourceCepId, int destCepId, unsigned int sequenceNumber):
                IPCEvent(IPC_PROCESS_CREATE_CONNECTION_RESULT,
                                sequenceNumber) {
        this->sourceCepId = sourceCepId;
        this->destCepId = destCepId;
        this->portId = portId;
}

int CreateConnectionResultEvent::getSourceCepId() const {
        return sourceCepId;
}

int CreateConnectionResultEvent::getDestCepId() const {
        return destCepId;
}

int CreateConnectionResultEvent::getPortId() const {
        return portId;
}

/* CLASS DESTROY CONNECTION RESULT EVENT */
DestroyConnectionResultEvent::DestroyConnectionResultEvent(int portId,
        int result, unsigned int sequenceNumber):
                IPCEvent(IPC_PROCESS_DESTROY_CONNECTION_RESULT,
                                sequenceNumber) {
        this->result = result;
        this->portId = portId;
}

int DestroyConnectionResultEvent::getResult() const {
        return result;
}

int DestroyConnectionResultEvent::getPortId() const {
        return portId;
}

/* CLASS DUMP PDU FT RESULT EVENT*/
DumpFTResponseEvent::DumpFTResponseEvent(const std::list<PDUForwardingTableEntry>& entries,
                int result, unsigned int sequenceNumber):
                IPCEvent(IPC_PROCESS_DUMP_FT_RESPONSE,
                                sequenceNumber) {
        this->entries = entries;
        this->result = result;
}

const std::list<PDUForwardingTableEntry>&
DumpFTResponseEvent::getEntries() const {
        return entries;
}

int DumpFTResponseEvent::getResult() const {
        return result;
}

/* CLASS EXTENDED IPC MANAGER */
const std::string ExtendedIPCManager::error_allocate_flow =
		"Error allocating flow";

ExtendedIPCManager::ExtendedIPCManager() {
        ipcManagerPort = 0;
        ipcProcessId = 0;
        ipcProcessInitialized = false;
}

ExtendedIPCManager::~ExtendedIPCManager() throw()
{ }

const DIFInformation& ExtendedIPCManager::getCurrentDIFInformation() const{
	return currentDIFInformation;
}

void ExtendedIPCManager::setCurrentDIFInformation(
		const DIFInformation& currentDIFInformation)
{
	this->currentDIFInformation = currentDIFInformation;
}

unsigned short ExtendedIPCManager::getIpcProcessId() const
{ return ipcProcessId; }

void ExtendedIPCManager::setIpcProcessId(unsigned short ipcProcessId)
{ this->ipcProcessId = ipcProcessId; }

void ExtendedIPCManager::setIPCManagerPort(
                unsigned int ipcManagerPort) {
        this->ipcManagerPort = ipcManagerPort;
}

void ExtendedIPCManager::notifyIPCProcessInitialized(
                const ApplicationProcessNamingInformation& name)
        throw(IPCException)
{
        lock();
        if (ipcProcessInitialized) {
                unlock();
                throw IPCException("IPC Process already initialized");
        }

#if STUB_API
        // Do nothing

        (void) name;
#else
        IpcmIPCProcessInitializedMessage message;
        message.setName(name);
        message.setSourceIpcProcessId(ipcProcessId);
        message.setDestPortId(ipcManagerPort);
        message.setNotificationMessage(true);

        try {
                rinaManager->sendMessage(&message);
        } catch(NetlinkException &e) {
                unlock();
                throw IPCException(e.what());
        }
#endif
        ipcProcessInitialized = true;
        unlock();
}

bool ExtendedIPCManager::isIPCProcessInitialized() const {
        return ipcProcessInitialized;
}

ApplicationRegistration * ExtendedIPCManager::appRegistered(
                        const ApplicationProcessNamingInformation& appName,
                        const ApplicationProcessNamingInformation& DIFName)
throw (ApplicationRegistrationException) {
        ApplicationRegistration * applicationRegistration;

        lock();

        applicationRegistration = getApplicationRegistration(
                        appName);

        if (!applicationRegistration) {
                applicationRegistration = new ApplicationRegistration(
                                appName);
                putApplicationRegistration(appName,
                                applicationRegistration);
        }

        applicationRegistration->addDIFName(DIFName);
        unlock();

        return applicationRegistration;
}

void ExtendedIPCManager::appUnregistered(
                const ApplicationProcessNamingInformation& appName,
                const ApplicationProcessNamingInformation& DIFName)
                throw (ApplicationUnregistrationException) {
        lock();
        ApplicationRegistration * applicationRegistration =
                        getApplicationRegistration(appName);
        if (!applicationRegistration) {
                unlock();
                throw ApplicationUnregistrationException(
                                IPCManager::application_not_registered_error.c_str());
        }

        std::list<ApplicationProcessNamingInformation>::const_iterator iterator;
        for (iterator = applicationRegistration->getDIFNames() .begin();
                        iterator != applicationRegistration->getDIFNames().end();
                        ++iterator) {
                if (*iterator == DIFName) {
                        applicationRegistration->removeDIFName(DIFName);
                        if (applicationRegistration->getDIFNames().size() == 0) {
                                removeApplicationRegistration(appName);
                        }

                        break;
                }
        }

        unlock();
}

void ExtendedIPCManager::assignToDIFResponse(
		const AssignToDIFRequestEvent& event, int result)
	throw(AssignToDIFResponseException)
{
	if (result == 0) {
		this->currentDIFInformation = event.getDIFInformation();
	}
#if STUB_API
	//Do nothing
#else
	IpcmAssignToDIFResponseMessage responseMessage;
	responseMessage.setResult(result);
	responseMessage.setSequenceNumber(event.getSequenceNumber());
	responseMessage.setSourceIpcProcessId(ipcProcessId);
        responseMessage.setDestPortId(ipcManagerPort);
	responseMessage.setResponseMessage(true);
	try {
		rinaManager->sendMessage(&responseMessage);
	} catch (NetlinkException &e) {
		throw AssignToDIFResponseException(e.what());
	}
#endif
}

void ExtendedIPCManager::enrollToDIFResponse(const EnrollToDIFRequestEvent& event,
                        int result, const std::list<Neighbor> & newNeighbors,
                        const DIFInformation& difInformation)
        throw (EnrollException) {
#if STUB_API
        // Do nothing

        (void) event;
        (void) result;
        (void) newNeighbors;
        (void) difInformation;
#else
        IpcmEnrollToDIFResponseMessage responseMessage;
        responseMessage.setResult(result);
        responseMessage.setNeighbors(newNeighbors);
        responseMessage.setDIFInformation(difInformation);
        responseMessage.setSourceIpcProcessId(ipcProcessId);
        responseMessage.setDestPortId(ipcManagerPort);
        responseMessage.setSequenceNumber(event.getSequenceNumber());
        responseMessage.setResponseMessage(true);
        try {
                rinaManager->sendMessage(&responseMessage);
        } catch (NetlinkException &e) {
                throw EnrollException(e.what());
        }
#endif
}

void ExtendedIPCManager::notifyNeighborsModified(bool added,
                        const std::list<Neighbor> &   neighbors)
        throw (EnrollException)
{
#if STUB_API
        // Do nothing

        (void) added;
        (void) neighbors;
#else
        IpcmNotifyNeighborsModifiedMessage message;
        message.setAdded(added);
        message.setNeighbors(neighbors);
        message.setSourceIpcProcessId(ipcProcessId);
        message.setDestPortId(ipcManagerPort);
        message.setSequenceNumber(0);
        message.setNotificationMessage(true);

        try {
                rinaManager->sendMessage(&message);
        } catch (NetlinkException &e) {
                throw EnrollException(e.what());
        }
#endif
}

void ExtendedIPCManager::registerApplicationResponse(
		const ApplicationRegistrationRequestEvent& event, int result)
	throw(RegisterApplicationResponseException)
{
#if STUB_API
	//Do nothing

        (void) event;
        (void) result;
#else
	IpcmRegisterApplicationResponseMessage responseMessage;
	responseMessage.setResult(result);
	responseMessage.setSequenceNumber(event.getSequenceNumber());
	responseMessage.setSourceIpcProcessId(ipcProcessId);
	responseMessage.setDestPortId(ipcManagerPort);
	responseMessage.setResponseMessage(true);
	try {
		rinaManager->sendMessage(&responseMessage);
	} catch(NetlinkException &e) {
		throw RegisterApplicationResponseException(e.what());
	}
#endif
}

void ExtendedIPCManager::unregisterApplicationResponse(
		const ApplicationUnregistrationRequestEvent& event, int result)
	throw(UnregisterApplicationResponseException) {
#if STUB_API
	// Do nothing

        (void) event;
        (void) result;
#else
	IpcmUnregisterApplicationResponseMessage responseMessage;
	responseMessage.setResult(result);
	responseMessage.setSequenceNumber(event.getSequenceNumber());
	responseMessage.setSourceIpcProcessId(ipcProcessId);
	responseMessage.setDestPortId(ipcManagerPort);
	responseMessage.setResponseMessage(true);
	try {
		rinaManager->sendMessage(&responseMessage);
	} catch (NetlinkException &e) {
		throw UnregisterApplicationResponseException(e.what());
	}
#endif
}

void ExtendedIPCManager::allocateFlowRequestResult(
		const FlowRequestEvent& event, int result)
	throw(AllocateFlowResponseException) {
#if STUB_API
	// Do nothing

        (void) event;
        (void) result;
#else
	IpcmAllocateFlowRequestResultMessage responseMessage;

	responseMessage.setResult(result);
	responseMessage.setPortId(event.getPortId());
	responseMessage.setSequenceNumber(event.getSequenceNumber());
	responseMessage.setSourceIpcProcessId(ipcProcessId);
	responseMessage.setDestPortId(ipcManagerPort);
	responseMessage.setResponseMessage(true);

	try {
		rinaManager->sendMessage(&responseMessage);
	} catch(NetlinkException &e) {
		throw AllocateFlowResponseException(e.what());
	}
#endif
}

unsigned int ExtendedIPCManager::allocateFlowRequestArrived(
			const ApplicationProcessNamingInformation& localAppName,
			const ApplicationProcessNamingInformation& remoteAppName,
			const FlowSpecification& flowSpecification,
			int portId)
		throw (AllocateFlowRequestArrivedException) {
#if STUP_API
        (void) localAppName;
        (void) remoteAppName;
        (void) flowSpecification;
        (void) portId;

	return 0;
#else
	IpcmAllocateFlowRequestArrivedMessage message;
	message.setSourceAppName(remoteAppName);
	message.setDestAppName(localAppName);
	message.setFlowSpecification(flowSpecification);
	message.setDifName(currentDIFInformation.getDifName());
	message.setPortId(portId);
	message.setSourceIpcProcessId(ipcProcessId);
	message.setDestPortId(ipcManagerPort);
	message.setRequestMessage(true);

	try {
	        rinaManager->sendMessage(&message);
	} catch (NetlinkException &e) {
	        throw AllocateFlowRequestArrivedException(e.what());
	}

	return message.getSequenceNumber();
#endif
}

unsigned int ExtendedIPCManager::requestFlowAllocation(
                const ApplicationProcessNamingInformation& localAppName,
                const ApplicationProcessNamingInformation& remoteAppName,
                const FlowSpecification& flowSpec)
throw (FlowAllocationException) {
        return internalRequestFlowAllocation(
                        localAppName, remoteAppName, flowSpec, ipcProcessId);
}

unsigned int ExtendedIPCManager::requestFlowAllocationInDIF(
                const ApplicationProcessNamingInformation& localAppName,
                const ApplicationProcessNamingInformation& remoteAppName,
                const ApplicationProcessNamingInformation& difName,
                const FlowSpecification& flowSpec)
throw (FlowAllocationException) {
        return internalRequestFlowAllocationInDIF(localAppName,
                        remoteAppName, difName, ipcProcessId, flowSpec);
}

Flow * ExtendedIPCManager::allocateFlowResponse(
                const FlowRequestEvent& flowRequestEvent, int result,
                bool notifySource) throw (FlowAllocationException)
{
        return internalAllocateFlowResponse(flowRequestEvent,
                                            result,
                                            notifySource,
                                            ipcProcessId);
}

void ExtendedIPCManager::notifyflowDeallocated(
		const FlowDeallocateRequestEvent flowDeallocateEvent,
		int result)
	throw (DeallocateFlowResponseException)
{
#if STUB_API
	// Do nothing

        (void) flowDeallocateEvent;
        (void) result;
#else
	IpcmDeallocateFlowResponseMessage responseMessage;
	responseMessage.setResult(result);
	responseMessage.setSourceIpcProcessId(ipcProcessId);
	responseMessage.setSequenceNumber(flowDeallocateEvent.getSequenceNumber());
	responseMessage.setDestPortId(ipcManagerPort);
	responseMessage.setResponseMessage(true);
	try {
		rinaManager->sendMessage(&responseMessage);
	} catch (NetlinkException &e) {
		throw DeallocateFlowResponseException(e.what());
	}
#endif
}

void ExtendedIPCManager::flowDeallocatedRemotely(
		int portId, int code)
		throw (DeallocateFlowResponseException) {
#if STUB_API
	// Do nothing

        (void) portId;
        (void) code;
#else
	IpcmFlowDeallocatedNotificationMessage message;
	message.setPortId(portId);
	message.setCode(code);
	message.setSourceIpcProcessId(ipcProcessId);
	message.setDestPortId(ipcManagerPort);
	message.setNotificationMessage(true);
	try {
		rinaManager->sendMessage(&message);
	} catch (NetlinkException &e) {
		throw DeallocateFlowResponseException(e.what());
	}
#endif
}

void ExtendedIPCManager::queryRIBResponse(
		const QueryRIBRequestEvent& event, int result,
		const std::list<RIBObject>& ribObjects)
	throw(QueryRIBResponseException) {
#if STUB_API
	//Do nothing

        (void) event;
        (void) result;
        (void) ribObjects;
#else
	IpcmDIFQueryRIBResponseMessage responseMessage;
	responseMessage.setResult(result);
	responseMessage.setRIBObjects(ribObjects);
	responseMessage.setSequenceNumber(event.getSequenceNumber());
	responseMessage.setSourceIpcProcessId(ipcProcessId);
	responseMessage.setDestPortId(ipcManagerPort);
	responseMessage.setResponseMessage(true);
	try {
	        //FIXME, compute maximum message size dynamically
		rinaManager->sendMessageOfMaxSize(&responseMessage,
		                5*PAGE_SIZE);
	} catch (NetlinkException &e) {
		throw QueryRIBResponseException(e.what());
	}
#endif
}

int ExtendedIPCManager::allocatePortId(const ApplicationProcessNamingInformation& appName)
        throw (PortAllocationException) {
#if STUB_API
        // Do nothing

        (void) appName;

        return 1;
#else
        int result = syscallAllocatePortId(ipcProcessId, appName);
        if (result < 0) {
                throw PortAllocationException();
        }

        return result;
#endif
}

void ExtendedIPCManager::deallocatePortId(int portId)
        throw (PortAllocationException) {
#if STUB_API
        // Do nothing

        (void) portId;

        return;
#else
        int result = syscallDeallocatePortId(portId);
        if (result < 0) {
                throw PortAllocationException();
        }
#endif
}

Singleton<ExtendedIPCManager> extendedIPCManager;

<<<<<<< HEAD
/* CLASS POLICY PAREMETER */
PolicyParameter::PolicyParameter()
{ }

PolicyParameter::PolicyParameter(const std::string& name,
                const std::string& value){
        this->name = name;
        this->value = value;
}

bool PolicyParameter::operator==(const PolicyParameter &other) const {
        return other.getName().compare(name) == 0;
}

bool PolicyParameter::operator!=(const PolicyParameter &other) const {
        return !(*this == other);
}

const std::string& PolicyParameter::getName() const {
        return name;
}

const std::string& PolicyParameter::getValue() const {
        return value;
}

/* CLASS EFCP POLICY CONFIGURATION */
EFCPPolicyConfig::EFCPPolicyConfig() {
        name = RINA_DEFAULT_POLICY_NAME;
        version = RINA_DEFAULT_POLICY_VERSION;
}

EFCPPolicyConfig::EFCPPolicyConfig(const std::string& name, short version) {
        this->name = name;
        this->version = version;
}

const std::string& EFCPPolicyConfig::getName() const {
        return name;
}

const std::list<PolicyParameter>&
EFCPPolicyConfig::getParameters() const {
        return parameters;
}

void EFCPPolicyConfig::setParameters(
                const std::list<PolicyParameter>& parameters) {
        this->parameters = parameters;
}

void EFCPPolicyConfig::addParameter(const PolicyParameter& paremeter) {
        parameters.push_back(paremeter);
}

short EFCPPolicyConfig::getVersion() const {
        return version;
}

=======
>>>>>>> 7af6fa37
/* CLASS DTCP WINDOW-BASED FLOW CONTROL CONFIG */
DTCPWindowBasedFlowControlConfig::DTCPWindowBasedFlowControlConfig() {
        initialcredit = 0;
        maxclosedwindowqueuelength = 0;
}

int DTCPWindowBasedFlowControlConfig::getInitialcredit() const {
        return initialcredit;
}

void DTCPWindowBasedFlowControlConfig::setInitialcredit(int initialcredit) {
        this->initialcredit = initialcredit;
}

int DTCPWindowBasedFlowControlConfig::getMaxclosedwindowqueuelength() const {
        return maxclosedwindowqueuelength;
}

void DTCPWindowBasedFlowControlConfig::setMaxclosedwindowqueuelength(
                int maxclosedwindowqueuelength) {
        this->maxclosedwindowqueuelength = maxclosedwindowqueuelength;
}

const PolicyConfig&
DTCPWindowBasedFlowControlConfig::getRcvrflowcontrolpolicy() const {
        return rcvrflowcontrolpolicy;
}

void DTCPWindowBasedFlowControlConfig::setRcvrflowcontrolpolicy(
                const PolicyConfig& rcvrflowcontrolpolicy) {
        this->rcvrflowcontrolpolicy = rcvrflowcontrolpolicy;
}

const PolicyConfig&
DTCPWindowBasedFlowControlConfig::getReceivingflowcontrolpolicy() const {
        return receivingflowcontrolpolicy;
}

void DTCPWindowBasedFlowControlConfig::setReceivingflowcontrolpolicy(
                const PolicyConfig& receivingflowcontrolpolicy) {
        this->receivingflowcontrolpolicy = receivingflowcontrolpolicy;
}

/* CLASS DTCP RATE-BASED FLOW CONTROL CONFIG */
DTCPRateBasedFlowControlConfig::DTCPRateBasedFlowControlConfig() {
        sendingrate = 0;
        timeperiod = 0;
}

const PolicyConfig&
DTCPRateBasedFlowControlConfig::getNooverridedefaultpeakpolicy() const {
        return nooverridedefaultpeakpolicy;
}

void DTCPRateBasedFlowControlConfig::setNooverridedefaultpeakpolicy(
                const PolicyConfig& nooverridedefaultpeakpolicy) {
        this->nooverridedefaultpeakpolicy = nooverridedefaultpeakpolicy;
}

const PolicyConfig&
DTCPRateBasedFlowControlConfig::getNorateslowdownpolicy() const {
        return norateslowdownpolicy;
}

void DTCPRateBasedFlowControlConfig::setNorateslowdownpolicy(
                const PolicyConfig& norateslowdownpolicy) {
        this->norateslowdownpolicy = norateslowdownpolicy;
}

const PolicyConfig&
DTCPRateBasedFlowControlConfig::getRatereductionpolicy() const {
        return ratereductionpolicy;
}

void DTCPRateBasedFlowControlConfig::setRatereductionpolicy(
                const PolicyConfig& ratereductionpolicy) {
        this->ratereductionpolicy = ratereductionpolicy;
}

int DTCPRateBasedFlowControlConfig::getSendingrate() const {
        return sendingrate;
}

void DTCPRateBasedFlowControlConfig::setSendingrate(int sendingrate) {
        this->sendingrate = sendingrate;
}

int DTCPRateBasedFlowControlConfig::getTimeperiod() const {
        return timeperiod;
}

void DTCPRateBasedFlowControlConfig::setTimeperiod(int timeperiod) {
        this->timeperiod = timeperiod;
}

/* CLASS DTCP FLOW CONTROL CONFIG */
DTCPFlowControlConfig::DTCPFlowControlConfig() {
        ratebased = false;
        windowbased = false;
        rcvbuffersthreshold = 0;
        rcvbytespercentthreshold = 0;
        rcvbytesthreshold = 0;
        sentbuffersthreshold = 0;
        sentbytespercentthreshold = 0;
        sentbytesthreshold = 0;
}

const PolicyConfig& DTCPFlowControlConfig::getClosedwindowpolicy() const {
        return closedwindowpolicy;
}

void DTCPFlowControlConfig::setClosedwindowpolicy(
                const PolicyConfig& closedwindowpolicy) {
        this->closedwindowpolicy = closedwindowpolicy;
}

const PolicyConfig&
DTCPFlowControlConfig::getFlowcontroloverrunpolicy() const {
        return flowcontroloverrunpolicy;
}

void DTCPFlowControlConfig::setFlowcontroloverrunpolicy(
                const PolicyConfig& flowcontroloverrunpolicy) {
        this->flowcontroloverrunpolicy = flowcontroloverrunpolicy;
}

bool DTCPFlowControlConfig::isRatebased() const {
        return ratebased;
}

void DTCPFlowControlConfig::setRatebased(bool ratebased) {
        this->ratebased = ratebased;
}

const DTCPRateBasedFlowControlConfig&
DTCPFlowControlConfig::getRatebasedconfig() const {
        return ratebasedconfig;
}

void DTCPFlowControlConfig::setRatebasedconfig(
                const DTCPRateBasedFlowControlConfig& ratebasedconfig) {
        this->ratebasedconfig = ratebasedconfig;
}

int DTCPFlowControlConfig::getRcvbuffersthreshold() const {
        return rcvbuffersthreshold;
}

void DTCPFlowControlConfig::setRcvbuffersthreshold(int rcvbuffersthreshold) {
        this->rcvbuffersthreshold = rcvbuffersthreshold;
}

int DTCPFlowControlConfig::getRcvbytespercentthreshold() const {
        return rcvbytespercentthreshold;
}

void DTCPFlowControlConfig::setRcvbytespercentthreshold(
                int rcvbytespercentthreshold) {
        this->rcvbytespercentthreshold = rcvbytespercentthreshold;
}

int DTCPFlowControlConfig::getRcvbytesthreshold() const {
        return rcvbytesthreshold;
}

void DTCPFlowControlConfig::setRcvbytesthreshold(int rcvbytesthreshold) {
        this->rcvbytesthreshold = rcvbytesthreshold;
}

const PolicyConfig&
DTCPFlowControlConfig::getReconcileflowcontrolpolicy() const {
        return reconcileflowcontrolpolicy;
}

void DTCPFlowControlConfig::setReconcileflowcontrolpolicy(
                const PolicyConfig& reconcileflowcontrolpolicy) {
        this->reconcileflowcontrolpolicy = reconcileflowcontrolpolicy;
}

int DTCPFlowControlConfig::getSentbuffersthreshold() const {
        return sentbuffersthreshold;
}

void DTCPFlowControlConfig::setSentbuffersthreshold(int sentbuffersthreshold) {
        this->sentbuffersthreshold = sentbuffersthreshold;
}

int DTCPFlowControlConfig::getSentbytespercentthreshold() const {
        return sentbytespercentthreshold;
}

void DTCPFlowControlConfig::setSentbytespercentthreshold(
                int sentbytespercentthreshold) {
        this->sentbytespercentthreshold = sentbytespercentthreshold;
}

int DTCPFlowControlConfig::getSentbytesthreshold() const {
        return sentbytesthreshold;
}

void DTCPFlowControlConfig::setSentbytesthreshold(int sentbytesthreshold) {
        this->sentbytesthreshold = sentbytesthreshold;
}

bool DTCPFlowControlConfig::isWindowbased() const {
        return windowbased;
}

void DTCPFlowControlConfig::setWindowbased(bool windowbased) {
        this->windowbased = windowbased;
}

const DTCPWindowBasedFlowControlConfig&
DTCPFlowControlConfig::getWindowbasedconfig() const {
        return windowbasedconfig;
}

void DTCPFlowControlConfig::setWindowbasedconfig(
                const DTCPWindowBasedFlowControlConfig& windowbasedconfig) {
        this->windowbasedconfig = windowbasedconfig;
}

/* CLASS DTCP RX CONTROL CONFIG */
DTCPRtxControlConfig::DTCPRtxControlConfig() {
        datarxmsnmax = 0;
        initialATimer = 0;
}

int DTCPRtxControlConfig::getDatarxmsnmax() const {
        return datarxmsnmax;
}

void DTCPRtxControlConfig::setDatarxmsnmax(int datarxmsnmax) {
        this->datarxmsnmax = datarxmsnmax;
}

int DTCPRtxControlConfig::getInitialATimer() const {
        return initialATimer;
}

void DTCPRtxControlConfig::setInitialATimer(int initialATimer) {
        this->initialATimer = initialATimer;
}

const PolicyConfig& DTCPRtxControlConfig::getRcvrackpolicy() const {
        return rcvrackpolicy;
}

void DTCPRtxControlConfig::setRcvrackpolicy(const PolicyConfig& rcvrackpolicy) {
        this->rcvrackpolicy = rcvrackpolicy;
}

const PolicyConfig& DTCPRtxControlConfig::getRcvrcontrolackpolicy() const {
        return rcvrcontrolackpolicy;
}

void DTCPRtxControlConfig::setRcvrcontrolackpolicy(
                const PolicyConfig& rcvrcontrolackpolicy) {
        this->rcvrcontrolackpolicy = rcvrcontrolackpolicy;
}

const PolicyConfig& DTCPRtxControlConfig::getRecvingacklistpolicy() const {
        return recvingacklistpolicy;
}

void DTCPRtxControlConfig::setRecvingacklistpolicy(
                const PolicyConfig& recvingacklistpolicy) {
        this->recvingacklistpolicy = recvingacklistpolicy;
}

const PolicyConfig& DTCPRtxControlConfig::getRttestimatorpolicy() const {
        return rttestimatorpolicy;
}

void DTCPRtxControlConfig::setRttestimatorpolicy(
                const PolicyConfig& rttestimatorpolicy) {
        this->rttestimatorpolicy = rttestimatorpolicy;
}

const PolicyConfig& DTCPRtxControlConfig::getRtxtimerexpirypolicy() const {
        return rtxtimerexpirypolicy;
}

void DTCPRtxControlConfig::setRtxtimerexpirypolicy(
                const PolicyConfig& rtxtimerexpirypolicy) {
        this->rtxtimerexpirypolicy = rtxtimerexpirypolicy;
}

const PolicyConfig& DTCPRtxControlConfig::getSenderackpolicy() const {
        return senderackpolicy;
}

void DTCPRtxControlConfig::setSenderackpolicy(
                const PolicyConfig& senderackpolicy) {
        this->senderackpolicy = senderackpolicy;
}

const PolicyConfig& DTCPRtxControlConfig::getSendingackpolicy() const {
        return sendingackpolicy;
}

void DTCPRtxControlConfig::setSendingackpolicy(
                const PolicyConfig& sendingackpolicy) {
        this->sendingackpolicy = sendingackpolicy;
}

/* CLASS DTCP CONFIG */
DTCPConfig::DTCPConfig() {
        flowcontrol = false;
        rtxcontrol = false;
        initialrecvrinactivitytime = 0;
        initialsenderinactivitytime = 0;
}

bool DTCPConfig::isFlowcontrol() const {
        return flowcontrol;
}

void DTCPConfig::setFlowcontrol(bool flowcontrol) {
        this->flowcontrol = flowcontrol;
}

const DTCPFlowControlConfig& DTCPConfig::getFlowcontrolconfig() const {
        return flowcontrolconfig;
}

void DTCPConfig::setFlowcontrolconfig(
                const DTCPFlowControlConfig& flowcontrolconfig) {
        this->flowcontrolconfig = flowcontrolconfig;
}

int DTCPConfig::getInitialrecvrinactivitytime() const {
        return initialrecvrinactivitytime;
}

void DTCPConfig::setInitialrecvrinactivitytime(
                int initialrecvrinactivitytime) {
        this->initialrecvrinactivitytime = initialrecvrinactivitytime;
}

int DTCPConfig::getInitialsenderinactivitytime() const {
        return initialsenderinactivitytime;
}

void DTCPConfig::setInitialsenderinactivitytime(
                int initialsenderinactivitytime) {
        this->initialsenderinactivitytime = initialsenderinactivitytime;
}

const PolicyConfig& DTCPConfig::getLostcontrolpdupolicy() const {
        return lostcontrolpdupolicy;
}

void DTCPConfig::setLostcontrolpdupolicy(
                const PolicyConfig& lostcontrolpdupolicy) {
        this->lostcontrolpdupolicy = lostcontrolpdupolicy;
}

const PolicyConfig& DTCPConfig::getRcvrtimerinactivitypolicy() const {
        return rcvrtimerinactivitypolicy;
}

void DTCPConfig::setRcvrtimerinactivitypolicy(
                const PolicyConfig& rcvrtimerinactivitypolicy) {
        this->rcvrtimerinactivitypolicy = rcvrtimerinactivitypolicy;
}

bool DTCPConfig::isRtxcontrol() const {
        return rtxcontrol;
}

void DTCPConfig::setRtxcontrol(bool rtxcontrol) {
        this->rtxcontrol = rtxcontrol;
}

const DTCPRtxControlConfig& DTCPConfig::getRtxcontrolconfig() const {
        return rtxcontrolconfig;
}

void DTCPConfig::setRtxcontrolconfig(
                const DTCPRtxControlConfig& rtxcontrolconfig) {
        this->rtxcontrolconfig = rtxcontrolconfig;
}

const PolicyConfig& DTCPConfig::getSendertimerinactiviypolicy() const {
        return sendertimerinactiviypolicy;
}

void DTCPConfig::setSendertimerinactiviypolicy(
                const PolicyConfig& sendertimerinactiviypolicy) {
        this->sendertimerinactiviypolicy = sendertimerinactiviypolicy;
}

/* CLASS CONNECTION POLICIES */
ConnectionPolicies::ConnectionPolicies() {
        DTCPpresent = false;
        seqnumrolloverthreshold = 0;
}

const DTCPConfig& ConnectionPolicies::getDtcpConfiguration() const {
        return dtcpConfiguration;
}

void ConnectionPolicies::setDtcpConfiguration(
                const DTCPConfig& dtcpConfiguration) {
        this->dtcpConfiguration = dtcpConfiguration;
}

bool ConnectionPolicies::isDtcPpresent() const {
        return DTCPpresent;
}

void ConnectionPolicies::setDtcPpresent(bool dtcPpresent) {
        DTCPpresent = dtcPpresent;
}

const PolicyConfig& ConnectionPolicies::getInitialseqnumpolicy() const {
        return initialseqnumpolicy;
}

void ConnectionPolicies::setInitialseqnumpolicy(
                const PolicyConfig& initialseqnumpolicy) {
        this->initialseqnumpolicy = initialseqnumpolicy;
}

int ConnectionPolicies::getSeqnumrolloverthreshold() const {
        return seqnumrolloverthreshold;
}

void ConnectionPolicies::setSeqnumrolloverthreshold(
                int seqnumrolloverthreshold) {
        this->seqnumrolloverthreshold = seqnumrolloverthreshold;
}

/* CLASS CONNECTION */
Connection::Connection() {
        portId = 0;
        sourceAddress = 0;
        destAddress = 0;
        qosId = 0;
        sourceCepId = 0;
        destCepId = 0;
        flowUserIpcProcessId = 0;
}

unsigned int Connection::getDestAddress() const {
        return destAddress;
}

void Connection::setDestAddress(unsigned int destAddress) {
        this->destAddress = destAddress;
}

int Connection::getPortId() const {
        return portId;
}

void Connection::setPortId(int portId) {
        this->portId = portId;
}

unsigned int Connection::getQosId() const {
        return qosId;
}

void Connection::setQosId(unsigned int qosId) {
        this->qosId = qosId;
}

unsigned int Connection::getSourceAddress() const {
        return sourceAddress;
}

void Connection::setSourceAddress(unsigned int sourceAddress) {
        this->sourceAddress = sourceAddress;
}

int Connection::getDestCepId() const {
        return destCepId;
}

void Connection::setDestCepId(int destCepId) {
        this->destCepId = destCepId;
}

unsigned short Connection::getFlowUserIpcProcessId() const {
        return flowUserIpcProcessId;
}

void Connection::setFlowUserIpcProcessId(unsigned short flowUserIpcProcessId) {
        this->flowUserIpcProcessId = flowUserIpcProcessId;
}

int Connection::getSourceCepId() const {
        return sourceCepId;
}

void Connection::setSourceCepId(int sourceCepId) {
        this->sourceCepId = sourceCepId;
}

const std::string Connection::toString() {
        std::stringstream ss;
        ss<<"Source address: "<<sourceAddress;
        ss<<"; Source cep-id: "<<sourceCepId;
        ss<<"; Dest address: "<<destAddress;
        ss<<"; Dest cep-id: "<<destCepId<<std::endl;
        ss<<"Por-id: "<<portId<<"; QoS-id: "<<qosId;
        ss<<"; Flow user IPC Process id: "<<flowUserIpcProcessId<<std::endl;
        return ss.str();
}

/* CLASS PDU FORWARDING TABLE ENTRY */
PDUForwardingTableEntry::PDUForwardingTableEntry() {
        address = 0;
        qosId = 0;
}

bool PDUForwardingTableEntry::operator==(
                const PDUForwardingTableEntry &other) const {
        if (address != other.getAddress()) {
                return false;
        }

        if (qosId != other.getQosId()) {
                return false;
        }

        return true;
}

bool PDUForwardingTableEntry::operator!=(
                const PDUForwardingTableEntry &other) const {
        return !(*this == other);
}

unsigned int PDUForwardingTableEntry::getAddress() const {
        return address;
}

void PDUForwardingTableEntry::setAddress(unsigned int address) {
        this->address = address;
}

const std::list<unsigned int> PDUForwardingTableEntry::getPortIds() const {
        return portIds;
}

void PDUForwardingTableEntry::
setPortIds(const std::list<unsigned int>& portIds) {
        this->portIds = portIds;
}

void PDUForwardingTableEntry::addPortId(unsigned int portId) {
        portIds.push_back(portId);
}

unsigned int PDUForwardingTableEntry::getQosId() const {
        return qosId;
}

void PDUForwardingTableEntry::setQosId(unsigned int qosId) {
        this->qosId = qosId;
}

const std::string PDUForwardingTableEntry::toString() {
        std::stringstream ss;

        ss<<"Address: "<<address<<" QoS-id: "<<qosId;
        ss<<"List of N-1 port-ids: ";
        for (std::list<unsigned int>::iterator it = portIds.begin();
                        it != portIds.end(); it++)
                ss<< *it << "; ";
        ss<<std::endl;

        return ss.str();
}

/* CLASS READ MANAGEMENT SDU RESULT */
ReadManagementSDUResult::ReadManagementSDUResult() {
        bytesRead = 0;
        portId = 0;
}

int ReadManagementSDUResult::getBytesRead() const {
        return bytesRead;
}

void ReadManagementSDUResult::setBytesRead(int bytesRead) {
        this->bytesRead = bytesRead;
}

int ReadManagementSDUResult::getPortId() const {
        return portId;
}

void ReadManagementSDUResult::setPortId(int portId) {
        this->portId = portId;
}

/* CLASS KERNEL IPC PROCESS */
void KernelIPCProcess::setIPCProcessId(unsigned short ipcProcessId) {
        this->ipcProcessId = ipcProcessId;
}

unsigned short KernelIPCProcess::getIPCProcessId() const {
        return ipcProcessId;
}

unsigned int KernelIPCProcess::assignToDIF(
                const DIFInformation& difInformation)
throw (AssignToDIFException) {
        unsigned int seqNum = 0;

#if STUB_API
        // Do nothing
        (void) difInformation;
#else
        IpcmAssignToDIFRequestMessage message;
        message.setDIFInformation(difInformation);
        message.setSourceIpcProcessId(ipcProcessId);
        message.setDestIpcProcessId(ipcProcessId);
        message.setDestPortId(0);
        message.setRequestMessage(true);

        try {
                rinaManager->sendMessage(&message);
        } catch (NetlinkException &e) {
                throw AssignToDIFException(e.what());
        }

        seqNum = message.getSequenceNumber();
#endif
        return seqNum;
}

unsigned int KernelIPCProcess::updateDIFConfiguration(
                const DIFConfiguration& difConfiguration)
throw (UpdateDIFConfigurationException) {
        unsigned int seqNum=0;

#if STUB_API
        // Do nothing

        (void) difConfiguration;
#else
        IpcmUpdateDIFConfigurationRequestMessage message;
        message.setDIFConfiguration(difConfiguration);
        message.setSourceIpcProcessId(ipcProcessId);
        message.setDestIpcProcessId(ipcProcessId);
        message.setDestPortId(0);
        message.setRequestMessage(true);

        try {
                rinaManager->sendMessage(&message);
        } catch (NetlinkException &e) {
                throw UpdateDIFConfigurationException(e.what());
        }

        seqNum = message.getSequenceNumber();

#endif
        return seqNum;
}

unsigned int KernelIPCProcess::createConnection(const Connection& connection,
                const ConnectionPolicies& connectionPolicies)
throw (CreateConnectionException) {
        unsigned int seqNum=0;

#if STUB_API
        // Do nothing
        (void) connection;
        (void) connectionPolicies;
#else
        IpcpConnectionCreateRequestMessage message;
        message.setPortId(connection.getPortId());
        message.setSourceAddress(connection.getSourceAddress());
        message.setDestAddress(connection.getDestAddress());
        message.setQosId(connection.getQosId());
        message.setConnPolicies(connectionPolicies);
        message.setSourceIpcProcessId(ipcProcessId);
        message.setDestIpcProcessId(ipcProcessId);
        message.setDestPortId(0);
        message.setRequestMessage(true);

        try {
                rinaManager->sendMessage(&message);
        } catch (NetlinkException &e) {
                throw CreateConnectionException(e.what());
        }

        seqNum = message.getSequenceNumber();

#endif
        return seqNum;
}

unsigned int KernelIPCProcess::updateConnection(const Connection& connection)
throw (UpdateConnectionException) {
        unsigned int seqNum=0;

#if STUB_API
        // Do nothing

        (void) connection;
#else
        IpcpConnectionUpdateRequestMessage message;
        message.setPortId(connection.getPortId());
        message.setSourceCepId(connection.getSourceCepId());
        message.setDestinationCepId(connection.getDestCepId());
        message.setFlowUserIpcProcessId(connection.getFlowUserIpcProcessId());
        message.setSourceIpcProcessId(ipcProcessId);
        message.setDestIpcProcessId(ipcProcessId);
        message.setDestPortId(0);
        message.setRequestMessage(true);

        try {
                rinaManager->sendMessage(&message);
        } catch (NetlinkException &e) {
                throw UpdateConnectionException(e.what());
        }

        seqNum = message.getSequenceNumber();

#endif
        return seqNum;
}

unsigned int KernelIPCProcess::
createConnectionArrived(const Connection& connection,
                const ConnectionPolicies& connectionPolicies)
throw (CreateConnectionException) {
        unsigned int seqNum=0;

#if STUB_API
        // Do nothing

        (void) connection;
        (void) connectionPolicies;
#else
        IpcpConnectionCreateArrivedMessage message;
        message.setPortId(connection.getPortId());
        message.setSourceAddress(connection.getSourceAddress());
        message.setDestAddress(connection.getDestAddress());
        message.setQosId(connection.getQosId());
        message.setDestCepId(connection.getDestCepId());
        message.setFlowUserIpcProcessId(connection.getFlowUserIpcProcessId());
        message.setConnPolicies(connectionPolicies);
        message.setSourceIpcProcessId(ipcProcessId);
        message.setDestIpcProcessId(ipcProcessId);
        message.setDestPortId(0);
        message.setRequestMessage(true);

        try {
                rinaManager->sendMessage(&message);
        } catch (NetlinkException &e) {
                throw CreateConnectionException(e.what());
        }

        seqNum = message.getSequenceNumber();

#endif
        return seqNum;
}

unsigned int KernelIPCProcess::
destroyConnection(const Connection& connection)
        throw (DestroyConnectionException)
{
        unsigned int seqNum = 0;

#if STUB_API
        //Do nothing
        (void) connection;
#else
        IpcpConnectionDestroyRequestMessage message;
        message.setPortId(connection.getPortId());
        message.setCepId(connection.getSourceCepId());
        message.setSourceIpcProcessId(ipcProcessId);
        message.setDestIpcProcessId(ipcProcessId);
        message.setDestPortId(0);
        message.setRequestMessage(true);

        try {
                rinaManager->sendMessage(&message);
        } catch (NetlinkException &e) {
                throw DestroyConnectionException(e.what());
        }

        seqNum = message.getSequenceNumber();

#endif
        return seqNum;
}

void KernelIPCProcess::
modifyPDUForwardingTableEntries(const std::list<PDUForwardingTableEntry>& entries,
                        int mode) throw (PDUForwardingTableException)
{
#if STUB_API
        //Do nothing

        (void) entries;
        (void) mode;
#else
        RmtModifyPDUFTEntriesRequestMessage message;
        message.setEntries(entries);
        message.setMode(mode);
        message.setSourceIpcProcessId(ipcProcessId);
        message.setDestIpcProcessId(ipcProcessId);
        message.setDestPortId(0);
        message.setRequestMessage(true);

        try {
                rinaManager->sendMessage(&message);
        } catch (NetlinkException &e) {
                throw PDUForwardingTableException(e.what());
        }
#endif
}

unsigned int KernelIPCProcess::dumptPDUFT()
        throw (PDUForwardingTableException) {
        unsigned int seqNum=0;

#if STUB_API
        //Do nothing
#else
        RmtDumpPDUFTEntriesRequestMessage message;
        message.setSourceIpcProcessId(ipcProcessId);
        message.setDestIpcProcessId(ipcProcessId);
        message.setDestPortId(0);
        message.setRequestMessage(true);

        try {
                rinaManager->sendMessage(&message);
        } catch (NetlinkException &e) {
                throw PDUForwardingTableException(e.what());
        }

        seqNum = message.getSequenceNumber();
#endif

        return seqNum;
}

void KernelIPCProcess::writeManagementSDU(void * sdu, int size, int portId)
                throw (WriteSDUException) {
#if STUB_API
        // Do nothing

        (void) sdu;
        (void) size;
        (void) portId;
#else
        int result = syscallWriteManagementSDU(ipcProcessId, sdu, portId,
                        size);
        if (result < 0) {
                throw WriteSDUException();
        }
#endif
}
Singleton<KernelIPCProcess> kernelIPCProcess;

ReadManagementSDUResult KernelIPCProcess::readManagementSDU(void * sdu,
                                                            int    maxBytes)
        throw (ReadSDUException)
{
        ReadManagementSDUResult readResult;

#if STUB_API
        unsigned char buffer[] = { 0, 23, 43, 32, 45, 23, 78 };
        
        (void) sdu;
        (void) maxBytes;

        sdu = buffer;
        readResult.setPortId(14);
        readResult.setBytesRead(7);

        return readResult;
#else
        int portId = 0;
        int result = syscallReadManagementSDU(ipcProcessId, sdu, &portId,
                        maxBytes);
        if (result < 0) {
                throw ReadSDUException();
        }

        readResult.setPortId(portId);
        readResult.setBytesRead(result);
        return readResult;
#endif
}

/*	CLASS ADataUnitPDU	*/
const std::string ADataUnitPDU::ADataUnitPDUObjectName = "/daf/adataunitpdu";

ADataUnitPDU::ADataUnitPDU()
{
	this->sourceAddress = 0;
	this->destinationAddress = 0;
	this->payload = 0;
}

ADataUnitPDU::ADataUnitPDU(long sourceAddress, long destinationAddress, char payload[])
{
	this->sourceAddress = sourceAddress;
	this->destinationAddress = destinationAddress;
	this->payload = payload;
}

long ADataUnitPDU::getSourceAddress() const
{
	return sourceAddress;
}

void ADataUnitPDU::setSourceAddress(const long sourceAddress)
{
	this->sourceAddress = sourceAddress;
}

long ADataUnitPDU::getDestinationAddress() const
{
	return destinationAddress;
}

void ADataUnitPDU::setDestinationAddress(const long destinationAddress)
{
	this->destinationAddress = destinationAddress;
}

char* ADataUnitPDU::getPayload() const
{
	return payload;
}

void ADataUnitPDU::setPayload(char payload[])
{
	this->payload = payload;
}

/*	CLASS WhatevercastName	*/
const std::string WhatevercastName::WHATEVERCAST_NAME_SET_RIB_OBJECT_NAME = RIBObjectNames::SEPARATOR + RIBObjectNames::DAF +
RIBObjectNames::SEPARATOR + RIBObjectNames::MANAGEMENT + RIBObjectNames::SEPARATOR + RIBObjectNames::NAMING +
RIBObjectNames::SEPARATOR + RIBObjectNames::WHATEVERCAST_NAMES;
const std::string WhatevercastName::WHATEVERCAST_NAME_SET_RIB_OBJECT_CLASS = "whatname set";
const std::string WhatevercastName::WHATEVERCAST_NAME_RIB_OBJECT_CLASS = "whatname";
const std::string WhatevercastName::DIF_NAME_WHATEVERCAST_RULE = "any";

std::string WhatevercastName::getName() const
{
	return name;
}

void WhatevercastName::setName(std::string name)
{
	this->name = name;
}

std::string WhatevercastName::getRule() const
{
	return rule;
}

void WhatevercastName::setRule(std::string rule)
{
	this->rule = rule;
}

const std::list<char*>& WhatevercastName::getSetMembers() const
{
	return setMembers;
}

void WhatevercastName::setSetMembers(const std::list<char*> &setMembers)
{
	this->setMembers = setMembers;
}

bool WhatevercastName::operator==(const WhatevercastName &other)
{
	if (name == other.getName()) {
		return true;
	}
	return false;
}

std::string WhatevercastName::toString()
{
	std::string result = "Name: " + name + "\n";
	result = result + "Rule: " + rule;
	return result;
}

/*	CLASS EnrollmentInformationRequest	*/
const std::string EnrollmentInformationRequest::ENROLLMENT_INFO_OBJECT_NAME = RIBObjectNames::SEPARATOR + RIBObjectNames::DAF +
			RIBObjectNames::SEPARATOR + RIBObjectNames::MANAGEMENT + RIBObjectNames::SEPARATOR + RIBObjectNames::ENROLLMENT;

EnrollmentInformationRequest::EnrollmentInformationRequest() {
	this->address = 0;
}

unsigned int EnrollmentInformationRequest::getAddress() const {
	return address;
}

void EnrollmentInformationRequest::setAddress(unsigned int address) {
	this->address = address;
}

const std::list<ApplicationProcessNamingInformation>& EnrollmentInformationRequest::getSupportingDifs() const {
	return supportingDifs;
}

void EnrollmentInformationRequest::setSupportingDifs(const std::list<ApplicationProcessNamingInformation> &supportingDifs) {
	this->supportingDifs = supportingDifs;
}

/*	CLASS EnrollmentRequest	*/
EnrollmentRequest::EnrollmentRequest(const Neighbor &arg0, const EnrollToDIFRequestEvent &arg1) {
	neighbor = arg0;
	event = arg1;
}

const Neighbor& EnrollmentRequest::getNeighbor() const {
	return neighbor;
}

void EnrollmentRequest::setNeighbor(const Neighbor &arg0) {
	neighbor = arg0;
}

const EnrollToDIFRequestEvent& EnrollmentRequest::getEvent() const{
	return event;
}

void EnrollmentRequest::setEvent(const EnrollToDIFRequestEvent &arg0) {
	event = arg0;
}

/*	CLASS BaseEvent	*/
const std::string BaseEvent::CONNECTIVITY_TO_NEIGHBOR_LOST = "Connectivity to Neighbor Lost";
const std::string BaseEvent::EFCP_CONNECTION_CREATED = "EFCP Connection Created";
const std::string BaseEvent::EFCP_CONNECTION_DELETED = "EFCP Connection Deleted";
const std::string BaseEvent::MANAGEMENT_FLOW_ALLOCATED = "Management Flow Allocated";
const std::string BaseEvent::MANAGEMENT_FLOW_DEALLOCATED = "Management Flow Deallocated";
const std::string BaseEvent::N_MINUS_1_FLOW_ALLOCATED = "N minus 1 Flow Allocated";
const std::string BaseEvent::N_MINUS_1_FLOW_ALLOCATION_FAILED = "N minus 1 Flow Allocation Failed";
const std::string BaseEvent::N_MINUS_1_FLOW_DEALLOCATED = "N minus 1 Flow Deallocated";
const std::string BaseEvent::NEIGHBOR_DECLARED_DEAD = "Neighbor declared dead";
const std::string BaseEvent::NEIGHBOR_ADDED = "Neighbor added";

BaseEvent::BaseEvent()
{
}

BaseEvent::BaseEvent(std::string id)
{
	this->id = id;
}

std::string BaseEvent::getId() const
{
	return id;
}

/*	CLASS DirectoryForwardingTableEntry	*/

DirectoryForwardingTableEntry::DirectoryForwardingTableEntry()
{
	address = 0;
	timestamp = 0;
}

ApplicationProcessNamingInformation DirectoryForwardingTableEntry::getApNamingInfo() const
{
	return apNamingInfo;
}

void DirectoryForwardingTableEntry::setApNamingInfo(const ApplicationProcessNamingInformation &apNamingInfo)
{
	this->apNamingInfo = apNamingInfo;
}

long DirectoryForwardingTableEntry::getAddress() const
{
	return address;
}

void DirectoryForwardingTableEntry::setAddress(long address)
{
	this->address = address;
}

long DirectoryForwardingTableEntry::getTimestamp() const
{
	return timestamp;
}

void DirectoryForwardingTableEntry::setTimestamp(long timestamp)
{
	this->timestamp = timestamp;
}

std::string DirectoryForwardingTableEntry::getKey()
{
	return this->apNamingInfo.getEncodedString();
}

bool DirectoryForwardingTableEntry::operator==(const DirectoryForwardingTableEntry &object)
{
	if (object.getApNamingInfo() != this->apNamingInfo) {
		return false;
	}

	if (object.getAddress() != this->address) {
		return false;
	}
	return true;
}

std::string DirectoryForwardingTableEntry::toString()
{
    std::stringstream ss;
    ss << this->apNamingInfo.toString() << std::endl;
	ss << "IPC Process address: " << this->address << std::endl;
	ss << "Timestamp: " << this->timestamp << std::endl;

	return ss.str();
}

/*	CLASS IPCPFlow	*/

const std::string IPCPFlow::FLOW_SET_RIB_OBJECT_NAME = RIBObjectNames::SEPARATOR +
	RIBObjectNames::DIF + RIBObjectNames::SEPARATOR + RIBObjectNames::RESOURCE_ALLOCATION
	+ RIBObjectNames::SEPARATOR + RIBObjectNames::FLOW_ALLOCATOR + RIBObjectNames::SEPARATOR
	+ RIBObjectNames::FLOWS;
const std::string IPCPFlow::FLOW_SET_RIB_OBJECT_CLASS = "flow set";
const std::string IPCPFlow::FLOW_RIB_OBJECT_CLASS = "flow";

IPCPFlow::IPCPFlow()
{
	sourcePortId = 0;
	destinationPortId = 0;
	sourceAddress = 0;
	destinationAddress = 0;
	currentConnectionIndex = 0;
	maxCreateFlowRetries = 0;
	createFlowRetries = 0;
	hopCount = 0;
	source = false;
}

bool IPCPFlow::isSource() const
{
	return source;
}

void IPCPFlow::setSource(bool source)
{
	this->source = source;
}

const ApplicationProcessNamingInformation& IPCPFlow::getSourceNamingInfo() const
{
	return sourceNamingInfo;
}

void IPCPFlow::setSourceNamingInfo(const ApplicationProcessNamingInformation &sourceNamingInfo)
{
	this->sourceNamingInfo = sourceNamingInfo;
}

const ApplicationProcessNamingInformation& IPCPFlow::getDestinationNamingInfo() const
{
	return destinationNamingInfo;
}

void IPCPFlow::setDestinationNamingInfo(const ApplicationProcessNamingInformation &destinationNamingInfo)
{
	this->destinationNamingInfo = destinationNamingInfo;
}

int IPCPFlow::getSourcePortId() const
{
	return sourcePortId;
}

void IPCPFlow::setSourcePortId(int sourcePortId)
{
	this->sourcePortId = sourcePortId;
}

int IPCPFlow::getDestinationPortId() const
{
	return destinationPortId;
}

void IPCPFlow::setDestinationPortId(int destinationPortId)
{
	this->destinationPortId = destinationPortId;
}

long IPCPFlow::getSourceAddress() const
{
	return sourceAddress;
}

void IPCPFlow::setSourceAddress(long sourceAddress)
{
	this->sourceAddress = sourceAddress;
}

long IPCPFlow::getDestinationAddress() const
{
	return destinationAddress;
}

void IPCPFlow::setDestinationAddress(long destinationAddress)
{
	this->destinationAddress = destinationAddress;
}

const std::list<Connection>& IPCPFlow::getConnections() const
{
	return connections;
}

void IPCPFlow::setConnections(const std::list<Connection> &connections)
{
	this->connections = connections;
}

int IPCPFlow::getCurrentConnectionIndex() const
{
	return currentConnectionIndex;
}

void IPCPFlow::setCurrentConnectionIndex(int currentConnectionIndex)
{
	this->currentConnectionIndex = currentConnectionIndex;
}

IPCPFlow::IPCPFlowState IPCPFlow::getState() const
{
	return state;
}

void IPCPFlow::setState(IPCPFlowState state)
{
	this->state = state;
}

const FlowSpecification& IPCPFlow::getFlowSpecification() const
{
	return flowSpec;
}

void IPCPFlow::setFlowSpecification(const FlowSpecification &flowSpec)
{
	this->flowSpec = flowSpec;
}

const std::map<std::string, std::string>& IPCPFlow::getPolicies() const
{
	return policies;
}

void IPCPFlow::setPolicies(const std::map<std::string, std::string> &policies)
{
	this->policies = policies;
}

const std::map<std::string, std::string>& IPCPFlow::getPolicyParameters() const
{
	return policyParameters;
}

void IPCPFlow::setPolicyParameters(const std::map<std::string, std::string> &policyParameters)
{
	this->policyParameters = policyParameters;
}

char* IPCPFlow::getAccessControl() const
{
	return accessControl;
}

void IPCPFlow::setAccessControl(char* accessControl)
{
	this->accessControl = accessControl;
}

int IPCPFlow::getMaxCreateFlowRetries() const
{
	return maxCreateFlowRetries;
}

void IPCPFlow::setMaxCreateFlowRetries(int maxCreateFlowRetries)
{
	this->maxCreateFlowRetries = maxCreateFlowRetries;
}

int IPCPFlow::getCreateFlowRetries() const
{
	return createFlowRetries;
}

void IPCPFlow::setCreateFlowRetries(int createFlowRetries)
{
	this->createFlowRetries = createFlowRetries;
}

int IPCPFlow::getHopCount() const
{
	return hopCount;
}

void IPCPFlow::setHopCount(int hopCount)
{
	this->hopCount = hopCount;
}

std::string IPCPFlow::toString()
{
    std::stringstream ss;
    ss << "* State: " << this->state << std::endl;
    ss << "* Is this IPC Process the requestor of the flow? " << this->source << std::endl;
    ss << "* Max create flow retries: " << this->maxCreateFlowRetries << std::endl;
    ss << "* Hop count: " << this->hopCount << std::endl;
    ss << "* Source AP Naming Info: " << this->sourceNamingInfo.toString() << std::endl;;
    ss << "* Source address: " << this->sourceAddress << std::endl;
    ss << "* Source port id: " << this->sourcePortId << std::endl;
    ss <<  "* Destination AP Naming Info: " << this->destinationNamingInfo.toString();
    ss <<  "* Destination addres: " + this->destinationAddress << std::endl;
    ss << "* Destination port id: "+ this->destinationPortId << std::endl;
    if (connections.size() > 0) {
		ss << "* Connection ids of the connection supporting this flow: +\n";
		for(std::list<Connection>::const_iterator iterator = connections.begin(), end = connections.end(); iterator != end; ++iterator) {
			ss << "Src CEP-id " << iterator->getSourceCepId()
					<< "; Dest CEP-id " << iterator->getDestCepId()
					<< "; Qos-id " << iterator->getQosId() << std::endl;
		}
	}
	ss << "* Index of the current active connection for this flow: " << this->currentConnectionIndex << std::endl;
	if (!this->policies.empty()) {
		ss << "* Policies: " << std::endl;
		for (std::map<std::string, std::string>::const_iterator iterator = policies.begin(), end = policies.end();
				iterator != end; ++iterator)
		{
			ss << "   * " << iterator->first << " = " << iterator->second << std::endl;
		}

	}
	if (!this->policyParameters.empty()) {
		ss << "* Policy parameters: " << std::endl;
		for (std::map<std::string, std::string>::const_iterator iterator = policyParameters.begin(), end = policyParameters.end();
				iterator != end; ++iterator)
		{
			ss << "   * " + iterator->first << " = " << iterator->second << std::endl;
		}
	}
	return ss.str();
}


}<|MERGE_RESOLUTION|>--- conflicted
+++ resolved
@@ -724,68 +724,6 @@
 
 Singleton<ExtendedIPCManager> extendedIPCManager;
 
-<<<<<<< HEAD
-/* CLASS POLICY PAREMETER */
-PolicyParameter::PolicyParameter()
-{ }
-
-PolicyParameter::PolicyParameter(const std::string& name,
-                const std::string& value){
-        this->name = name;
-        this->value = value;
-}
-
-bool PolicyParameter::operator==(const PolicyParameter &other) const {
-        return other.getName().compare(name) == 0;
-}
-
-bool PolicyParameter::operator!=(const PolicyParameter &other) const {
-        return !(*this == other);
-}
-
-const std::string& PolicyParameter::getName() const {
-        return name;
-}
-
-const std::string& PolicyParameter::getValue() const {
-        return value;
-}
-
-/* CLASS EFCP POLICY CONFIGURATION */
-EFCPPolicyConfig::EFCPPolicyConfig() {
-        name = RINA_DEFAULT_POLICY_NAME;
-        version = RINA_DEFAULT_POLICY_VERSION;
-}
-
-EFCPPolicyConfig::EFCPPolicyConfig(const std::string& name, short version) {
-        this->name = name;
-        this->version = version;
-}
-
-const std::string& EFCPPolicyConfig::getName() const {
-        return name;
-}
-
-const std::list<PolicyParameter>&
-EFCPPolicyConfig::getParameters() const {
-        return parameters;
-}
-
-void EFCPPolicyConfig::setParameters(
-                const std::list<PolicyParameter>& parameters) {
-        this->parameters = parameters;
-}
-
-void EFCPPolicyConfig::addParameter(const PolicyParameter& paremeter) {
-        parameters.push_back(paremeter);
-}
-
-short EFCPPolicyConfig::getVersion() const {
-        return version;
-}
-
-=======
->>>>>>> 7af6fa37
 /* CLASS DTCP WINDOW-BASED FLOW CONTROL CONFIG */
 DTCPWindowBasedFlowControlConfig::DTCPWindowBasedFlowControlConfig() {
         initialcredit = 0;
