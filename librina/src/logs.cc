--- conflicted
+++ resolved
@@ -172,22 +172,16 @@
 	va_start(args, fmt);
 
 	pthread_rwlock_rdlock(&outputStreamLock);
-<<<<<<< HEAD
+
 	time_t now= time(0);
 	if (logOutputStream != stdout) {
 			fprintf(logOutputStream, "%d(%ld)", getProcessId(), now);
 			vfprintf(logOutputStream, fmt, args);
+            fflush(logOutputStream);
 	}
 	fprintf(stdout, "%d(%ld)", getProcessId(), now);
 	vfprintf(stdout, fmt, args);
-
-=======
-        if (logOutputStream) {
-                fprintf(logOutputStream, "%d(%ld)", getProcessId(), time(0));
-                vfprintf(logOutputStream, fmt, args);
-                fflush(logOutputStream);
-        }
->>>>>>> 7b356ae3
+    fflush(stdout);
 	pthread_rwlock_unlock(&outputStreamLock);
 
 	va_end(args);
