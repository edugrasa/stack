--- conflicted
+++ resolved
@@ -35,13 +35,8 @@
 #include "shim.h"
 
 struct shim_instance_data {
-<<<<<<< HEAD
-        ipc_process_id_t ipc_process_id;
-        struct name_t *  name;
-=======
         ipc_process_id_t   ipc_process_id;
         struct name *      name;
->>>>>>> 490c6f7d
 
         /* FIXME: Stores the state of flows indexed by port_id */
         struct list_head * flows;
@@ -64,11 +59,7 @@
                                        port_id_t                   id)
 {
         struct shim_instance_data * dummy;
-<<<<<<< HEAD
-        struct dummy_flow *     flow;
-=======
         struct dummy_flow *         flow;
->>>>>>> 490c6f7d
 
         /* FIXME: We should verify that the port_id has not got a flow yet */
 
