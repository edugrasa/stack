--- conflicted
+++ resolved
@@ -114,18 +114,10 @@
 int  shim_eth_write_sdu(port_id_t port_id, const struct sdu_t * sdu);
 int  shim_eth_ipc_create(const struct name_t * name,
 			 ipc_process_id_t      ipcp_id);
-<<<<<<< HEAD
-/*
-int  shim_eth_ipc_configure(ipc_process_id_t      ipcp_id,
-			    const struct ipc_process_shim_ethernet_conf_t *
-                            configuration);
-*/
-=======
 #if 0
 int  shim_eth_ipc_configure(ipc_process_id_t      ipcp_id,
 			    const struct ipc_process_shim_ethernet_conf_t *
                             configuration);
 #endif
 
->>>>>>> 22dc8395
 #endif