--- conflicted
+++ resolved
@@ -82,31 +82,6 @@
 int  shim_eth_init(void);
 void shim_eth_exit(void);
 
-<<<<<<< HEAD
-ipc_process_id_t shim_eth_create(struct ipc_config_t ** config);
-int              shim_eth_destroy(ipc_process_id_t ipc_process_id);
-
-/* FIXME: flow_spec_t should not reach this point ..., QoS ids should suffice */
-/* FIXME: Sander, I have changed this to comply with page 216 of D2.1, adding
- *  the port_id as a parameter, please review. Miquel.
- */
-int  shim_eth_allocate_flow_request(struct name_t *      source,
-                                    struct name_t *      dest,
-                                    struct flow_spec_t * flow_spec,
-                                    port_id_t            port_id);
-int  shim_eth_allocate_flow_response(port_id_t           port_id,
-                                     response_reason_t * response);
-int  shim_eth_deallocate_flow(port_id_t port_id);
-int  shim_eth_register_application(struct name_t * name);
-int  shim_eth_unregister_application(struct name_t * name);
-int  shim_eth_write_sdu(port_id_t port_id, const struct sdu_t * sdu);
-int  shim_eth_ipc_create(const struct name_t * name,
-			 ipc_process_id_t      ipcp_id);
-int  shim_eth_ipc_configure(ipc_process_id_t      ipcp_id,
-			    const struct ipc_process_shim_ethernet_conf_t *
-                            configuration);
-
-=======
 int shim_eth_create(ipc_process_id_t      ipc_process_id,
                     const struct name_t * name);
 int shim_eth_configure(ipc_process_id_t           ipc_process_id,
@@ -126,5 +101,4 @@
 		       const struct sdu_t * sdu);
 int shim_eth_sdu_read(port_id_t      id,
 		      struct sdu_t * sdu);
->>>>>>> 9d9b5b5c
 #endif