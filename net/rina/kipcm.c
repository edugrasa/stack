/*
 *  KIPCM (Kernel-IPC Manager)
 *
 *    Francesco Salvestrini <f.salvestrini@nextworks.it>
 *
 * This program is free software; you can redistribute it and/or modify
 * it under the terms of the GNU General Public License as published by
 * the Free Software Foundation; either version 2 of the License, or
 * (at your option) any later version.
 *
 * This program is distributed in the hope that it will be useful,
 * but WITHOUT ANY WARRANTY; without even the implied warranty of
 * MERCHANTABILITY or FITNESS FOR A PARTICULAR PURPOSE.  See the
 * GNU General Public License for more details.
 *
 * You should have received a copy of the GNU General Public License
 * along with this program; if not, write to the Free Software
 * Foundation, Inc., 675 Mass Ave, Cambridge, MA 02139, USA.
 */

#define RINA_PREFIX "kipcm"

#include "logs.h"
#include "kipcm.h"
#include <linux/syscalls.h>

int kipcm_init()
{
        LOG_FBEGN;

        LOG_FEXIT;

        return 0;
}

void kipcm_exit()
{
        LOG_FBEGN;

        LOG_FEXIT;
}

int kipcm_add_entry(port_id_t port_id, const struct flow_t * flow)
{
        LOG_FBEGN;

        LOG_FEXIT;

	return 0;
}

int kipcm_remove_entry(port_id_t port_id)
{
        LOG_FBEGN;

        LOG_FEXIT;

	return 0;
}

int kipcm_post_sdu(port_id_t port_id, const struct sdu_t * sdu)
{
        LOG_FBEGN;

        LOG_FEXIT;

	return 0;
}

/*FIXME: Define ipc_process_create
//SYSCALL_DEFINE3(ipc_process_create, const struct name_t *name, ipc_process_id_t ipcp_id, dif_type_t type)
//{
//	LOG_DBG("syscall ipc_process_create");
//	
//	return 0;
//}
<<<<<<< HEAD



=======
>>>>>>> 6f939e46
SYSCALL_DEFINE1(kipcm_call, int param)
{
        LOG_DBG("TESTING SYSCALL: %d", param);
	return 0;
<<<<<<< HEAD
};
=======
};*/
>>>>>>> 6f939e46
<|MERGE_RESOLUTION|>--- conflicted
+++ resolved
@@ -74,18 +74,8 @@
 //	
 //	return 0;
 //}
-<<<<<<< HEAD
-
-
-
-=======
->>>>>>> 6f939e46
 SYSCALL_DEFINE1(kipcm_call, int param)
 {
         LOG_DBG("TESTING SYSCALL: %d", param);
 	return 0;
-<<<<<<< HEAD
-};
-=======
-};*/
->>>>>>> 6f939e46
+};*/