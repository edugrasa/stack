/*
 *  KIPCM (Kernel-IPC Manager)
 *
 *    Francesco Salvestrini <f.salvestrini@nextworks.it>
 *
 * This program is free software; you can redistribute it and/or modify
 * it under the terms of the GNU General Public License as published by
 * the Free Software Foundation; either version 2 of the License, or
 * (at your option) any later version.
 *
 * This program is distributed in the hope that it will be useful,
 * but WITHOUT ANY WARRANTY; without even the implied warranty of
 * MERCHANTABILITY or FITNESS FOR A PARTICULAR PURPOSE.  See the
 * GNU General Public License for more details.
 *
 * You should have received a copy of the GNU General Public License
 * along with this program; if not, write to the Free Software
 * Foundation, Inc., 675 Mass Ave, Cambridge, MA 02139, USA.
 */

#define RINA_PREFIX "kipcm"

#include <linux/linkage.h>

#include "logs.h"
#include "kipcm.h"
#include <linux/list.h>

static LIST_HEAD(id_to_ipcp);
static struct kipc_t *kipcm;

static LIST_HEAD(id_to_ipcp);
static struct kipc_t *kipcm;

int kipcm_init()
{
        LOG_FBEGN;

        kipcm->id_to_ipcp = &id_to_ipcp;

        LOG_FEXIT;

        return 0;
}

void kipcm_exit()
{
        LOG_FBEGN;

        LOG_FEXIT;
}

int kipcm_add_entry(port_id_t port_id, const struct flow_t * flow)
{
        LOG_FBEGN;

        LOG_FEXIT;

	return 0;
}

int kipcm_remove_entry(port_id_t port_id)
{
        LOG_FBEGN;

        LOG_FEXIT;

	return 0;
}

int kipcm_post_sdu(port_id_t port_id, const struct sdu_t * sdu)
{
        LOG_FBEGN;

        LOG_FEXIT;

	return 0;
}

int  read_sdu(port_id_t      port_id,
	      bool_t         block,
	      struct sdu_t * sdu)
{
	return 0;
}

int  write_sdu(port_id_t            port_id,
	       const struct sdu_t * sdu)
{
	if (shim_eth_write_sdu(port_id, sdu))
		LOG_DBG("Error writing SDU to the SHIM ETH");
	return 0;
}

int  ipc_process_create(const struct name_t * name,
			ipc_process_id_t      ipcp_id,
			dif_type_t 	      type)
{
<<<<<<< HEAD
	struct ipc_process_shim_ethernet_t *ipcp_shim_eth;
	struct ipc_process_t *ipc_process;
	struct id_to_ipcp_t *aux_id_to_ipcp;
	switch (type) {
	case DIF_TYPE_SHIM_ETH :
		ipc_process = kmalloc(sizeof(*ipc_process), GFP_KERNEL);
		ipc_process->type = type;
		ipcp_shim_eth = kmalloc(sizeof(*ipcp_shim_eth), GFP_KERNEL);
		ipcp_shim_eth->ipcp_id = ipcp_id;
		ipc_process->data.shim_eth_ipcp = ipcp_shim_eth;
		aux_id_to_ipcp = kmalloc(sizeof(*aux_id_to_ipcp), GFP_KERNEL);
		aux_id_to_ipcp->id = ipcp_id;
		aux_id_to_ipcp->ipcprocess = ipc_process;
		INIT_LIST_HEAD(&aux_id_to_ipcp->list);
		list_add(&aux_id_to_ipcp->list,kipcm->id_to_ipcp);
=======
	struct ipc_process_t *ipc_process;

	switch (type) {
	case DIF_TYPE_SHIM_ETH :
		if (shim_eth_ipc_create(name, ipcp_id)) {
		        LOG_DBG("Failed shim_ipc_create in kipcm");
		        return -1;
		}
		ipc_process = kmalloc(sizeof(*ipc_process), GFP_KERNEL);
		ipc_process->type = type;
		ipc_process->data.shim_eth_ipcp = create_shim(ipcp_id);
		add_id_to_ipcp_node(ipcp_id, ipc_process);
>>>>>>> b605e82e
		break;
	case DIF_TYPE_NORMAL:
		break;
	case DIF_TYPE_SHIM_IP:
		break;
	}
	return 0;
}

int  ipc_process_configure(ipc_process_id_t                 ipcp_id,
			   const struct ipc_process_conf_t *configuration)
{
        struct ipc_process_t *ipc_process;
        const struct ipc_process_shim_ethernet_conf_t *conf;

        ipc_process = find_ipc_process_by_id(ipcp_id);
        if (ipc_process == NULL)
                return -1;
        switch (ipc_process->type) {
        case DIF_TYPE_SHIM_ETH:
                conf = configuration->ipc_process_conf.shim_eth_ipcp_conf;
                if (shim_eth_ipc_configure(ipcp_id, conf)) {
                        LOG_DBG("Failed configuration of SHIM IPC Process");
                        return -1;
                }
                break;
        case DIF_TYPE_NORMAL:
                break;
        case DIF_TYPE_SHIM_IP:
                break;
        }

	return 0;
}

int  ipc_process_destroy(ipc_process_id_t ipcp_id)
{
	return 0;
}

/* Private APIs */
struct ipc_process_t *find_ipc_process_by_id(ipc_process_id_t id)
{
        struct id_to_ipcp_t *cur;

        list_for_each_entry(cur, kipcm->id_to_ipcp, list) {
                if (cur->id == id)
                        return cur->ipcprocess;
        }

        return NULL;
}

struct ipc_process_shim_ethernet_t *create_shim(ipc_process_id_t ipcp_id)
{
        struct ipc_process_shim_ethernet_t *ipcp_shim_eth;

        ipcp_shim_eth = kmalloc(sizeof(*ipcp_shim_eth), GFP_KERNEL);
        ipcp_shim_eth->ipcp_id = ipcp_id;

        return ipcp_shim_eth;
}

void add_id_to_ipcp_node(ipc_process_id_t id, struct ipc_process_t *ipc_process)
{
        struct id_to_ipcp_t *aux_id_to_ipcp;

        aux_id_to_ipcp = kmalloc(sizeof(*aux_id_to_ipcp), GFP_KERNEL);
        aux_id_to_ipcp->id = id;
        aux_id_to_ipcp->ipcprocess = ipc_process;
        INIT_LIST_HEAD(&aux_id_to_ipcp->list);
        list_add(&aux_id_to_ipcp->list,kipcm->id_to_ipcp);

}
<|MERGE_RESOLUTION|>--- conflicted
+++ resolved
@@ -25,9 +25,6 @@
 #include "logs.h"
 #include "kipcm.h"
 #include <linux/list.h>
-
-static LIST_HEAD(id_to_ipcp);
-static struct kipc_t *kipcm;
 
 static LIST_HEAD(id_to_ipcp);
 static struct kipc_t *kipcm;
@@ -96,23 +93,6 @@
 			ipc_process_id_t      ipcp_id,
 			dif_type_t 	      type)
 {
-<<<<<<< HEAD
-	struct ipc_process_shim_ethernet_t *ipcp_shim_eth;
-	struct ipc_process_t *ipc_process;
-	struct id_to_ipcp_t *aux_id_to_ipcp;
-	switch (type) {
-	case DIF_TYPE_SHIM_ETH :
-		ipc_process = kmalloc(sizeof(*ipc_process), GFP_KERNEL);
-		ipc_process->type = type;
-		ipcp_shim_eth = kmalloc(sizeof(*ipcp_shim_eth), GFP_KERNEL);
-		ipcp_shim_eth->ipcp_id = ipcp_id;
-		ipc_process->data.shim_eth_ipcp = ipcp_shim_eth;
-		aux_id_to_ipcp = kmalloc(sizeof(*aux_id_to_ipcp), GFP_KERNEL);
-		aux_id_to_ipcp->id = ipcp_id;
-		aux_id_to_ipcp->ipcprocess = ipc_process;
-		INIT_LIST_HEAD(&aux_id_to_ipcp->list);
-		list_add(&aux_id_to_ipcp->list,kipcm->id_to_ipcp);
-=======
 	struct ipc_process_t *ipc_process;
 
 	switch (type) {
@@ -125,7 +105,6 @@
 		ipc_process->type = type;
 		ipc_process->data.shim_eth_ipcp = create_shim(ipcp_id);
 		add_id_to_ipcp_node(ipcp_id, ipc_process);
->>>>>>> b605e82e
 		break;
 	case DIF_TYPE_NORMAL:
 		break;
