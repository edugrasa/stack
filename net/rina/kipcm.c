--- conflicted
+++ resolved
@@ -420,17 +420,14 @@
         switch (ipc_process->type) {
         case DIF_TYPE_SHIM_ETH:
                 conf = configuration->ipc_process_conf.shim_eth_ipcp_conf;
+#if 0
                 if (shim_eth_ipc_configure(ipcp_id, conf)) {
                         LOG_ERR("Failed configuring the SHIM IPC Process");
                         LOG_FEXIT;
 
                         return -1;
                 }
-<<<<<<< HEAD
-                return 0;
-=======
 #endif
->>>>>>> 1f809146
                 break;
         case DIF_TYPE_NORMAL:
                 break;
