--- conflicted
+++ resolved
@@ -35,11 +35,7 @@
         LOG_DBG("exit");
 }
 
-<<<<<<< HEAD
-int kipcm_add_entry(port_id_t port_id, const flow_t *flow)
-=======
 int kipcm_add_entry(port_id_t port_id, const struct flow_t *flow)
->>>>>>> 08f47f55
 {
 	LOG_DBG("adding entry to the port_id_to_flow table");
 
@@ -53,25 +49,13 @@
 	return 0;
 }
 
-<<<<<<< HEAD
-int kipcm_post_sdu(port_id_t port_id, const sdu_t *sdu)
-=======
 int kipcm_post_sdu(port_id_t port_id, const struct sdu_t *sdu)
->>>>>>> 08f47f55
 {
 	LOG_DBG("removing entry to the port_id_to_flow table");
 
 	return 0;
 }
 
-<<<<<<< HEAD
-SYSCALL_DEFINE3(ipc_process_create, const name_t *name, ipc_process_id_t ipcp_id, dif_type_t type)
-{
-	LOG_DBG("syscall ipc_process_create");
-	
-	return 0;
-}
-=======
 //FIXME: Define ipc_process_create
 //SYSCALL_DEFINE3(ipc_process_create, const struct name_t *name, ipc_process_id_t ipcp_id, dif_type_t type)
 //{
@@ -79,4 +63,3 @@
 //	
 //	return 0;
 //}
->>>>>>> 08f47f55
