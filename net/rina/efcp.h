/*
 *  EFCP (Error and Flow Control Protocol)
 *
 *    Francesco Salvestrini <f.salvestrini@nextworks.it>
 *    Leonardo Bergesio <leonardo.bergesio@i2cat.net>
 *
 * This program is free software; you can redistribute it and/or modify
 * it under the terms of the GNU General Public License as published by
 * the Free Software Foundation; either version 2 of the License, or
 * (at your option) any later version.
 *
 * This program is distributed in the hope that it will be useful,
 * but WITHOUT ANY WARRANTY; without even the implied warranty of
 * MERCHANTABILITY or FITNESS FOR A PARTICULAR PURPOSE.  See the
 * GNU General Public License for more details.
 *
 * You should have received a copy of the GNU General Public License
 * along with this program; if not, write to the Free Software
 * Foundation, Inc., 675 Mass Ave, Cambridge, MA 02139, USA.
 */

#ifndef RINA_EFCP_H
#define RINA_EFCP_H

<<<<<<< HEAD
struct efcp_conf_t{
	/*
	* Configuration of the EFCP component of a normal IPC Process
	*/

=======
struct efcp_conf_t {
>>>>>>> 08f47f55
	/* Length of the address fields of the PCI */
	int address_length;

	/* Length of the port_id fields of the PCI */
	int port_id_length;

	/* Length of the cep_id fields of the PCI */
	int cep_id_length;

	/* Length of the qos_id field of the PCI */
	int qos_id_length;

	/* Length of the length field of the PCI */
	int length_length;

	/* Length of the sequence number fields of the PCI */
	int seq_number_length;
<<<<<<< HEAD

} ;

=======
};
>>>>>>> 08f47f55

int  efcp_init(void);
void efcp_exit(void);

#endif<|MERGE_RESOLUTION|>--- conflicted
+++ resolved
@@ -22,15 +22,8 @@
 #ifndef RINA_EFCP_H
 #define RINA_EFCP_H
 
-<<<<<<< HEAD
-struct efcp_conf_t{
-	/*
-	* Configuration of the EFCP component of a normal IPC Process
-	*/
+struct efcp_conf_t {
 
-=======
-struct efcp_conf_t {
->>>>>>> 08f47f55
 	/* Length of the address fields of the PCI */
 	int address_length;
 
@@ -48,13 +41,7 @@
 
 	/* Length of the sequence number fields of the PCI */
 	int seq_number_length;
-<<<<<<< HEAD
-
-} ;
-
-=======
 };
->>>>>>> 08f47f55
 
 int  efcp_init(void);
 void efcp_exit(void);
