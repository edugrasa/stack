--- conflicted
+++ resolved
@@ -26,15 +26,6 @@
 
 #include <linux/types.h>
 
-<<<<<<< HEAD
-typedef uint16_t      port_id_t;
-typedef int           ipc_process_id_t;
-typedef unsigned char string_t;
-typedef int           bool_t;
-typedef uint          uint_t;
-typedef uint          response_reason_t;
-typedef unsigned int  ipc_process_address_t;
-=======
 typedef unsigned int	ipc_process_address_t;
 typedef uint16_t	port_id_t;
 typedef int		ipc_process_id_t;
@@ -52,7 +43,6 @@
  *
  */
 typedef int bool_t;
->>>>>>> 08f47f55
 
 /* This structure represents raw data */
 struct buffer_t {
@@ -150,5 +140,4 @@
 	uint_t              max_sdu_size;
 };
 
-
 #endif