--- conflicted
+++ resolved
@@ -2,11 +2,8 @@
  *  Common definition placeholder
  *
  *    Francesco Salvestrini <f.salvestrini@nextworks.it>
-<<<<<<< HEAD
  *    Leonardo Bergesio <leonardo.bergesio@i2cat.net> 
-=======
  *    Sander Vrijders <sander.vrijders@intec.ugent.be>
->>>>>>> 0bc8bda9
  *
  * This program is free software; you can redistribute it and/or modify
  * it under the terms of the GNU General Public License as published by
@@ -26,9 +23,7 @@
 #ifndef RINA_COMMON_H
 #define RINA_COMMON_H
 
-<<<<<<< HEAD
-typedef unsigned int ipc_process_address_t;
-=======
+
 #include <linux/types.h>
 
 typedef uint16_t      port_id_t;
@@ -38,6 +33,7 @@
 typedef int           bool_t;
 typedef uint          uint_t;
 typedef uint          response_reason_t;
+typedef unsigned int  ipc_process_address_t;
 
 struct sdu_t {
         buffer_t *buffer;
@@ -128,6 +124,5 @@
          */
         uint_t        max_sdu_size;
 };
->>>>>>> 0bc8bda9
 
 #endif