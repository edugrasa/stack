/*
 *  Common definition placeholder
 *
 *    Francesco Salvestrini <f.salvestrini@nextworks.it>
<<<<<<< HEAD
 *    Leonardo Bergesio <leonardo.bergesio@i2cat.net> 
=======
 *    Sander Vrijders <sander.vrijders@intec.ugent.be>
>>>>>>> 0bc8bda9
 *
 * This program is free software; you can redistribute it and/or modify
 * it under the terms of the GNU General Public License as published by
 * the Free Software Foundation; either version 2 of the License, or
 * (at your option) any later version.
 *
 * This program is distributed in the hope that it will be useful,
 * but WITHOUT ANY WARRANTY; without even the implied warranty of
 * MERCHANTABILITY or FITNESS FOR A PARTICULAR PURPOSE.  See the
 * GNU General Public License for more details.
 *
 * You should have received a copy of the GNU General Public License
 * along with this program; if not, write to the Free Software
 * Foundation, Inc., 675 Mass Ave, Cambridge, MA 02139, USA.
 */

#ifndef RINA_COMMON_H
#define RINA_COMMON_H

<<<<<<< HEAD
typedef int ipc_process_id_t;
typedef unsigned int ipc_process_address_t;
typedef utf8_t string_t;
typedef uint16_t port_id_t;


/*-----------------------------------------------------------------------------
 * The value should be interpreted as false if the value is 0 or true otherwise.
 * This typedef should be interpreted as ISO C99 bool/_Bool and could be
 * replaced by the inclusion of stdbool.h where/when possible.
 *-----------------------------------------------------------------------------*/
typedef int bool_t;

/* This structure represents raw data */
struct buffer_t{
	char *data;
	size_t size;
};

/* An SDU */
struct sdu_t{
	buffer_t *buffer;
};

struct uint_range_t{
	/*-----------------------------------------------------------------------------
	 *  This structure represents a range of integer values
	 *-----------------------------------------------------------------------------*/

	/* Minimum value */
	uint_t min_value;

	/* Maximum value */
	uint_t max_value;
};


struct name_t{
	/*-----------------------------------------------------------------------------
	 * The process_name identifies an application process within the
	 * application process namespace. This value is required, it
	 * cannot be NULL. This name has global scope (it is defined by
	 * the chain of IDD databases that are linked together), and is
	 * assigned by an authority that manages the namespace that
	 * particular application name belongs to.
	 *-----------------------------------------------------------------------------*/
	string_t *process_name;
	

	/*-----------------------------------------------------------------------------
	 * The process_instance identifies a particular instance of the
	 * process. This value is optional, it may be NULL.
	 *-----------------------------------------------------------------------------*/
	string_t *process_instance;

	
	/*-----------------------------------------------------------------------------
	 * The entity_name identifies an application entity within the
	 * application process. This value is optional, it may be NULL.
	 *-----------------------------------------------------------------------------*/
	string_t *entity_name;

	
	/*-----------------------------------------------------------------------------
	 * The entity_name identifies a particular instance of an entity within
	 * the application process. This value is optional, it may be NULL.
	 *-----------------------------------------------------------------------------*/
	string_t *entity_instance;

};



=======
#include <linux/types.h>

typedef uint16_t      port_id_t;
typedef int           ipc_process_id_t;
typedef unsigned char utf8_t;
typedef utf8_t        string_t;
typedef int           bool_t;
typedef uint          uint_t;
typedef uint          response_reason_t;

struct sdu_t {
        buffer_t *buffer;
};

struct name_t {
        /*
         * The process_name identifies an application
         * process within the application process namespace
         *
         * This value is required, it cannot be NULL
         *
         * This name has global scope (it is defined by the chain of
         * IDD databases that are linked together), and is assigned by
         * an authority that manages the namespace that particular
         * application name belongs to.
         */
        string_t *process_name;
        /*
         * The process_instance identifies a particular instance of the
         * process.
         *
         * This value is optional, it may be NULL
         *
         */
        string_t *process_instance;
        /*
         * The entity_name identifies an application entity within the
         * application process.
         *
         * This value is optional, it may be NULL
         */
        string_t *entity_name;
        /*
         * The entity_name identifies a particular instance of an
         * entity within the application process.
         *
         * This value is optional, it may be NULL
         */
        string_t *entity_instance;
};

struct uint_range_t {
        /*
         * This structure represents a range of integer values
         */
        /* Minimum value */
        uint_t min_value;
        /* Maximum value */
        uint_t max_value;
};

struct flow_spec_t {
        /* This structure defines the characteristics of a flow */
        /* Average bandwidth in bytes/s */
        struct uint_range_t * average_bandwidth;
        /* Average bandwidth in SDUs/s */
        struct uint_range_t * average_sdu_bandwidth;
        /* In milliseconds */
        struct uint_range_t * peak_bandwidth_duration;
        /* In milliseconds */
        struct uint_range_t * peak_sdu_bandwidth_duration;
        /* A value of 0 indicates 'do not care' */
        double         undetected_bit_error_rate;
        /* Indicates if partial delivery of SDUs is allowed or not */
        bool_t         partial_delivery;
        /* Indicates if SDUs have to be delivered in order */
        bool_t         ordered_delivery;
        /*
         * Indicates the maximum gap allowed among SDUs, a gap of N
         * SDUs is considered the same as all SDUs delivered.
         * A value of -1 indicates 'Any'
         */
        int            max_allowable_gap;
        /*
         * In milliseconds, indicates the maximum delay allowed in this
         * flow. A value of 0 indicates 'do not care'
         */
        uint_t         delay;
        /*
         * In milliseconds, indicates the maximum jitter allowed
         * in this flow. A value of 0 indicates 'do not care'
         */
        uint_t         jitter;
        /*
         * The maximum SDU size for the flow. May influence the choice
         * of the DIF where the flow will be created.
         */
        uint_t        max_sdu_size;
};

>>>>>>> 0bc8bda9
#endif<|MERGE_RESOLUTION|>--- conflicted
+++ resolved
@@ -2,11 +2,8 @@
  *  Common definition placeholder
  *
  *    Francesco Salvestrini <f.salvestrini@nextworks.it>
-<<<<<<< HEAD
  *    Leonardo Bergesio <leonardo.bergesio@i2cat.net> 
-=======
  *    Sander Vrijders <sander.vrijders@intec.ugent.be>
->>>>>>> 0bc8bda9
  *
  * This program is free software; you can redistribute it and/or modify
  * it under the terms of the GNU General Public License as published by
@@ -26,11 +23,15 @@
 #ifndef RINA_COMMON_H
 #define RINA_COMMON_H
 
-<<<<<<< HEAD
-typedef int ipc_process_id_t;
-typedef unsigned int ipc_process_address_t;
-typedef utf8_t string_t;
-typedef uint16_t port_id_t;
+#include		<linux/types.h>
+
+typedef unsigned int	ipc_process_address_t;
+typedef uint16_t	port_id_t;
+typedef int		ipc_process_id_t;
+typedef unsigned char	utf8_t;
+typedef utf8_t		string_t;
+typedef uint		uint_t;
+typedef uint		response_reason_t;
 
 
 /*-----------------------------------------------------------------------------
@@ -39,6 +40,10 @@
  * replaced by the inclusion of stdbool.h where/when possible.
  *-----------------------------------------------------------------------------*/
 typedef int bool_t;
+
+struct sdu_t{
+        buffer_t *buffer;
+};
 
 /* This structure represents raw data */
 struct buffer_t{
@@ -62,7 +67,6 @@
 	/* Maximum value */
 	uint_t max_value;
 };
-
 
 struct name_t{
 	/*-----------------------------------------------------------------------------
@@ -98,69 +102,6 @@
 
 };
 
-
-
-=======
-#include <linux/types.h>
-
-typedef uint16_t      port_id_t;
-typedef int           ipc_process_id_t;
-typedef unsigned char utf8_t;
-typedef utf8_t        string_t;
-typedef int           bool_t;
-typedef uint          uint_t;
-typedef uint          response_reason_t;
-
-struct sdu_t {
-        buffer_t *buffer;
-};
-
-struct name_t {
-        /*
-         * The process_name identifies an application
-         * process within the application process namespace
-         *
-         * This value is required, it cannot be NULL
-         *
-         * This name has global scope (it is defined by the chain of
-         * IDD databases that are linked together), and is assigned by
-         * an authority that manages the namespace that particular
-         * application name belongs to.
-         */
-        string_t *process_name;
-        /*
-         * The process_instance identifies a particular instance of the
-         * process.
-         *
-         * This value is optional, it may be NULL
-         *
-         */
-        string_t *process_instance;
-        /*
-         * The entity_name identifies an application entity within the
-         * application process.
-         *
-         * This value is optional, it may be NULL
-         */
-        string_t *entity_name;
-        /*
-         * The entity_name identifies a particular instance of an
-         * entity within the application process.
-         *
-         * This value is optional, it may be NULL
-         */
-        string_t *entity_instance;
-};
-
-struct uint_range_t {
-        /*
-         * This structure represents a range of integer values
-         */
-        /* Minimum value */
-        uint_t min_value;
-        /* Maximum value */
-        uint_t max_value;
-};
 
 struct flow_spec_t {
         /* This structure defines the characteristics of a flow */
@@ -201,5 +142,4 @@
         uint_t        max_sdu_size;
 };
 
->>>>>>> 0bc8bda9
 #endif