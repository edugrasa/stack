--- conflicted
+++ resolved
@@ -36,14 +36,7 @@
 #include "shim.h"
 
 
-<<<<<<< HEAD
 static struct shim_t * shim;
-=======
-struct shim_t * shim;
-
-/* Holds all the shim instances */
-static struct rb_root shim_eth_root = RB_ROOT;
->>>>>>> af81ab08
 
 /* Holds the configuration of one shim IPC process */
 struct shim_eth_info_t {
@@ -132,11 +125,7 @@
 	return 0;
 }
 
-<<<<<<< HEAD
-static int shim_application_unregister(void *               opaque,
-=======
 static int shim_application_unregister(void *                opaque,
->>>>>>> af81ab08
 				       const struct name_t * name)
 {
         LOG_FBEGN;
@@ -165,17 +154,10 @@
 	return 0;
 }
 
-<<<<<<< HEAD
-static int shim_rcv(struct sk_buff *skb, 
-		    struct net_device *dev,
-		    struct packet_type *pt, 
-		    struct net_device *orig_dev)
-=======
 static int shim_rcv(struct sk_buff *     skb, 
 		    struct net_device *  dev,
 		    struct packet_type * pt, 
 		    struct net_device *  orig_dev)
->>>>>>> af81ab08
 {
 	if (skb->pkt_type == PACKET_OTHERHOST ||
             skb->pkt_type == PACKET_LOOPBACK) {
@@ -193,12 +175,7 @@
 	return 0;
 };
 
-<<<<<<< HEAD
-
-static struct shim_instance_t * shim_create(void * opaque,
-=======
 static struct shim_instance_t * shim_create(void *           opaque,
->>>>>>> af81ab08
 	                                    ipc_process_id_t ipc_process_id)
 {
 	struct shim_instance_t * instance;
@@ -282,11 +259,7 @@
 }
 
 struct shim_instance_t * shim_configure
-<<<<<<< HEAD
-(void * opaque,
-=======
 (void *                     opaque,
->>>>>>> af81ab08
  struct shim_instance_t *   inst,
  const struct shim_conf_t * configuration)
 {
@@ -362,11 +335,7 @@
 	return inst;
 }
 
-<<<<<<< HEAD
-static int shim_destroy(void * opaque,
-=======
 static int shim_destroy(void *                   opaque,
->>>>>>> af81ab08
 	                struct shim_instance_t * inst)
 {
 	struct shim_eth_instance_t * instance;
@@ -401,11 +370,8 @@
 
 static int __init mod_init(void)
 {
-<<<<<<< HEAD
 	/* Holds all shim instances */
 	struct rb_root shim_eth_root;
-=======
->>>>>>> af81ab08
 	LOG_FBEGN;
 	LOG_INFO("Shim-eth-vlan module v%d.%d loaded",0,1);
 
@@ -420,7 +386,6 @@
 
         shim->label     = "shim-eth-vlan";
         shim->create    = shim_create;
-
         shim->destroy   = shim_destroy;
         shim->configure = shim_configure;
 
