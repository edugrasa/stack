/*
 *  KIPCM (Kernel-IPC Manager)
 *
 *    Francesco Salvestrini <f.salvestrini@nextworks.it>
 *    Leonardo Bergesio <leonardo.bergesio@i2cat.net>
 *
 * This program is free software; you can redistribute it and/or modify
 * it under the terms of the GNU General Public License as published by
 * the Free Software Foundation; either version 2 of the License, or
 * (at your option) any later version.
 *
 * This program is distributed in the hope that it will be useful,
 * but WITHOUT ANY WARRANTY; without even the implied warranty of
 * MERCHANTABILITY or FITNESS FOR A PARTICULAR PURPOSE.  See the
 * GNU General Public License for more details.
 *
 * You should have received a copy of the GNU General Public License
 * along with this program; if not, write to the Free Software
 * Foundation, Inc., 675 Mass Ave, Cambridge, MA 02139, USA.
 */

#ifndef RINA_KIPCM_H
#define RINA_KIPCM_H

#include <linux/syscalls.h>

#include "common.h"
#include "efcp.h"
#include "rmt.h"
#include "shim-eth.h"
#include "linux/hash.h"
#include <linux/hashtable.h>

<<<<<<< HEAD
struct id_to_ipcp_t {
	ipc_process_id_t      id; /* key */
	struct ipc_process_t *ipcprocess; /* Value*/
	struct list_head      list;
=======
typedef enum {
	DIF_TYPE_NORMAL,
	DIF_TYPE_SHIM_IP,
	DIF_TYPE_SHIM_ETH
} dif_type_t;

struct normal_ipc_process_conf_t {
	/*
	 * Configuration of the kernel components of a normal IPC Process.
	 * Defines the struct for the kernel components of a fully RINA IPC
	 * Process.
 	 */

	/* The address of the IPC Process */
	ipc_process_address_t address;

	/* EFCP component configuration */
	struct efcp_conf_t *  efcp_config;

	/* RMT component configuration */
	struct rmt_conf_t *   rmt_config;
};

struct ipc_process_shim_ethernet_conf_t {
	/*
	 * Configuration of the kernel component of a shim Ethernet IPC 
	 * Process
	 */

	/* The vlan id */
	int        vlan_id;

	/* The name of the device driver of the Ethernet interface */
	string_t * device_name;
};

struct ipc_process_shim_tcp_udp_conf_t {
	/*
	 * Configuration of the kernel component of a shim TCP/UDP IPC 
	 * Process
	 */

	/* FIXME: inet address the IPC process is bound to */
	//in_addr_t *inet_address;

	/* The name of the DIF */
	struct name_t *dif_name;
};

struct ipc_process_conf_t {
	/*	
	 * Contains the configuration of the kernel components of an IPC
	 * Proccess.
	 */

	/* The DIF type discriminator */
	dif_type_t type;

	union {
		struct normal_ipc_process_conf_t *normal_ipcp_conf;
		struct ipc_process_shim_ethernet_conf_t *shim_eth_ipcp_conf;
		struct ipc_process_shim_tcp_udp_conf_t *shim_tcp_udp_ipcp_conf;
	} ipc_process_conf;
};

struct normal_ipc_process_t {
	/*
         * Contains all the data structures of a normal IPC Process 
         */

	/* The ID of the IPC Process */
	ipc_process_id_t ipcp_id; 
	
	/* Contains the configuration of the kernel components */
	struct normal_ipc_process_cont_t  *configuration;

	/* The EFCP data structure associated to the IPC Process */
	struct efcp_ipc_t *efcp;
	
	/* The RMT instance associated to the IPC Process */
	struct rmt_instance_t *rmt;

};

struct ipc_process_shim_ethernet_t {
	/* 
	 * Contains all he data structures of a shim IPC Process over Ethernet
	 */

	/* The ID of the IPC Process */
	ipc_process_id_t ipcp_id;

	/* The configuration of the module */
	struct ipc_process_shim_ethernet_conf_t *configuration;

	/* The module that performs the processing */
	struct shim_eth_instance_t *shim_eth_ipc_process;

};

struct ipc_process_shim_tcp_udp_t {
	/* 
	 * Contains all he data structures of a shim IPC Process over TCP/IP 
	 */

	/* The ID of the IPC Process */
	ipc_process_id_t ipcp_id;

	/* The configuration of the module */
	struct ipc_process_shim_tcp_udp_conf_t *configuration;

	/* The module that performs the processing */
	struct shim_tcp_udp_instance_t *shim_tcp_udp_ipc_process;
};

struct ipc_process_t {
	dif_type_t type;

	union {
		struct normal_ipc_process_t *        normal_ipcp;
		struct ipc_process_shim_ethernet_t * shim_eth_ipcp;
		struct ipc_process_shim_tcp_udp_t *  shim_tcp_udp_ipcp;
	} data;
};

struct flow_t {
	/* The port-id identifying the flow */
	port_id_t port_id;

	/*
         * The components of the IPC Process that will handle the
         * write calls to this flow
         */
	struct ipc_process_t *ipc_process;

	/*
         * True if this flow is serving a user-space application, false
         * if it is being used by an RMT
         */
	bool_t application_owned;

	/*
         * In case this flow is being used by an RMT, this is a pointer
         * to the RMT instance.
         */

	struct rmt_instance_t rmt_instance;

	//FIXME: Define QUEUE
	//QUEUE(segmentation_queue, pdu_t *);
	//QUEUE(reassembly_queue,	pdu_t *);
	//QUEUE(sdu_ready, sdu_t *);
>>>>>>> edb784db
};

struct kipc_t {
	/*
         * Maintained and used by the K-IPC Manager to return the proper flow
	 * instance that contains the modules that provide the Data Transfer
	 * Service in each kind of IPC Process.
         */

	//FIXME Define HASH_TABLE
	//HASH_TABLE(port_id_to_flow, port_id_t, struct flow_t *);
	
	/* A table with all the instances of IPC Processes, indexed by
	 * process_id. */
	//FIXME Define HASH_TABLE
	//HASH_TABLE(id_to_ipcp, ipc_process_id_t, struct ipc_process_t *);
	struct list_head *id_to_ipcp;

};

int  kipcm_init(void);
void kipcm_exit(void);
int  kipcm_add_entry(port_id_t port_id, const struct flow_t * flow);
int  kipcm_remove_entry(port_id_t port_id);
int  kipcm_post_sdu(port_id_t port_id, const struct sdu_t * sdu);

int  read_sdu(port_id_t      port_id,
	      bool_t         block,
	      struct sdu_t * sdu);
int  write_sdu(port_id_t            port_id,
	       const struct sdu_t * sdu);

int  ipc_process_create(const struct name_t * name,
			ipc_process_id_t      ipcp_id,
			dif_type_t            type);
int  ipc_process_configure(ipc_process_id_t                  ipcp_id,
			   const struct ipc_process_conf_t * configuration);
int  ipc_process_destroy(ipc_process_id_t ipcp_id);

#endif<|MERGE_RESOLUTION|>--- conflicted
+++ resolved
@@ -31,12 +31,12 @@
 #include "linux/hash.h"
 #include <linux/hashtable.h>
 
-<<<<<<< HEAD
+
 struct id_to_ipcp_t {
 	ipc_process_id_t      id; /* key */
 	struct ipc_process_t *ipcprocess; /* Value*/
 	struct list_head      list;
-=======
+
 typedef enum {
 	DIF_TYPE_NORMAL,
 	DIF_TYPE_SHIM_IP,
@@ -189,7 +189,7 @@
 	//QUEUE(segmentation_queue, pdu_t *);
 	//QUEUE(reassembly_queue,	pdu_t *);
 	//QUEUE(sdu_ready, sdu_t *);
->>>>>>> edb784db
+
 };
 
 struct kipc_t {
