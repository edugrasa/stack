--- conflicted
+++ resolved
@@ -43,15 +43,10 @@
 	struct efcp_conf_t *efcp_config;
 
 	/* The configuration of the RMT component */
-<<<<<<< HEAD
-	rmt_conf_t * rmt_config;
 
-} normal_ipc_process_conf_t;
-=======
 	struct rmt_conf_t *rmt_config;
 
 };
->>>>>>> ac13871d
 
 int  kipcm_init(void);
 void kipcm_exit(void);
