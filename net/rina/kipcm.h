/*
 *  KIPCM (Kernel-IPC Manager)
 *
 *    Francesco Salvestrini <f.salvestrini@nextworks.it>
 *    Leonardo Bergesio <leonardo.bergesio@i2cat.net>
 *
 * This program is free software; you can redistribute it and/or modify
 * it under the terms of the GNU General Public License as published by
 * the Free Software Foundation; either version 2 of the License, or
 * (at your option) any later version.
 *
 * This program is distributed in the hope that it will be useful,
 * but WITHOUT ANY WARRANTY; without even the implied warranty of
 * MERCHANTABILITY or FITNESS FOR A PARTICULAR PURPOSE.  See the
 * GNU General Public License for more details.
 *
 * You should have received a copy of the GNU General Public License
 * along with this program; if not, write to the Free Software
 * Foundation, Inc., 675 Mass Ave, Cambridge, MA 02139, USA.
 */

#ifndef RINA_KIPCM_H
#define RINA_KIPCM_H

#include "common.h"
#include "efcp.h"
#include "rmt.h"

<<<<<<< HEAD
#include	"common.h"
#include	"efcp.h"
#include	"rmt.h"

/*typedef enum{
=======
typedef enum {
>>>>>>> f0cb6a8a
	DIF_TYPE_NORMAL,
	DIF_TYPE_SHIM_IP,
	DIF_TYPE_SHIM_ETH
} dif_type_t;*/

<<<<<<< HEAD

struct normal_ipc_process_conf_t{

	
=======
struct normal_ipc_process_conf_t {
>>>>>>> f0cb6a8a
	/*
	 * Configuration of the kernel components of a normal IPC Process.
	 * Defines the struct for the kernel components of a fully RINA IPC
	 * Process.
 	 */

	/* The address of the IPC Process */
	ipc_process_address_t address;

	/* The configuration of the EFCP component */
	struct efcp_conf_t *efcp_config;

	/* The configuration of the RMT component */

	struct rmt_conf_t *rmt_config;
};

struct ipc_process_shim_ethernet_conf_t {
	/*
	 * Configuration of the kernel component of a shim Ethernet IPC 
	 * Process
	 */

	/* The vlan id */
	int vlan_id;

	/* The name of the device driver of the Ethernet interface */
	string_t *device_name;
};

struct ipc_process_shim_tcp_udp_conf_t {

	
	/*
	 * Configuration of the kernel component of a shim TCP/UDP IPC 
	 * Process
	 */

	/* FIXME: inet address the IPC process is bound to */
	//in_addr_t *inet_address;

	/* The name of the DIF */
	struct name_t *dif_name;
};

struct ipc_process_conf_t {
	/*	
	 * Contains the configuration of the kernel components of an IPC
	 * Proccess.
	 */

	/* The DIF type discriminator */
	dif_type_t type;

	union{
		struct normal_ipc_process_conf_t *normal_ipcp_conf;
		struct ipc_process_shim_ethernet_conf_t *shim_eth_ipcp_conf;
		struct ipc_process_shim_tcp_udp_conf_t *shim_tcp_udp_ipcp_conf;
	} ipc_process_conf;
};

struct normal_ipc_process_t {
	/*
         * Contains all the data structures of a normal IPC Process 
         */

	/* The ID of the IPC Process */
	ipc_process_id_t ipcp_id; 
	
	/* Contains the configuration of the kernel components */
	struct normal_ipc_process_cont_t  *configuration;

	/* The EFCP data structure associated to the IPC Process */
	struct efcp_ipc_t *efcp;
	
	/* The RMT instance associated to the IPC Process */
	struct rmt_instance_t *rmt;

};

struct ipc_process_shim_ethernet_t {
	/* 
	 * Contains all he data structures of a shim IPC Process over Ethernet
	 */

	/* The ID of the IPC Process */
	ipc_process_id_t ipcp_id;

	/* The configuration of the module */
	struct ipc_process_shim_ethernet_conf_t *configuration;

	/* The module that performs the processing */
	struct shim_eth_instance_t *shim_eth_ipc_process;

};

struct ipc_process_shim_tcp_udp_t {
	/* 
	 * Contains all he data structures of a shim IPC Process over TCP/IP 
	 */

	/* The ID of the IPC Process */
	ipc_process_id_t ipcp_id;

	/* The configuration of the module */
	struct ipc_process_shim_tcp_udp_conf_t *configuration;

	/* The module that performs the processing */
	struct shim_tcp_udp_instance_t *shim_tcp_udp_ipc_process;
};

struct ipc_process_data_t {
	
	/* The DIF type descriminator */
	dif_type_t type;

	union {
		struct normal_ipc_process_t *normal_ipcp;
		struct ipc_process_shim_ethernet_t *shim_the_ipcp;
		struct ipc_process_shim_tcp_udp_t *shim_tcp_udp_ipcp;
	} ipc_process;

};

struct ipc_process_t {
	dif_type_t type;
	struct ipc_process_data_t data;
};

struct flow_t {
	/* The port-id identifying the flow */
	port_id_t port_id;

	/*
         * The components of the IPC Process that will handle the
         * write calls to this flow
         */
	struct ipc_process_t *ipc_process;

	/*
         * True if this flow is serving a user-space application, false
         * if it is being used by an RMT
         */
	bool_t application_owned;

	/*
         * In case this flow is being used by an RMT, this is a pointer
         * to the RMT instance.
         */

	struct rmt_instance_t rmt_instance;

	//FIXME: Define QUEUE
	//QUEUE(segmentation_queue, pdu_t *);
	//QUEUE(reassembly_queue,	pdu_t *);
	//QUEUE(sdu_ready, sdu_t *);
};

struct kipc_t {
	/*
         * Maintained and used by the K-IPC Manager to return the proper flow
	 * instance that contains the modules that provide the Data Transfer
	 * Service in each kind of IPC Process.
         */

	//FIXME Define HASH_TABLE
	//HASH_TABLE(port_id_to_flow, port_id_t, struct flow_t *);
	
	/* A table with all the instances of IPC Processes, indexed by
	 * process_id. */
	//FIXME Define HASH_TABLE
	//HASH_TABLE(id_to_ipcp, ipc_process_id_t, struct ipc_process_t *);

};

int  kipcm_init(void);
void kipcm_exit(void);
int  kipcm_add_entry(port_id_t port_id, const struct flow_t * flow);
int  kipcm_remove_entry(port_id_t port_id);
int  kipcm_post_sdu(port_id_t port_id, const struct sdu_t * sdu);

#endif<|MERGE_RESOLUTION|>--- conflicted
+++ resolved
@@ -26,28 +26,13 @@
 #include "efcp.h"
 #include "rmt.h"
 
-<<<<<<< HEAD
-#include	"common.h"
-#include	"efcp.h"
-#include	"rmt.h"
-
-/*typedef enum{
-=======
 typedef enum {
->>>>>>> f0cb6a8a
 	DIF_TYPE_NORMAL,
 	DIF_TYPE_SHIM_IP,
 	DIF_TYPE_SHIM_ETH
-} dif_type_t;*/
-
-<<<<<<< HEAD
-
-struct normal_ipc_process_conf_t{
-
-	
-=======
+} dif_type_t;
+
 struct normal_ipc_process_conf_t {
->>>>>>> f0cb6a8a
 	/*
 	 * Configuration of the kernel components of a normal IPC Process.
 	 * Defines the struct for the kernel components of a fully RINA IPC
