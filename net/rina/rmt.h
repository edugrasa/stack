--- conflicted
+++ resolved
@@ -22,9 +22,6 @@
 #ifndef RINA_RMT_H
 #define RINA_RMT_H
 
-<<<<<<< HEAD
-#include "common.h"
-=======
 struct rmt_conf_t {
 	/* To do, only a placeholder right now */
 };
@@ -44,7 +41,6 @@
 
 	/* LIST_HEAD(pdu_fwd_table, pdu_fwd_entry_t); */
 };
->>>>>>> edb784db
 
 int  rmt_init(void);
 void rmt_exit(void);
