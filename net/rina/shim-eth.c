--- conflicted
+++ resolved
@@ -27,13 +27,9 @@
 #define RINA_PREFIX "shim-eth"
 
 #include "logs.h"
-<<<<<<< HEAD
-=======
 
 #if 0
 
-#include "kipcm.h" /* FIXME: should be removed */
->>>>>>> 6e8aa332
 #include "shim-eth.h"
 
 LIST_HEAD(shim_eth);
@@ -179,11 +175,7 @@
 }
 
 
-<<<<<<< HEAD
-=======
-	return 0;
-}
-#endif
+
 
 #endif
 
@@ -210,5 +202,4 @@
 
 MODULE_AUTHOR("Francesco Salvestrini <f.salvestrini@nextworks.it>");
 MODULE_AUTHOR("Miquel Tarzan <miquel.tarzan@i2cat.net>");
-MODULE_AUTHOR("Sander Vrijders <sander.vrijders@intec.ugent.be>");
->>>>>>> 6e8aa332
+MODULE_AUTHOR("Sander Vrijders <sander.vrijders@intec.ugent.be>");