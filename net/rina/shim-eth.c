/*
 *  Shim IPC Process over Ethernet
 *
 *    Francesco Salvestrini <f.salvestrini@nextworks.it>
 *    Sander Vrijders       <sander.vrijders@intec.ugent.be>
 *    Miquel Tarzan         <miquel.tarzan@i2cat.net>
 *
 * This program is free software; you can redistribute it and/or modify
 * it under the terms of the GNU General Public License as published by
 * the Free Software Foundation; either version 2 of the License, or
 * (at your option) any later version.
 *
 * This program is distributed in the hope that it will be useful,
 * but WITHOUT ANY WARRANTY; without even the implied warranty of
 * MERCHANTABILITY or FITNESS FOR A PARTICULAR PURPOSE.  See the
 * GNU General Public License for more details.
 *
 * You should have received a copy of the GNU General Public License
 * along with this program; if not, write to the Free Software
 * Foundation, Inc., 675 Mass Ave, Cambridge, MA 02139, USA.
 */

#include <linux/module.h>
#include <linux/if_ether.h>
#include <linux/string.h>

#define RINA_PREFIX "shim-eth"

#include "logs.h"

/* FIXME: Should be removed !!! */
#include "shim-eth.h"

LIST_HEAD(shim_eth);

int shim_eth_init(void)
{
        LOG_FBEGN;
        LOG_FEXIT;

        return 0;
}

void shim_eth_exit(void)
{
        LOG_FBEGN;
        LOG_FEXIT;
}

<<<<<<< HEAD
static int name_cpy(struct name_t * dst, 
		     const struct name_t *src)
{
	struct name_t * temp;
	LOG_FBEGN;
	temp = kmalloc(sizeof(*temp), GFP_KERNEL);
	if (!temp) {
                LOG_ERR("Cannot allocate memory");
                LOG_FEXIT;
		return -1;
        }

	strcpy(temp->process_name, src->process_name);
	strcpy(temp->process_instance, src->process_instance);
	strcpy(temp->entity_name, src->entity_name);
	strcpy(temp->entity_instance, src->entity_instance);
	dst = temp;
	return 0;
}

=======
>>>>>>> 6e63c6cc
int shim_eth_create(ipc_process_id_t      ipc_process_id,
                    const struct name_t * name)
{
	struct shim_eth_t * list_item; 
	struct shim_eth_instance_t * shim_instance; 	
	struct shim_eth_info_t * shim_info;

	LOG_FBEGN;

	list_item = kmalloc(sizeof(*list_item), GFP_KERNEL);
	if (!list_item) {
                LOG_ERR("Cannot allocate memory");
                LOG_FEXIT;
                return -1;
        }

	shim_instance = kmalloc(sizeof(*shim_instance), GFP_KERNEL);
	if (!shim_instance) {
                LOG_ERR("Cannot allocate memory");
                LOG_FEXIT;
                return -1;
        }

	shim_info = kmalloc(sizeof(*shim_info), GFP_KERNEL);
	if (!shim_info) {
                LOG_ERR("Cannot allocate memory");
                LOG_FEXIT;
                return -1;
        }

	if(!name_cpy(shim_info->name, name)){
		LOG_FEXIT;
		return -1;
	}
	shim_instance->info = shim_info;

	list_item->ipc_process_id = ipc_process_id;
	list_item->shim_eth_instance = shim_instance;
     	list_add(&(list_item->list), &shim_eth);
        LOG_FEXIT;
	return 0;
}

int shim_eth_configure(ipc_process_id_t          ipc_process_id,
                      const struct shim_conf_t * configuration)
{

#if 0
	struct list_head *pos;
	struct shim_config_entry_t tmp;

	/* Retrieve configuration of IPC process from params */
	list_for_each(pos, configuration.list){


		tmp = list_entry(pos, struct shim_config_entry_t, list);
		


		switch (ipc_config->type) {
		case IPC_CONFIG_UINT:
			shim_eth_info.vlan_id =
                                * (uint16_t *) ipc_config->value;
			break;
		case IPC_CONFIG_STRING:
			shim_eth_info.interface_name = 
				(string_t *) ipc_config->value;
			break;
		default:
			break;
		}
	}

	/* FIXME: Add handler to correct interface and vlan id */

	LOG_DBG("Configured shim ETH IPC Process");
#endif
	return 0;
}

int shim_eth_destroy(ipc_process_id_t ipc_process_id)
{
        LOG_FBEGN;
        LOG_FEXIT;

	return 0;
}

int shim_eth_flow_allocate_request(const struct name_t *      source,
                                   const struct name_t *      dest,
                                   const struct flow_spec_t * flow_spec,
                                   port_id_t                * port_id)
{
	LOG_FBEGN;
	LOG_FEXIT;

	return 0;
}

int shim_eth_flow_allocate_response(port_id_t           port_id,
                                    response_reason_t * response)
{
        LOG_FBEGN;
        LOG_FEXIT;

	return 0;
}

int shim_eth_flow_deallocate(port_id_t port_id)
{
        LOG_FBEGN;
        LOG_FEXIT;

	return 0;
}

int shim_eth_application_register(const struct name_t * name)
{
        LOG_FBEGN;
        LOG_FEXIT;

	return 0;
}

int shim_eth_application_unregister(const struct name_t * name)
{
        LOG_FBEGN;
        LOG_FEXIT;

	return 0;
}

int shim_eth_sdu_write(port_id_t            port_id, 
		       const struct sdu_t * sdu)
{
        LOG_FBEGN;
        LOG_FEXIT;

	return 0;
}

int shim_eth_sdu_read(port_id_t      id,
		      struct sdu_t * sdu)
{
	LOG_FBEGN;
        LOG_FEXIT;

	return 0;
}

static int __init mod_init(void)
{
        LOG_FBEGN;
        LOG_FEXIT;

        return 0;
}

static void __exit mod_exit(void)
{
        LOG_FBEGN;
        LOG_FEXIT;
}

module_init(mod_init);
module_exit(mod_exit);

MODULE_DESCRIPTION("RINA Shim IPC over Ethernet");

MODULE_LICENSE("GPL");

MODULE_AUTHOR("Francesco Salvestrini <f.salvestrini@nextworks.it>");
MODULE_AUTHOR("Miquel Tarzan <miquel.tarzan@i2cat.net>");
MODULE_AUTHOR("Sander Vrijders <sander.vrijders@intec.ugent.be>");<|MERGE_RESOLUTION|>--- conflicted
+++ resolved
@@ -27,8 +27,7 @@
 #define RINA_PREFIX "shim-eth"
 
 #include "logs.h"
-
-/* FIXME: Should be removed !!! */
+/* FIXME: To be removed */
 #include "shim-eth.h"
 
 LIST_HEAD(shim_eth);
@@ -47,7 +46,6 @@
         LOG_FEXIT;
 }
 
-<<<<<<< HEAD
 static int name_cpy(struct name_t * dst, 
 		     const struct name_t *src)
 {
@@ -68,8 +66,6 @@
 	return 0;
 }
 
-=======
->>>>>>> 6e63c6cc
 int shim_eth_create(ipc_process_id_t      ipc_process_id,
                     const struct name_t * name)
 {
