/*
 *  Shim IPC Process over Ethernet
 *
 *    Francesco Salvestrini <f.salvestrini@nextworks.it>
 *    Sander Vrijders       <sander.vrijders@intec.ugent.be>
 *    Miquel Tarzan         <miquel.tarzan@i2cat.net>
 *
 * This program is free software; you can redistribute it and/or modify
 * it under the terms of the GNU General Public License as published by
 * the Free Software Foundation; either version 2 of the License, or
 * (at your option) any later version.
 *
 * This program is distributed in the hope that it will be useful,
 * but WITHOUT ANY WARRANTY; without even the implied warranty of
 * MERCHANTABILITY or FITNESS FOR A PARTICULAR PURPOSE.  See the
 * GNU General Public License for more details.
 *
 * You should have received a copy of the GNU General Public License
 * along with this program; if not, write to the Free Software
 * Foundation, Inc., 675 Mass Ave, Cambridge, MA 02139, USA.
 */

#include <linux/if_ether.h>
#include <linux/kfifo.h>

#define RINA_PREFIX "shim-eth"

#include "logs.h"
#include "kipcm.h" /* FIXME: should be removed */
#include "shim-eth.h"

LIST_HEAD(shim_eth);
/* FIXME : This isn't needed */
static ipc_process_id_t count = 0;

ipc_process_id_t shim_eth_create(struct ipc_config_t ** config)
{
	/* Unsure if I can call return count++ and count gets incremented after
	function call? This is a workaround, fix if possible. */
	ipc_process_id_t nr = count++;
	struct shim_eth_info_t shim_eth_info;
	struct ipc_config_t *ipc_config = config[0];
	struct shim_eth_instance_t instance;

        LOG_FBEGN;

	/* Retrieve configuration of IPC process from params */
	while (ipc_config != 0) {
		switch (ipc_config->type) {
		case IPC_CONFIG_NAME:
			shim_eth_info.name =
                                (struct name_t *) ipc_config->value;
			break;
		case IPC_CONFIG_UINT:
			shim_eth_info.vlan_id =
                                * (uint16_t *) ipc_config->value;
			break;
		case IPC_CONFIG_STRING:
			shim_eth_info.interface_name = 
				(string_t *) ipc_config->value;
		}
		++ipc_config;
	}

	instance.info = shim_eth_info;
	
        /* FIXME: Please stick to C90 !!! */
	struct shim_eth_t tmp = {
		.shim_eth_instance = instance,
		.ipc_process_id = nr,
		.list = LIST_HEAD_INIT(tmp.list),
	};
       
	list_add(&tmp.list, &shim_eth);
	/* FIXME: Add handler to correct interface and vlan id */

        LOG_FEXIT;
	return nr;
}

int shim_eth_destroy(ipc_process_id_t ipc_process_id)
{
        LOG_FBEGN;
        LOG_FEXIT;

	return 0;
}
/* FIXME : Tentative implementation to compare with the kipcm code. Please
 * 		Sander review it. Miquel.
 */
int shim_eth_allocate_flow_request(struct name_t *      source,
                                   struct name_t *      dest,
                                   struct flow_spec_t * flow_spec,
                                   port_id_t            port_id)
{
	struct flow_t * flow;
	struct kfifo    sdu_ready;
	struct ipc_process_t * ipcp;

	LOG_FBEGN;

	/* FIXME : This reference should be taken from the shim-eth ipc
         * process
         */
	ipcp = kmalloc(sizeof(*ipcp), GFP_KERNEL);
	if (ipcp == NULL) {
		LOG_ERR("Cannot allocate %zd bytes of kernel memory",
                        sizeof(*ipcp));

		LOG_FEXIT;
		return -1;
	}
	flow = kmalloc(sizeof(*flow), GFP_KERNEL);
	if (flow == NULL) {
		LOG_ERR("Cannot allocate %zd bytes of kernel memory",
                        sizeof(*flow));

                LOG_FEXIT;
		return -1;
	}
	/* FIXME : This should be an IPC Process already existing */
	ipcp =  kmalloc(sizeof(*ipcp), GFP_KERNEL);
	if (ipcp == NULL) {
		LOG_ERR("Cannot allocate %zd bytes of kernel memory",
                        sizeof(*ipcp));

		LOG_FEXIT;
		return -1;
	}
	flow->application_owned = 1;
	flow->ipc_process = ipcp;
	if (kfifo_alloc(&sdu_ready, PAGE_SIZE, GFP_KERNEL)) {
		LOG_FEXIT;
		kfree(flow);
		kfree(ipcp);
		return -1;
	}

#if 0
        /* FIXME: This doesn't compile */
	flow->sdu_ready = &sdu_ready;
	if (kipcm_add_entry(port_id, (const struct flow_t *)flow)) {
		LOG_FEXIT;
		kfree(flow);
		kfree(ipcp);
		kfifo_free(&sdu_ready);
		return -1;
	}
#endif

	LOG_FEXIT;

	return 0;
}

int shim_eth_allocate_flow_response(port_id_t           port_id,
                                    response_reason_t * response)
{
        LOG_FBEGN;
        LOG_FEXIT;

	return 0;
}

int shim_eth_deallocate_flow(port_id_t port_id)
{
        LOG_FBEGN;
        LOG_FEXIT;

	return 0;
}

int shim_eth_register_application(struct name_t * name)
{
        LOG_FBEGN;
        LOG_FEXIT;

	return 0;
}

int shim_eth_unregister_application(struct name_t * name)
{
        LOG_FBEGN;
        LOG_FEXIT;

	return 0;
}

int shim_eth_write_sdu(port_id_t port_id, const struct sdu_t * sdu)
{
        LOG_FBEGN;
        LOG_FEXIT;

	return 0;
}

int shim_eth_init(void)
{
        LOG_FBEGN;
        LOG_FEXIT;

        return 0;
}

void shim_eth_exit(void)
{
        LOG_FBEGN;
        LOG_FEXIT;
}

int shim_eth_ipc_create(const struct name_t * name,
			ipc_process_id_t      ipcp_id)
{
        LOG_DBG("Created shim ETH IPC process");

	return 0;
}
<<<<<<< HEAD
/*
=======

#if 0
>>>>>>> 22dc8395
int shim_eth_ipc_configure(ipc_process_id_t ipcp_id,
                           const struct ipc_process_shim_ethernet_conf_t *
                           configuration)
{
	LOG_DBG("Configured shim ETH IPC Process");

	return 0;
}
<<<<<<< HEAD
*/
=======
#endif
>>>>>>> 22dc8395
<|MERGE_RESOLUTION|>--- conflicted
+++ resolved
@@ -215,12 +215,8 @@
 
 	return 0;
 }
-<<<<<<< HEAD
-/*
-=======
 
 #if 0
->>>>>>> 22dc8395
 int shim_eth_ipc_configure(ipc_process_id_t ipcp_id,
                            const struct ipc_process_shim_ethernet_conf_t *
                            configuration)
@@ -229,8 +225,4 @@
 
 	return 0;
 }
-<<<<<<< HEAD
-*/
-=======
-#endif
->>>>>>> 22dc8395
+#endif