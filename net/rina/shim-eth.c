--- conflicted
+++ resolved
@@ -62,10 +62,6 @@
 	struct shim_eth_info_t shim_eth_info;
 	struct ipc_config_t *ipc_config = config[0];
 	struct shim_eth_instance_t instance;
-	struct shim_eth_t tmp= {
-		.ipc_process_id = nr,
-		.list = LIST_HEAD_INIT(tmp.list),
-	};
 
 	/* Retrieve configuration of IPC process from params */
 	while (ipc_config != 0) {
@@ -89,16 +85,12 @@
 	}
 
 	instance.info = shim_eth_info;
-<<<<<<< HEAD
-	tmp.shim_eth_instance = instance;
-=======
 	
 	struct shim_eth_t tmp;
 
 	tmp.shim_eth_instance = instance;
 	tmp.ipc_process_id = nr;
 	tmp.list = LIST_HEAD_INIT(tmp.list);
->>>>>>> 9d9b5b5c
        
 	list_add(&tmp.list, &shim_eth);
 	/* FIXME: Add handler to correct interface and vlan id */
@@ -123,56 +115,6 @@
                                    port_id_t                * port_id)
 {
 	LOG_FBEGN;
-<<<<<<< HEAD
-
-	/* FIXME : This reference should be taken from the shim-eth ipc
-         * process
-         */
-	ipcp = kmalloc(sizeof(*ipcp), GFP_KERNEL);
-	if (ipcp == NULL) {
-		LOG_ERR("Cannot allocate %zd bytes of kernel memory",
-                        sizeof(*ipcp));
-
-		LOG_FEXIT;
-		return -1;
-	}
-	flow = kmalloc(sizeof(*flow), GFP_KERNEL);
-	if (flow == NULL) {
-		LOG_ERR("Cannot allocate %zd bytes of kernel memory",
-                        sizeof(*flow));
-
-                LOG_FEXIT;
-		return -1;
-	}
-	/* FIXME : This should be an IPC Process already existing */
-	ipcp =  kmalloc(sizeof(*ipcp), GFP_KERNEL);
-	if (ipcp == NULL) {
-		LOG_ERR("Cannot allocate %zd bytes of kernel memory",
-                        sizeof(*ipcp));
-
-		LOG_FEXIT;
-		return -1;
-	}
-	flow->application_owned = 1;
-	flow->ipc_process = ipcp;
-	if (kfifo_alloc(&sdu_ready, PAGE_SIZE, GFP_KERNEL)) {
-		LOG_FEXIT;
-		kfree(flow);
-		kfree(ipcp);
-		return -1;
-	}
-
-	flow->sdu_ready = &sdu_ready;
-	if (kipcm_add_entry(port_id, (const struct flow_t *)flow)) {
-		LOG_FEXIT;
-		kfree(flow);
-		kfree(ipcp);
-		kfifo_free(&sdu_ready);
-		return -1;
-	}
-
-=======
->>>>>>> 9d9b5b5c
 	LOG_FEXIT;
 
 	return 0;
@@ -225,24 +167,6 @@
 {
 	LOG_FBEGN;
         LOG_FEXIT;
-<<<<<<< HEAD
-}
-
-int shim_eth_ipc_create(const struct name_t * name,
-			ipc_process_id_t      ipcp_id)
-{
-        LOG_DBG("Created shim ETH IPC process");
-
-	return 0;
-}
-
-int shim_eth_ipc_configure(ipc_process_id_t ipcp_id,
-                           const struct ipc_process_shim_ethernet_conf_t *
-                           configuration)
-{
-	LOG_DBG("Configured shim ETH IPC Process");
-=======
->>>>>>> 9d9b5b5c
 
 	return 0;
 }
