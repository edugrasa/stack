--- conflicted
+++ resolved
@@ -79,10 +79,7 @@
                                        const struct flow_spec_t *  flow_spec,
                                        port_id_t *                 id)
 {
-<<<<<<< HEAD
 	struct empty_flow * flow;
-
-        LOG_FBEGN;
 
         ASSERT(data);
         ASSERT(source);
@@ -96,7 +93,6 @@
         flow = kzalloc(sizeof(*flow), GFP_KERNEL);
 	if (!flow) {
 		LOG_ERR("Cannot allocate %zu bytes of memory", sizeof(*flow));
-		LOG_FEXIT;
 		return -1;
 	}
 
@@ -107,13 +103,6 @@
 	INIT_LIST_HEAD(&flow->list);
 	list_add(&flow->list, data->flows);
 
-        LOG_FEXIT;
-=======
-        ASSERT(data);
-        ASSERT(source);
-        ASSERT(dest);
->>>>>>> c425516d
-
         return -1;
 }
 
@@ -130,17 +119,12 @@
 static int empty_flow_deallocate(struct shim_instance_data * data,
                                  port_id_t                   id)
 {
-<<<<<<< HEAD
 	struct empty_flow * flow;
-        LOG_FBEGN;
-
-=======
->>>>>>> c425516d
+
         ASSERT(data);
         flow = find_flow(data, id);
         if (!flow) {
 		LOG_ERR("Flow does not exist, cannot remove");
-		LOG_FEXIT;
 
 		return -1;
 	}
