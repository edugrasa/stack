/*
 * EFCP (Error and Flow Control Protocol)
 *
 *    Francesco Salvestrini <f.salvestrini@nextworks.it>
 *    Miquel Tarzan         <miquel.tarzan@i2cat.net>
 *    Leonardo Bergesio     <leonardo.bergesio@i2cat.net>
 *    Sander Vrijders       <sander.vrijders@intec.ugent.be>
 *
 * This program is free software; you can redistribute it and/or modify
 * it under the terms of the GNU General Public License as published by
 * the Free Software Foundation; either version 2 of the License, or
 * (at your option) any later version.
 *
 * This program is distributed in the hope that it will be useful,
 * but WITHOUT ANY WARRANTY; without even the implied warranty of
 * MERCHANTABILITY or FITNESS FOR A PARTICULAR PURPOSE.  See the
 * GNU General Public License for more details.
 *
 * You should have received a copy of the GNU General Public License
 * along with this program; if not, write to the Free Software
 * Foundation, Inc., 675 Mass Ave, Cambridge, MA 02139, USA.
 */

#include <linux/export.h>
/* For wait_queue */
#include <linux/sched.h>
#include <linux/wait.h>


#define RINA_PREFIX "efcp"

#include "logs.h"
#include "utils.h"
#include "connection.h"
#include "debug.h"
#include "delim-ps.h"
#include "efcp-str.h"
#include "efcp.h"
#include "efcp-utils.h"
#include "ipcp-utils.h"
#include "cidm.h"
#include "dtp.h"
#include "dtcp.h"
#include "dtcp-ps.h"
#include "dtp-conf-utils.h"
#include "dtcp-conf-utils.h"
#include "rmt.h"
#include "dtp-utils.h"
#include "dtp-ps.h"
#include "policies.h"

static ssize_t efcp_attr_show(struct robject *		     robj,
                         	     struct robj_attribute * attr,
                                     char *		     buf)
{
	struct efcp * instance;

	instance = container_of(robj, struct efcp, robj);
	if (!instance || !instance->connection || !instance->dtp)
		return 0;

	if (strcmp(robject_attr_name(attr), "src_address") == 0)
		return sprintf(buf, "%u\n",
			       instance->connection->source_address);
	if (strcmp(robject_attr_name(attr), "dst_address") == 0)
		return sprintf(buf, "%u\n",
			       instance->connection->destination_address);
	if (strcmp(robject_attr_name(attr), "src_cep_id") == 0)
		return sprintf(buf, "%d\n",
			       instance->connection->source_cep_id);
	if (strcmp(robject_attr_name(attr), "dst_cep_id") == 0)
		return sprintf(buf, "%d\n",
			       instance->connection->destination_cep_id);
	if (strcmp(robject_attr_name(attr), "qos_id") == 0)
		return sprintf(buf, "%u\n",
			       instance->connection->qos_id);
	if (strcmp(robject_attr_name(attr), "port_id") == 0)
		return sprintf(buf, "%u\n",
			       instance->connection->port_id);
	if (strcmp(robject_attr_name(attr), "a_timer") == 0)
		return sprintf(buf, "%u\n", instance->dtp->sv->A);
	if (strcmp(robject_attr_name(attr), "r_timer") == 0)
		return sprintf(buf, "%u\n", instance->dtp->sv->R);
	if (strcmp(robject_attr_name(attr), "tr_timeout") == 0)
		return sprintf(buf, "%u\n", instance->dtp->sv->tr);
	if (strcmp(robject_attr_name(attr), "max_flow_pdu_size") == 0)
		return sprintf(buf, "%u\n",
			       instance->dtp->sv->max_flow_pdu_size);
	if (strcmp(robject_attr_name(attr), "max_flow_sdu_size") == 0)
		return sprintf(buf, "%u\n",
			       instance->dtp->sv->max_flow_sdu_size);
	if (strcmp(robject_attr_name(attr), "max_packet_life") == 0)
		return sprintf(buf, "%u\n", instance->dtp->sv->MPL);
	return 0;
}
RINA_SYSFS_OPS(efcp);
RINA_ATTRS(efcp, src_address, dst_address, src_cep_id, dst_cep_id,
	qos_id, port_id, a_timer, r_timer, tr_timeout, max_flow_pdu_size,
	max_flow_sdu_size, max_packet_life);
RINA_KTYPE(efcp);

static struct efcp * efcp_create(void)
{
        struct efcp * instance;

        instance = rkzalloc(sizeof(*instance), GFP_KERNEL);
        if (!instance)
                return NULL;

        instance->state = EFCP_ALLOCATED;
        atomic_set(&instance->pending_ops, 0);
        instance->delim = NULL;

        LOG_DBG("Instance %pK initialized successfully", instance);

        return instance;
}

int efcp_container_unbind_user_ipcp(struct efcp_container * efcpc,
                                    cep_id_t                cep_id)
{
        struct efcp * efcp;

        ASSERT(efcpc);

        if (!is_cep_id_ok(cep_id)) {
                LOG_ERR("Bad cep-id, cannot retrieve efcp instance");
                return -1;
        }

        spin_lock_bh(&efcpc->lock);
        efcp = efcp_imap_find(efcpc->instances, cep_id);
        if (!efcp) {
                spin_unlock_bh(&efcpc->lock);
                LOG_ERR("There is no EFCP bound to this cep-id %d", cep_id);
                return -1;
        }
        efcp->user_ipcp = NULL;
        spin_unlock_bh(&efcpc->lock);

        return 0;
}
EXPORT_SYMBOL(efcp_container_unbind_user_ipcp);

static int efcp_destroy(struct efcp * instance)
{
        if (!instance) {
                LOG_ERR("Bogus instance passed, bailing out");
                return -1;
        }

        if (instance->user_ipcp) {
                instance->user_ipcp->ops->flow_unbinding_ipcp(
                                instance->user_ipcp->data,
                                instance->connection->port_id);
        }

        if (instance->dtp) {
                /*
                 * FIXME:
                 *   Shouldn't we check for flows running, before
                 *   unbinding dtp, dtcp, cwq and rtxw ???
                 */
                dtp_destroy(instance->dtp);
        } else
                LOG_WARN("No DT instance present");


        if (instance->connection) {
                /* FIXME: Connection should release the cep id */
                if (is_cep_id_ok(instance->connection->source_cep_id)) {
                        ASSERT(instance->container);
                        ASSERT(instance->container->cidm);

                        cidm_release(instance->container->cidm,
                        	     instance->connection->source_cep_id);
                }
                /* FIXME: Should we release (actually the connection) release
                 * the destination cep id? */

                connection_destroy(instance->connection);
        }

        if (instance->delim) {
        	delim_destroy(instance->delim);
        }

	robject_del(&instance->robj);
        rkfree(instance);

        LOG_DBG("EFCP instance %pK finalized successfully", instance);

        return 0;
}

struct efcp_container * efcp_container_create(struct kfa * kfa, struct robject * parent)
{
        struct efcp_container * container;

        if (!kfa) {
                LOG_ERR("Bogus KFA instances passed, bailing out");
                return NULL;
        }

        container = rkzalloc(sizeof(*container), GFP_KERNEL);
        if (!container)
                return NULL;

	container->rset        = NULL;
        container->instances   = efcp_imap_create();
        container->cidm        = cidm_create();
        if (!container->instances ||
            !container->cidm) {
                LOG_ERR("Failed to create EFCP container instance");
                efcp_container_destroy(container);
                return NULL;
        }

        container->kfa = kfa;
        spin_lock_init(&container->lock);
	init_waitqueue_head(&container->del_wq);

	container->rset = rset_create_and_add("connections", parent);
	if (!container->rset) {
                LOG_ERR("Failed to create EFCP container sysfs entrance");
                efcp_container_destroy(container);
                return NULL;
	}

        return container;
}
EXPORT_SYMBOL(efcp_container_create);

int efcp_container_destroy(struct efcp_container * container)
{
        if (!container) {
                LOG_ERR("Bogus container passed, bailing out");
                return -1;
        }

        if (container->instances)  efcp_imap_destroy(container->instances,
                                                     efcp_destroy);
        if (container->cidm)       cidm_destroy(container->cidm);

        if (container->config)     efcp_config_free(container->config);

	if (container->rset)       rset_unregister(container->rset);
        rkfree(container);

        return 0;
}
EXPORT_SYMBOL(efcp_container_destroy);

struct efcp * efcp_container_find(struct efcp_container * container,
                                  cep_id_t                id)
{
        struct efcp * efcp = NULL;

        if (!container) {
                LOG_ERR("Bogus container passed, bailing out");
                return NULL;
        }
        if (!is_cep_id_ok(id)) {
                LOG_ERR("Bad cep-id, cannot find instance");
                return NULL;
        }

        spin_lock_bh(&container->lock);
        efcp = efcp_imap_find(container->instances, id);
        spin_unlock_bh(&container->lock);

        return efcp;
}
EXPORT_SYMBOL(efcp_container_find);

int efcp_container_config_set(struct efcp_container * container,
			      struct efcp_config *    efcp_cfg)
{
        if (!efcp_cfg || !efcp_cfg->dt_cons || !container) {
                LOG_ERR("Bogus input parameters, bailing out");
                return -1;
        }

	efcp_cfg->pci_offset_table = pci_offset_table_create(efcp_cfg->dt_cons);
        container->config = efcp_cfg;
        if (container->config->dt_cons->max_sdu_size == 0) {
        	container->config->dt_cons->max_sdu_size =
        			container->config->dt_cons->max_pdu_size -
        			pci_calculate_size(container->config, PDU_TYPE_DT);
        }

        LOG_DBG("Succesfully set EFCP config to EFCP container");

        return 0;
}
EXPORT_SYMBOL(efcp_container_config_set);

static int efcp_write(struct efcp * efcp,
                      struct du *  du)
{
	struct delim_ps * delim_ps = NULL;
	struct du_list_item * next_du = NULL;

	/* Handle fragmentation here */
	if (efcp->delim) {
		delim_ps = container_of(rcu_dereference(efcp->delim->base.ps),
						        struct delim_ps,
						        base);

		if (delim_ps->delim_fragment(delim_ps, du,
					     efcp->delim->tx_dus)) {
			LOG_ERR("Error performing SDU fragmentation");
			du_list_clear(efcp->delim->tx_dus, true);
			return -1;
		}

	        list_for_each_entry(next_du, &(efcp->delim->tx_dus->dus),
	        		    next) {
	                if (dtp_write(efcp->dtp, next_du->du)) {
	                	LOG_ERR("Could not write SDU fragment to DTP");
	                	/* TODO, what to do here? */
	                }
	        }

	        du_list_clear(efcp->delim->tx_dus, false);

		return 0;
	}

	/* No fragmentation */
        if (dtp_write(efcp->dtp, du)) {
                LOG_ERR("Could not write SDU to DTP");
                return -1;
        }

        return 0;
}

int efcp_container_write(struct efcp_container * container,
                         cep_id_t                cep_id,
                         struct du *             du)
{
        struct efcp * efcp;
        int           ret;

        if (!is_cep_id_ok(cep_id)) {
                LOG_ERR("Bad cep-id, cannot write into container");
                du_destroy(du);
                return -1;
        }

        du->cfg = container->config;

        spin_lock_bh(&container->lock);
        efcp = efcp_imap_find(container->instances, cep_id);
        if (!efcp) {
                spin_unlock_bh(&container->lock);
                LOG_ERR("There is no EFCP bound to this cep-id %d", cep_id);
                du_destroy(du);
                return -1;
        }
        if (efcp->state == EFCP_DEALLOCATED) {
                spin_unlock_bh(&container->lock);
                du_destroy(du);
                LOG_DBG("EFCP already deallocated");
                return 0;
        }
        atomic_inc(&efcp->pending_ops);
        spin_unlock_bh(&container->lock);

        ret = efcp_write(efcp, du);

        spin_lock_bh(&container->lock);
        if (atomic_dec_and_test(&efcp->pending_ops) &&
        		efcp->state == EFCP_DEALLOCATED) {
                spin_unlock_bh(&container->lock);
		wake_up_interruptible(&container->del_wq);
                return ret;
        }
        spin_unlock_bh(&container->lock);

        return ret;
}
EXPORT_SYMBOL(efcp_container_write);

static int efcp_receive(struct efcp * efcp,
                        struct du *  du)
{
        pdu_type_t    pdu_type;

        pdu_type = pci_type(&du->pci);
        if (pdu_type_is_control(pdu_type)) {
                if (!efcp->dtp || !efcp->dtp->dtcp) {
                        LOG_ERR("No DTCP instance available");
                        du_destroy(du);
                        return -1;
                }

                if (dtcp_common_rcv_control(efcp->dtp->dtcp, du))
                        return -1;

                return 0;
        }

        if (dtp_receive(efcp->dtp, du)) {
                LOG_ERR("DTP cannot receive this PDU");
                return -1;
        }

        return 0;
}

int efcp_container_receive(struct efcp_container * container,
                           cep_id_t                cep_id,
                           struct du *             du)
{
        struct efcp *      efcp;
        int                ret = 0;
        pdu_type_t         pdu_type;

        if (!is_cep_id_ok(cep_id)) {
                LOG_ERR("Bad cep-id, cannot write into container");
                du_destroy(du);
                return -1;
        }

        spin_lock_bh(&container->lock);
        efcp = efcp_imap_find(container->instances, cep_id);
        if (!efcp) {
                spin_unlock_bh(&container->lock);
                LOG_ERR("Cannot find the requested instance cep-id: %d",
                        cep_id);
                /* FIXME: It should call unknown_flow policy of EFCP */
                du_destroy(du);
                return -1;
        }
        if (efcp->state == EFCP_DEALLOCATED) {
                spin_unlock_bh(&container->lock);
                du_destroy(du);
                LOG_DBG("EFCP already deallocated");
                return 0;
        }
        atomic_inc(&efcp->pending_ops);

        pdu_type = pci_type(&du->pci);
        if (pdu_type == PDU_TYPE_DT &&
        		efcp->connection->destination_cep_id < 0) {
        	/* Check that the destination cep-id is set to avoid races,
        	 * otherwise set it*/
        	efcp->connection->destination_cep_id = pci_cep_source(&du->pci);
        }
        spin_unlock_bh(&container->lock);

        ret = efcp_receive(efcp, du);

        spin_lock_bh(&container->lock);
        if (atomic_dec_and_test(&efcp->pending_ops) &&
        		efcp->state == EFCP_DEALLOCATED) {
                spin_unlock_bh(&container->lock);
		wake_up_interruptible(&container->del_wq);
                return ret;
        }
        spin_unlock_bh(&container->lock);

        return ret;
}
EXPORT_SYMBOL(efcp_container_receive);

static bool is_candidate_connection_ok(const struct connection * connection)
{
        /* FIXME: Add checks for policy params */

        if (!connection                                      ||
            !is_cep_id_ok(connection->source_cep_id) ||
            !is_port_id_ok(connection->port_id))
                return false;

        return true;
}

int efcp_enable_write(struct efcp * efcp)
{
        if (!efcp                 ||
            !efcp->user_ipcp      ||
            !efcp->user_ipcp->ops ||
            !efcp->user_ipcp->data) {
                LOG_ERR("No EFCP or user IPCP provided");
                return -1;
        }

        if (efcp->user_ipcp->ops->enable_write(efcp->user_ipcp->data,
                                               efcp->connection->port_id)) {
                return -1;
        }

        return 0;
}

int efcp_disable_write(struct efcp * efcp)
{
        if (!efcp                 ||
            !efcp->user_ipcp      ||
            !efcp->user_ipcp->ops ||
            !efcp->user_ipcp->data) {
                LOG_ERR("No user IPCP provided");
                return -1;
        }

        if (efcp->user_ipcp->ops->disable_write(efcp->user_ipcp->data,
                                                efcp->connection->port_id)) {
                return -1;
        }

        return 0;
}
EXPORT_SYMBOL(efcp_disable_write);

/* FIXME This function has not been ported yet to use the DTCP policy set
 * parameters in place of struct dtcp_config. This because the code
 * tries to access "connection parameters" that are defined as DTCP
 * policies (in RINA) even if DTCP is not present. This has to
 * be fixed, because the DTCP policy set can exist only if DTCP
 * is present.
 */
cep_id_t efcp_connection_create(struct efcp_container * container,
                                struct ipcp_instance *  user_ipcp,
                                address_t               src_addr,
                                address_t               dst_addr,
                                port_id_t               port_id,
                                qos_id_t                qos_id,
                                cep_id_t                src_cep_id,
                                cep_id_t                dst_cep_id,
                                struct dtp_config *     dtp_cfg,
                                struct dtcp_config *    dtcp_cfg)
{
        struct efcp *       efcp;
        struct connection * connection;
        cep_id_t            cep_id;
        struct dtcp *       dtcp;
        struct cwq *        cwq;
        struct rtxq *       rtxq;
        uint_t              mfps, mfss;
        timeout_t           mpl, a, r = 0, tr = 0;
        struct dtp_ps       * dtp_ps;
        bool                dtcp_present;
        struct rttq *       rttq;
        struct delim * delim;

        if (!container) {
                LOG_ERR("Bogus container passed, bailing out");
                return cep_id_bad();
        }

        connection = connection_create();
        if (!connection)
                return cep_id_bad();

        ASSERT(dtp_cfg);

        connection->destination_address = dst_addr;
        connection->source_address = src_addr;
        connection->port_id = port_id;
        connection->qos_id = qos_id;
        connection->source_cep_id = src_cep_id;
        connection->destination_cep_id = dst_cep_id;

        efcp = efcp_create();
        if (!efcp) {
                connection_destroy(connection);
                return cep_id_bad();
        }

        efcp->user_ipcp = user_ipcp;

        cep_id = cidm_allocate(container->cidm);
        if (!is_cep_id_ok(cep_id)) {
                LOG_ERR("CIDM generated wrong CEP ID");
                efcp_destroy(efcp);
                return cep_id_bad();
        }

        /* We must ensure that the DTP is instantiated, at least ... */
        efcp->container = container;
        connection->source_cep_id = cep_id;
        if (!is_candidate_connection_ok((const struct connection *) connection)) {
                LOG_ERR("Bogus connection passed, bailing out");
                efcp_destroy(efcp);
                return cep_id_bad();
        }

        efcp->connection = connection;

	if (robject_rset_init_and_add(&efcp->robj,
				      &efcp_rtype,
				      container->rset,
				      "%d",
				      cep_id)) {
		LOG_ERR("Could not add connection tp sysfs");
                efcp_destroy(efcp);
                return cep_id_bad();
	}

        if (container->config->dt_cons->dif_frag) {
        	delim = delim_create(efcp, &efcp->robj);
        	if (!delim){
        		LOG_ERR("Problems creating delimiting module");
                        efcp_destroy(efcp);
                        return cep_id_bad();
        	}

        	delim->max_fragment_size =
        			container->config->dt_cons->max_pdu_size -
        			pci_calculate_size(container->config, PDU_TYPE_DT)
        			- 1;

        	/* TODO, allow selection of delimiting policy set name */
                if (delim_select_policy_set(delim, "", RINA_PS_DEFAULT_NAME)) {
                        LOG_ERR("Could not load delimiting PS %s",
                        	RINA_PS_DEFAULT_NAME);
                        delim_destroy(delim);
                        efcp_destroy(efcp);
                        return cep_id_bad();
                }

        	efcp->delim = delim;
        }

        /* FIXME: dtp_create() takes ownership of the connection parameter */
	efcp->dtp = dtp_create(efcp, container->rmt, dtp_cfg, &efcp->robj);
        if (!efcp->dtp) {
                efcp_destroy(efcp);
                return cep_id_bad();
        }

        dtcp = NULL;
        rcu_read_lock();
        dtp_ps = dtp_ps_get(efcp->dtp);
        a = dtp_ps->initial_a_timer;
        dtcp_present = dtp_ps->dtcp_present;
        rcu_read_unlock();
        if (dtcp_present) {
                dtcp = dtcp_create(efcp->dtp,
                                   container->rmt,
                                   dtcp_cfg,
				   &efcp->robj);
                if (!dtcp) {
                        efcp_destroy(efcp);
                        return cep_id_bad();
                }

                efcp->dtp->dtcp = dtcp;
        }

        if (dtcp_window_based_fctrl(dtcp_cfg) ||
            dtcp_rate_based_fctrl(dtcp_cfg)) {
                cwq = cwq_create();
                if (!cwq) {
                        LOG_ERR("Failed to create closed window queue");
                        efcp_destroy(efcp);
                        return cep_id_bad();
                }
                efcp->dtp->cwq = cwq;
        }

        if (dtcp_rtx_ctrl(dtcp_cfg)) {
                rtxq = rtxq_create(efcp->dtp, container->rmt, container,
                		   dtcp_cfg, cep_id);
                if (!rtxq) {
                        LOG_ERR("Failed to create rexmsn queue");
                        efcp_destroy(efcp);
                        return cep_id_bad();
                }
                efcp->dtp->rtxq = rtxq;
<<<<<<< HEAD
        } else {
        	rttq = rttq_create();
        	if (!rttq) {
        		LOG_ERR("Failed to create RTT queue");
        		efcp_destroy(efcp);
        		return cep_id_bad();
        	}
        	efcp->dtp->rttq = rttq;
=======
                efcp->dtp->rttq = NULL;
        } else {
                rttq = rttq_create();
        		if (!rttq) {
        			LOG_ERR("Failed to create RTT queue");
        			efcp_destroy(efcp);
        			return cep_id_bad();
        		}
        		efcp->dtp->rttq = rttq;
>>>>>>> 28b50b8d
        }

        efcp->dtp->efcp = efcp;

        /* FIXME: This is crap and have to be rethinked */

        /* FIXME: max pdu and sdu sizes are not stored anywhere. Maybe add them
         * in connection... For the time being are equal to max_pdu_size in
         * dif configuration
         */
        mfps = container->config->dt_cons->max_pdu_size;
        mfss = container->config->dt_cons->max_pdu_size;
        mpl  = container->config->dt_cons->max_pdu_life;
        if (dtcp && dtcp_rtx_ctrl(dtcp_cfg)) {
                tr = dtcp_initial_tr(dtcp_cfg);
                /* tr = msecs_to_jiffies(tr); */
                /* FIXME: r should be passed and must be a bound */
                r  = dtcp_data_retransmit_max(dtcp_cfg) * tr;
        }

        LOG_DBG("DT SV initialized with:");
        LOG_DBG("  MFPS: %d, MFSS: %d",   mfps, mfss);
        LOG_DBG("  A: %d, R: %d, TR: %d", a, r, tr);

        if (dtp_sv_init(efcp->dtp, dtcp_rtx_ctrl(dtcp_cfg),
                        dtcp_window_based_fctrl(dtcp_cfg),
                        dtcp_rate_based_fctrl(dtcp_cfg),
			mfps, mfss, mpl, a, r, tr)) {
                LOG_ERR("Could not init dtp_sv");
                efcp_destroy(efcp);
                return cep_id_bad();
        }

        /***/

        spin_lock_bh(&container->lock);
        if (efcp_imap_add(container->instances,
                          cep_id,
                          efcp)) {
                spin_unlock_bh(&container->lock);
                LOG_ERR("Cannot add a new instance into container %pK",
                        container);

                efcp_destroy(efcp);
                return cep_id_bad();
        }
        spin_unlock_bh(&container->lock);

        LOG_DBG("Connection created ("
                "Source address %d,"
                "Destination address %d, "
                "Destination cep-id %d, "
                "Source cep-id %d)",
                connection->source_address,
                connection->destination_address,
                connection->destination_cep_id,
                connection->source_cep_id);

        return cep_id;
}
EXPORT_SYMBOL(efcp_connection_create);

int efcp_connection_destroy(struct efcp_container * container,
                            cep_id_t                id)
{
        struct efcp * efcp;
	int retval;

        LOG_DBG("EFCP connection destroy called");

        /* FIXME: should wait 3*delta-t before destroying the connection */

        if (!container) {
                LOG_ERR("Bogus container passed, bailing out");
                return -1;
        }
        if (!is_cep_id_ok(id)) {
                LOG_ERR("Bad cep-id, cannot destroy connection");
                return -1;
        }

        spin_lock_bh(&container->lock);
        efcp = efcp_imap_find(container->instances, id);
        if (!efcp) {
                spin_unlock_bh(&container->lock);
                LOG_ERR("Cannot find instance %d in container %pK",
                        id, container);
                return -1;
        }

        if (efcp_imap_remove(container->instances, id)) {
                spin_unlock_bh(&container->lock);
                LOG_ERR("Cannot remove instance %d from container %pK",
                        id, container);
                return -1;
        }
        efcp->state = EFCP_DEALLOCATED;
	if (atomic_read(&efcp->pending_ops) != 0) {
		spin_unlock_bh(&container->lock);
		retval = wait_event_interruptible(container->del_wq,
						  atomic_read(&efcp->pending_ops) == 0 &&
						  efcp->state == EFCP_DEALLOCATED);
		if (retval != 0)
			LOG_ERR("EFCP destroy even interrupted (%d)", retval);
               	if (efcp_destroy(efcp)) {
               	        LOG_ERR("Cannot destroy instance %d, instance lost", id);
               	        return -1;
               	}
		return 0;
	}
        spin_unlock_bh(&container->lock);
        if (efcp_destroy(efcp)) {
        	LOG_ERR("Cannot destroy instance %d, instance lost", id);
        	return -1;
        }
        return 0;
}
EXPORT_SYMBOL(efcp_connection_destroy);

int efcp_connection_update(struct efcp_container * container,
                           cep_id_t                from,
                           cep_id_t                to)
{
        struct efcp * efcp;

        if (!container) {
                LOG_ERR("Bogus container passed, bailing out");
                return -1;
        }
        if (!is_cep_id_ok(from)) {
                LOG_ERR("Bad from cep-id, cannot update connection");
                return -1;
        }
        if (!is_cep_id_ok(to)) {
                LOG_ERR("Bad to cep-id, cannot update connection");
                return -1;
        }

        spin_lock_bh(&container->lock);
        efcp = efcp_imap_find(container->instances, from);
        if (!efcp) {
                spin_unlock_bh(&container->lock);
                LOG_ERR("Cannot get instance %d from container %pK",
                        from, container);
                return -1;
        }
        if (atomic_read(&efcp->pending_ops) == 0 &&
        		efcp->state == EFCP_DEALLOCATED) {
                spin_unlock_bh(&container->lock);
                if (efcp_destroy(efcp)) {
                        LOG_ERR("Cannot destroy instance %d, instance lost", from);
                        return -1;
                }
                return 0;
        }
        efcp->connection->destination_cep_id = to;
        spin_unlock_bh(&container->lock);

        LOG_DBG("Connection updated");
        LOG_DBG("  Source address:     %d",
        	efcp->connection->source_address);
        LOG_DBG("  Destination address %d",
        	efcp->connection->destination_address);
        LOG_DBG("  Destination cep id: %d",
        	efcp->connection->destination_cep_id);
        LOG_DBG("  Source cep id:      %d",
        	efcp->connection->source_cep_id);

        return 0;
}
EXPORT_SYMBOL(efcp_connection_update);

int efcp_connection_modify(struct efcp_container * cont,
			   cep_id_t		   cep_id,
			   address_t               src,
			   address_t               dst)
{
	struct efcp * efcp;

	if (!cont) {
		LOG_ERR("Bogus container passed, bailing out");
		return -1;
	}

	spin_lock_bh(&cont->lock);
	efcp = efcp_imap_find(cont->instances, cep_id);
	if (!efcp) {
		spin_unlock_bh(&cont->lock);
		LOG_ERR("Cannot get instance %d from container %pK",
				cep_id, cont);
		return -1;
	}
	if (atomic_read(&efcp->pending_ops) == 0 &&
			efcp->state == EFCP_DEALLOCATED) {
		spin_unlock_bh(&cont->lock);
		if (efcp_destroy(efcp)) {
			LOG_ERR("Cannot destroy instance %d, instance lost",
				cep_id);
			return -1;
		}
		return 0;
	}
	efcp->connection->source_address = src;
	efcp->connection->destination_address = dst;
	spin_unlock_bh(&cont->lock);

	return 0;
}
EXPORT_SYMBOL(efcp_connection_modify);

int efcp_enqueue(struct efcp * efcp,
                 port_id_t     port,
                 struct du *   du)
{
	struct delim_ps * delim_ps = NULL;
	struct du_list_item * next_du = NULL;

        if (!efcp->user_ipcp) {
        	LOG_ERR("Flow is being deallocated, dropping SDU");
        	du_destroy(du);
        	return -1;
        }

        /* Reassembly goes here */
        if (efcp->delim) {
		delim_ps = container_of(rcu_dereference(efcp->delim->base.ps),
						        struct delim_ps,
						        base);

		if (delim_ps->delim_process_udf(delim_ps, du,
						efcp->delim->rx_dus)) {
			LOG_ERR("Error processing EFCP UDF by delimiting");
			du_list_clear(efcp->delim->rx_dus, true);
			return -1;
		}

	        list_for_each_entry(next_du, &(efcp->delim->rx_dus->dus),
	        		    next) {
	                if (efcp->user_ipcp->ops->du_enqueue(efcp->user_ipcp->data,
	                                                     port,
	                                                     next_du->du)) {
	                        LOG_ERR("Upper ipcp could not enqueue sdu to port: %d", port);
	                        return -1;
	                }
	        }

	        du_list_clear(efcp->delim->rx_dus, false);

		return 0;
        }

        if (efcp->user_ipcp->ops->du_enqueue(efcp->user_ipcp->data,
                                             port,
                                             du)) {
                LOG_ERR("Upper ipcp could not enqueue sdu to port: %d", port);
                return -1;
        }

        return 0;
}

struct efcp_imap *
efcp_container_get_instances(struct efcp_container *efcpc)
{
	return efcpc->instances;
}
EXPORT_SYMBOL(efcp_container_get_instances);

int efcp_address_change(struct efcp_container * efcpc,
			address_t new_address)
{
        if (!efcpc) {
                LOG_ERR("Bogus efcp passed, bailing out");
                return -1;
        }

        spin_lock_bh(&efcpc->lock);
        efcp_imap_address_change(efcpc->instances, new_address);
        spin_unlock_bh(&efcpc->lock);

	return 0;
}
EXPORT_SYMBOL(efcp_address_change);<|MERGE_RESOLUTION|>--- conflicted
+++ resolved
@@ -671,7 +671,7 @@
                         return cep_id_bad();
                 }
                 efcp->dtp->rtxq = rtxq;
-<<<<<<< HEAD
+                efcp->dtp->rttq = NULL;
         } else {
         	rttq = rttq_create();
         	if (!rttq) {
@@ -680,17 +680,7 @@
         		return cep_id_bad();
         	}
         	efcp->dtp->rttq = rttq;
-=======
-                efcp->dtp->rttq = NULL;
-        } else {
-                rttq = rttq_create();
-        		if (!rttq) {
-        			LOG_ERR("Failed to create RTT queue");
-        			efcp_destroy(efcp);
-        			return cep_id_bad();
-        		}
-        		efcp->dtp->rttq = rttq;
->>>>>>> 28b50b8d
+        	efcp->dtp->rtxq = NULL;
         }
 
         efcp->dtp->efcp = efcp;
