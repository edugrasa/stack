/*
 * DTP (Data Transfer Protocol)
 *
 *    Francesco Salvestrini <f.salvestrini@nextworks.it>
 *    Miquel Tarzan         <miquel.tarzan@i2cat.net>
 *    Leonardo Bergesio     <leonardo.bergesio@i2cat.net>
 *    Sander Vrijders       <sander.vrijders@intec.ugent.be>
 *
 * This program is free software; you can redistribute it and/or modify
 * it under the terms of the GNU General Public License as published by
 * the Free Software Foundation; either version 2 of the License, or
 * (at your option) any later version.
 *
 * This program is distributed in the hope that it will be useful,
 * but WITHOUT ANY WARRANTY; without even the implied warranty of
 * MERCHANTABILITY or FITNESS FOR A PARTICULAR PURPOSE.  See the
 * GNU General Public License for more details.
 *
 * You should have received a copy of the GNU General Public License
 * along with this program; if not, write to the Free Software
 * Foundation, Inc., 675 Mass Ave, Cambridge, MA 02139, USA.
 */

#include <linux/random.h>
#include <linux/version.h>

#define RINA_PREFIX "dtp"

#include "logs.h"
#include "utils.h"
#include "debug.h"
#include "dtp-ps-default.h"
#include "dtp-utils.h"
#include "dtcp.h"
#include "dtcp-ps.h"
#include "dtp-conf-utils.h"
#include "dtcp-conf-utils.h"
#include "ps-factory.h"
#include "dtp-ps.h"
#include "policies.h"
#include "rds/ringq.h"
#include "pci.h"
#include "rds/robjects.h"
#include "efcp-str.h"

#define TO_POST_LENGTH 1000
#define TO_SEND_LENGTH 16

static struct policy_set_list policy_sets = {
        .head = LIST_HEAD_INIT(policy_sets.head)
};

static struct dtp_sv default_sv = {
        .seq_nr_to_send                = 0,
        .max_seq_nr_sent               = 0,
        .seq_number_rollover_threshold = 0,
        .max_seq_nr_rcv                = 0,
	.stats = {
		.drop_pdus = 0,
		.err_pdus = 0,
		.tx_pdus = 0,
		.tx_bytes = 0,
		.rx_pdus = 0,
		.rx_bytes = 0 },
        .rexmsn_ctrl                   = false,
        .rate_based                    = false,
        .window_based                  = false,
        .drf_required                  = true,
        .rate_fulfiled                 = false,
        .max_flow_pdu_size    = UINT_MAX,
        .max_flow_sdu_size    = UINT_MAX,
        .MPL                  = 1000,
        .R                    = 100,
        .A                    = 0,
        .tr                   = 0,
        .rcv_left_window_edge = 0,
        .window_closed        = false,
        .drf_flag             = true,
};

#define stats_get(name, sv, retval)				\
        ASSERT(sv);						\
        retval = sv->stats.name;				\

#define stats_inc(name, sv)					\
        ASSERT(sv);						\
        sv->stats.name##_pdus++;				\
        LOG_DBG("PDUs __STRINGIFY(name) %u",			\
		sv->stats.name##_pdus);				\

#define stats_inc_bytes(name, sv, bytes)			\
        ASSERT(sv);						\
        sv->stats.name##_pdus++;				\
	sv->stats.name##_bytes += (unsigned long) bytes;	\
        LOG_DBG("PDUs __STRINGIFY(name) %u (%u)",		\
		sv->stats.name##_pdus,				\
		sv->stats.name##_bytes);			\

static ssize_t dtp_attr_show(struct robject *		     robj,
                         	     struct robj_attribute * attr,
                                     char *		     buf)
{
	struct dtp * instance;
	unsigned int stats_ret;

	instance = container_of(robj, struct dtp, robj);
	if (!instance || !instance->cfg || !instance->sv)
		return 0;

	if (strcmp(robject_attr_name(attr), "init_a_timer") == 0) {
		return sprintf(buf, "%u\n",
			dtp_conf_initial_a_timer(instance->cfg));
	}
	if (strcmp(robject_attr_name(attr), "max_sdu_gap") == 0) {
		return sprintf(buf, "%u\n",
			dtp_conf_max_sdu_gap(instance->cfg));
	}
	if (strcmp(robject_attr_name(attr), "partial_delivery") == 0) {
		return sprintf(buf, "%u\n",
			dtp_conf_partial_del(instance->cfg) ? 1 : 0);
	}
	if (strcmp(robject_attr_name(attr), "incomplete_delivery") == 0) {
		return sprintf(buf, "%u\n",
			dtp_conf_incomplete_del(instance->cfg) ? 1 : 0);
	}
	if (strcmp(robject_attr_name(attr), "in_order_delivery") == 0) {
		return sprintf(buf, "%u\n",
			dtp_conf_in_order_del(instance->cfg) ? 1 : 0);
	}
	if (strcmp(robject_attr_name(attr), "seq_num_rollover_th") == 0) {
		return sprintf(buf, "%d\n",
			dtp_conf_seq_num_ro_th(instance->cfg));
	}
	if (strcmp(robject_attr_name(attr), "drop_pdus") == 0) {
		spin_lock_bh(&instance->sv_lock);
		stats_get(drop_pdus, instance->sv, stats_ret);
		spin_unlock_bh(&instance->sv_lock);
		return sprintf(buf, "%u\n", stats_ret);
	}
	if (strcmp(robject_attr_name(attr), "err_pdus") == 0) {
		spin_lock_bh(&instance->sv_lock);
		stats_get(err_pdus, instance->sv, stats_ret);
		spin_unlock_bh(&instance->sv_lock);
		return sprintf(buf, "%u\n", stats_ret);
	}
	if (strcmp(robject_attr_name(attr), "tx_pdus") == 0) {
		spin_lock_bh(&instance->sv_lock);
		stats_get(tx_pdus, instance->sv, stats_ret);
		spin_unlock_bh(&instance->sv_lock);
		return sprintf(buf, "%u\n", stats_ret);
	}
	if (strcmp(robject_attr_name(attr), "tx_bytes") == 0) {
		spin_lock_bh(&instance->sv_lock);
		stats_get(tx_bytes, instance->sv, stats_ret);
		spin_unlock_bh(&instance->sv_lock);
		return sprintf(buf, "%u\n", stats_ret);
	}
	if (strcmp(robject_attr_name(attr), "rx_pdus") == 0) {
		spin_lock_bh(&instance->sv_lock);
		stats_get(rx_pdus, instance->sv, stats_ret);
		spin_unlock_bh(&instance->sv_lock);
		return sprintf(buf, "%u\n", stats_ret);
	}
	if (strcmp(robject_attr_name(attr), "rx_bytes") == 0) {
		spin_lock_bh(&instance->sv_lock);
		stats_get(rx_bytes, instance->sv, stats_ret);
		spin_unlock_bh(&instance->sv_lock);
		return sprintf(buf, "%u\n", stats_ret);
	}
	if (strcmp(robject_attr_name(attr), "ps_name") == 0) {
		return sprintf(buf, "%s\n", instance->base.ps_factory->name);
	}
	return 0;
}
RINA_SYSFS_OPS(dtp);
RINA_ATTRS(dtp, init_a_timer, max_sdu_gap, partial_delivery,
		    incomplete_delivery, in_order_delivery, seq_num_rollover_th,
		    drop_pdus, err_pdus, tx_pdus, tx_bytes, rx_pdus, rx_bytes,
		    ps_name);
RINA_KTYPE(dtp);

int dtp_initial_sequence_number(struct dtp * instance)
{
        struct dtp_ps *ps;

        if (!instance) {
                LOG_ERR("Bogus instance passed");
                return -1;
        }

        rcu_read_lock();
        ps = container_of(rcu_dereference(instance->base.ps),
                          struct dtp_ps, base);
        ASSERT(ps->initial_sequence_number);
        if (ps->initial_sequence_number(ps)) {
                rcu_read_unlock();
                return -1;
        }
        rcu_read_unlock();

        return 0;
}

/* Sequencing/reassembly queue */

struct seq_queue {
        struct list_head head;
};

struct seq_queue_entry {
        unsigned long    time_stamp;
        struct du *      du;
        struct list_head next;
};

struct squeue {
        struct dtp *       dtp;
        struct seq_queue * queue;
};

static struct seq_queue * seq_queue_create(void)
{
        struct seq_queue * tmp;

        tmp = rkzalloc(sizeof(*tmp), GFP_KERNEL);
        if (!tmp)
                return NULL;

        INIT_LIST_HEAD(&tmp->head);

        return tmp;
}

static struct seq_queue_entry * seq_queue_entry_create_gfp(struct du *  du,
                                                           gfp_t        flags)
{
        struct seq_queue_entry * tmp;

        tmp = rkzalloc(sizeof(*tmp), flags);
        if (!tmp)
                return NULL;

        INIT_LIST_HEAD(&tmp->next);

        tmp->du = du;
        tmp->time_stamp = jiffies;

        return tmp;
}

static void seq_queue_entry_destroy(struct seq_queue_entry * seq_entry)
{
        ASSERT(seq_entry);

        if (seq_entry->du) du_destroy(seq_entry->du);
        rkfree(seq_entry);

        return;
}

static int seq_queue_destroy(struct seq_queue * seq_queue)
{
        struct seq_queue_entry * cur, * n;

        ASSERT(seq_queue);

        list_for_each_entry_safe(cur, n, &seq_queue->head, next) {
                list_del(&cur->next);
                seq_queue_entry_destroy(cur);
        }

        rkfree(seq_queue);

        return 0;
}

void dtp_squeue_flush(struct dtp * dtp)
{
        struct seq_queue_entry * cur, * n;
        struct seq_queue *       seq_queue;

        if (!dtp)
                return;

        ASSERT(dtp->seqq);

        seq_queue = dtp->seqq->queue;

        list_for_each_entry_safe(cur, n, &seq_queue->head, next) {
                list_del(&cur->next);
                seq_queue_entry_destroy(cur);
        }

        return;
}

static struct du * seq_queue_pop(struct seq_queue * q)
{
        struct seq_queue_entry * p;
        struct du *              du;

        if (list_empty(&q->head)) {
                LOG_DBG("Seq Queue is empty!");
                return NULL;
        }

        p = list_first_entry(&q->head, struct seq_queue_entry, next);
        if (!p)
                return NULL;

        du = p->du;
        p->du = NULL;

        list_del(&p->next);
        seq_queue_entry_destroy(p);

        return du;
}

static int seq_queue_push_ni(struct seq_queue * q, struct du * du)
{
        static struct seq_queue_entry * tmp, * cur, * last = NULL;
        seq_num_t                       csn, psn;

        tmp = seq_queue_entry_create_gfp(du, GFP_ATOMIC);
        if (!tmp) {
                LOG_ERR("Could not create sequencing queue entry");
                return -1;
        }

        csn = pci_sequence_number_get(&du->pci);
        if (list_empty(&q->head)) {
                list_add(&tmp->next, &q->head);
                LOG_DBG("First PDU with seqnum: %u push to seqq at: %pk",
                        csn, q);
                return 0;
        }

        last = list_last_entry(&q->head, struct seq_queue_entry, next);
        if (!last) {
                LOG_ERR("Could not retrieve last pdu from seqq");
                seq_queue_entry_destroy(tmp);
                return 0;
        }

        psn  = pci_sequence_number_get(&last->du->pci);
        if (csn == psn) {
                LOG_ERR("Another PDU with the same seq_num is in the seqq");
                seq_queue_entry_destroy(tmp);
                return -1;
        }

        if (csn > psn) {
                list_add_tail(&tmp->next, &q->head);
                LOG_DBG("Last PDU with seqnum: %u push to seqq at: %pk",
                        csn, q);
                return 0;
        }

        list_for_each_entry(cur, &q->head, next) {
                psn = pci_sequence_number_get(&cur->du->pci);
                if (csn == psn) {
                        LOG_ERR("Another PDU with the same seq_num is in the rtx queue!");
                        seq_queue_entry_destroy(tmp);
                        return 0;
                }
                if (csn > psn) {
                        list_add(&tmp->next, &cur->next);
                        LOG_DBG("Middle PDU with seqnum: %u push to "
                                "seqq at: %pk", csn, q);
                        return 0;
                }
        }

        return 0;
}

static int squeue_destroy(struct squeue * seqq)
{
        if (!seqq)
                return -1;

        if (seqq->queue) seq_queue_destroy(seqq->queue);

        rkfree(seqq);

        return 0;
}

static struct squeue * squeue_create(struct dtp * dtp)
{
        struct squeue * tmp;

        tmp = rkzalloc(sizeof(*tmp), GFP_KERNEL);
        if (!tmp)
                return NULL;

        tmp->queue = seq_queue_create();
        if (!tmp->queue) {
                squeue_destroy(tmp);
                return NULL;
        }

        tmp->dtp = dtp;

        return tmp;
}

static inline int pdu_post(struct dtp * instance,
                    	   struct du * du)
{
        struct efcp *   efcp;

        efcp = instance->efcp;

        if (efcp_enqueue(efcp, efcp->connection->port_id, du)) {
        	LOG_ERR("Could not enqueue SDU to EFCP");
        	return -1;
        }

        LOG_DBG("DTP enqueued to upper IPCP");
        return 0;
}

/* Runs the SenderInactivityTimerPolicy */
#if LINUX_VERSION_CODE < KERNEL_VERSION(4,15,0)
static void tf_sender_inactivity(void * data)
#else
static void tf_sender_inactivity(struct timer_list * tl)
#endif
{
        struct dtp * dtp;
        struct dtp_ps * ps;

        LOG_DBG("Running Stimer...");
#if LINUX_VERSION_CODE < KERNEL_VERSION(4,15,0)
        dtp = (struct dtp *) data;
#else
        dtp = from_timer(dtp, tl, timers.sender_inactivity);
#endif
        if (!dtp) {
                LOG_ERR("No dtp to work with");
                return;
        }

        rcu_read_lock();
        ps = container_of(rcu_dereference(dtp->base.ps), struct dtp_ps, base);
        if (!ps->sender_inactivity_timer) {
                LOG_ERR("No DTP sender inactivity policy");
                rcu_read_unlock();
                return;
        }

        if (ps->sender_inactivity_timer(ps))
                LOG_ERR("Problems executing the sender inactivity policy");
        rcu_read_unlock();

        return;
}

/* Runs the ReceiverInactivityTimerPolicy */
#if LINUX_VERSION_CODE < KERNEL_VERSION(4,15,0)
static void tf_receiver_inactivity(void * data)
#else
static void tf_receiver_inactivity(struct timer_list * tl)
#endif
{
        struct dtp * dtp;
        struct dtp_ps * ps;

        LOG_DBG("Running Rtimer...");
#if LINUX_VERSION_CODE < KERNEL_VERSION(4,15,0)
        dtp = (struct dtp *) data;
#else
        dtp = from_timer(dtp, tl, timers.receiver_inactivity);
#endif
        if (!dtp) {
                LOG_ERR("No dtp to work with");
                return;
        }
        rcu_read_lock();
        ps = container_of(rcu_dereference(dtp->base.ps), struct dtp_ps, base);
        if (!ps->receiver_inactivity_timer) {
                LOG_ERR("No DTP sender inactivity policy");
                rcu_read_unlock();
                return;
        }

        if (ps->receiver_inactivity_timer(ps))
                LOG_ERR("Problems executing receiver inactivity policy");
        rcu_read_unlock();

        return;
}

/* Runs the Rendezvous timer */
#if LINUX_VERSION_CODE < KERNEL_VERSION(4,15,0)
static void tf_rendezvous(void * data)
#else
static void tf_rendezvous(struct timer_list * tl)
#endif
{
        struct dtp * dtp;
        bool         start_rv_timer;
        timeout_t    rv;

        LOG_DBG("Running rendezvous timer...");
#if LINUX_VERSION_CODE < KERNEL_VERSION(4,15,0)
        dtp = (struct dtp *) data;
#else
	dtp = from_timer(dtp, tl, timers.rendezvous);
#endif
        if (!dtp) {
                LOG_ERR("No dtp to work with");
                return;
        }

	/* Check if rendezvous PDU needs to be send*/
	start_rv_timer = false;
	spin_lock_bh(&dtp->sv_lock);
	if (dtp->dtcp->sv->rendezvous_sndr) {
		/* Start rendezvous timer, wait for Tr to fire */
		start_rv_timer = true;
		rv = jiffies_to_msecs(dtp->sv->tr);
	}
	spin_unlock_bh(&dtp->sv_lock);

	if (start_rv_timer) {
		/* Send rendezvous PDU and start timer */
		dtcp_rendezvous_pdu_send(dtp->dtcp);
		rtimer_start(&dtp->timers.rendezvous, rv);
	}

        return;
}

/*
 * NOTE:
 *   AF is the factor to which A is divided in order to obtain the
 *   period of the A-timer: Ta = A / AF
 */
#define AF 1
/*
 * FIXME: removed the static so that dtcp's sending_ack policy can use this
 * function. This has to be refactored and evaluate how much code would be
 * repeated
 */
struct pci * process_A_expiration(struct dtp * dtp, struct dtcp * dtcp)
{
        struct dtp_sv *          sv;
        struct squeue *          seqq;
        seq_num_t                LWE;
        seq_num_t                seq_num;
        struct du *              du;
        bool                     in_order_del;
        bool                     incomplete_del;
        bool                     rtx_ctrl = false;
        bool			 a_timer_expired;
        seq_num_t                max_sdu_gap;
        timeout_t                a;
        struct seq_queue_entry * pos, * n;
        struct dtp_ps *          ps;
        struct dtcp_ps *         dtcp_ps;
        struct pci *             pci_ret = NULL;

        ASSERT(dtp);

        sv = dtp->sv;
        seqq = dtp->seqq;

        rcu_read_lock();
        ps = container_of(rcu_dereference(dtp->base.ps), struct dtp_ps, base);
        in_order_del   = ps->in_order_delivery;
        incomplete_del = ps->incomplete_delivery;
        max_sdu_gap    = ps->max_sdu_gap;

        if (dtcp) {
                dtcp_ps = dtcp_ps_get(dtcp);
                rtx_ctrl = dtcp_ps->rtx_ctrl;
        }
        rcu_read_unlock();

        spin_lock_bh(&dtp->sv_lock);
        a = msecs_to_jiffies(dtp->sv->A);

        /* FIXME: Invoke delimiting */

        LOG_DBG("Processing A timer expiration");

        LWE = dtp->sv->rcv_left_window_edge;
        LOG_DBG("LWEU: Original LWE = %u", LWE);
        LOG_DBG("LWEU: MAX GAPS     = %u", max_sdu_gap);

        list_for_each_entry_safe(pos, n, &seqq->queue->head, next) {
                du = pos->du;
                seq_num = pci_sequence_number_get(&du->pci);
                LOG_DBG("Seq number: %u", seq_num);

                a_timer_expired = time_before_eq(pos->time_stamp + a, jiffies);

                if (a_timer_expired || (seq_num - LWE - 1 <= max_sdu_gap)) {
                        if (a_timer_expired &&
                        		dtcp_rtx_ctrl(dtcp->cfg)) {
                                LOG_DBG("Retransmissions will be required");
                                list_del(&pos->next);
                                seq_queue_entry_destroy(pos);
                                continue;
                        }

                	dtp->sv->rcv_left_window_edge = seq_num;
                        pos->du = NULL;
                        list_del(&pos->next);
                        seq_queue_entry_destroy(pos);

                        if (ringq_push(dtp->to_post, du)) {
                                LOG_ERR("Could not post PDU %u while A timer"
                                        "(in-order)", seq_num);
                        }

                        LOG_DBG("Atimer: PDU %u posted", seq_num);

                        LWE = seq_num;
                        pci_ret = &du->pci;
                        continue;
                }

                break;

        }

        spin_unlock_bh(&dtp->sv_lock);

        if (pci_get(pci_ret))
		LOG_ERR("Could not get a reference to PCI");

        while (!ringq_is_empty(dtp->to_post)) {
                du = (struct du *) ringq_pop(dtp->to_post);
                if (du)
                        pdu_post(dtp, du);
        }

        LOG_DBG("Finish process_Atimer_expiration");
        return pci_ret;
}
EXPORT_SYMBOL(process_A_expiration);

static bool seqq_is_empty(struct squeue * queue)
{
        bool ret;

        if (!queue)
                return false;

        spin_lock(&queue->dtp->sv_lock);
        ret = list_empty(&queue->queue->head) ? true : false;
        spin_unlock(&queue->dtp->sv_lock);

        return ret;
}

#if LINUX_VERSION_CODE < KERNEL_VERSION(4,15,0)
static void tf_a(void * o)
#else
static void tf_a(struct timer_list * tl)
#endif
{
        struct dtp *  dtp;
        struct dtcp * dtcp;
        timeout_t     a;
        timeout_t     r;
        timeout_t     mpl;
        struct pci * pci;

        LOG_DBG("A-timer handler started...");

#if LINUX_VERSION_CODE < KERNEL_VERSION(4,15,0)
        dtp = (struct dtp *) o;
#else
        dtp = from_timer(dtp, tl, timers.a);
#endif
        if (!dtp) {
                LOG_ERR("No instance passed to A-timer handler !!!");
                return;
        }

        dtcp = dtp->dtcp;

        spin_lock_bh(&dtp->sv_lock);
        a = dtp->sv->A;
        r = dtp->sv->R;
        mpl = dtp->sv->MPL;
        spin_unlock_bh(&dtp->sv_lock);

        if (dtcp) {
                if (dtcp_sending_ack_policy(dtcp)){
                        LOG_ERR("sending_ack failed");
                        rtimer_start(&dtp->timers.a, a/AF);
                }

                dtp_send_pending_ctrl_pdus(dtp);
        } else {
                pci = process_A_expiration(dtp, dtcp);
                if (pci) pci_release(pci);
#if DTP_INACTIVITY_TIMERS_ENABLE
                if (rtimer_restart(&dtp->timers.sender_inactivity,
                                   3 * (mpl + r + a))) {
                        LOG_ERR("Failed to start sender_inactiviy timer");
                        rtimer_start(&dtp->timers.a, a/AF);
                        return;
                }
#endif
        }

        if (!seqq_is_empty(dtp->seqq)) {
                LOG_DBG("Going to restart A timer with a = %d and a/AF = %d",
                        a, a/AF);
                rtimer_start(&dtp->timers.a, a/AF);
        }

        return;
}

static unsigned int msec_to_next_rate(uint time_frame, struct timespec * last)
{
	struct timespec now = {0,0};
	struct timespec next = {0,0};
	struct timespec diff = {0,0};
	unsigned int ret = 0;

	if(!last) {
		LOG_ERR("%s arg invalid, last: 0x%pK", __func__, last);
		return -1;
	}

	next.tv_sec = last->tv_sec;
	next.tv_nsec = last->tv_nsec;

	while(time_frame >= 1000) {
		next.tv_sec += 1;
		time_frame -= 1000;
	}

	next.tv_nsec += time_frame * 1000000;

	if(next.tv_nsec > 1000000000L) {
		next.tv_sec += 1;
		next.tv_nsec -= 1000000000L;
	}

	getnstimeofday(&now);

	diff = timespec_sub(next, now);
	ret = (diff.tv_sec * 1000) +
		(diff.tv_nsec / 1000000);

	return ret;
}

/* Does not start the timer(return false) if it's not necessary and work can be
 * done.
 */
void dtp_start_rate_timer(struct dtp * dtp, struct dtcp * dtcp)
{
	uint rtf, tf;
	struct timespec t = {0,0};

	tf = 0;

	if(rtimer_is_pending(&dtp->timers.rate_window)) {
		LOG_DBG("rbfc Rate based timer is still pending...");
		return;
	}

	spin_lock_bh(&dtp->sv_lock);
	rtf = dtcp->sv->time_unit;
	t.tv_sec = dtcp->sv->last_time.tv_sec;
	t.tv_nsec = dtcp->sv->last_time.tv_nsec;
	spin_unlock_bh(&dtp->sv_lock);

	tf = msec_to_next_rate(rtf, &t);

	LOG_DBG("Rate based timer start, time %u msec, "
		"last: %lu:%lu", tf, t.tv_sec, t.tv_nsec);

	rtimer_start(&dtp->timers.rate_window, tf);
}

#if LINUX_VERSION_CODE < KERNEL_VERSION(4,15,0)
static void tf_rate_window(void * o)
#else
static void tf_rate_window(struct timer_list * tl)
#endif
{
        struct dtp *  dtp;
        struct dtcp * dtcp;
        struct timespec now  = {0, 0};

#if LINUX_VERSION_CODE < KERNEL_VERSION(4,15,0)
        dtp = (struct dtp *) o;
#else
        dtp = from_timer(dtp, tl, timers.rate_window);
#endif
        if (!dtp) {
                LOG_ERR("No DTP found. Cannot run rate window timer");
                return;
        }

        dtcp = dtp->dtcp;

        LOG_DBG("rbfc Timer job start...");
        LOG_DBG("rbfc Re-opening the rate mechanism");

        getnstimeofday(&now);

        spin_lock_bh(&dtp->sv_lock);
	dtcp->sv->pdus_sent_in_time_unit = 0;
	dtcp->sv->pdus_rcvd_in_time_unit = 0;
	dtcp->sv->last_time.tv_sec = now.tv_sec;
	dtcp->sv->last_time.tv_nsec = now.tv_nsec;
	dtp->sv->rate_fulfiled = false;
	spin_unlock_bh(&dtp->sv_lock);

	efcp_enable_write(dtp->efcp);
	cwq_deliver(dtp->cwq, dtp, dtp->rmt);

        return;
}

int dtp_sv_init(struct dtp * dtp,
                bool         rexmsn_ctrl,
                bool         window_based,
                bool         rate_based,
		uint_t      mfps,
		uint_t      mfss,
		u_int32_t   mpl,
		timeout_t   a,
		timeout_t   r,
		timeout_t   tr)
{
        ASSERT(dtp);
        ASSERT(dtp->sv);

	dtp->sv->stats.drop_pdus = 0;
	dtp->sv->stats.err_pdus = 0;
	dtp->sv->stats.tx_pdus = 0;
	dtp->sv->stats.tx_bytes = 0;
	dtp->sv->stats.rx_pdus = 0;
	dtp->sv->stats.rx_bytes = 0;
        dtp->sv->rexmsn_ctrl  = rexmsn_ctrl;
        dtp->sv->window_based = window_based;
        dtp->sv->rate_based   = rate_based;

        /* Init seq numbers */
        dtp->sv->max_seq_nr_sent = dtp->sv->seq_nr_to_send;
        dtp->sv->max_seq_nr_rcv  = 0;

        dtp->sv->max_flow_pdu_size = mfps;
        dtp->sv->max_flow_sdu_size = mfss;
        dtp->sv->MPL               = mpl;
        dtp->sv->A                 = a;
        dtp->sv->R                 = r;
        dtp->sv->tr                = tr;

        return 0;
}

/* Must be called under RCU read lock. */
struct dtp_ps *
dtp_ps_get(struct dtp * dtp)
{
        return container_of(rcu_dereference(dtp->base.ps),
                            struct dtp_ps, base);
}

struct dtp *
dtp_from_component(struct rina_component * component)
{
        return container_of(component, struct dtp, base);
}
EXPORT_SYMBOL(dtp_from_component);

int dtp_select_policy_set(struct dtp * dtp,
                          const string_t * path,
                          const string_t * name)
{
        struct ps_select_transaction trans;
        struct dtp_config * cfg = dtp->cfg;

        if (path && strcmp(path, "")) {
                LOG_ERR("This component has no selectable subcomponents");
                return -1;
        }

        base_select_policy_set_start(&dtp->base, &trans, &policy_sets, name);

        if (trans.state == PS_SEL_TRANS_PENDING) {
                struct dtp_ps * ps;

                /* Copy the connection parameters to the policy-set. From now
                 * on these connection parameters must be accessed by the DTP
                 * policy set, and not from the struct connection. */
                ps = container_of(trans.candidate_ps, struct dtp_ps, base);
                ps->dtcp_present        = dtp_conf_dtcp_present(cfg);
                ps->seq_num_ro_th       = dtp_conf_seq_num_ro_th(cfg);
                ps->initial_a_timer     = dtp_conf_initial_a_timer(cfg);
                ps->partial_delivery    = dtp_conf_partial_del(cfg);
                ps->incomplete_delivery = dtp_conf_incomplete_del(cfg);
                ps->in_order_delivery   = dtp_conf_in_order_del(cfg);
                ps->max_sdu_gap         = dtp_conf_max_sdu_gap(cfg);

                /* Fill in default policies. */
                if (!ps->transmission_control) {
                        ps->transmission_control =
                        		default_transmission_control;
                }
                if (!ps->closed_window) {
                        ps->closed_window = default_closed_window;
                }
                if (!ps->snd_flow_control_overrun) {
                        ps->snd_flow_control_overrun =
                        		default_snd_flow_control_overrun;
                }
                if (!ps->initial_sequence_number) {
                        ps->initial_sequence_number =
                        		default_initial_sequence_number;
                }
                if (!ps->receiver_inactivity_timer) {
                        ps->receiver_inactivity_timer =
                        		default_receiver_inactivity_timer;
                }
                if (!ps->sender_inactivity_timer) {
                        ps->sender_inactivity_timer =
                        		default_sender_inactivity_timer;
                }
        }

        base_select_policy_set_finish(&dtp->base, &trans);

        return trans.state == PS_SEL_TRANS_COMMITTED ? 0 : -1;
}
EXPORT_SYMBOL(dtp_select_policy_set);

int dtp_set_policy_set_param(struct dtp* dtp,
                             const char * path,
                             const char * name,
                             const char * value)
{
        struct dtp_ps *ps;
        int ret = -1;

        if (!dtp|| !path || !name || !value) {
                LOG_ERRF("NULL arguments %p %p %p %p", dtp, path, name, value);
                return -1;
        }

        LOG_DBG("set-policy-set-param '%s' '%s' '%s'", path, name, value);

        if (strcmp(path, "") == 0) {
                int bool_value;

                /* The request addresses this DTP instance. */
                rcu_read_lock();
                ps = container_of(rcu_dereference(dtp->base.ps),
                                  struct dtp_ps, base);

                if (strcmp(name, "dtcp_present") == 0) {
                        ret = kstrtoint(value, 10, &bool_value);
                        if (ret == 0) {
                                ps->dtcp_present = bool_value;
                        }
                } else if (strcmp(name, "seq_num_ro_th") == 0) {
                        ret = kstrtoint(value, 10, &ps->seq_num_ro_th);
                } else if (strcmp(name, "initial_a_timer") == 0) {
                        ret = kstrtouint(value, 10, &ps->initial_a_timer);
                } else if (strcmp(name, "partial_delivery") == 0) {
                        ret = kstrtoint(value, 10, &bool_value);
                        if (ret == 0) {
                                ps->partial_delivery = bool_value;
                        }
                } else if (strcmp(name, "incomplete_delivery") == 0) {
                        ret = kstrtoint(value, 10, &bool_value);
                        if (ret == 0) {
                                ps->incomplete_delivery = bool_value;
                        }
                } else if (strcmp(name, "in_order_delivery") == 0) {
                        ret = kstrtoint(value, 10, &bool_value);
                        if (ret == 0) {
                                ps->in_order_delivery = bool_value;
                        }
                } else if (strcmp(name, "max_sdu_gap") == 0) {
                        ret = kstrtouint(value, 10, &bool_value);
                        if (ret == 0) {
                                ps->max_sdu_gap = bool_value;
                        }
                } else {
                        LOG_ERR("Unknown DTP parameter policy '%s'", name);
                }
                rcu_read_unlock();
        } else {
                ret = base_set_policy_set_param(&dtp->base, path, name, value);
        }

        return ret;
}
EXPORT_SYMBOL(dtp_set_policy_set_param);

struct dtp * dtp_create(struct efcp *       efcp,
                        struct rmt *        rmt,
                        struct dtp_config * dtp_cfg,
			struct robject *    parent)
{
        struct dtp * dtp;
        string_t *   ps_name;

        if (!efcp) {
                LOG_ERR("No EFCP passed, bailing out");
                return NULL;
        }

        if (!dtp_cfg) {
                LOG_ERR("No DTP conf passed, bailing out");
                return NULL;
        }

        if (!rmt) {
                LOG_ERR("No RMT passed, bailing out");
                return NULL;
        }

        dtp = rkzalloc(sizeof(*dtp), GFP_KERNEL);
        if (!dtp) {
                LOG_ERR("Cannot create DTP instance");
                return NULL;
        }

        dtp->efcp = efcp;

	if (robject_init_and_add(&dtp->robj,
				 &dtp_rtype,
				 parent,
				 "dtp")) {
                dtp_destroy(dtp);
                return NULL;
	}

        dtp->sv = rkmalloc(sizeof(*dtp->sv), GFP_KERNEL);
        if (!dtp->sv) {
                LOG_ERR("Cannot create DTP state-vector");

                dtp_destroy(dtp);
                return NULL;
        }
        *dtp->sv = default_sv;
        /* FIXME: fixups to the state-vector should be placed here */

        spin_lock_init(&dtp->sv_lock);

        dtp->cfg   = dtp_cfg;
        dtp->rmt  = rmt;
        dtp->rttq = NULL;
        dtp->rtxq = NULL;
        dtp->seqq = squeue_create(dtp);
        if (!dtp->seqq) {
                LOG_ERR("Could not create Sequencing queue");
                dtp_destroy(dtp);
                return NULL;
        }

        rtimer_init(tf_sender_inactivity, &dtp->timers.sender_inactivity, dtp);
        rtimer_init(tf_receiver_inactivity, &dtp->timers.receiver_inactivity, dtp);
        rtimer_init(tf_a, &dtp->timers.a, dtp);
        rtimer_init(tf_rate_window, &dtp->timers.rate_window, dtp);
        rtimer_init(tf_rendezvous, &dtp->timers.rendezvous, dtp);

        dtp->to_post = ringq_create(TO_POST_LENGTH);
        if (!dtp->to_post) {
                LOG_ERR("Unable to create to_post queue; bailing out");
               dtp_destroy(dtp);
               return NULL;
        }
        dtp->to_send = ringq_create(TO_SEND_LENGTH);
        if (!dtp->to_send) {
               LOG_ERR("Unable to create to_send queue; bailing out");
               dtp_destroy(dtp);
               return NULL;
        }

        rina_component_init(&dtp->base);

        ps_name = (string_t *) policy_name(dtp_conf_ps_get(dtp_cfg));
        if (!ps_name || !strcmp(ps_name, ""))
                ps_name = RINA_PS_DEFAULT_NAME;

        if (dtp_select_policy_set(dtp, "", ps_name)) {
                LOG_ERR("Could not load DTP PS %s", ps_name);
                dtp_destroy(dtp);
                return NULL;
        }

        if (dtp_initial_sequence_number(dtp)) {
                LOG_ERR("Could not create Sequencing queue");
                dtp_destroy(dtp);
                return NULL;
        }

        spin_lock_init(&dtp->lock);

        return dtp;
}

int dtp_destroy(struct dtp * instance)
{
	struct dtcp * dtcp = NULL;
	struct cwq * cwq = NULL;
	struct rtxq * rtxq = NULL;
	struct rttq * rttq = NULL;
	int ret = 0;

        if (!instance)
                return -1;

	spin_lock_bh(&instance->lock);

        if (instance->dtcp) {
                dtcp = instance->dtcp;
                instance->dtcp = NULL; /* Useful */
        }

        if (instance->cwq) {
                cwq = instance->cwq;
                instance->cwq = NULL; /* Useful */
        }

        if (instance->rtxq) {
        	rtxq = instance->rtxq;
        	instance->rtxq = NULL; /* Useful */
        }

        if (instance->rttq) {
<<<<<<< HEAD
        	rttq = instance->rttq;
        	instance->rttq = NULL;
=======
        		rttq = instance->rttq;
        		instance->rttq = NULL;
>>>>>>> 28b50b8d
        }

        spin_unlock_bh(&instance->lock);

        if (dtcp) {
        	if (dtcp_destroy(dtcp)) {
        		LOG_WARN("Error destroying DTCP");
        		ret = -1;
        	}
        }

        if (cwq) {
        	if (cwq_destroy(cwq)) {
        		LOG_WARN("Error destroying CWQ");
        		ret = -1;
        	}
        }

        if (rtxq) {
                if (rtxq_destroy(rtxq)) {
                        LOG_ERR("Failed to destroy rexmsn queue");
                        ret = -1;
                }
        }

        if (rttq) {
<<<<<<< HEAD
        	if (rttq_destroy(rttq)) {
        		LOG_ERR("Failed to destroy rexmsn queue");
        		ret = -1;
        	}
=======
                if (rttq_destroy(rttq)) {
                        LOG_ERR("Failed to destroy rexmsn queue");
                        ret = -1;
                }
>>>>>>> 28b50b8d
        }

        rtimer_destroy(&instance->timers.a);
        /* tf_a posts workers that restart sender_inactivity timer, so the wq
         * must be flushed before destroying the timer */

        rtimer_destroy(&instance->timers.sender_inactivity);
        rtimer_destroy(&instance->timers.receiver_inactivity);
        rtimer_destroy(&instance->timers.rate_window);
        rtimer_destroy(&instance->timers.rtx);
        rtimer_destroy(&instance->timers.rendezvous);

        if (instance->to_post) ringq_destroy(instance->to_post,
                               (void (*)(void *)) du_destroy);
        if (instance->to_send) ringq_destroy(instance->to_send,
                               (void (*)(void *)) du_destroy);

        if (instance->seqq) squeue_destroy(instance->seqq);
        if (instance->sv)   rkfree(instance->sv);
        if (instance->cfg) dtp_config_destroy(instance->cfg);
        rina_component_fini(&instance->base);

	robject_del(&instance->robj);
        rkfree(instance);

        LOG_DBG("DTP %pK destroyed successfully", instance);

        return 0;
}

static bool window_is_closed(struct dtp *    dtp,
                             struct dtcp *   dtcp,
                             seq_num_t       seq_num,
                             struct dtp_ps * ps)
{
        bool retval = false, w_ret = false, r_ret = false;

        ASSERT(dtp);
        ASSERT(dtcp);

        spin_lock_bh(&dtp->sv_lock);
        if (dtp->sv->window_based && seq_num > dtcp->sv->snd_rt_wind_edge) {
        	dtp->sv->window_closed = true;
                w_ret = true;
        }

        if (dtp->sv->rate_based) {
        	if(dtcp_rate_exceeded(dtcp, 1)) {
        		dtp->sv->rate_fulfiled = true;
        		r_ret = true;
		} else {
			if (dtp->sv->rate_fulfiled) {
				LOG_DBG("rbfc Re-opening the rate mechanism");
				dtp->sv->rate_fulfiled = false;
			}
		}
        }

        spin_unlock_bh(&dtp->sv_lock);

        if (r_ret)
        	dtp_start_rate_timer(dtp, dtcp);

        retval = (w_ret || r_ret);

        if(w_ret && r_ret)
        	retval = ps->reconcile_flow_conflict(ps);

        return retval;
}

void dtp_send_pending_ctrl_pdus(struct dtp * dtp)
{
	struct du * du_ctrl;

	while (!ringq_is_empty(dtp->to_send)) {
		du_ctrl = ringq_pop(dtp->to_send);
		if (du_ctrl && dtp_pdu_send(dtp, dtp->rmt, du_ctrl)) {
			LOG_ERR("Problems sending DTCP Ctrl PDU");
			du_destroy(du_ctrl);
		}
	}
}
EXPORT_SYMBOL(dtp_send_pending_ctrl_pdus);

int dtp_write(struct dtp * instance,
              struct du * du)
{
        struct dtcp *     dtcp;
        struct rtxq *     rtxq;
        struct du *       cdu;
        struct dtp_ps *   ps;
        seq_num_t         sn, csn;
        struct efcp *     efcp;
        int		  sbytes;
        uint_t            sc;
        timeout_t         mpl, r, a, rv;
        bool		  start_rv_timer;

        efcp = instance->efcp;
        dtcp = instance->dtcp;

#if DTP_INACTIVITY_TIMERS_ENABLE
        /* Stop SenderInactivityTimer */
        if (rtimer_stop(&instance->timers.sender_inactivity)) {
                LOG_ERR("Failed to stop timer");
        }
#endif
        /* Step 1: Delimiting (fragmentation/reassembly) + Protection */

        /*
         * FIXME: The two ways of carrying out flow control
         * could exist at once, thus reconciliation should be
         * the first and default case if both are present.
         */

        /* FIXME: from now on, this should be done for each user data
         * generated by Delimiting *
         */

        /* Step 2: Sequencing */
        /*
         * Incrementing here means the PDU cannot
         * be just thrown away from this point onwards
         */
        /* Probably needs to be revised */

	sbytes = du_len(du);
	if (du_encap(du, PDU_TYPE_DT)){
		LOG_ERR("Could not encap PDU");
		goto pdu_err_exit;
	}

	spin_lock_bh(&instance->sv_lock);

        csn = ++instance->sv->seq_nr_to_send;
        if (pci_format(&du->pci,
                       efcp->connection->source_cep_id,
                       efcp->connection->destination_cep_id,
                       efcp->connection->source_address,
                       efcp->connection->destination_address,
                       csn,
                       efcp->connection->qos_id,
		       sbytes + du->pci.len,
                       PDU_TYPE_DT)) {
		LOG_ERR("Could not format PCI");
		goto pdu_err_exit;
	}
	if (!pci_is_ok(&du->pci)) {
		LOG_ERR("PCI is not ok");
		goto pdu_err_exit;
	}

        sn = dtcp->sv->snd_lft_win;
        if (instance->sv->drf_flag ||
        		((sn == (csn - 1)) && instance->sv->rexmsn_ctrl)) {
		pdu_flags_t pci_flags;
		pci_flags = pci_flags_get(&du->pci);
		pci_flags |= PDU_FLAGS_DATA_RUN;
                pci_flags_set(&du->pci, pci_flags);
	}

        LOG_DBG("DTP Sending PDU %u (CPU: %d)", csn, smp_processor_id());
        mpl = instance->sv->MPL;
        r = instance->sv->R;
        a = instance->sv->A;
        spin_unlock_bh(&instance->sv_lock);

        if (dtcp) {
                rcu_read_lock();
                ps = container_of(rcu_dereference(instance->base.ps),
                                  struct dtp_ps, base);
                if (instance->sv->window_based || instance->sv->rate_based) {
			/* NOTE: Might close window */
			if (window_is_closed(instance,
						dtcp,
						csn,
						ps)) {
				if (ps->closed_window(ps, du)) {
					LOG_ERR("Problems with the closed window policy");
					goto stats_err_exit;
				}
				rcu_read_unlock();

				/* Check if rendezvous PDU needs to be sent*/
				start_rv_timer = false;
				spin_lock_bh(&instance->sv_lock);
				if (!instance->dtcp->sv->rendezvous_sndr) {
					instance->dtcp->sv->rendezvous_sndr = true;

                                        LOG_INFO("RV at the sender %u (CPU: %d)", csn, smp_processor_id());

					/* Start rendezvous timer, wait for Tr to fire */
					start_rv_timer = true;
					rv = jiffies_to_msecs(instance->sv->tr);
				}
				spin_unlock_bh(&instance->sv_lock);

				if (start_rv_timer) {
					LOG_INFO("Window is closed. SND LWE: %u | SND RWE: %u | TR: %u",
							instance->dtcp->sv->snd_lft_win,
							instance->dtcp->sv->snd_rt_wind_edge,
							instance->sv->tr);
					/* Send rendezvous PDU and start time */
					rtimer_start(&instance->timers.rendezvous, rv);
				}

				return 0;
			}
			if(instance->sv->rate_based) {
				spin_lock_bh(&instance->sv_lock);
				sc = dtcp->sv->pdus_sent_in_time_unit;
				if(sbytes >= 0) {
					if (sbytes + sc >= dtcp->sv->sndr_rate)
						dtcp->sv->pdus_sent_in_time_unit =
								dtcp->sv->sndr_rate;
					else
						dtcp->sv->pdus_sent_in_time_unit =
								dtcp->sv->pdus_sent_in_time_unit + sbytes;
				}
				spin_unlock_bh(&instance->sv_lock);
			}
                }
                if (instance->sv->rexmsn_ctrl) {
                        /* FIXME: Add timer for PDU */
                        rtxq = instance->rtxq;
                        cdu = du_dup_ni(du);
                        if (!cdu) {
                                LOG_ERR("Failed to copy PDU");
                                LOG_ERR("PDU type: %d", pci_type(&du->pci));
                                goto pdu_stats_err_exit;
                        }

                        if (rtxq_push_ni(rtxq, cdu)) {
                                LOG_ERR("Couldn't push to rtxq");
                                goto pdu_stats_err_exit;
                        }
<<<<<<< HEAD
                } else if (instance->rttq) {
                	if (rttq_push(instance->rttq, csn)) {
                		LOG_ERR("Failed to push SN to RTT queue");
                	}
=======
                } else {
                		if (rttq_push(instance->rttq, csn)) {
                				LOG_ERR("Failed to push SN");
                		}
>>>>>>> 28b50b8d
                }

                if (ps->transmission_control(ps, du)) {
                        LOG_ERR("Problems with transmission control");
                        goto stats_err_exit;
                }

                rcu_read_unlock();
                spin_lock_bh(&instance->sv_lock);
                stats_inc_bytes(tx, instance->sv, sbytes);
                spin_unlock_bh(&instance->sv_lock);
#if DTP_INACTIVITY_TIMERS_ENABLE
                /* Start SenderInactivityTimer */
                if (rtimer_restart(&instance->timers.sender_inactivity,
                                   3 * (mpl + r + a ))) {
                        LOG_ERR("Failed to start sender_inactiviy timer");
                        goto stats_nounlock_err_exit;
                        return -1;
                }
#endif
                return 0;
        }

        if (dtp_pdu_send(instance,
                         instance->rmt,
                         du))
		return -1;
        spin_lock_bh(&instance->sv_lock);
	stats_inc_bytes(tx, instance->sv, sbytes);
	spin_unlock_bh(&instance->sv_lock);
	return 0;

pdu_err_exit:
	du_destroy(du);
	return -1;

pdu_stats_err_exit:
	du_destroy(du);
stats_err_exit:
        rcu_read_unlock();
stats_nounlock_err_exit:
	spin_lock_bh(&instance->sv_lock);
	stats_inc(err, instance->sv);
	spin_unlock_bh(&instance->sv_lock);
	return -1;
}

/* Must be called with sv lock taken */
static bool is_fc_overrun(struct dtp * dtp, struct dtcp * dtcp,
			  seq_num_t seq_num, int pdul)
{
        bool to_ret, w_ret = false, r_ret = false;

        if (!dtcp)
                return false;

        if (dtcp_window_based_fctrl(dtcp->cfg)) {
                w_ret = (seq_num > dtcp->sv->rcvr_rt_wind_edge);
        }

        if (dtcp_rate_based_fctrl(dtcp->cfg)){
        	if(pdul >= 0) {
        		dtcp->sv->pdus_rcvd_in_time_unit =
        				dtcp->sv->pdus_rcvd_in_time_unit + pdul;
        	}
        }

        to_ret = w_ret || r_ret;

	LOG_DBG("Is fc overruned? win: %d, rate: %d", w_ret, r_ret);

        if (w_ret || r_ret)
                LOG_DBG("Reconcile flow control RX");

        return to_ret;
}

static bool are_there_pdus(struct seq_queue * queue, seq_num_t LWE)
{
        struct seq_queue_entry * p;
        seq_num_t sn;

        if (list_empty(&queue->head)) {
                LOG_DBG("Seq Queue is empty!");
                return false;
        }
        p = list_first_entry(&queue->head, struct seq_queue_entry, next);
        if (!p)
                return false;

        sn = pci_sequence_number_get(&p->du->pci);
        if (sn == (LWE+1))
                return true;

        return false;
}

int dtp_pdu_ctrl_send(struct dtp * dtp, struct du * du)
{
	return ringq_push(dtp->to_send, du);
}

int dtp_receive(struct dtp * instance,
                struct du * du)
{
        struct dtp_ps *  ps;
        struct dtcp *    dtcp;
        struct dtcp_ps * dtcp_ps;
        seq_num_t        seq_num;
        timeout_t        a, r, mpl;
        seq_num_t        LWE;
        bool             in_order;
        bool             rtx_ctrl = false;
        seq_num_t        max_sdu_gap;
	int              sbytes;
	struct efcp *	 efcp = 0;

        LOG_DBG("DTP receive started...");

        dtcp = instance->dtcp;
        efcp = instance->efcp;

        spin_lock_bh(&instance->sv_lock);
        a           = instance->sv->A;
        r 	    = instance->sv->R;
        mpl	    = instance->sv->MPL;
        LWE         = instance->sv->rcv_left_window_edge;
        rcu_read_lock();
        ps = container_of(rcu_dereference(instance->base.ps),
                          struct dtp_ps, base);
        in_order    = ps->in_order_delivery;
        max_sdu_gap = ps->max_sdu_gap;
        if (dtcp) {
                dtcp_ps = dtcp_ps_get(dtcp);
                rtx_ctrl = dtcp_ps->rtx_ctrl;
        }
        rcu_read_unlock();

        seq_num = pci_sequence_number_get(&du->pci);
	sbytes = du_data_len(du);

        LOG_DBG("local_soft_irq_pending: %d", local_softirq_pending());
        LOG_DBG("DTP Received PDU %u (CPU: %d)",
                seq_num, smp_processor_id());

        if (instance->sv->drf_required) {
#if DTP_INACTIVITY_TIMERS_ENABLE
                /* Start ReceiverInactivityTimer */
                if (rtimer_restart(&instance->timers.receiver_inactivity,
                                   2 * (mpl + r + a))) {
                        LOG_ERR("Failed to start Receiver Inactivity timer");
                        spin_unlock_bh(&instance->sv_lock);
                        du_destroy(du);
                        return -1;
                }
#endif
                if ((pci_flags_get(&du->pci) & PDU_FLAGS_DATA_RUN)) {
                	    LOG_INFO("Data Run Flag");
                        instance->sv->drf_required = false;
                        instance->sv->rcv_left_window_edge = seq_num;
                        dtp_squeue_flush(instance);
                        if (instance->rttq) {
<<<<<<< HEAD
                        	rttq_flush(instance->rttq);
=======
                                rttq_flush(instance->rttq);
>>>>>>> 28b50b8d
                        }
                        spin_unlock_bh(&instance->sv_lock);
                        if (dtcp) {
                                if (dtcp_sv_update(dtcp, &du->pci)) {
                                        LOG_ERR("Failed to update dtcp sv");
                                        return -1;
                                }
                        }

                        dtp_send_pending_ctrl_pdus(instance);
                        pdu_post(instance, du);
			stats_inc_bytes(rx, instance->sv, sbytes);
                        LOG_DBG("Data run flag DRF");
                        return 0;
                }
                LOG_ERR("Expecting DRF but not present, dropping PDU %d...",
                        seq_num);
		stats_inc(drop, instance->sv);
		spin_unlock_bh(&instance->sv_lock);
                du_destroy(du);
                return 0;
        }

        /*
         * NOTE:
         *   no need to check presence of in_order or dtcp because in case
         *   they are not, LWE is not updated and always 0
         */

        if ((seq_num <= LWE) || (is_fc_overrun(instance, dtcp, seq_num, sbytes)))
        {
        	/* Duplicate PDU or flow control overrun */
        	LOG_ERR("Duplicate PDU or flow control overrun. SN: %u, LWE:%u",
        		 seq_num, LWE);
                stats_inc(drop, instance->sv);
                spin_unlock_bh(&instance->sv_lock);
                du_destroy(du);

                if (dtcp) {
                	/* Send an ACK/Flow Control PDU with current window values */
                	/* FIXME: we have to send a Control ACK PDU, not an
                	 * ack flow control one
                	 */
                        /*if (dtcp_ack_flow_control_pdu_send(dtcp, LWE)) {
                                LOG_ERR("Failed to send ack/flow control pdu");
                                return -1;
                        }*/
                }
                return 0;
        }

#if DTP_INACTIVITY_TIMERS_ENABLE
        /* Start ReceiverInactivityTimer */
        if (rtimer_restart(&instance->timers.receiver_inactivity,
                           2 * (mpl + r + a ))) {
        	spin_unlock_bh(&instance->sv_lock);
                LOG_ERR("Failed to start Receiver Inactivity timer");
                du_destroy(du);
                return -1;
        }
#endif
        /* This is an acceptable data PDU, stop reliable ACK timer */
        if (dtcp->sv->rendezvous_rcvr) {
        	LOG_INFO("RV at receiver put to false");
        	dtcp->sv->rendezvous_rcvr = false;
        	rtimer_stop(&dtcp->rendezvous_rcv);
        }
        if (!a) {
                bool set_lft_win_edge;

                if (!in_order && !dtcp) {
                	spin_unlock_bh(&instance->sv_lock);
                        LOG_DBG("DTP Receive deliver, seq_num: %d, LWE: %d",
                                seq_num, LWE);
                        if (pdu_post(instance, du))
                                return -1;

                        return 0;
                }

                set_lft_win_edge = !(dtcp_rtx_ctrl(dtcp->cfg) &&
                                     ((seq_num -LWE) > (max_sdu_gap + 1)));
                if (set_lft_win_edge) {
                	instance->sv->rcv_left_window_edge = seq_num;
                }

                spin_unlock_bh(&instance->sv_lock);

                if (dtcp) {
                        if (dtcp_sv_update(dtcp, &du->pci)) {
                                LOG_ERR("Failed to update dtcp sv");
                                goto fail;
                        }
                        dtp_send_pending_ctrl_pdus(instance);
                        if (!set_lft_win_edge) {
                                du_destroy(du);
                                return 0;
                        }
                }

                if (pdu_post(instance, du))
                        return -1;

                spin_lock_bh(&instance->sv_lock);
		stats_inc_bytes(rx, instance->sv, sbytes);
		spin_unlock_bh(&instance->sv_lock);
                return 0;

        fail:
                du_destroy(du);
                return -1;
        }

        LWE = instance->sv->rcv_left_window_edge;
        LOG_DBG("DTP receive LWE: %u", LWE);
        if (seq_num == LWE + 1) {
        	instance->sv->rcv_left_window_edge = seq_num;
                ringq_push(instance->to_post, du);
                LWE = seq_num;
        } else {
                seq_queue_push_ni(instance->seqq->queue, du);
        }

        while (are_there_pdus(instance->seqq->queue, LWE)) {
                du = seq_queue_pop(instance->seqq->queue);
                if (!du)
                        break;
                seq_num = pci_sequence_number_get(&du->pci);
                LWE     = seq_num;
                instance->sv->rcv_left_window_edge = seq_num;
                ringq_push(instance->to_post, du);
        }
        spin_unlock_bh(&instance->sv_lock);

        if (dtcp) {
                if (dtcp_sv_update(dtcp, &du->pci)) {
                        LOG_ERR("Failed to update dtcp sv");
                }
        }

        dtp_send_pending_ctrl_pdus(instance);

        if (list_empty(&instance->seqq->queue->head))
                rtimer_stop(&instance->timers.a);
        else
                rtimer_start(&instance->timers.a, a/AF);

        while (!ringq_is_empty(instance->to_post)) {
                du = (struct du *) ringq_pop(instance->to_post);
                if (du) {
                	sbytes = du_data_len(du);
                        pdu_post(instance, du);
                        spin_lock_bh(&instance->sv_lock);
			stats_inc_bytes(rx, instance->sv, sbytes);
			spin_unlock_bh(&instance->sv_lock);
		}
        }

        LOG_DBG("DTP receive ended...");
        return 0;
}

int dtp_ps_publish(struct ps_factory * factory)
{
        if (factory == NULL) {
                LOG_ERR("%s: NULL factory", __func__);
                return -1;
        }

        return ps_publish(&policy_sets, factory);
}
EXPORT_SYMBOL(dtp_ps_publish);

int dtp_ps_unpublish(const char * name)
{ return ps_unpublish(&policy_sets, name); }
EXPORT_SYMBOL(dtp_ps_unpublish);<|MERGE_RESOLUTION|>--- conflicted
+++ resolved
@@ -1137,13 +1137,8 @@
         }
 
         if (instance->rttq) {
-<<<<<<< HEAD
         	rttq = instance->rttq;
         	instance->rttq = NULL;
-=======
-        		rttq = instance->rttq;
-        		instance->rttq = NULL;
->>>>>>> 28b50b8d
         }
 
         spin_unlock_bh(&instance->lock);
@@ -1170,17 +1165,10 @@
         }
 
         if (rttq) {
-<<<<<<< HEAD
         	if (rttq_destroy(rttq)) {
         		LOG_ERR("Failed to destroy rexmsn queue");
         		ret = -1;
         	}
-=======
-                if (rttq_destroy(rttq)) {
-                        LOG_ERR("Failed to destroy rexmsn queue");
-                        ret = -1;
-                }
->>>>>>> 28b50b8d
         }
 
         rtimer_destroy(&instance->timers.a);
@@ -1418,17 +1406,10 @@
                                 LOG_ERR("Couldn't push to rtxq");
                                 goto pdu_stats_err_exit;
                         }
-<<<<<<< HEAD
                 } else if (instance->rttq) {
                 	if (rttq_push(instance->rttq, csn)) {
                 		LOG_ERR("Failed to push SN to RTT queue");
                 	}
-=======
-                } else {
-                		if (rttq_push(instance->rttq, csn)) {
-                				LOG_ERR("Failed to push SN");
-                		}
->>>>>>> 28b50b8d
                 }
 
                 if (ps->transmission_control(ps, du)) {
@@ -1591,11 +1572,7 @@
                         instance->sv->rcv_left_window_edge = seq_num;
                         dtp_squeue_flush(instance);
                         if (instance->rttq) {
-<<<<<<< HEAD
                         	rttq_flush(instance->rttq);
-=======
-                                rttq_flush(instance->rttq);
->>>>>>> 28b50b8d
                         }
                         spin_unlock_bh(&instance->sv_lock);
                         if (dtcp) {
