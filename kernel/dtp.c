--- conflicted
+++ resolved
@@ -494,14 +494,22 @@
 }
 
 /* Runs the Rendezvous timer */
+#if LINUX_VERSION_CODE < KERNEL_VERSION(4,15,0)
 static void tf_rendezvous(void * data)
+#else
+static void tf_rendezvous(struct timer_list * tl)
+#endif
 {
         struct dtp * dtp;
         bool         start_rv_timer;
         timeout_t    rv;
 
         LOG_INFO("Running rendezvous timer...");
+#if LINUX_VERSION_CODE < KERNEL_VERSION(4,15,0)
         dtp = (struct dtp *) data;
+#else
+	dtp = from_timer(dtp, tl, timers.rendezvous);
+#endif
         if (!dtp) {
                 LOG_ERR("No dtp to work with");
                 return;
@@ -520,7 +528,7 @@
 	if (start_rv_timer) {
 		/* Send rendezvous PDU and start timer */
 		dtcp_rendezvous_pdu_send(dtp->dtcp);
-		rtimer_start(dtp->timers.rendezvous, rv);
+		rtimer_start(&dtp->timers.rendezvous, rv);
 	}
 
         return;
@@ -1056,28 +1064,11 @@
                 return NULL;
         }
 
-<<<<<<< HEAD
         rtimer_init(tf_sender_inactivity, &dtp->timers.sender_inactivity, dtp);
         rtimer_init(tf_receiver_inactivity, &dtp->timers.receiver_inactivity, dtp);
         rtimer_init(tf_a, &dtp->timers.a, dtp);
         rtimer_init(tf_rate_window, &dtp->timers.rate_window, dtp);
-=======
-        dtp->timers.sender_inactivity =
-        		rtimer_create(tf_sender_inactivity, dtp);
-        dtp->timers.receiver_inactivity =
-        		rtimer_create(tf_receiver_inactivity, dtp);
-        dtp->timers.a = rtimer_create(tf_a, dtp);
-        dtp->timers.rate_window = rtimer_create(tf_rate_window, dtp);
-        dtp->timers.rendezvous = rtimer_create(tf_rendezvous, dtp);
-        if (!dtp->timers.sender_inactivity   ||
-            !dtp->timers.receiver_inactivity ||
-            !dtp->timers.a                   ||
-            !dtp->timers.rate_window	     ||
-	    !dtp->timers.rendezvous) {
-                dtp_destroy(dtp);
-                return NULL;
-        }
->>>>>>> daaf0c7a
+	rtimer_init(tf_rendezvous, &dtp->timers.rendezvous, dtp);
 
         dtp->to_post = ringq_create(TO_POST_LENGTH);
         if (!dtp->to_post) {
@@ -1169,21 +1160,12 @@
         /* tf_a posts workers that restart sender_inactivity timer, so the wq
          * must be flushed before destroying the timer */
 
-<<<<<<< HEAD
         rtimer_destroy(&instance->timers.sender_inactivity);
         rtimer_destroy(&instance->timers.receiver_inactivity);
         rtimer_destroy(&instance->timers.rate_window);
         rtimer_destroy(&instance->timers.rtx);
-=======
-        if (instance->timers.sender_inactivity)
-                rtimer_destroy(instance->timers.sender_inactivity);
-        if (instance->timers.receiver_inactivity)
-                rtimer_destroy(instance->timers.receiver_inactivity);
-        if (instance->timers.rate_window)
-                rtimer_destroy(instance->timers.rate_window);
-        if (instance->timers.rendezvous)
-        	rtimer_destroy(instance->timers.rendezvous);
->>>>>>> daaf0c7a
+	rtimer_destroy(&instance->timers.rendezvous);
+
         if (instance->to_post) ringq_destroy(instance->to_post,
                                (void (*)(void *)) du_destroy);
         if (instance->to_send) ringq_destroy(instance->to_send,
@@ -1370,7 +1352,7 @@
 
 				if (start_rv_timer) {
 					/* Send rendezvous PDU and start time */
-					rtimer_start(instance->timers.rendezvous, rv);
+					rtimer_start(&instance->timers.rendezvous, rv);
 				}
 
 				return 0;
