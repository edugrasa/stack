/*
 * DTCP (Data Transfer Control Protocol)
 *
 *    Francesco Salvestrini <f.salvestrini@nextworks.it>
 *    Miquel Tarzan         <miquel.tarzan@i2cat.net>
 *    Leonardo Bergesio     <leonardo.bergesio@i2cat.net>
 *
 * This program is free software; you can redistribute it and/or modify
 * it under the terms of the GNU General Public License as published by
 * the Free Software Foundation; either version 2 of the License, or
 * (at your option) any later version.
 *
 * This program is distributed in the hope that it will be useful,
 * but WITHOUT ANY WARRANTY; without even the implied warranty of
 * MERCHANTABILITY or FITNESS FOR A PARTICULAR PURPOSE.  See the
 * GNU General Public License for more details.
 *
 * You should have received a copy of the GNU General Public License
 * along with this program; if not, write to the Free Software
 * Foundation, Inc., 675 Mass Ave, Cambridge, MA 02139, USA.
 */

#define RINA_PREFIX "dtcp"

#include <linux/delay.h>

#include "logs.h"
#include "utils.h"
#include "debug.h"
#include "dtcp.h"
#include "rmt.h"
#include "efcp-str.h"
#include "dtp.h"
#include "dtp-utils.h"
#include "dtcp-conf-utils.h"
#include "ps-factory.h"
#include "dtcp-ps.h"
#include "dtcp-ps-default.h"
#include "policies.h"
#include "rds/rmem.h"
#include "debug.h"

static struct policy_set_list policy_sets = {
        .head = LIST_HEAD_INIT(policy_sets.head)
};

int dtcp_pdu_send(struct dtcp * dtcp, struct du * du)
{
        return dtp_pdu_ctrl_send(dtcp->parent, du);
}
EXPORT_SYMBOL(dtcp_pdu_send);

int dtcp_last_time_set(struct dtcp * dtcp, struct timespec * s)
{
	ASSERT(dtcp);
	ASSERT(dtcp->sv);
	ASSERT(s);

	spin_lock_bh(&dtcp->parent->sv_lock);
	dtcp->sv->last_time.tv_sec = s->tv_sec;
	dtcp->sv->last_time.tv_nsec = s->tv_nsec;
	spin_unlock_bh(&dtcp->parent->sv_lock);

	return 0;
}
EXPORT_SYMBOL(dtcp_last_time_set);

static seq_num_t next_snd_ctl_seq(struct dtcp * dtcp)
{
        seq_num_t     tmp;

        ASSERT(dtcp);
        ASSERT(dtcp->sv);

        spin_lock_bh(&dtcp->parent->sv_lock);
        tmp = ++dtcp->sv->next_snd_ctl_seq;
        spin_unlock_bh(&dtcp->parent->sv_lock);

        return tmp;
}

static ssize_t dtcp_attr_show(struct robject *		     robj,
                         	     struct robj_attribute * attr,
                                     char *		     buf)
{
	struct dtcp * instance;

	instance = container_of(robj, struct dtcp, robj);
	if (!instance || !instance->sv || !instance->parent || !instance->cfg)
		return 0;

	if (strcmp(robject_attr_name(attr), "rtt") == 0) {
		return sprintf(buf, "%u\n", instance->sv->rtt);
	}
	if (strcmp(robject_attr_name(attr), "srtt") == 0) {
		return sprintf(buf, "%u\n", instance->sv->srtt);
	}
	if (strcmp(robject_attr_name(attr), "rttvar") == 0) {
		return sprintf(buf, "%u\n", instance->sv->rttvar);
	}
	/* Flow control */
	if (strcmp(robject_attr_name(attr), "closed_win_q_length") == 0) {
		return sprintf(buf, "%zu\n", cwq_size(instance->parent->cwq));
	}
	if (strcmp(robject_attr_name(attr), "closed_win_q_size") == 0) {
		return sprintf(buf, "%u\n",
			dtcp_max_closed_winq_length(instance->cfg));
	}
	/* Win based */
	if (strcmp(robject_attr_name(attr), "sndr_credit") == 0) {
		return sprintf(buf, "%u\n", instance->sv->sndr_credit);
	}
	if (strcmp(robject_attr_name(attr), "rcvr_credit") == 0) {
		return sprintf(buf, "%u\n", instance->sv->rcvr_credit);
	}
	if (strcmp(robject_attr_name(attr), "snd_rt_win_edge") == 0) {
		return sprintf(buf, "%u\n", instance->sv->snd_rt_wind_edge);
	}
	if (strcmp(robject_attr_name(attr), "rcv_rt_win_edge") == 0) {
		return sprintf(buf, "%u\n", instance->sv->rcvr_rt_wind_edge);
	}
	/* Rate based */
	if (strcmp(robject_attr_name(attr), "pdus_per_time_unit") == 0) {
		return sprintf(buf, "%u\n", instance->sv->pdus_per_time_unit);
	}
	if (strcmp(robject_attr_name(attr), "time_unit") == 0) {
		return sprintf(buf, "%u\n", instance->sv->time_unit);
	}
	if (strcmp(robject_attr_name(attr), "sndr_rate") == 0) {
		return sprintf(buf, "%u\n", instance->sv->sndr_rate);
	}
	if (strcmp(robject_attr_name(attr), "rcvr_rate") == 0) {
		return sprintf(buf, "%u\n", instance->sv->rcvr_rate);
	}
	if (strcmp(robject_attr_name(attr), "pdus_rcvd_in_time_unit") == 0) {
		return sprintf(buf, "%u\n", instance->sv->pdus_rcvd_in_time_unit);
	}
	if (strcmp(robject_attr_name(attr), "last_time") == 0) {
		struct timespec s;
		s.tv_sec = instance->sv->last_time.tv_sec;
		s.tv_nsec = instance->sv->last_time.tv_nsec;
		return sprintf(buf, "%lld.%.9ld\n",
			(long long) s.tv_sec, s.tv_nsec);
	}
	/* Rtx control */
	if (strcmp(robject_attr_name(attr), "data_retransmit_max") == 0) {
		return sprintf(buf, "%u\n", dtcp_data_retransmit_max(instance->cfg));
	}
	if (strcmp(robject_attr_name(attr), "last_snd_data_ack") == 0) {
		return sprintf(buf, "%u\n", instance->sv->last_snd_data_ack);
	}
	if (strcmp(robject_attr_name(attr), "last_rcv_data_ack") == 0) {
		return sprintf(buf, "%u\n", instance->sv->last_rcv_data_ack);
	}
	if (strcmp(robject_attr_name(attr), "snd_lf_win") == 0) {
		return sprintf(buf, "%u\n", instance->sv->snd_lft_win);
	}
	if (strcmp(robject_attr_name(attr), "rtx_q_length") == 0) {
		return sprintf(buf, "%u\n", rtxq_size(instance->parent->rtxq));
	}
	if (strcmp(robject_attr_name(attr), "rtx_drop_pdus") == 0) {
		return sprintf(buf, "%u\n",
			rtxq_drop_pdus(instance->parent->rtxq));
	}
	if (strcmp(robject_attr_name(attr), "ps_name") == 0) {
		return sprintf(buf, "%s\n",instance->base.ps_factory->name);
	}
	return 0;
}
RINA_SYSFS_OPS(dtcp);
RINA_ATTRS(dtcp, rtt, srtt, rttvar, ps_name);
RINA_KTYPE(dtcp);

int ctrl_pdu_send(struct dtcp * dtcp, pdu_type_t type, bool direct)
{
        struct du *   du;

        if (dtcp->sv->rendezvous_rcvr) {
        	LOG_INFO("Generating FC PDU in RV at RCVR");
        }

        du  = pdu_ctrl_generate(dtcp, type);
        if (!du) {
        	atomic_dec(&dtcp->cpdus_in_transit);
        	return -1;
        }
        if (dtcp->sv->rendezvous_rcvr) {
        	LOG_INFO("Generated FC PDU in RV at RCVR");
        }

        if (direct) {
        	if (dtp_pdu_send(dtcp->parent, dtcp->rmt, du)){
        		atomic_dec(&dtcp->cpdus_in_transit);
        		du_destroy(du);
        		return -1;
        	}
        } else {
                if (dtcp_pdu_send(dtcp, du)){
                	atomic_dec(&dtcp->cpdus_in_transit);
                	du_destroy(du);
                	return -1;
                }
        }

        atomic_dec(&dtcp->cpdus_in_transit);

        return 0;
}

/* Runs the Rendezvous-at-receiver timer */
#if LINUX_VERSION_CODE < KERNEL_VERSION(4,15,0)
static void tf_rendezvous_rcv(void * data)
#else
static void tf_rendezvous_rcv(struct timer_list * tl)
#endif
{
        struct dtcp * dtcp;
        struct dtp *  dtp;
        bool         start_rv_rcv_timer;
        timeout_t    rv;

        LOG_INFO("Running rendezvous-at-receiver timer...");
#if LINUX_VERSION_CODE < KERNEL_VERSION(4,15,0)
        dtcp = (struct dtcp *) data;
#else
	dtcp = from_timer(dtcp, tl, rendezvous_rcv);
#endif
        if (!dtcp) {
                LOG_ERR("No dtcp to work with");
                return;
        }
        dtp = dtcp->parent;

	/* Check if the reliable ACK PDU needs to be sent*/
	start_rv_rcv_timer = false;
	spin_lock_bh(&dtp->sv_lock);
	if (dtcp->sv->rendezvous_rcvr) {
		/* Start rendezvous-at-receiver timer, wait for Tr to fire */
		start_rv_rcv_timer = true;
		rv = jiffies_to_msecs(dtp->sv->tr);
	}
	spin_unlock_bh(&dtp->sv_lock);

	if (start_rv_rcv_timer) {
		LOG_INFO("DTCP Sending FC: RCV LWE: %u | RCV RWE: %u",
					dtp->sv->rcv_left_window_edge, dtcp->sv->rcvr_rt_wind_edge);
		/* Send rendezvous PDU and start timer */
    	atomic_inc(&dtcp->cpdus_in_transit);
		ctrl_pdu_send(dtcp, PDU_TYPE_FC, true);
		rtimer_start(&dtcp->rendezvous_rcv, rv);
	}

        return;
}

static int push_pdus_rmt(struct dtcp * dtcp)
{
        ASSERT(dtcp);

        if (!dtcp->parent->cwq) {
                LOG_ERR("No Closed Window Queue");
                return -1;
        }

        cwq_deliver(dtcp->parent->cwq,
                    dtcp->parent,
                    dtcp->rmt);

        return 0;
}

static int populate_ctrl_pci(struct pci *  pci,
                             struct dtcp * dtcp)
{
        seq_num_t snd_lft;
        seq_num_t snd_rt;
        seq_num_t LWE;
        seq_num_t last_rcv_ctl_seq;
        uint_t rt;
        uint_t tf;

        if (!dtcp->cfg) {
                LOG_ERR("No dtcp cfg...");
                return -1;
        }

        /*
         * FIXME: Shouldn't we check if PDU_TYPE_ACK_AND_FC or
         * PDU_TYPE_NACK_AND_FC ?
         */
        spin_lock_bh(&dtcp->parent->sv_lock);
        LWE = dtcp->parent->sv->rcv_left_window_edge;
        last_rcv_ctl_seq = dtcp->sv->last_rcv_ctl_seq;

        if (dtcp_flow_ctrl(dtcp->cfg)) {
                if (dtcp_window_based_fctrl(dtcp->cfg)) {
                        snd_lft = dtcp->sv->snd_lft_win;
                        snd_rt  = dtcp->sv->snd_rt_wind_edge;

                        pci_control_new_left_wind_edge_set(pci, LWE);
                        pci_control_new_rt_wind_edge_set(pci,
				dtcp->sv->rcvr_rt_wind_edge);

                        pci_control_my_left_wind_edge_set(pci, snd_lft);
                        pci_control_my_rt_wind_edge_set(pci, snd_rt);
                }

                if (dtcp_rate_based_fctrl(dtcp->cfg)) {
                	rt = dtcp->sv->sndr_rate;
                	tf = dtcp->sv->time_unit;

                	LOG_DBG("Populating control pci with rate "
                		"settings, rate: %u, time: %u",
                		rt, tf);

                        pci_control_sndr_rate_set(pci, rt);
                        pci_control_time_frame_set(pci, tf);
                }
        }
        spin_unlock_bh(&dtcp->parent->sv_lock);

        switch (pci_type(pci)) {
        case PDU_TYPE_ACK_AND_FC:
                if (pci_control_ack_seq_num_set(pci, LWE)) {
                        LOG_ERR("Could not set sn to ACK");
                        return -1;
                }
        	if (pci_control_last_seq_num_rcvd_set(pci, last_rcv_ctl_seq)) {
			LOG_ERR("Could not set last ctrl sn rcvd");
                	return -1;
        	}
                return 0;
        case PDU_TYPE_ACK:
                if (pci_control_ack_seq_num_set(pci, LWE)) {
                        LOG_ERR("Could not set sn to ACK");
                        return -1;
                }
		return 0;
        case PDU_TYPE_NACK_AND_FC:
        case PDU_TYPE_NACK:
                if (pci_control_ack_seq_num_set(pci, LWE + 1)) {
                        LOG_ERR("Could not set sn to NACK");
                        return -1;
                }
                return 0;
        case PDU_TYPE_RENDEZVOUS:
        case PDU_TYPE_CACK:
        	if (pci_control_last_seq_num_rcvd_set(pci, last_rcv_ctl_seq)) {
			LOG_ERR("Could not set last ctrl sn rcvd");
                	return -1;
        	}
		return 0;
        default:
                break;
        }

        return 0;
}

struct du * pdu_ctrl_generate(struct dtcp * dtcp, pdu_type_t type)
{
        struct du *     du;
        seq_num_t       seq;

        du = du_create_efcp_ni(type, dtcp->parent->efcp->container->config);
        if (!du) {
		LOG_ERR("Could not create PDU of type %x", type);
                return NULL;
	}

        seq = next_snd_ctl_seq(dtcp);
        if (pci_format(&du->pci,
                       dtcp->parent->efcp->connection->source_cep_id,
		       dtcp->parent->efcp->connection->destination_cep_id,
		       dtcp->parent->efcp->connection->source_address,
		       dtcp->parent->efcp->connection->destination_address,
                       seq,
		       dtcp->parent->efcp->connection->qos_id,
		       du->pci.len,
                       type)) {
		LOG_ERR("Could not format recently created PCI");
                du_destroy(du);
                return NULL;
        }

        if (populate_ctrl_pci(&du->pci, dtcp)) {
                LOG_ERR("Could not populate ctrl PCI");
                du_destroy(du);
                return NULL;
        }

        return du;
}
EXPORT_SYMBOL(pdu_ctrl_generate);

/* not a policy according to specs */
static int rcv_nack_ctl(struct dtcp * dtcp,
                        struct du *  du)
{
        struct dtcp_ps * ps;
        seq_num_t        seq_num;
        timeout_t	 tr;

        seq_num = pci_control_ack_seq_num(&du->pci);

        rcu_read_lock();
        ps = container_of(rcu_dereference(dtcp->base.ps),
                          struct dtcp_ps, base);

        spin_lock_bh(&dtcp->parent->sv_lock);
        tr = dtcp->parent->sv->tr;
        spin_unlock_bh(&dtcp->parent->sv_lock);

        if (ps->rtx_ctrl) {
                if (!dtcp->parent->rtxq) {
                        rcu_read_unlock();
                        LOG_ERR("Couldn't find the Retransmission queue");
                        return -1;
                }
                rtxq_nack(dtcp->parent->rtxq, seq_num, tr);
		if (ps->rtt_estimator)
                	ps->rtt_estimator(ps, pci_control_ack_seq_num(&du->pci));
        }
        rcu_read_unlock();

        LOG_DBG("DTCP received NACK (CPU: %d)", smp_processor_id());

        du_destroy(du);

        return 0;
}

static int rcv_ack(struct dtcp * dtcp,
                   struct du *   du)
{
        struct dtcp_ps * ps;
        seq_num_t        seq;
        int              ret;

        seq = pci_control_ack_seq_num(&du->pci);

        rcu_read_lock();
        ps = container_of(rcu_dereference(dtcp->base.ps),
                          struct dtcp_ps, base);
	if (ps->rtx_ctrl && ps->rtt_estimator)
        	ps->rtt_estimator(ps, pci_control_ack_seq_num(&du->pci));
	ret = ps->sender_ack(ps, seq);
        rcu_read_unlock();


        LOG_DBG("DTCP received ACK (CPU: %d)", smp_processor_id());

        du_destroy(du);

        return ret;
}

static int update_window_and_rate(struct dtcp * dtcp,
                		  struct du *   du)
{
        uint_t 	     rt;
        uint_t       tf;
        bool         cancel_rv_timer;

        spin_lock_bh(&dtcp->parent->sv_lock);
        if(dtcp_window_based_fctrl(dtcp->cfg)) {
        	dtcp->sv->snd_rt_wind_edge =
        		pci_control_new_rt_wind_edge(&du->pci);
        }

        if(dtcp_rate_based_fctrl(dtcp->cfg)) {
                rt = pci_control_sndr_rate(&du->pci);
                tf = pci_control_time_frame(&du->pci);
		if(tf && rt) {
			dtcp->sv->sndr_rate = rt;
			dtcp->sv->time_unit = tf;

			LOG_DBG("rbfc Rate based fields sets on flow ctl, "
				"rate: %u, time: %u",
				rt, tf);
		}
        }
<<<<<<< HEAD

        LOG_DBG("New SND RWE: %u, New LWE: %u, DTCP: %pK",
        	 dtcp->sv->snd_rt_wind_edge, dtcp->sv->snd_lft_win, dtcp);
=======
        LOG_INFO("New SND RWE: %u, New LWE: %u, DTCP: %pK", dtcp->sv->snd_rt_wind_edge, dtcp->sv->snd_lft_win, dtcp);

        /* Check if rendezvous timer is active */
        cancel_rv_timer = false;
        if (dtcp->sv->rendezvous_sndr) {
        	dtcp->sv->rendezvous_sndr = false;
        	cancel_rv_timer = true;
        	LOG_INFO("Stopping rendezvous timer");
        }
>>>>>>> 28b50b8d
        spin_unlock_bh(&dtcp->parent->sv_lock);

        if (cancel_rv_timer)
        	rtimer_stop(&dtcp->parent->timers.rendezvous);

<<<<<<< HEAD
=======
        push_pdus_rmt(dtcp);

>>>>>>> 28b50b8d
        du_destroy(du);

        return 0;
}

static int rcv_flow_ctl(struct dtcp * dtcp,
                        struct du *   du)
{
<<<<<<< HEAD
	struct dtcp_ps * ps;
	seq_num_t    seq;
	uint_t	     credit;

	/* Update RTT estimation */
	credit = dtcp->sv->sndr_credit;
	seq = pci_control_new_rt_wind_edge(&du->pci);

	rcu_read_lock();
	ps = container_of(rcu_dereference(dtcp->base.ps),
			  struct dtcp_ps, base);

	LOG_DBG("DTCP received FC: New RWE: %u, Credit: %u, SN to drop: %u",
		seq, credit, seq-credit);
	if (!ps->rtx_ctrl && ps->rtt_estimator)
		ps->rtt_estimator(ps, seq - credit);

	rcu_read_unlock();
=======
    	struct dtcp_ps * ps;
    	seq_num_t        seq;
    	uint_t 			 credit;

    	credit = dtcp->sv->sndr_credit;

    	seq = pci_control_new_rt_wind_edge(&du->pci);

    	rcu_read_lock();
    	ps = container_of(rcu_dereference(dtcp->base.ps),
                      	  struct dtcp_ps, base);

    	LOG_DBG("DTCP received FC: New RWE: %u, Credit: %u, Seq Num to drop: %u", seq, credit, seq-credit);
    	if (!ps->rtx_ctrl && ps->rtt_estimator)
    			ps->rtt_estimator(ps, seq - credit);

    	rcu_read_unlock();
>>>>>>> 28b50b8d

    	if (dtcp->parent->rttq) {
    		rttq_drop(dtcp->parent->rttq, seq-credit);
    	}

    	return update_window_and_rate(dtcp, du);
}

static int rcv_ack_and_flow_ctl(struct dtcp * dtcp,
                                struct du *   du)
{
        struct dtcp_ps * ps;
        seq_num_t        seq;

        seq = pci_control_ack_seq_num(&du->pci);

        rcu_read_lock();
        ps = container_of(rcu_dereference(dtcp->base.ps),
                          struct dtcp_ps, base);
        /* This updates sender LWE */
        if (ps->rtx_ctrl && ps->rtt_estimator)
        		ps->rtt_estimator(ps, seq);
        if (ps->sender_ack(ps, seq))
                LOG_ERR("Could not update RTXQ and LWE");
        rcu_read_unlock();

        LOG_DBG("DTCP received ACK-FC (CPU: %d)", smp_processor_id());
<<<<<<< HEAD

        return update_window_and_rate(dtcp, du);
=======

        return update_window_and_rate(dtcp, du);
}

static int rcvr_rendezvous(struct dtcp * dtcp,
                           struct du *   du)
{
        struct dtcp_ps * ps;
        int              ret;

        rcu_read_lock();
        ps = container_of(rcu_dereference(dtcp->base.ps),
                          struct dtcp_ps, base);
	if (ps->rcvr_rendezvous)
        	ret = ps->rcvr_rendezvous(ps, &du->pci);
	else
		ret = 0;
        rcu_read_unlock();

        LOG_INFO("DTCP received Rendezvous (CPU: %d)", smp_processor_id());

        du_destroy(du);

        return ret;
>>>>>>> 28b50b8d
}

int dtcp_common_rcv_control(struct dtcp * dtcp, struct du * du)
{
        struct dtcp_ps * ps;
        pdu_type_t       type;
        seq_num_t        sn;
        seq_num_t        last_ctrl;
        int              ret;

        atomic_inc(&dtcp->cpdus_in_transit);

        type = pci_type(&du->pci);
        if (!pdu_type_is_control(type)) {
                LOG_ERR("CommonRCVControl policy received a non-control PDU");
                atomic_dec(&dtcp->cpdus_in_transit);
                du_destroy(du);
                return -1;
        }

        /* In case EFCP address of peer has changed */
        dtcp->parent->efcp->connection->destination_address =
        		pci_source(&du->pci);

        sn = pci_sequence_number_get(&du->pci);
        spin_lock_bh(&dtcp->parent->sv_lock);
        last_ctrl = dtcp->sv->last_rcv_ctl_seq;

        if (sn <= last_ctrl) {
                switch (type) {
                case PDU_TYPE_FC:
                	dtcp->sv->flow_ctl++;
                        break;
                case PDU_TYPE_ACK:
                	dtcp->sv->acks++;
                        break;
                case PDU_TYPE_ACK_AND_FC:
                	dtcp->sv->flow_ctl++;
                	dtcp->sv->acks++;
                        break;
                default:
                        break;
                }

                spin_unlock_bh(&dtcp->parent->sv_lock);
                du_destroy(du);
                return 0;

        }
        spin_unlock_bh(&dtcp->parent->sv_lock);

        rcu_read_lock();
        ps = container_of(rcu_dereference(dtcp->base.ps),
                          struct dtcp_ps, base);
        if (sn > (last_ctrl + 1)) {
                ps->lost_control_pdu(ps);
        }
        rcu_read_unlock();

        /* We are in sn >= last_ctrl + 1 */

        spin_lock_bh(&dtcp->parent->sv_lock);
        dtcp->sv->last_rcv_ctl_seq = sn;
        spin_unlock_bh(&dtcp->parent->sv_lock);

        LOG_DBG("dtcp_common_rcv_control sending to proper function...");

        switch (type) {
        case PDU_TYPE_ACK:
                ret = rcv_ack(dtcp, du);
                break;
        case PDU_TYPE_NACK:
                ret = rcv_nack_ctl(dtcp, du);
                break;
        case PDU_TYPE_FC:
                ret = rcv_flow_ctl(dtcp, du);
                break;
        case PDU_TYPE_ACK_AND_FC:
                ret = rcv_ack_and_flow_ctl(dtcp, du);
                break;
        case PDU_TYPE_RENDEZVOUS:
        	ret = rcvr_rendezvous(dtcp, du);
        	break;
        default:
                ret = -1;
                break;
        }

        atomic_dec(&dtcp->cpdus_in_transit);

        dtp_send_pending_ctrl_pdus(dtcp->parent);

        return ret;
}

/*FIXME: wrapper to be called by dtp in the post_worker */
int dtcp_sending_ack_policy(struct dtcp * dtcp)
{
        struct dtcp_ps *ps;

        if (!dtcp) {
                LOG_ERR("No DTCP passed...");
                return -1;
        }

        rcu_read_lock();
        ps = container_of(rcu_dereference(dtcp->base.ps),
                          struct dtcp_ps, base);
        rcu_read_unlock();

        return ps->sending_ack(ps, 0);
}

pdu_type_t pdu_ctrl_type_get(struct dtcp * dtcp, seq_num_t seq)
{
        struct dtcp_ps *ps;
        bool flow_ctrl;
        seq_num_t    LWE;
        timeout_t    a;

        if (!dtcp) {
                LOG_ERR("No DTCP passed...");
                return -1;
        }

        if (!dtcp->parent) {
                LOG_ERR("No DTCP parent passed...");
                return -1;
        }

        ASSERT(dtcp->cfg);

        rcu_read_lock();
        ps = container_of(rcu_dereference(dtcp->base.ps),
                          struct dtcp_ps, base);
        flow_ctrl = ps->flow_ctrl;
        rcu_read_unlock();

        spin_lock_bh(&dtcp->parent->sv_lock);
        a = dtcp->parent->sv->A;
        LWE = dtcp->parent->sv->rcv_left_window_edge;

        if (dtcp->sv->last_snd_data_ack < LWE) {
        	dtcp->sv->last_snd_data_ack = LWE;
        	spin_unlock_bh(&dtcp->parent->sv_lock);

                if (!a) {
#if 0
                        if (seq > LWE) {
                                LOG_DBG("This is a NACK, "
                                        "LWE couldn't be updated");
                                if (flow_ctrl) {
                                        return PDU_TYPE_NACK_AND_FC;
                                }
                                return PDU_TYPE_NACK;
                        }
#endif
                        LOG_DBG("This is an ACK");
                        if (flow_ctrl) {
                                return PDU_TYPE_ACK_AND_FC;
                        }
                        return PDU_TYPE_ACK;
                }
#if 0
                if (seq > LWE) {
                        /* FIXME: This should be a SEL ACK */
                        LOG_DBG("This is a NACK, "
                                "LWE couldn't be updated");
                        if (flow_ctrl) {
                                return PDU_TYPE_NACK_AND_FC;
                        }
                        return PDU_TYPE_NACK;
                }
#endif
                LOG_DBG("This is an ACK");
                if (flow_ctrl) {
                        return PDU_TYPE_ACK_AND_FC;
                }
                return PDU_TYPE_ACK;
        }
        spin_unlock_bh(&dtcp->parent->sv_lock);

        return 0;
}
EXPORT_SYMBOL(pdu_ctrl_type_get);

int dtcp_ack_flow_control_pdu_send(struct dtcp * dtcp, seq_num_t seq)
{
        pdu_type_t    type;

        if (!dtcp) {
                LOG_ERR("No instance passed, cannot run policy");
                return -1;
        }

        atomic_inc(&dtcp->cpdus_in_transit);

        type = pdu_ctrl_type_get(dtcp, seq);
        if (!type) {
                atomic_dec(&dtcp->cpdus_in_transit);
                return 0;
        }

        LOG_DBG("DTCP Sending ACK (CPU: %d)", smp_processor_id());

        return ctrl_pdu_send(dtcp, type, false);
}
EXPORT_SYMBOL(dtcp_ack_flow_control_pdu_send);

int dtcp_rendezvous_pdu_send(struct dtcp * dtcp)
{
	atomic_inc(&dtcp->cpdus_in_transit);
	LOG_INFO("DTCP Sending Rendezvous (CPU: %d)", smp_processor_id());
	return ctrl_pdu_send(dtcp, PDU_TYPE_RENDEZVOUS, true);
}
EXPORT_SYMBOL(dtcp_rendezvous_pdu_send);

static struct dtcp_sv default_sv = {
        .pdus_per_time_unit     = 0,
        .next_snd_ctl_seq       = 0,
        .last_rcv_ctl_seq       = 0,
        .last_snd_data_ack      = 0,
        .snd_lft_win            = 0,
        .data_retransmit_max    = 0,
        .last_rcv_data_ack      = 0,
        .time_unit              = 0,
        .sndr_credit            = 1,
        .snd_rt_wind_edge       = 100,
        .sndr_rate              = 0,
        .pdus_sent_in_time_unit = 0,
        .rcvr_credit            = 1,
        .rcvr_rt_wind_edge      = 100,
        .rcvr_rate              = 0,
        .pdus_rcvd_in_time_unit = 0,
        .acks                   = 0,
        .flow_ctl               = 0,
        .rtt                    = 0,
        .srtt                   = 0,
	.rendezvous_sndr        = false,
	.rendezvous_rcvr        = false,
};

/* FIXME: this should be completed with other parameters from the config */
static int dtcp_sv_init(struct dtcp * instance, struct dtcp_sv sv)
{
        struct dtcp_config * cfg;
        struct dtcp_ps * ps;

        ASSERT(instance);
        ASSERT(instance->sv);

        cfg = instance->cfg;
        if (!cfg)
                return -1;

        *instance->sv = sv;

        rcu_read_lock();
        ps = container_of(rcu_dereference(instance->base.ps),
                          struct dtcp_ps, base);
        if (ps->rtx_ctrl)
                instance->sv->data_retransmit_max =
                        ps->rtx.data_retransmit_max;

        if (ps->flow_ctrl) {
                if (ps->flowctrl.window_based) {
                        instance->sv->sndr_credit =
                                ps->flowctrl.window.initial_credit;
                        instance->sv->snd_rt_wind_edge =
                                ps->flowctrl.window.initial_credit +
                                instance->parent->sv->seq_nr_to_send;
                        instance->sv->rcvr_credit =
                                ps->flowctrl.window.initial_credit;
                        instance->sv->rcvr_rt_wind_edge =
                                ps->flowctrl.window.initial_credit;
                }
                if (ps->flowctrl.rate_based) {
                        instance->sv->sndr_rate =
                                ps->flowctrl.rate.sending_rate;

			instance->sv->rcvr_rate =
                                instance->sv->sndr_rate;
                        instance->sv->time_unit =
                                ps->flowctrl.rate.time_period;
                }
        }
        rcu_read_unlock();

        LOG_DBG("DTCP SV initialized with dtcp_conf:");
        LOG_DBG("  data_retransmit_max: %d",
                instance->sv->data_retransmit_max);
        LOG_DBG("  sndr_credit:         %u",
                instance->sv->sndr_credit);
        LOG_DBG("  snd_rt_wind_edge:    %u",
                instance->sv->snd_rt_wind_edge);
        LOG_DBG("  rcvr_credit:         %u",
                instance->sv->rcvr_credit);
        LOG_DBG("  rcvr_rt_wind_edge:   %u",
                instance->sv->rcvr_rt_wind_edge);
        LOG_DBG("  sending_rate:        %u",
                instance->sv->sndr_rate);
	LOG_DBG("  receiving_rate:      %u",
                instance->sv->rcvr_rate);
        LOG_DBG("  time_unit:           %u",
                instance->sv->time_unit);

        return 0;
}

struct dtcp_ps * dtcp_ps_get(struct dtcp * dtcp)
{
        if (!dtcp) {
                LOG_ERR("Could not retrieve DTCP PS, NULL instance passed");
                return NULL;
        }

        return container_of(rcu_dereference(dtcp->base.ps),
                            struct dtcp_ps, base);
}
EXPORT_SYMBOL(dtcp_ps_get);

struct dtcp *
dtcp_from_component(struct rina_component * component)
{
        return container_of(component, struct dtcp, base);
}
EXPORT_SYMBOL(dtcp_from_component);

int dtcp_select_policy_set(struct dtcp * dtcp,
                           const string_t * path,
                           const string_t * name)
{
        struct dtcp_config * cfg = dtcp->cfg;
        struct ps_select_transaction trans;

        if (path && strcmp(path, "")) {
                LOG_ERR("This component has no selectable subcomponents");
                return -1;
        }

        base_select_policy_set_start(&dtcp->base, &trans, &policy_sets, name);

        if (trans.state == PS_SEL_TRANS_PENDING) {
                struct dtcp_ps *ps;

                /* Copy the connection parameters to the policy-set. From now
                 * on these connection parameters must be accessed by the DTCP
                 * policy set, and not from the struct connection. */
                ps = container_of(trans.candidate_ps, struct dtcp_ps, base);
                ps->flow_ctrl                   = dtcp_flow_ctrl(cfg);
                ps->rtx_ctrl                    = dtcp_rtx_ctrl(cfg);
                ps->flowctrl.window_based       = dtcp_window_based_fctrl(cfg);
                ps->flowctrl.rate_based         = dtcp_rate_based_fctrl(cfg);
                ps->flowctrl.sent_bytes_th      = dtcp_sent_bytes_th(cfg);
                ps->flowctrl.sent_bytes_percent_th
                                                = dtcp_sent_bytes_percent_th(cfg);
                ps->flowctrl.sent_buffers_th    = dtcp_sent_buffers_th(cfg);
                ps->flowctrl.rcvd_bytes_th      = dtcp_rcvd_bytes_th(cfg);
                ps->flowctrl.rcvd_bytes_percent_th
                                                = dtcp_rcvd_bytes_percent_th(cfg);
                ps->flowctrl.rcvd_buffers_th    = dtcp_rcvd_buffers_th(cfg);
                ps->rtx.max_time_retry          = dtcp_max_time_retry(cfg);
                ps->rtx.data_retransmit_max     = dtcp_data_retransmit_max(cfg);
                ps->rtx.initial_tr              = dtcp_initial_tr(cfg);
                ps->flowctrl.window.max_closed_winq_length
                                                = dtcp_max_closed_winq_length(cfg);
                ps->flowctrl.window.initial_credit
                                                = dtcp_initial_credit(cfg);
                ps->flowctrl.rate.sending_rate  = dtcp_sending_rate(cfg);
                ps->flowctrl.rate.time_period   = dtcp_time_period(cfg);

                /* Fill in default policies. */
                if (!ps->lost_control_pdu) {
                        ps->lost_control_pdu = default_lost_control_pdu;
                }
#ifdef CONFIG_RINA_DTCP_RCVR_ACK
                if (!ps->rcvr_ack) {
                        ps->rcvr_ack = default_rcvr_ack;
                }
#endif /* CONFIG_RINA_DTCP_RCVR_ACK */
#ifdef CONFIG_RINA_DTCP_RCVR_ACK_ATIMER
                if (!ps->rcvr_ack_atimer) {
                        ps->rcvr_ack_atimer = default_rcvr_ack_atimer;
                }
#endif /* CONFIG_RINA_DTCP_RCVR_ACK_ATIMER */
                if (!ps->sender_ack) {
                        ps->sender_ack = default_sender_ack;
                }
                if (!ps->sending_ack) {
                        ps->sending_ack = default_sending_ack;
                }
                if (!ps->receiving_flow_control) {
                        ps->receiving_flow_control =
                                default_receiving_flow_control;
                }
                if (!ps->rcvr_flow_control) {
                        ps->rcvr_flow_control = default_rcvr_flow_control;
                }
                if (!ps->rate_reduction) {
                        ps->rate_reduction = default_rate_reduction;
                }
                if (!ps->rtt_estimator) {
<<<<<<< HEAD
                	if (ps->rtx_ctrl) {
                		ps->rtt_estimator = default_rtt_estimator;
                	} else {
                		ps->rtt_estimator = default_rtt_estimator_nortx;
                	}
=======
                		if (ps->rtx_ctrl) {
                				ps->rtt_estimator = default_rtt_estimator;
                		} else {
                				ps->rtt_estimator = default_rtt_estimator_nortx;
                		}
                }
                if (!ps->rcvr_rendezvous) {
                	ps->rcvr_rendezvous = default_rcvr_rendezvous;
>>>>>>> 28b50b8d
                }
        }

        base_select_policy_set_finish(&dtcp->base, &trans);

        return trans.state == PS_SEL_TRANS_COMMITTED ? 0 : -1;
}
EXPORT_SYMBOL(dtcp_select_policy_set);

int dtcp_set_policy_set_param(struct dtcp * dtcp,
                              const char * path,
                              const char * name,
                              const char * value)
{
        struct dtcp_ps *ps;
        int ret = -1;

        if (!dtcp|| !path || !name || !value) {
                LOG_ERRF("NULL arguments %p %p %p %p",
                         dtcp, path, name, value);
                return -1;
        }

        LOG_DBG("set-policy-set-param '%s' '%s' '%s'", path, name, value);

        if (strcmp(path, "") == 0) {
                int bool_value;

                /* The request addresses this DTCP instance. */
                rcu_read_lock();
                ps = container_of(rcu_dereference(dtcp->base.ps),
                                  struct dtcp_ps,
                                  base);
                if (strcmp(name, "flow_ctrl") == 0) {
                        ret = kstrtoint(value, 10, &bool_value);
                        if (ret == 0) {
                                ps->flow_ctrl = bool_value;
                        }
                } else if (strcmp(name, "rtx_ctrl") == 0) {
                        ret = kstrtoint(value, 10, &bool_value);
                        if (ret == 0) {
                                ps->rtx_ctrl = bool_value;
                        }
                } else if (strcmp(name, "flowctrl.window_based") == 0) {
                        ret = kstrtoint(value, 10, &bool_value);
                        if (ret == 0) {
                                ps->flowctrl.window_based = bool_value;
                        }
                } else if (strcmp(name, "flowctrl.rate_based") == 0) {
                        ret = kstrtoint(value, 10, &bool_value);
                        if (ret == 0) {
                                ps->flowctrl.rate_based = bool_value;
                        }
                } else if (strcmp(name, "flowctrl.sent_bytes_th") == 0) {
                        ret = kstrtouint(value, 10,
                                         &ps->flowctrl.sent_bytes_th);
                } else if (strcmp(name, "flowctrl.sent_bytes_percent_th")
                                == 0) {
                        ret = kstrtouint(value, 10,
                                         &ps->flowctrl.sent_bytes_percent_th);
                } else if (strcmp(name, "flowctrl.sent_buffers_th") == 0) {
                        ret = kstrtouint(value, 10,
                                         &ps->flowctrl.sent_buffers_th);
                } else if (strcmp(name, "flowctrl.rcvd_bytes_th") == 0) {
                        ret = kstrtouint(value, 10,
                                         &ps->flowctrl.rcvd_bytes_th);
                } else if (strcmp(name, "flowctrl.rcvd_bytes_percent_th")
                                == 0) {
                        ret = kstrtouint(value, 10,
                                         &ps->flowctrl.rcvd_bytes_percent_th);
                } else if (strcmp(name, "flowctrl.rcvd_buffers_th") == 0) {
                        ret = kstrtouint(value, 10,
                                         &ps->flowctrl.rcvd_buffers_th);
                } else if (strcmp(name, "rtx.max_time_retry") == 0) {
                        ret = kstrtouint(value, 10,
                                         &ps->rtx.max_time_retry);
                } else if (strcmp(name, "rtx.data_retransmit_max") == 0) {
                        ret = kstrtouint(value, 10,
                                         &ps->rtx.data_retransmit_max);
                } else if (strcmp(name, "rtx.initial_tr") == 0) {
                        ret = kstrtouint(value, 10, &ps->rtx.initial_tr);
                } else if (strcmp(name,
                                "flowctrl.window.max_closed_winq_length")
                                        == 0) {
                        ret = kstrtouint(value, 10,
                                &ps->flowctrl.window.max_closed_winq_length);
                } else if (strcmp(name, "flowctrl.window.initial_credit")
                                == 0) {
                        ret = kstrtouint(value, 10,
                                &ps->flowctrl.window.initial_credit);
                } else if (strcmp(name, "flowctrl.rate.sending_rate") == 0) {
                        ret = kstrtouint(value, 10,
                                         &ps->flowctrl.rate.sending_rate);
                } else if (strcmp(name, "flowctrl.rate.time_period") == 0) {
                        ret = kstrtouint(value, 10,
                                         &ps->flowctrl.rate.time_period);
                } else {
                        LOG_ERR("Unknown DTP parameter policy '%s'", name);
                }
                rcu_read_unlock();

        } else {
                /* The request addresses the DTP policy-set. */
                ret = base_set_policy_set_param(&dtcp->base, path, name, value);
        }

        return ret;
}
EXPORT_SYMBOL(dtcp_set_policy_set_param);

struct dtcp * dtcp_create(struct dtp *         dtp,
                          struct rmt *         rmt,
                          struct dtcp_config * dtcp_cfg,
						  struct robject *     parent)
{
        struct dtcp * tmp;
        string_t *    ps_name;

        if (!dtp) {
                LOG_ERR("No DTP passed, bailing out");
                return NULL;
        }
        if (!dtcp_cfg) {
                LOG_ERR("No DTCP conf, bailing out");
                return NULL;
        }
        if (!rmt) {
                LOG_ERR("No RMT, bailing out");
                return NULL;
        }

        tmp = rkzalloc(sizeof(*tmp), GFP_ATOMIC);
        if (!tmp) {
                LOG_ERR("Cannot create DTCP state-vector");
                return NULL;
        }

        tmp->parent = dtp;

	if (robject_init_and_add(&tmp->robj,
				 &dtcp_rtype,
				 parent,
				 "dtcp")) {
                dtcp_destroy(tmp);
                return NULL;
	}


        tmp->sv = rkzalloc(sizeof(*tmp->sv), GFP_ATOMIC);
        if (!tmp->sv) {
                LOG_ERR("Cannot create DTCP state-vector");
                dtcp_destroy(tmp);
                return NULL;
        }

        tmp->cfg  = dtcp_cfg;
        tmp->rmt  = rmt;
        atomic_set(&tmp->cpdus_in_transit, 0);
        rtimer_init(tf_rendezvous_rcv, &tmp->rendezvous_rcv, tmp);

        rina_component_init(&tmp->base);

        ps_name = (string_t *) policy_name(dtcp_cfg->dtcp_ps);
        if (!ps_name || !strcmp(ps_name, ""))
                ps_name = RINA_PS_DEFAULT_NAME;

        if (dtcp_select_policy_set(tmp, "", ps_name)) {
                dtcp_destroy(tmp);
                LOG_ERR("Could not load DTCP PS %s", ps_name);
                return NULL;
        }

        if (dtcp_sv_init(tmp, default_sv)) {
                LOG_ERR("Could not load DTCP config in the SV");
                dtcp_destroy(tmp);
                return NULL;
        }
        /* FIXME: fixups to the state-vector should be placed here */

        if (dtcp_flow_ctrl(dtcp_cfg)) {
		RINA_DECLARE_AND_ADD_ATTRS(&tmp->robj, dtcp, closed_win_q_length, closed_win_q_size);
                if (dtcp_window_based_fctrl(dtcp_cfg)) {
			RINA_DECLARE_AND_ADD_ATTRS(&tmp->robj, dtcp, sndr_credit, rcvr_credit,
				snd_rt_win_edge, rcv_rt_win_edge);
			/* Set closed window queue length to 1 always */
			tmp->cfg->fctrl_cfg->wfctrl_cfg->max_closed_winq_length = 1;
		}
                if (dtcp_rate_based_fctrl(dtcp_cfg)) {
			RINA_DECLARE_AND_ADD_ATTRS(&tmp->robj, dtcp, pdu_per_time_unit, time_unit,
				sndr_rate, rcvr_rate, pdus_rcvd_in_time_unit, last_time);
		}
	}
	if (dtcp_rtx_ctrl(dtcp_cfg)) {
		RINA_DECLARE_AND_ADD_ATTRS(&tmp->robj, dtcp, data_retransmit_max, last_snd_data_ack,
			last_rcv_data_ack, snd_lf_win, rtx_q_length, rtx_drop_pdus);
	}

        LOG_DBG("Instance %pK created successfully", tmp);

        return tmp;
}

int dtcp_destroy(struct dtcp * instance)
{
	int i = 0;

        /* FIXME: this is horrible*/
        while(atomic_read(&instance->cpdus_in_transit) && (i < 3)) {
        	LOG_DBG("Waiting to destroy DTCP");
        	i++;
                msleep(20);
        }

        if (!instance) {
                LOG_ERR("Bad instance passed, bailing out");
                return -1;
        }

        if (instance->sv)       rkfree(instance->sv);
        if (instance->cfg)      dtcp_config_destroy(instance->cfg);
        rtimer_destroy(&instance->rendezvous_rcv);
        rina_component_fini(&instance->base);
        robject_del(&instance->robj);
        rkfree(instance);

        LOG_DBG("Instance %pK destroyed successfully", instance);

        return 0;
}

int dtcp_sv_update(struct dtcp * dtcp, struct pci * pci)
{
        struct dtcp_ps *     ps;
        int                  retval = 0;
        bool                 flow_ctrl;
        bool                 win_based;
        bool                 rate_based;
        bool                 rtx_ctrl;

        if (!dtcp) {
                LOG_ERR("No instance passed, cannot run policy");
                return -1;
        }
        if (!pci) {
                LOG_ERR("No PCI instance passed, cannot run policy");
                return -1;
        }

        rcu_read_lock();
        ps = container_of(rcu_dereference(dtcp->base.ps),
                          struct dtcp_ps, base);
        ASSERT(ps);

        flow_ctrl  = ps->flow_ctrl;
        win_based  = ps->flowctrl.window_based;
        rate_based = ps->flowctrl.rate_based;
        rtx_ctrl   = ps->rtx_ctrl;

        if (flow_ctrl) {
                if (win_based) {
                	LOG_DBG("Window based fctrl invoked");
                        if (ps->rcvr_flow_control(ps, pci)) {
                                LOG_ERR("Failed Rcvr Flow Control policy");
                                retval = -1;
                        }
                }

                if (rate_based) {
                        LOG_DBG("Rate based fctrl invoked");
                        if (ps->rate_reduction(ps, pci)) {
                                LOG_ERR("Failed Rate Reduction policy");
                                retval = -1;
                        }
                }

                if (!rtx_ctrl) {
                        LOG_DBG("Receiving flow ctrl invoked");
                        if (ps->receiving_flow_control(ps, pci)) {
                                LOG_ERR("Failed Receiving Flow Control "
                                        "policy");
                                retval = -1;
                        }

        		rcu_read_unlock();
                        return retval;
                }
        }

        if (rtx_ctrl) {
                LOG_DBG("Retransmission ctrl invoked");
                if (ps->rcvr_ack(ps, pci)) {
                        LOG_ERR("Failed Rcvr Ack policy");
                        retval = -1;
                }
        }

        rcu_read_unlock();
        return retval;
}
EXPORT_SYMBOL(dtcp_sv_update);

int dtcp_ps_publish(struct ps_factory * factory)
{
        if (factory == NULL) {
                LOG_ERR("%s: NULL factory", __func__);
                return -1;
        }

        return ps_publish(&policy_sets, factory);
}
EXPORT_SYMBOL(dtcp_ps_publish);

int dtcp_ps_unpublish(const char * name)
{ return ps_unpublish(&policy_sets, name); }
EXPORT_SYMBOL(dtcp_ps_unpublish);

/* Returns the ms represented by the timespec given. */
unsigned long dtcp_ms(struct timespec * ts) {
	return (ts->tv_sec * 1000) + (ts->tv_nsec / 1000000);
}

/* Is the given rate exceeded? Reset if the time frame given elapses. */
bool dtcp_rate_exceeded(struct dtcp * dtcp, int send) {
	struct timespec now  = {0, 0};
	struct timespec last = {0, 0};
	struct timespec sub  = {0, 0};
	uint_t rate = 0;
	uint_t lim = 0;

	getnstimeofday(&now);

	last.tv_sec = dtcp->sv->last_time.tv_sec;
	last.tv_nsec = dtcp->sv->last_time.tv_nsec;

	sub = timespec_sub(now, last);

	if (dtcp_ms(&sub) >= dtcp->sv->time_unit)
	{
		dtcp->sv->pdus_sent_in_time_unit = 0;
		dtcp->sv->pdus_rcvd_in_time_unit = 0;
		dtcp->sv->last_time.tv_sec = now.tv_sec;
		dtcp->sv->last_time.tv_nsec = now.tv_nsec;
	}

	if (send) {
		rate = dtcp->sv->pdus_sent_in_time_unit;
		lim = dtcp->sv->sndr_rate;
	} else {
		rate = dtcp->sv->pdus_rcvd_in_time_unit;
		lim = dtcp->sv->rcvr_rate;
	}

	if (rate >= lim)
	{
		LOG_DBG("rbfc: Rate exceeded, send: %d, rate: %d, lim: %d",
			send, rate, lim);

		return true;
	}

	return false;
}
EXPORT_SYMBOL(dtcp_rate_exceeded);<|MERGE_RESOLUTION|>--- conflicted
+++ resolved
@@ -480,12 +480,9 @@
 				rt, tf);
 		}
         }
-<<<<<<< HEAD
 
         LOG_DBG("New SND RWE: %u, New LWE: %u, DTCP: %pK",
         	 dtcp->sv->snd_rt_wind_edge, dtcp->sv->snd_lft_win, dtcp);
-=======
-        LOG_INFO("New SND RWE: %u, New LWE: %u, DTCP: %pK", dtcp->sv->snd_rt_wind_edge, dtcp->sv->snd_lft_win, dtcp);
 
         /* Check if rendezvous timer is active */
         cancel_rv_timer = false;
@@ -494,17 +491,13 @@
         	cancel_rv_timer = true;
         	LOG_INFO("Stopping rendezvous timer");
         }
->>>>>>> 28b50b8d
         spin_unlock_bh(&dtcp->parent->sv_lock);
 
         if (cancel_rv_timer)
         	rtimer_stop(&dtcp->parent->timers.rendezvous);
 
-<<<<<<< HEAD
-=======
         push_pdus_rmt(dtcp);
 
->>>>>>> 28b50b8d
         du_destroy(du);
 
         return 0;
@@ -513,7 +506,6 @@
 static int rcv_flow_ctl(struct dtcp * dtcp,
                         struct du *   du)
 {
-<<<<<<< HEAD
 	struct dtcp_ps * ps;
 	seq_num_t    seq;
 	uint_t	     credit;
@@ -532,25 +524,6 @@
 		ps->rtt_estimator(ps, seq - credit);
 
 	rcu_read_unlock();
-=======
-    	struct dtcp_ps * ps;
-    	seq_num_t        seq;
-    	uint_t 			 credit;
-
-    	credit = dtcp->sv->sndr_credit;
-
-    	seq = pci_control_new_rt_wind_edge(&du->pci);
-
-    	rcu_read_lock();
-    	ps = container_of(rcu_dereference(dtcp->base.ps),
-                      	  struct dtcp_ps, base);
-
-    	LOG_DBG("DTCP received FC: New RWE: %u, Credit: %u, Seq Num to drop: %u", seq, credit, seq-credit);
-    	if (!ps->rtx_ctrl && ps->rtt_estimator)
-    			ps->rtt_estimator(ps, seq - credit);
-
-    	rcu_read_unlock();
->>>>>>> 28b50b8d
 
     	if (dtcp->parent->rttq) {
     		rttq_drop(dtcp->parent->rttq, seq-credit);
@@ -578,10 +551,6 @@
         rcu_read_unlock();
 
         LOG_DBG("DTCP received ACK-FC (CPU: %d)", smp_processor_id());
-<<<<<<< HEAD
-
-        return update_window_and_rate(dtcp, du);
-=======
 
         return update_window_and_rate(dtcp, du);
 }
@@ -606,7 +575,6 @@
         du_destroy(du);
 
         return ret;
->>>>>>> 28b50b8d
 }
 
 int dtcp_common_rcv_control(struct dtcp * dtcp, struct du * du)
@@ -1009,22 +977,14 @@
                         ps->rate_reduction = default_rate_reduction;
                 }
                 if (!ps->rtt_estimator) {
-<<<<<<< HEAD
                 	if (ps->rtx_ctrl) {
                 		ps->rtt_estimator = default_rtt_estimator;
                 	} else {
                 		ps->rtt_estimator = default_rtt_estimator_nortx;
                 	}
-=======
-                		if (ps->rtx_ctrl) {
-                				ps->rtt_estimator = default_rtt_estimator;
-                		} else {
-                				ps->rtt_estimator = default_rtt_estimator_nortx;
-                		}
                 }
                 if (!ps->rcvr_rendezvous) {
                 	ps->rcvr_rendezvous = default_rcvr_rendezvous;
->>>>>>> 28b50b8d
                 }
         }
 
