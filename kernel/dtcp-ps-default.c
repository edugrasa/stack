--- conflicted
+++ resolved
@@ -240,72 +240,11 @@
 }
 
 static int rtt_calculation(struct dtcp_ps * ps, timeout_t start_time)
-<<<<<<< HEAD
 {
 	struct dtcp *       dtcp;
 	uint_t              rtt, new_sample, srtt, rttvar, trmsecs;
 	timeout_t           a;
 	int                 abs;
-=======
-{
-    	struct dtcp *       dtcp;
-    	uint_t              rtt, new_sample, srtt, rttvar, trmsecs;
-    	timeout_t           a;
-    	int                 abs;
-
-        if (!ps)
-                return -1;
-        dtcp = ps->dm;
-        if (!dtcp)
-                return -1;
-
-    	new_sample = jiffies_to_msecs(jiffies - start_time);
-
-    	spin_lock_bh(&dtcp->parent->sv_lock);
-
-    	rtt    = dtcp->sv->rtt;
-    	srtt   = dtcp->sv->srtt;
-    	rttvar = dtcp->sv->rttvar;
-    	a 	   = dtcp->parent->sv->A;
-
-    	if (!rtt) {
-    			rtt    = new_sample;
-    			rttvar = new_sample >> 1;
-    			srtt   = new_sample;
-    	} else {
-    			/* RTT <== RTT * (112/128) + SAMPLE * (16/128)*/
-    			rtt = (rtt * 112 + (new_sample << 4)) >> 7;
-    			abs = srtt - new_sample;
-    			abs = abs < 0 ? -abs : abs;
-    			rttvar = ((3 * rttvar) >> 2) + (((uint_t)abs) >> 2);
-    	}
-
-    	/*FIXME: k, G, alpha and betha should be parameters passed to the policy
-    	 * set. Probably moving them to ps->priv */
-
-    	/* k * rttvar = 4 * rttvar */
-    	trmsecs  = rttvar << 2;
-    	/* G is 0.1s according to RFC6298, then 100ms */
-    	trmsecs  = 100 > trmsecs ? 100 : trmsecs;
-    	trmsecs += srtt + jiffies_to_msecs(a);
-    	/* RTO (tr) less than 1s? (not for the common policy) */
-    	/*trmsecs  = trmsecs < 1000 ? 1000 : trmsecs;*/
-
-    	dtcp->sv->rtt = rtt;
-    	dtcp->sv->rttvar = rttvar;
-    	dtcp->sv->srtt = srtt;
-    	dtcp->parent->sv->tr = msecs_to_jiffies(trmsecs);
-
-    	spin_unlock_bh(&dtcp->parent->sv_lock);
-
-    	return 0;
-}
-
-int default_rtt_estimator(struct dtcp_ps * ps, seq_num_t sn)
-{
-        struct dtcp *       dtcp;
-        timeout_t           start_time;
->>>>>>> 28b50b8d
 
 	if (!ps)
 		return -1;
@@ -315,7 +254,6 @@
 
 	new_sample = jiffies_to_msecs(jiffies - start_time);
 
-<<<<<<< HEAD
 	spin_lock_bh(&dtcp->parent->sv_lock);
 
 	rtt    = dtcp->sv->rtt;
@@ -357,97 +295,12 @@
 
 	return 0;
 }
-=======
-        start_time = rtxq_entry_timestamp(dtcp->parent->rtxq, sn);
-        if (start_time == 0) {
-        		LOG_DBG("RTTestimator: PDU %u has been retransmitted", sn);
-                return 0;
-        }
-
-        rtt_calculation(ps, start_time);
-
-        return 0;
-}
-
-int default_rtt_estimator_nortx(struct dtcp_ps * ps, seq_num_t sn)
-{
-		struct dtcp *       dtcp;
-		timeout_t           start_time;
-
-		if (!ps)
-				return -1;
-		dtcp = ps->dm;
-		if (!dtcp)
-				return -1;
-
-		LOG_DBG("RTT Estimator with only flow control...");
-
-		start_time = rttq_entry_timestamp(dtcp->parent->rttq, sn);
-		if (start_time == 0) {
-				LOG_DBG("RTTestimator: PDU %u has been retransmitted", sn);
-				return 0;
-		}
-
-		rtt_calculation(ps, start_time);
-
-		return 0;
-}
-
-int default_rcvr_rendezvous(struct dtcp_ps * ps, const struct pci * pci)
-{
-        struct dtcp *       dtcp;
-        seq_num_t rcv_lft, rcv_rt, snd_lft, snd_rt;
-        timeout_t rv;
-
-        if (!ps)
-                return -1;
-        dtcp = ps->dm;
-        if (!dtcp)
-                return -1;
-
-        spin_lock_bh(&dtcp->parent->sv_lock);
-        /* TODO: check if retransmission control enabled */
-
-        if (dtcp->parent->sv->window_based) {
-        	rcv_lft = pci_control_new_left_wind_edge(pci);
-        	rcv_rt = pci_control_new_rt_wind_edge(pci);
-        	snd_lft = pci_control_my_left_wind_edge(pci);
-        	snd_rt = pci_control_my_rt_wind_edge(pci);
-
-        	/* Check Consistency of the Receiving Window values with the
-        	 * values in the PDU.
-        	 */
-        	if (dtcp->sv->snd_lft_win != rcv_lft) {
-        		/* TODO what to do? */
-        	}
-
-        	if (dtcp->sv->snd_rt_wind_edge != rcv_rt) {
-        		/* TODO what to do? */
-        	}
-    		LOG_DBG("RCVR rendezvous. RCV LWE: %u | RCV RWE: %u || SND LWE: %u | SND RWE: %u",
-					dtcp->parent->sv->rcv_left_window_edge, dtcp->sv->rcvr_rt_wind_edge,
-					snd_lft, snd_rt);
-
-    		dtcp->sv->rcvr_rt_wind_edge = snd_lft + dtcp->sv->rcvr_credit;
-        }
-
-        if (dtcp->sv->flow_ctl && dtcp->parent->sv->rate_based) {
-        	/* TODO implement */
-        }
-
-        /* TODO Receiver is in the Rendezvous-at-the-receiver state. The next PDU is
-         * expected to have DRF bit set to true
-         */
-
-    	dtcp->sv->rendezvous_rcvr = true;
->>>>>>> 28b50b8d
 
 int default_rtt_estimator(struct dtcp_ps * ps, seq_num_t sn)
 {
 	struct dtcp *       dtcp;
 	timeout_t           start_time;
 
-<<<<<<< HEAD
 	if (!ps)
 		return -1;
 	dtcp = ps->dm;
@@ -488,21 +341,72 @@
 	rtt_calculation(ps, start_time);
 
 	return 0;
-=======
-        /* Send a ControlAck PDU to confirm reception of RendezvousPDU via
-         * lastControlPDU value or send any other control PDU with Flow Control
-         * information opening the window.
-         */
-        if (dtcp->sv->rcvr_credit != 0) {
-    		rv = jiffies_to_msecs(dtcp->parent->sv->tr);
-        	rtimer_start(&dtcp->rendezvous_rcv, rv);
-        }
-
-    	atomic_inc(&dtcp->cpdus_in_transit);
-    	LOG_INFO("DTCP 1st Sending FC to stop Rendezvous (CPU: %d)", smp_processor_id());
-
-    	return ctrl_pdu_send(dtcp, PDU_TYPE_FC, true);
->>>>>>> 28b50b8d
+}
+
+int default_rcvr_rendezvous(struct dtcp_ps * ps, const struct pci * pci)
+{
+	struct dtcp *       dtcp;
+	seq_num_t rcv_lft, rcv_rt, snd_lft, snd_rt;
+	timeout_t rv;
+
+	if (!ps)
+		return -1;
+	dtcp = ps->dm;
+	if (!dtcp)
+		return -1;
+
+	spin_lock_bh(&dtcp->parent->sv_lock);
+	/* TODO: check if retransmission control enabled */
+
+	if (dtcp->parent->sv->window_based) {
+		rcv_lft = pci_control_new_left_wind_edge(pci);
+		rcv_rt = pci_control_new_rt_wind_edge(pci);
+		snd_lft = pci_control_my_left_wind_edge(pci);
+		snd_rt = pci_control_my_rt_wind_edge(pci);
+
+		/* Check Consistency of the Receiving Window values with the
+		 * values in the PDU.
+		 */
+		if (dtcp->sv->snd_lft_win != rcv_lft) {
+			/* TODO what to do? */
+		}
+
+		if (dtcp->sv->snd_rt_wind_edge != rcv_rt) {
+			/* TODO what to do? */
+		}
+		LOG_DBG("RCVR rendezvous. RCV LWE: %u | RCV RWE: %u || "
+				"SND LWE: %u | SND RWE: %u",
+			dtcp->parent->sv->rcv_left_window_edge,
+			dtcp->sv->rcvr_rt_wind_edge, snd_lft, snd_rt);
+
+		dtcp->sv->rcvr_rt_wind_edge = snd_lft + dtcp->sv->rcvr_credit;
+	}
+
+	if (dtcp->sv->flow_ctl && dtcp->parent->sv->rate_based) {
+		/* TODO implement */
+	}
+
+	/* TODO Receiver is in the Rendezvous-at-the-receiver state. The next PDU is
+	 * expected to have DRF bit set to true
+	 */
+
+	dtcp->sv->rendezvous_rcvr = true;
+
+	spin_unlock_bh(&dtcp->parent->sv_lock);
+
+	/* Send a ControlAck PDU to confirm reception of RendezvousPDU via
+	 * lastControlPDU value or send any other control PDU with Flow Control
+	 * information opening the window.
+	 */
+	if (dtcp->sv->rcvr_credit != 0) {
+		rv = jiffies_to_msecs(dtcp->parent->sv->tr);
+		rtimer_start(&dtcp->rendezvous_rcv, rv);
+	}
+
+	atomic_inc(&dtcp->cpdus_in_transit);
+	LOG_INFO("DTCP 1st Sending FC to stop Rendezvous (CPU: %d)", smp_processor_id());
+
+	return ctrl_pdu_send(dtcp, PDU_TYPE_FC, true);
 }
 
 struct ps_base * dtcp_ps_default_create(struct rina_component * component)
@@ -519,19 +423,11 @@
         ps->priv                        = NULL;
         ps->flow_init                   = NULL;
         ps->lost_control_pdu            = default_lost_control_pdu;
-<<<<<<< HEAD
         if (ps->rtx_ctrl) {
         	ps->rtt_estimator = default_rtt_estimator;
-        } else {
+        } else if (ps->flow_ctrl) {
         	ps->rtt_estimator = default_rtt_estimator_nortx;
         }
-=======
-		if (ps->rtx_ctrl) {
-				ps->rtt_estimator = default_rtt_estimator;
-		} else {
-				ps->rtt_estimator = default_rtt_estimator_nortx;
-		}
->>>>>>> 28b50b8d
         ps->retransmission_timer_expiry = NULL;
         ps->received_retransmission     = NULL;
         ps->sender_ack                  = default_sender_ack;
