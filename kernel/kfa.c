/*
 * KFA (Kernel Flow Allocator)
 *
 *    Francesco Salvestrini <f.salvestrini@nextworks.it>
 *    Miquel Tarzan         <miquel.tarzan@i2cat.net>
 *    Leonardo Bergesio     <leonardo.bergesio@i2cat.net>
 *    Vincenzo Maffione     <v.maffione@nextworks.it>
 *
 * This program is free software; you can redistribute it and/or modify
 * it under the terms of the GNU General Public License as published by
 * the Free Software Foundation; either version 2 of the License, or
 * (at your option) any later version.
 *
 * This program is distributed in the hope that it will be useful,
 * but WITHOUT ANY WARRANTY; without even the implied warranty of
 * MERCHANTABILITY or FITNESS FOR A PARTICULAR PURPOSE. See the
 * GNU General Public License for more details.
 *
 * You should have received a copy of the GNU General Public License
 * along with this program; if not, write to the Free Software
 * Foundation, Inc., 675 Mass Ave, Cambridge, MA 02139, USA.
 */

#include <linux/export.h>

/* For sdu_ready */
#include <linux/kfifo.h>

/* For wait_queue */
#include <linux/sched.h>
#include <linux/wait.h>

/* For POLLIN etc. */
#include <linux/poll.h>

#define RINA_PREFIX "kfa"

#include "logs.h"
#include "debug.h"
#include "utils.h"
#include "pidm.h"
#include "kfa.h"
#include "kfa-utils.h"
#include "rina-device.h"

#define RINA_IP_FLOW_ENT_NAME "RINA_IP"

struct kfa {
	spinlock_t		 lock;
	struct pidm             *pidm;
	struct kfa_pmap         *flows;
	struct ipcp_instance    *ipcp;
	struct list_head	 list;
	struct workqueue_struct *flowdelq;
};

enum flow_state {
	PORT_STATE_NULL	       = 1,
	PORT_STATE_PENDING,
	PORT_STATE_ALLOCATED,
	PORT_STATE_DEALLOCATED,
	PORT_STATE_DISABLED
};

struct ipcp_flow {
	port_id_t	      port_id;
	enum flow_state	      state;
	struct ipcp_instance *ipc_process;
	struct rfifo         *sdu_ready;
	wait_queue_head_t     read_wqueue;
	wait_queue_head_t     write_wqueue;
	atomic_t	      readers;
	atomic_t	      writers;
	atomic_t	      posters;
	struct rina_device   *ip_dev;
};

struct ipcp_instance_data {
	struct kfa *kfa;
};

port_id_t kfa_port_id_reserve(struct kfa      *instance,
			      ipc_process_id_t id)
{
	port_id_t     pid;

	if (!instance) {
		LOG_ERR("Bogus instance passed, bailing out");
		return port_id_bad();
	}

	spin_lock_bh(&instance->lock);

	if (!instance->pidm) {
		spin_unlock_bh(&instance->lock);
		LOG_ERR("This KFA instance doesn't have a PIDM");
		return port_id_bad();
	}

	pid = pidm_allocate(instance->pidm);
	if (!is_port_id_ok(pid)) {
		spin_unlock_bh(&instance->lock);
		LOG_ERR("Cannot get a port-id");
		return port_id_bad();
	}

	spin_unlock_bh(&instance->lock);

	return pid;
}
EXPORT_SYMBOL(kfa_port_id_reserve);

/* NOTE: Add instance-locking IFF exporting to API */
static int kfa_flow_destroy(struct kfa       *instance,
			    struct ipcp_flow *flow,
			    port_id_t	      id)
{
	int retval = 0;

	ASSERT(flow);

	LOG_DBG("We are destroying flow %d", id);

	/* FIXME: Should we ASSERT() here ? */
	if (!flow->sdu_ready) {
		LOG_WARN("Instance %pK SDU-ready FIFO is NULL", instance);
	} else {
		if (rfifo_destroy(flow->sdu_ready,
				  (void (*) (void *)) sdu_destroy)) {
			LOG_ERR("Flow %d FIFO has not been destroyed", id);
			retval = -1;
		}
	}

	if (kfa_pmap_remove(instance->flows, id)) {
		LOG_ERR("Could not remove pending flow with port-id %d", id);
		retval = -1;
	}

	if (pidm_release(instance->pidm, id)) {
		LOG_ERR("Could not release pid %d from the map", id);
		retval = -1;
	}

	if (rina_dev_destroy(flow->ip_dev))
		retval = -1;

	rkfree(flow);

	return retval;
}

int  kfa_port_id_release(struct kfa *instance,
			 port_id_t   port_id)
{
	struct ipcp_flow *flow;

	if (!instance) {
		LOG_ERR("Bogus instance passed, bailing out");
		return -1;
	}

	if (!is_port_id_ok(port_id)) {
		LOG_ERR("Bogus port-id, bailing out");
		return -1;
	}

	spin_lock_bh(&instance->lock);

	/* To avoid releasing the port if it is used by a flow in the KFA
	 * (to an app) which will be automatically destroyed when the flow is
	 * unbound by the provider IPCP and the writers/readers/posters in KFA
	 * are 0. This avoids allocating the freed port again before the KFA
	 * finally destroys everything.
	 */
	flow = kfa_pmap_find(instance->flows, port_id);
	if (flow) {
		spin_unlock_bh(&instance->lock);
		return 0;
	}

	if (!instance->pidm) {
		spin_unlock_bh(&instance->lock);
		LOG_ERR("This KFA instance doesn't have a PIDM");
		return -1;
	}

	if (pidm_release(instance->pidm, port_id)) {
		spin_unlock_bh(&instance->lock);
		LOG_ERR("Could not release pid %d from the map", port_id);
		return -1;
	}

	spin_unlock_bh(&instance->lock);

	return 0;
}
EXPORT_SYMBOL(kfa_port_id_release);

struct flowdel_data {
	struct kfa *kfa;
	port_id_t   id;
};

static int kfa_flow_deallocate_worker(void *data)
{
	struct ipcp_flow    *flow;
	struct kfa          *instance;
	port_id_t	     id;
	struct flowdel_data *wqdata;

	wqdata = (struct flowdel_data *) data;
	if (!wqdata) {
		LOG_ERR("Bogus ipcp data passed, bailing out");
		return -1;
	}

	instance = wqdata->kfa;
	id = wqdata->id;
	rkfree(wqdata);

	if (!instance) {
		LOG_ERR("Bogus instance passed, bailing out");
		return -1;
	}
	if (!is_port_id_ok(id)) {
		LOG_ERR("Bogus flow-id, bailing out");
		return -1;
	}

	spin_lock_bh(&instance->lock);

	flow = kfa_pmap_find(instance->flows, id);
	if (!flow) {
		spin_unlock_bh(&instance->lock);
		LOG_ERR("The flow with port-id %d was already destroyed", id);
		return 0;
	}

	if (flow->state != PORT_STATE_DEALLOCATED) {
		spin_unlock_bh(&instance->lock);
		LOG_ERR("Port %u should be deallocated but it is not...", id);
		return 0;
	}

	if ((atomic_read(&flow->readers) == 0) &&
	    (atomic_read(&flow->writers) == 0) &&
	    (atomic_read(&flow->posters) == 0)) {
		if (kfa_flow_destroy(instance, flow, id))
			LOG_ERR("Could not destroy the flow correctly");
		spin_unlock_bh(&instance->lock);
		return 0;
	}

	spin_unlock_bh(&instance->lock);

	LOG_DBG("Waking up all!");
	wake_up_interruptible_all(&flow->read_wqueue);
	wake_up_interruptible_all(&flow->write_wqueue);

	return 0;
}

static int kfa_flow_deallocate(struct ipcp_instance_data *data,
			       port_id_t		  id)
{
	struct rwq_work_item *item;
	struct flowdel_data  *wqdata;
	struct ipcp_flow     *flow;
	struct kfa           *instance;

	if (!data) {
		LOG_ERR("Bogus data passed, bailing out");
		return -1;
	}

	instance = data->kfa;
	if (!instance) {
		LOG_ERR("Bogus instance passed, bailing out");
		return -1;
	}
	if (!is_port_id_ok(id)) {
		LOG_ERR("Bogus flow-id, bailing out");
		return -1;
	}

	spin_lock_bh(&instance->lock);

	flow = kfa_pmap_find(instance->flows, id);
	if (!flow) {
		spin_unlock_bh(&instance->lock);
		LOG_ERR("There is no flow created with port-id %d", id);
		return -1;
	}

	flow->state = PORT_STATE_DEALLOCATED;

	if ((atomic_read(&flow->readers) == 0) &&
	    (atomic_read(&flow->writers) == 0) &&
	    (atomic_read(&flow->posters) == 0)) {
		LOG_DBG("Destroying kfa flow now...");
		if (kfa_flow_destroy(instance, flow, id))
			LOG_ERR("Could not destroy the flow correctly");
		spin_unlock_bh(&instance->lock);
		return 0;
	}

	wqdata	     = rkzalloc(sizeof(*wqdata), GFP_ATOMIC);
	wqdata->kfa  = instance;
	wqdata->id   = id;

	item = rwq_work_create_ni(kfa_flow_deallocate_worker, (void *) wqdata);
	if (!item) {
		rkfree(wqdata);
		return -1;
	}

	rwq_work_post(data->kfa->flowdelq, item);
	spin_unlock_bh(&instance->lock);

	return 0;
}

static bool ok_write(struct ipcp_flow *flow)
{
	return (!(flow->state == PORT_STATE_PENDING  ||
		 flow->state == PORT_STATE_DISABLED) ||
		 flow->state == PORT_STATE_DEALLOCATED);
}

/*
 * NOTE: This function does NOT take the mutex, because it will be called only
 *	 during a write operation and then the mutex will be already taken.
 */
static int disable_write(struct ipcp_instance_data *data, port_id_t id)
{
	struct ipcp_flow *flow;
	struct kfa       *instance;

	if (!data) {
		LOG_ERR("Bogus ipcp data instance passed, can't enable pid");
		return -1;
	}

	instance = data->kfa;
	if (!instance) {
		LOG_ERR("Bogus kfa instance passed, can't enable pid");
		return -1;
	}
	if (!is_port_id_ok(id)) {
		LOG_ERR("Bogus port-id, bailing out");
		return -1;
	}
	LOG_DBG("DISABLED write op");

	spin_lock_bh(&instance->lock);
	flow = kfa_pmap_find(instance->flows, id);
	if (!flow) {
		spin_unlock_bh(&instance->lock);
		LOG_ERR("There is no flow bound to port-id %d", id);
		return -1;
	}

	if (flow->state == PORT_STATE_DEALLOCATED) {
		spin_unlock_bh(&instance->lock);
		LOG_DBG("Flow with port-id %d is already deallocated", id);
		return 0;
	}

	flow->state = PORT_STATE_DISABLED;
	LOG_DBG("Disabled write in port id %d", id);
	spin_unlock_bh(&instance->lock);

	LOG_DBG("IPCP notified CWQ exhausted");

	return 0;
}

static int enable_write(struct ipcp_instance_data *data, port_id_t id)
{
	struct ipcp_flow  *flow;
	struct kfa        *instance;
	wait_queue_head_t *wq;

	if (!data) {
		LOG_ERR("Bogus ipcp data instance passed, can't enable pid");
		return -1;
	}

	instance = data->kfa;
	if (!instance) {
		LOG_ERR("Bogus kfa instance passed, can't enable pid");
		return -1;
	}
	if (!is_port_id_ok(id)) {
		LOG_ERR("Bogus port-id, bailing out");
		return -1;
	}

	LOG_DBG("ENABLED write op");

	spin_lock_bh(&instance->lock);
	flow = kfa_pmap_find(instance->flows, id);
	if (!flow) {
		spin_unlock_bh(&instance->lock);
		LOG_ERR("There is no flow bound to port-id %d", id);
		return -1;
	}

	if (flow->state == PORT_STATE_DEALLOCATED) {
		spin_unlock_bh(&instance->lock);
		LOG_DBG("Flow with port-id %d is already deallocated", id);
		return 0;
	}
	if (flow->state == PORT_STATE_DISABLED) {
		flow->state = PORT_STATE_ALLOCATED;
		wq = &flow->write_wqueue;
		spin_unlock_bh(&instance->lock);
		LOG_DBG("IPCP notified CWQ is now enabled");
		LOG_DBG("Enabled write in port id %d", id);
		wake_up_interruptible(wq);
		return 0;
	}
	spin_unlock_bh(&instance->lock);
	LOG_DBG("IPCP notified CWQ already enabled");

	return 0;
}

int kfa_flow_sdu_write(struct ipcp_instance_data *data,
		       port_id_t		  id,
		       struct sdu                *sdu,
                       bool                      blocking)
{
	struct ipcp_flow     *flow;
	struct ipcp_instance *ipcp;
	struct kfa           *instance;
	int		      retval = 0;

	if (!data) {
		LOG_ERR("Bogus ipcp data passed, bailing out");
		sdu_destroy(sdu);
		return -EINVAL;
	}

	instance = data->kfa;
	if (!instance) {
		LOG_ERR("Bogus instance passed, bailing out");
		sdu_destroy(sdu);
		return -EINVAL;
	}
	if (!is_port_id_ok(id)) {
		LOG_ERR("Bogus port-id, bailing out");
		sdu_destroy(sdu);
		return -EINVAL;
	}
	if (!is_sdu_ok(sdu)) {
		LOG_ERR("Bogus sdu, bailing out");
		sdu_destroy(sdu);
		return -EINVAL;
	}

	LOG_DBG("Trying to write SDU to port-id %d", id);

	spin_lock_bh(&instance->lock);

	flow = kfa_pmap_find(instance->flows, id);
	if (!flow) {
		spin_unlock_bh(&instance->lock);
		LOG_ERR("There is no flow bound to port-id %d", id);
		sdu_destroy(sdu);
		return -EBADF;
	}
	if (flow->state == PORT_STATE_DEALLOCATED) {
		spin_unlock_bh(&instance->lock);
		LOG_ERR("Flow with port-id %d is already deallocated", id);
		sdu_destroy(sdu);
		return -ESHUTDOWN;
	}

	atomic_inc(&flow->writers);

	if (blocking) { /* blocking I/O */
		while (!ok_write(flow)) {
			spin_unlock_bh(&instance->lock);

			LOG_DBG("Going to sleep on wait queue %pK (writing)",
					&flow->write_wqueue);
			LOG_DBG("OK_write check called: %d", flow->state);
			retval = wait_event_interruptible(flow->write_wqueue,
							  ok_write(flow));
			LOG_DBG("Write woken up (%d)", retval);

			if (retval < 0) {
				if (signal_pending(current)) {
					LOG_DBG("A signal is pending");
#if 0
					LOG_DBG("Pending signal (0x%08zx%08zx)",
						current->pending.signal.sig[0],
						current->pending.signal.sig[1]);
#endif
				}
			}

			spin_lock_bh(&instance->lock);

			flow = kfa_pmap_find(instance->flows, id);
			if (!flow) {
				spin_unlock_bh(&instance->lock);
				sdu_destroy(sdu);

				LOG_ERR("No more flow bound to port-id %d", id);
				return -EBADF;
			}

			if (retval < 0) {
				sdu_destroy(sdu);
				goto finish;
			}

			if (flow->state == PORT_STATE_DEALLOCATED) {
				sdu_destroy(sdu);
				retval = -ESHUTDOWN;
				goto finish;
			}
		}

		ipcp = flow->ipc_process;
		if (!ipcp) {
			retval = -EBADF;
			sdu_destroy(sdu);
			goto finish;
		}

		ASSERT(ipcp->ops);
		ASSERT(ipcp->ops->sdu_write);

		spin_unlock_bh(&instance->lock);
		if (ipcp->ops->sdu_write(ipcp->data, id, sdu, blocking)) {
			LOG_ERR("Couldn't write SDU on port-id %d", id);
			retval = -EIO;
		}
		spin_lock_bh(&instance->lock);
	} else { /* non-blocking I/O */
		if (flow->state == PORT_STATE_PENDING
		    || flow->state == PORT_STATE_DISABLED) {
			LOG_DBG("Flow %d is not ready for writing", id);
			retval = -EAGAIN;
			goto finish;
		}

		if (flow->state == PORT_STATE_DEALLOCATED) {
			LOG_ERR("Flow %d has been deallocated", id);
			retval = -ESHUTDOWN;
			goto finish;
		}

		ipcp = flow->ipc_process;
		if (!ipcp) {
			retval = -EBADF;
			sdu_destroy(sdu);
			goto finish;
		}

		ASSERT(ipcp->ops);
		ASSERT(ipcp->ops->sdu_write);

		spin_unlock_bh(&instance->lock);
		if (ipcp->ops->sdu_write(ipcp->data, id, sdu, blocking)) {
			LOG_ERR("Couldn't write SDU on port-id %d", id);
			retval = -EIO;
		}
		spin_lock_bh(&instance->lock);
	}

 finish:
	LOG_DBG("Finishing (write)");

	if (atomic_dec_and_test(&flow->writers) &&
	    (atomic_read(&flow->readers) == 0)	&&
	    (atomic_read(&flow->posters) == 0)	&&
	    (flow->state == PORT_STATE_DEALLOCATED))
		if (kfa_flow_destroy(instance, flow, id))
			LOG_ERR("Could not destroy the flow correctly");

	spin_unlock_bh(&instance->lock);

	return retval;
}

static bool queue_ready(struct ipcp_flow *flow)
{
	ASSERT(flow);

	LOG_DBG("Queue-ready check called");

	if (flow->state == PORT_STATE_DEALLOCATED) {
		LOG_DBG("Flow state is PORT_STATE_DEALLOCATED");
		return true;
	}

	if (flow->state != PORT_STATE_PENDING &&
	    !rfifo_is_empty(flow->sdu_ready)) {
		if (flow->state != PORT_STATE_PENDING)
			LOG_DBG("Flow state not PORT_STATE_PENDING");
		if (!rfifo_is_empty(flow->sdu_ready))
			LOG_DBG("Fifo not empty");
		return true;
	}

	return false;
}

void kfa_flow_readable(struct kfa       *instance,
                       port_id_t        id,
                       unsigned int     *mask,
                       struct file      *f,
                       poll_table       *wait)
{
        struct ipcp_flow *flow;

	if (!instance) {
		LOG_ERR("Bogus instance passed, bailing out");
                *mask |= POLLERR;
                return;
	}

	if (!is_port_id_ok(id)) {
		LOG_ERR("Bogus port-id, bailing out");
                *mask |= POLLERR;
		return;
	}

	spin_lock_bh(&instance->lock);

	flow = kfa_pmap_find(instance->flows, id);
	if (!flow) {
		spin_unlock_bh(&instance->lock);
		LOG_ERR("There is no flow bound to port-id %d", id);
                *mask |= POLLERR;
		return;
	}

        poll_wait(f, &flow->read_wqueue, wait);

        /* We set a POLLIN event if there is something in the receive queue
         * or if the flow has been deallocated, which is our EOF condition. */
        if (queue_ready(flow)) {
                *mask |= POLLIN | POLLRDNORM;
        }

	spin_unlock_bh(&instance->lock);
}

struct sdu * get_sdu_to_read(struct ipcp_flow * flow, size_t size)
{
	struct sdu * sdu;

	sdu = rfifo_peek(flow->sdu_ready);
	if (size >= sdu_len(sdu)) {
		sdu = rfifo_pop(flow->sdu_ready);
	}

	return sdu;
}

int kfa_flow_sdu_read(struct kfa  *instance,
		      port_id_t	   id,
		      struct sdu **sdu,
		      size_t       size,
                      bool blocking)
{
	struct ipcp_flow *flow;
	int		  retval = 0;

	if (!instance) {
		LOG_ERR("Bogus instance passed, bailing out");
		return -EINVAL;
	}
	if (!is_port_id_ok(id)) {
		LOG_ERR("Bogus port-id, bailing out");
		return -EINVAL;
	}
	if (!sdu) {
		LOG_ERR("Bogus output sdu parameter passed, bailing out");
		return -EINVAL;
	}

	LOG_DBG("Trying to read SDU from port-id %d", id);

	spin_lock_bh(&instance->lock);

	flow = kfa_pmap_find(instance->flows, id);
	if (!flow) {
		LOG_ERR("There is no flow bound to port-id %d", id);
		spin_unlock_bh(&instance->lock);
		return -EBADF;
	}
	if (flow->state == PORT_STATE_DEALLOCATED) {
		LOG_ERR("Flow with port-id %d is already deallocated", id);
		spin_unlock_bh(&instance->lock);
		return -ESHUTDOWN;
	}

	atomic_inc(&flow->readers);

	if (blocking) { /* blocking I/O */
		while (flow->state == PORT_STATE_PENDING ||
				rfifo_is_empty(flow->sdu_ready)) {
			spin_unlock_bh(&instance->lock);

			LOG_DBG("Going to sleep on wait queue %pK (reading)",
					&flow->read_wqueue);
			retval = wait_event_interruptible(flow->read_wqueue,
							  queue_ready(flow));
			LOG_DBG("Read woken up (%d)", retval);

			if (retval < 0) {
				if (signal_pending(current)) {
					LOG_DBG("A signal is pending");
#if 0
					LOG_DBG("Pending signal (0x%08zx%08zx)",
						current->pending.signal.sig[0],
						current->pending.signal.sig[1]);
#endif
				}
			}

			spin_lock_bh(&instance->lock);
			flow = kfa_pmap_find(instance->flows, id);
			if (!flow) {
				spin_unlock_bh(&instance->lock);
				LOG_ERR("No more flow bound to port-id %d", id);
				return -EBADF;
			}

			if (retval < 0)
				goto finish;

			if (flow->state == PORT_STATE_DEALLOCATED) {
				if (rfifo_is_empty(flow->sdu_ready)) {
					retval = -ESHUTDOWN;
					goto finish;
				}
				break;
			}
		}

		if (rfifo_is_empty(flow->sdu_ready)) {
			retval = -EIO;
			goto finish;
		}

		*sdu = get_sdu_to_read(flow, size);
		if (!is_sdu_ok(*sdu)) {
			LOG_ERR("There is not a valid in port-id %d fifo", id);
			retval = -EIO;
		}
	} else { /* non-blocking I/O */
		if (flow->state == PORT_STATE_PENDING) {
			LOG_WARN("Flow %d still not allocated", id);
			retval = -EAGAIN;
			goto finish;
		}

		if (rfifo_is_empty(flow->sdu_ready)) {
			LOG_DBG("No data available in flow %d", id);
			retval = -EAGAIN;
			goto finish;
		}

		*sdu = get_sdu_to_read(flow, size);
		if (!is_sdu_ok(*sdu)) {
			LOG_ERR("There is not a valid in port-id %d fifo", id);
			retval = -EIO;
		}
	}

 finish:
	LOG_DBG("Finishing (read)");

	if (atomic_dec_and_test(&flow->readers) &&
	    (atomic_read(&flow->writers) == 0)	&&
	    (atomic_read(&flow->posters) == 0)	&&
	    (flow->state == PORT_STATE_DEALLOCATED))
		if (kfa_flow_destroy(instance, flow, id))
			LOG_ERR("Could not destroy the flow correctly");

	spin_unlock_bh(&instance->lock);

	return retval;
}

static int kfa_sdu_post(struct ipcp_instance_data *data,
			port_id_t		   id,
			struct sdu                *sdu)
{
	struct ipcp_flow  *flow;
	wait_queue_head_t *wq;
	struct kfa        *instance;
	struct sk_buff	  *skb;
	int		   retval = 0;

	if (!data) {
		LOG_ERR("Bogus ipcp data instance passed, cannot post SDU");
		sdu_destroy(sdu);
		return -1;
	}

	instance = data->kfa;
	if (!instance) {
		LOG_ERR("Bogus kfa instance passed, cannot post SDU");
		sdu_destroy(sdu);
		return -1;
	}
	if (!is_port_id_ok(id)) {
		LOG_ERR("Bogus port-id, bailing out");
		sdu_destroy(sdu);
		return -1;
	}
	if (!is_sdu_ok(sdu)) {
		LOG_ERR("Bogus parameters passed, bailing out");
		sdu_destroy(sdu);
		return -1;
	}

	LOG_DBG("Posting SDU to port-id %d ", id);

	spin_lock_bh(&instance->lock);
	flow = kfa_pmap_find(instance->flows, id);
	if (!flow) {
		spin_unlock_bh(&instance->lock);
		LOG_ERR("There is no flow bound to port-id %d", id);
		sdu_destroy(sdu);
		return -1;
	}

	if (flow->state == PORT_STATE_DEALLOCATED) {
		spin_unlock_bh(&instance->lock);
		LOG_ERR("Flow with port-id %d is already deallocated", id);
		sdu_destroy(sdu);
		return -1;
	}

	/* IP tunnel */
	if (flow->ip_dev) {
        	skb = sdu_detach_skb(sdu);
		sdu_destroy(sdu);
		retval = rina_dev_rcv(skb, flow->ip_dev);
	/* RINA APP tunnel */
	} else {
		atomic_inc(&flow->posters);

		if (rfifo_push_ni(flow->sdu_ready, sdu)) {
			LOG_ERR("Could not write %zd bytes into port-id %d fifo",
				sizeof(struct sdu *), id);
			retval = -1;
		}
	}

	if (atomic_dec_and_test(&flow->posters) &&
	    (atomic_read(&flow->writers) == 0)	&&
	    (atomic_read(&flow->readers) == 0)	&&
	    (flow->state == PORT_STATE_DEALLOCATED)) {
		if (kfa_flow_destroy(instance, flow, id))
			LOG_ERR("Could not destroy the flow correctly");
		flow = NULL;
	}

	spin_unlock_bh(&instance->lock);

	if (flow && (retval == 0)) {
		wq = &flow->read_wqueue;
		ASSERT(wq);

		/* set_tsk_need_resched(current); */
		wake_up_interruptible_poll(wq, POLLIN | POLLRDNORM
                                                | POLLRDBAND);
		LOG_DBG("SDU posted");
	}

	return retval;
}

#if 0
struct ipcp_flow *kfa_flow_find_by_pid(struct kfa *instance, port_id_t pid)
{
	struct ipcp_flow *tmp;

	if (!instance)
		return NULL;

	spin_lock(&instance->lock);
	tmp = kfa_pmap_find(instance->flows, pid);
	spin_unlock(&instance->lock);

	return tmp;
}
EXPORT_SYMBOL(kfa_flow_find_by_pid);
#endif

static inline ipaddr_t get_ipv4_addr(char *ip_str)
{
	int a, b, c, d;
	char arr[4];
	sscanf(ip_str, "%d.%d.%d.%d", &a, &b, &c, &d);
	arr[0] = a; arr[1] = b; arr[2] = c; arr[3] = d;
	return *(ipaddr_t *)arr;
}

int kfa_flow_create(struct kfa           *instance,
		    port_id_t		  pid,
		    struct ipcp_instance *ipcp,
		    ipc_process_id_t	 ipc_id,
		    struct name          *user_ipcp_name)
{
	struct ipcp_flow *flow;
	bool ip_flow = false;
	string_t name[64];

	if (!instance) {
		LOG_ERR("Bogus kfa instance passed, bailing out");
		return -1;
	}
	if (!is_port_id_ok(pid)) {
		LOG_ERR("Bogus PID passed, bailing out");
		return -1;
	}
	if (!ipcp) {
		LOG_ERR("Bogus ipcp passed, bailing out");
		return -1;
	}

	ip_flow = (user_ipcp_name != NULL) &&
		(!strcmp(user_ipcp_name->entity_name, RINA_IP_FLOW_ENT_NAME));

	flow = rkzalloc(sizeof(*flow), GFP_KERNEL);
	if (!flow) {
		LOG_ERR("Failed to created flow, bailing out");
		return -1;
	}
	atomic_set(&flow->readers, 0);
	atomic_set(&flow->writers, 0);
	atomic_set(&flow->posters, 0);

	/* Determine if this is an IP tunnel */
	if (ip_flow) {
<<<<<<< HEAD
		sprintf(name,
		       "rina.%s.%u",
		       ipcp->ops->ipcp_name(ipcp->data)->process_name,
		       pid);
		flow->ip_dev = rina_ip_dev_create(name, instance->ipcp, pid);
=======
		sprintf(name, "rina.%u.%u", ipc_id, pid);
		flow->ip_dev = rina_dev_create(name, instance->ipcp, pid);
>>>>>>> e6dbc0fd
		if (!flow->ip_dev) {
			LOG_ERR("Could not allocate memory for RINA IP virtual device");
			rkfree(flow);
			return -1;
		}
	} else {
		flow->ip_dev = NULL;
	}

	init_waitqueue_head(&flow->read_wqueue);
	init_waitqueue_head(&flow->write_wqueue);

	flow->ipc_process = ipcp;

	flow->state	  = PORT_STATE_PENDING;
	LOG_DBG("Flow pre-bound to port-id %d", pid);

	spin_lock_bh(&instance->lock);

	if (kfa_pmap_add_ni(instance->flows, pid, flow)) {
		rkfree(flow);

		spin_unlock_bh(&instance->lock);
		LOG_ERR("Could not map flow and port-id %d", pid);
		return -1;
	}

	spin_unlock_bh(&instance->lock);

	return 0;
}
EXPORT_SYMBOL(kfa_flow_create);

static int kfa_flow_ipcp_bind(struct ipcp_instance_data *data,
			      port_id_t			 pid,
			      struct ipcp_instance      *ipcp)
{
	struct ipcp_flow *flow;
	struct kfa       *instance;

	LOG_DBG("Binding IPCP %pK to flow on port %d", ipcp, pid);

	if (!ipcp) {
		LOG_ERR("Bogus IPCP passed, bailing out");
		return -1;
	}

	if (!data) {
		LOG_ERR("Bogus data passed, bailing out");
		return -EINVAL;
	}
	instance = data->kfa;

	if (!instance) {
		LOG_ERR("Bogus instance passed, bailing out");
		return -1;
	}
	if (!is_port_id_ok(pid)) {
		LOG_ERR("Bogus PID passed, bailing out");
		return -1;
	}

	spin_lock_bh(&instance->lock);
	flow = kfa_pmap_find(instance->flows, pid);
	if (!flow) {
		spin_unlock_bh(&instance->lock);
		LOG_ERR("Cannot bind IPCP %pK, missing flow on port %d",
			ipcp,
			pid);
		return -1;
	}

	flow->ipc_process = ipcp;
	flow->state	  = PORT_STATE_ALLOCATED;
	flow->sdu_ready	  = rfifo_create_ni();
	if (!flow->sdu_ready) {
		kfa_pmap_remove(instance->flows, pid);
		rkfree(flow);
		spin_unlock_bh(&instance->lock);
		return -1;
	}

	spin_unlock_bh(&instance->lock);

	LOG_DBG("Flow bound to port-id %d", pid);

	return 0;
}

struct ipcp_instance *kfa_ipcp_instance(struct kfa *instance)
{
	if (!instance)
		return NULL;

	return instance->ipcp;
}
EXPORT_SYMBOL(kfa_ipcp_instance);

static const struct name *kfa_name(struct ipcp_instance_data *data)
{ return NULL; }

static struct ipcp_instance_ops kfa_instance_ops = {
	.flow_allocate_request	   = NULL,
	.flow_allocate_response	   = NULL,
	.flow_deallocate	   = NULL,
	.flow_binding_ipcp	   = kfa_flow_ipcp_bind,
	.flow_unbinding_ipcp	   = kfa_flow_deallocate,
	.application_register	   = NULL,
	.application_unregister	   = NULL,
	.assign_to_dif		   = NULL,
	.update_dif_config	   = NULL,
	.connection_create	   = NULL,
	.connection_update	   = NULL,
	.connection_destroy	   = NULL,
	.connection_create_arrived = NULL,
	.sdu_enqueue		   = kfa_sdu_post,
	.sdu_write		   = kfa_flow_sdu_write,
	.ipcp_name		   = kfa_name,
	.enable_write		   = enable_write,
	.disable_write		   = disable_write
};

struct kfa *kfa_create(void)
{
	struct kfa *instance;

	instance = rkzalloc(sizeof(*instance), GFP_KERNEL);
	if (!instance)
		return NULL;

	instance->pidm = pidm_create();
	if (!instance->pidm) {
		rkfree(instance);
		return NULL;
	}

	instance->flows = kfa_pmap_create();

	if (!instance->flows) {
		pidm_destroy(instance->pidm);
		rkfree(instance);
		return NULL;
	}

	instance->ipcp = rkzalloc(sizeof(struct ipcp_instance), GFP_KERNEL);
	if (!instance->ipcp) {
		pidm_destroy(instance->pidm);
		kfa_pmap_destroy(instance->flows);
		rkfree(instance);
		return NULL;
	}
	instance->ipcp->ops  = &kfa_instance_ops;
	instance->ipcp->data = rkzalloc(sizeof(struct ipcp_instance_data),
					GFP_KERNEL);
	if (!instance->ipcp->data) {
		LOG_ERR("Could not allocate memory for kfa ipcp internal data");
		pidm_destroy(instance->pidm);
		kfa_pmap_destroy(instance->flows);
		rkfree(instance);
		return NULL;
	}
	instance->ipcp->data->kfa = instance;

	instance->flowdelq = rwq_create("flowdelq");
	if (!instance->flowdelq) {
		LOG_ERR("Could not allocate memory for kfa ipcp internal data");
		pidm_destroy(instance->pidm);
		kfa_pmap_destroy(instance->flows);
		rkfree(instance);
		return NULL;
	}

	spin_lock_init(&instance->lock);

	return instance;
}

int kfa_destroy(struct kfa *instance)
{
	if (!instance) {
		LOG_ERR("Bogus instance passed, bailing out");
		return -1;
	}

	/* FIXME: Destroy all the committed flows */
	ASSERT(kfa_pmap_empty(instance->flows));
	kfa_pmap_destroy(instance->flows);

	pidm_destroy(instance->pidm);
	rwq_destroy(instance->flowdelq);

	rkfree(instance);

	return 0;
}

bool kfa_flow_exists(struct kfa *kfa, port_id_t port_id)
{
        struct ipcp_flow *flow;

        spin_lock_bh(&kfa->lock);
        flow = kfa_pmap_find(kfa->flows, port_id);
        /* XXX check flow->state ? */
        spin_unlock_bh(&kfa->lock);

        return flow != NULL;
}
EXPORT_SYMBOL(kfa_flow_exists);<|MERGE_RESOLUTION|>--- conflicted
+++ resolved
@@ -945,16 +945,8 @@
 
 	/* Determine if this is an IP tunnel */
 	if (ip_flow) {
-<<<<<<< HEAD
-		sprintf(name,
-		       "rina.%s.%u",
-		       ipcp->ops->ipcp_name(ipcp->data)->process_name,
-		       pid);
-		flow->ip_dev = rina_ip_dev_create(name, instance->ipcp, pid);
-=======
 		sprintf(name, "rina.%u.%u", ipc_id, pid);
 		flow->ip_dev = rina_dev_create(name, instance->ipcp, pid);
->>>>>>> e6dbc0fd
 		if (!flow->ip_dev) {
 			LOG_ERR("Could not allocate memory for RINA IP virtual device");
 			rkfree(flow);
