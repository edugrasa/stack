/*
 * EFCP Data Structures (EFCP, Data Transfer, Data Transfer Control)
 *
 *    Miquel Tarzan         <miquel.tarzan@i2cat.net>
 *
 * This program is free software; you can redistribute it and/or modify
 * it under the terms of the GNU General Public License as published by
 * the Free Software Foundation; either version 2 of the License, or
 * (at your option) any later version.
 *
 * This program is distributed in the hope that it will be useful,
 * but WITHOUT ANY WARRANTY; without even the implied warranty of
 * MERCHANTABILITY or FITNESS FOR A PARTICULAR PURPOSE.  See the
 * GNU General Public License for more details.
 *
 * You should have received a copy of the GNU General Public License
 * along with this program; if not, write to the Free Software
 * Foundation, Inc., 675 Mass Ave, Cambridge, MA 02139, USA.
 */

#ifndef RINA_EFCP_STR_H
#define RINA_EFCP_STR_H

#include <linux/list.h>

#include "common.h"
#include "delim.h"
#include "kfa.h"
#include "rmt.h"
#include "ps-factory.h"
#include "rds/robjects.h"

/*
 * IMAPs
 */

#define IMAP_HASH_BITS 7

struct efcp_imap {
        DECLARE_HASHTABLE(table, IMAP_HASH_BITS);
};

struct efcp_imap_entry {
        cep_id_t          key;
        struct efcp *     value;
        struct hlist_node hlist;
};

struct connection {
        port_id_t              port_id;
        address_t              source_address;
        address_t              destination_address;
        cep_id_t               source_cep_id;
        cep_id_t               destination_cep_id;
        qos_id_t               qos_id;
};

/*
 * EFCP
 */

enum efcp_state {
        EFCP_ALLOCATED = 1,
        EFCP_DEALLOCATED
};

struct efcp_container {
	struct rset *        rset;
        struct efcp_imap *   instances;
        struct cidm *        cidm;
        struct efcp_config * config;
        struct rmt *         rmt;
        struct kfa *         kfa;
        spinlock_t           lock;
	wait_queue_head_t    del_wq;
};

struct efcp {
        struct connection *     connection;
        struct ipcp_instance *  user_ipcp;
        struct dtp *            dtp;
        struct delim *		delim;
        struct efcp_container * container;
        enum efcp_state         state;
        atomic_t                pending_ops;
	struct robject          robj;
};

struct rtxq_entry {
        unsigned long    time_stamp;
        struct du *      du;
        int              retries;
        struct list_head next;
};

struct cwq {
        struct rqueue * q;
        spinlock_t      lock;
};

struct rtxqueue {
	int len;
	int drop_pdus;
        struct list_head head;
};

struct rtxq {
        spinlock_t                lock;
        struct dtp *              parent;
        struct rmt *              rmt;
        struct rtxqueue *         queue;
};

struct rtt_entry {
<<<<<<< HEAD
	unsigned long time_stamp;
	seq_num_t sn;
=======
		unsigned long time_stamp;
		seq_num_t sn;
>>>>>>> 28b50b8d
        struct list_head next;
};

struct rttq {
<<<<<<< HEAD
	spinlock_t lock;
	struct dtp * parent;
=======
		spinlock_t lock;
		struct dtp * parent;
>>>>>>> 28b50b8d
        struct list_head head;
};

/* This is the DT-SV part maintained by DTP */
struct dtp_sv {
        uint_t       max_flow_pdu_size;
        uint_t       max_flow_sdu_size;
        timeout_t    MPL;
        timeout_t    R;
        timeout_t    A;
        timeout_t    tr;
        seq_num_t    rcv_left_window_edge;
        bool         window_closed;
        bool         drf_flag;

        uint_t     seq_number_rollover_threshold;
	/* FIXME: we need to control rollovers...*/
	struct {
		unsigned int drop_pdus;
		unsigned int err_pdus;
		unsigned int tx_pdus;
		unsigned int tx_bytes;
		unsigned int rx_pdus;
		unsigned int rx_bytes;
	} stats;
        seq_num_t  max_seq_nr_rcv;
        seq_num_t  seq_nr_to_send;
        seq_num_t  max_seq_nr_sent;

        bool       window_based;
        bool       rexmsn_ctrl;
        bool       rate_based;
        bool       drf_required;
        bool       rate_fulfiled;
};

struct dtp {
        struct dtcp *       dtcp;
        struct efcp *       efcp;

        struct cwq *        cwq;
        struct rtxq *       rtxq;
<<<<<<< HEAD
        struct rttq * 	    rttq;
=======
        struct rttq *       rttq;
>>>>>>> 28b50b8d

        /*
         * NOTE: The DTP State Vector is discarded only after and explicit
         *       release by the AP or by the system (if the AP crashes).
         */
        struct dtp_sv * 	sv; /* The state-vector */
        spinlock_t          sv_lock; /* The state vector lock (DTP & DTCP) */

        struct rina_component     base;
        struct dtp_config *       cfg;
        struct rmt *              rmt;
        struct squeue *           seqq;
        struct ringq *            to_post;
        struct ringq *            to_send;
        struct {
                struct timer_list sender_inactivity;
                struct timer_list receiver_inactivity;
                struct timer_list a;
                struct timer_list rate_window;
                struct timer_list rtx;
                struct timer_list rendezvous;
        } timers;
        struct robject	robj;

        spinlock_t		lock;
};

/* This is the DT-SV part maintained by DTCP */
struct dtcp_sv {
        /* TimeOuts */
        /*
         * When flow control is rate based this timeout may be
         * used to pace number of PDUs sent in TimeUnit
         */
        uint_t       pdus_per_time_unit;

        /* Sequencing */

        /*
         * Outbound: NextSndCtlSeq contains the Sequence Number to
         * be assigned to a control PDU
         */
        seq_num_t    next_snd_ctl_seq;

        /*
         * Inbound: LastRcvCtlSeq - Sequence number of the next
         * expected // Transfer(? seems an error in the spec’s
         * doc should be Control) PDU received on this connection
         */
        seq_num_t    last_rcv_ctl_seq;

        /*
         * Retransmission: There’s no retransmission queue,
         * when a lost PDU is detected a new one is generated
         */

        /* Outbound */
        seq_num_t    last_snd_data_ack;

        /*
         * Seq number of the lowest seq number expected to be
         * Acked. Seq number of the first PDU on the
         * RetransmissionQ. My LWE thus.
         */
        seq_num_t    snd_lft_win;

        /*
         * Maximum number of retransmissions of PDUs without a
         * positive ack before declaring an error
         */
        uint_t       data_retransmit_max;

        /* Inbound */
        seq_num_t    last_rcv_data_ack;

        /* Time (ms) over which the rate is computed */
        uint_t       time_unit;

        /* Flow Control State */

        /* Outbound */
        uint_t       sndr_credit;

        /* snd_rt_wind_edge = LastSendDataAck + PDU(credit) */
        seq_num_t    snd_rt_wind_edge;

        /* PDUs per TimeUnit */
        uint_t       sndr_rate;

        /* PDUs already sent in this time unit */
        uint_t       pdus_sent_in_time_unit;

        /* Inbound */

        /*
         * PDUs receiver believes sender may send before extending
         * credit or stopping the flow on the connection
         */
        uint_t       rcvr_credit;

        /* Value of credit in this flow */
        seq_num_t    rcvr_rt_wind_edge;

        /*
         * Current rate receiver has told sender it may send PDUs
         * at.
         */
        uint_t       rcvr_rate;

        /*
         * PDUs received in this time unit. When it equals
         * rcvr_rate, receiver is allowed to discard any PDUs
         * received until a new time unit begins
         */
        uint_t       pdus_rcvd_in_time_unit;

        /* Rate based both in and out-bound */

		/* Last time-instant when the credit check has been done.
		 * This is used by rate-based flow control mechanism.
		 */
		struct timespec last_time;

        /*
         * Control of duplicated control PDUs
         * */
        uint_t       acks;
        uint_t       flow_ctl;

        /* RTT estimation */
        uint_t       rtt;
        uint_t       srtt;
        uint_t       rttvar;

        /* Rendezvous */

        /* This Boolean indicates whether there is a zero-length window and a
         * Rendezvous PDU has been sent.
         */
        bool         rendezvous_sndr;

        /* This Boolean indicates whether a Rendezvous PDU was received. The
         * next DT-PDU is expected to have a DRF bit set to true.
         */
        bool         rendezvous_rcvr;
};

struct dtcp {
        struct dtp *            parent;

        /*
         * NOTE: The DTCP State Vector can be discarded during long periods of
         *       no traffic
         */
        struct dtcp_sv *       sv; /* The state-vector */
        struct rina_component  base;
        struct dtcp_config *   cfg;
        struct rmt *           rmt;
        struct timer_list 	   rendezvous_rcv;

        atomic_t               cpdus_in_transit;
        struct robject         robj;
};



#endif
<|MERGE_RESOLUTION|>--- conflicted
+++ resolved
@@ -112,24 +112,14 @@
 };
 
 struct rtt_entry {
-<<<<<<< HEAD
 	unsigned long time_stamp;
 	seq_num_t sn;
-=======
-		unsigned long time_stamp;
-		seq_num_t sn;
->>>>>>> 28b50b8d
         struct list_head next;
 };
 
 struct rttq {
-<<<<<<< HEAD
 	spinlock_t lock;
 	struct dtp * parent;
-=======
-		spinlock_t lock;
-		struct dtp * parent;
->>>>>>> 28b50b8d
         struct list_head head;
 };
 
@@ -172,11 +162,7 @@
 
         struct cwq *        cwq;
         struct rtxq *       rtxq;
-<<<<<<< HEAD
         struct rttq * 	    rttq;
-=======
-        struct rttq *       rttq;
->>>>>>> 28b50b8d
 
         /*
          * NOTE: The DTP State Vector is discarded only after and explicit
