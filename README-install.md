--- conflicted
+++ resolved
@@ -1,34 +1,6 @@
 Packages required to install the stack into Debian/Linux 7.0:
 
 Requirements:
-<<<<<<< HEAD
-  To compile the kernel parts:
-     - kernel-package 
-     - libncurses5-dev 
-     - fakeroot 
-     - wget 
-     - bzip2
-     - bc
-     - gcc
-
-  To compile the user-space parts:
-     - maven 
-     - libnl-genl-3-dev 
-     - libnl-3-dev 
-     - pkg-config
-     - openjdk-6-jdk
-     - Latest SWIG version from http://swig.org (versions < 2.0.4 or > 2.0.8)
-
-  To bootstrap the user-space parts:
-     - automake
-     - autoconf
-     - libtool
-     - pkg-config
-     - git
-
-  To configure the system for the shim-eth-vlan (runtime)
-     - vlan
-=======
   * To compile the kernel parts:
      * kernel-package 
      * libncurses5-dev 
@@ -48,5 +20,4 @@
      * Latest SWIG version from http://swig.org ( >2.0.8 required)
 
   * To use shim-eth-vlan
-     * vlan
->>>>>>> 8728f867
+     * vlan